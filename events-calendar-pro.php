--- conflicted
+++ resolved
@@ -1,925 +1,923 @@
-<?php
-/*
-Plugin Name: The Events Calendar PRO
-Description: The Events Calendar PRO, a premium add-on to the open source The Events Calendar plugin (required), enables recurring events, custom attributes, venue pages, new widgets and a host of other premium features.
-Version: 2.1-alpha
-Author: Modern Tribe, Inc.
-Author URI: http://tri.be/?ref=ecp-plugin
-Text Domain: tribe-events-calendar-pro
-License: GPLv2 or later
-*/
-
-/*
-Copyright 2010-2012 by Modern Tribe Inc and the contributors
-
-This program is free software; you can redistribute it and/or
-modify it under the terms of the GNU General Public License
-as published by the Free Software Foundation; either version 2
-of the License, or (at your option) any later version.
-
-This program is distributed in the hope that it will be useful,
-but WITHOUT ANY WARRANTY; without even the implied warranty of
-MERCHANTABILITY or FITNESS FOR A PARTICULAR PURPOSE.  See the
-GNU General Public License for more details.
-
-You should have received a copy of the GNU General Public License
-along with this program; if not, write to the Free Software
-Foundation, Inc., 51 Franklin Street, Fifth Floor, Boston, MA  02110-1301, USA.
-*/
-
-
-if ( !class_exists( 'TribeEventsPro' ) ) {
-	class TribeEventsPro {
-
-		private static $instance;
-
-		//instance variables
-		public $pluginDir;
-		public $pluginPath;
-		public $pluginUrl;
-		public $pluginSlug;
-		public $licenseKey;
-		public static $updateUrl = 'http://tri.be/';
-		const REQUIRED_TEC_VERSION = '2.1';
-		const VERSION = '2.1';
-
-		private function __construct() {
-			$this->pluginDir = trailingslashit( basename( dirname( __FILE__ ) ) );
-			$this->pluginPath = trailingslashit( dirname( __FILE__ ) );
-			$this->pluginUrl = WP_PLUGIN_URL.'/'.$this->pluginDir;
-			$this->pluginSlug = 'events-calendar-pro';
-
-			require_once( 'lib/tribe-pro-template-factory.class.php' );
-			require_once( 'lib/tribe-date-series-rules.class.php' );
-			require_once( 'lib/tribe-ecp-custom-meta.class.php' );
-			require_once( 'lib/tribe-events-recurrence-meta.class.php' );
-			require_once( 'lib/tribe-recurrence.class.php' );
-			require_once( 'lib/widget-calendar.class.php' );
-			require_once( 'lib/widget-venue.class.php' );
-			require_once( 'lib/widget-countdown.class.php' );
-			require_once( 'template-tags.php' );
-			require_once( 'lib/tribe-presstrends-events-calendar-pro.php' );
-			require_once ('lib/tribe-geoloc.class.php');
-
-			// Tribe common resources
-			require_once( 'vendor/tribe-common-libraries/tribe-common-libraries.class.php' );
-			TribeCommonLibraries::register( 'pue-client', '1.2', $this->pluginPath . 'vendor/pue-client/pue-client.php' );
-			TribeCommonLibraries::register( 'advanced-post-manager', '1.0.5', $this->pluginPath . 'vendor/advanced-post-manager/tribe-apm.php' );
-			TribeCommonLibraries::register( 'related-posts', '1.1', $this->pluginPath. 'vendor/tribe-related-posts/tribe-related-posts.php' );
-
-			//TribeCommonLibraries::register( 'tribe-support', '0.1', $this->pluginPath . 'vendor/tribe-support/tribe-support.class.php' );
-
-			// Next Event Widget
-			require_once( 'lib/widget-featured.class.php');
-
-			add_action( 'init', array( $this, 'init' ), 10 );
-			add_action( 'admin_enqueue_scripts', array( $this, 'admin_enqueue_scripts' ) );
-			add_action( 'wp_enqueue_scripts', array( $this, 'enqueue_styles' ) );
-			add_action( 'tribe_after_location_details', array( $this, 'add_google_map_preview' ) );
-			add_action( 'tribe_tec_template_chooser', array( $this, 'do_ical_template' ) );
-			add_filter( 'tribe_settings_do_tabs', array( $this, 'add_settings_tabs' ) );
-			add_filter( 'generate_rewrite_rules', array( $this, 'add_routes' ) );
-			add_filter('tribe_events_buttons_the_buttons', array($this, 'add_view_buttons'));
-			add_filter( 'tribe_events_pre_get_posts', array( $this, 'pre_get_posts'));
-			add_filter( 'body_class', array( $this, 'body_class') );
-			add_filter( 'tribe_current_events_page_template', array( $this, 'select_page_template' ) );
-			add_filter( 'tribe_help_tab_getting_started_text', array( $this, 'add_help_tab_getting_started_text' ) );
-			add_filter( 'tribe_help_tab_enb_content', array( $this, 'add_help_tab_enb_text' ) );
-			// add_filter( 'tribe_events_template_single-venue.php', array( $this, 'load_venue_template' ) );
-			add_action( 'widgets_init', array( $this, 'pro_widgets_init' ), 100 );
-			add_action( 'wp_loaded', array( $this, 'allow_cpt_search' ) );
-			add_action( 'plugin_row_meta', array( $this, 'addMetaLinks' ), 10, 2 );
-			add_filter( 'get_delete_post_link', array( $this, 'adjust_date_on_recurring_event_trash_link' ), 10, 2 );
-			add_action( 'admin_footer', array( $this, 'addDeleteDialogForRecurringEvents' ) );
-			add_filter( 'tribe_get_events_title', array( $this, 'reset_page_title'));
-			// Load organizer and venue editors
-			add_action( 'admin_menu', array( $this, 'addVenueAndOrganizerEditor' ) );
-			add_action( 'tribe_venue_table_top', array( $this, 'displayEventVenueDropdown' ) );
-			add_action( 'tribe_organizer_table_top', array( $this, 'displayEventOrganizerDropdown' ) );
-			add_action( 'tribe_helper_activation_complete', array( $this, 'helpersLoaded' ) );
-			add_filter( 'tribe_promo_banner', array( $this, 'tribePromoBannerPro' ) );
-			add_filter( 'tribe_help_tab_forums_url', array( $this, 'helpTabForumsLink' ) );
-			add_action( 'plugin_action_links_' . plugin_basename(__FILE__), array( $this, 'addLinksToPluginActions' ) );
-
-<<<<<<< HEAD
-			// see function tribe_convert_units( $value, $unit_from, $unit_to )
-			add_filter( 'tribe_convert_kms_to_miles_ratio', function () {
-				return 0.621371;
-			} );
-			add_filter( 'tribe_convert_miles_to_kms_ratio', function () {
-				return 1.60934;
-			} );
-
-=======
-			/* Setup Tribe Events Bar */
-			add_filter( 'tribe-events-bar-views', array( $this, 'setup_weekview_in_bar' ), 1, 1 );
-			add_filter( 'tribe-events-bar-views', array( $this, 'setup_dayview_in_bar' ), 5, 1 );
-			add_filter( 'tribe-events-bar-date-search-default-value', array( $this, 'maybe_setup_date_in_bar' ) );
-
-			/* AJAX for loading day view */
-			add_action( 'wp_ajax_tribe_event_day', array( $this, 'wp_ajax_tribe_event_day' ) );
-			add_action( 'wp_ajax_nopriv_tribe_event_day', array( $this, 'wp_ajax_tribe_event_day' ) );
-		}
-
-
-		function reset_page_title( $content ){
-			global $wp_query;
-
-			// week view title
-			if( tribe_is_week() ) {
-				$reset_title = sprintf( __('Week starting %s', 'tribe-events-calendar-pro'),
-					Date("l, F jS Y", strtotime(tribe_get_first_week_day($wp_query->get('start_date'))))
-					);
-			}
-			// day view title
-			if( tribe_is_day() ) {
-				$reset_title = Date("l, F jS Y", strtotime($wp_query->get('start_date')));
-			}
-			return isset($reset_title) ? apply_filters( 'tribe_template_factory_debug', $reset_title, 'tribe_get_events_title' ) : $content;
-		}
-
-		/**
-		 * AJAX handler for tribe_event_day (dayview navigation)
-		 * This loads up the day view shard with all the appropriate events for the day
-		 * 
-		 * @return string $html
-		 */
-		function wp_ajax_tribe_event_day(){
-			if ( isset( $_POST["eventDate"] ) && $_POST["eventDate"] ) {
-				
-				TribeEventsQuery::init();
-				add_filter( 'tribe_events_pre_get_posts', array( $this, 'pre_get_posts' ) );
-
-				$args = array(
-					'post_status' => array( 'publish', 'private', 'future' ),
-					'eventDate' => $_POST["eventDate"],
-					'eventDisplay' => 'day'
-					);
-				$query = TribeEventsQuery::getEvents( $args, true );
-
-				global $wp_query, $post;
-				$wp_query = $query;
-
-				if ( have_posts() )
-					the_post();
-
-				TribeEventsTemplates::getTemplateHierarchy( 'day', '', 'pro', $this->pluginPath );
-
-				load_template( TribeEventsTemplates::getTemplateHierarchy( 'list' ) );
-			}
-			die();
->>>>>>> 9fc22934
-		}
-
-		public function init() {
-			TribeEventsCustomMeta::init();
-			TribeEventsRecurrenceMeta::init();
-			TribeEventsGeoLoc::instance();
-			$this->displayMetaboxCustomFields();
-		}
-
-
-		public function helpersLoaded() {
-			require_once( 'lib/apm_filters.php' );
-			new PluginUpdateEngineChecker( self::$updateUrl, $this->pluginSlug, array(), plugin_basename( __FILE__ ) );
-		}
-
-		public function do_ical_template( $template ) {
-			// hijack to iCal template
-			if ( get_query_var( 'ical' ) || isset( $_GET['ical'] ) ) {
-				global $wp_query;
-				if ( is_single() ) {
-					$post_id = $wp_query->post->ID;
-					$this->iCalFeed( $wp_query->post, null, get_query_var( 'eventDate' ) );
-				} elseif ( is_tax( TribeEvents::TAXONOMY ) ) {
-					$this->iCalFeed( null, get_query_var( TribeEvents::TAXONOMY ) );
-				} else {
-					$this->iCalFeed();
-				}
-				die();
-			}
-	      }
-
-		// event deletion
-		public function adjust_date_on_recurring_event_trash_link( $link, $postId ) {
-			global $post;
-				if ( isset($_REQUEST['deleteAll']) ) {
-					$link = remove_query_arg( array( 'eventDate', 'deleteAll'), $link );
-				} elseif ( (isset($post->ID)) && tribe_is_recurring_event($post->ID) && isset($_REQUEST['eventDate']) ) {
-					$link = add_query_arg( 'eventDate', $_REQUEST['eventDate'], $link );
-				}
-				return $link;
-	      }
-
-		public function addDeleteDialogForRecurringEvents() {
-			global $current_screen, $post;
-			if ( is_admin() && isset( $current_screen->post_type ) && $current_screen->post_type == TribeEvents::POSTTYPE
-				&& (
-					( isset( $current_screen->id ) && $current_screen->id == 'edit-'.TribeEvents::POSTTYPE ) // listing page
-					|| ( ( isset( $post->ID ) ) && tribe_is_recurring_event( $post->ID ) ) // single event page
-				)
-			)
-			// load the dialog
-			require_once( TribeEvents::instance()->pluginPath.'admin-views/recurrence-dialog.php' );
-	      }
-
-	    public function displayMetaboxCustomFields(){
-	    	// 'disable_metabox_custom_fields'
-	    	$show_box = tribe_get_option('disable_metabox_custom_fields');
-	    	if($show_box == 'show') {
-		    	return true;
-		    }
-		    if($show_box == 'hide') {
-		    	remove_post_type_support( TribeEvents::POSTTYPE, 'custom-fields' );
-		    	return false;
-		    }
-		    if(empty($show_box)){
-		    	global $wpdb;
-		    	$meta_keys = $wpdb->get_results("select distinct pm.meta_key from $wpdb->postmeta pm
-										LEFT JOIN $wpdb->posts p ON p.ID = pm.post_id
-										WHERE p.post_type = '" . TribeEvents::POSTTYPE . "'
-										AND pm.meta_key NOT LIKE '_wp_%'
-										AND pm.meta_key NOT IN (
-											'_edit_last',
-											'_edit_lock',
-											'_thumbnail_id',
-											'_EventConference', 
-											'_EventAllDay', 
-											'_EventHideFromUpcoming', 
-											'_EventAuditTrail',
-											'_EventOrigin',
-											'_EventShowMap',
-											'_EventVenueID',
-											'_EventShowMapLink',
-											'_EventCost',
-											'_EventOrganizerID',
-											'_EventRecurrence',
-											'_EventStartDate',
-											'_EventEndDate',
-											'_EventDuration',
-											'_FacebookID')");
-		    	if( empty($meta_keys) ) {
-		    		remove_post_type_support( TribeEvents::POSTTYPE, 'custom-fields' );
-		    		// update_option('disable_metabox_custom_fields','hide');
-		    		$options['disable_metabox_custom_fields'] = 'hide';
-		    		$r = false;
-		    	} else {
-		    		// update_option('disable_metabox_custom_fields','true');
-		    		$options['disable_metabox_custom_fields'] = 'show';
-		    		$r = true;
-		    	}
-
-		    	TribeEvents::setOptions($options);
-		    	return $r;
-		    }
-
-	    }
-
-		public function addVenueAndOrganizerEditor() {
-			add_submenu_page( '/edit.php?post_type='.TribeEvents::POSTTYPE, __( 'Venues','tribe-events-calendar-pro' ), __( 'Venues','tribe-events-calendar-pro' ), 'edit_tribe_venues', 'edit.php?post_type='.TribeEvents::VENUE_POST_TYPE );
-			add_submenu_page( '/edit.php?post_type='.TribeEvents::POSTTYPE, __( 'Organizers','tribe-events-calendar-pro' ), __( 'Organizers','tribe-events-calendar-pro' ), 'edit_tribe_organizers', 'edit.php?post_type='.TribeEvents::ORGANIZER_POST_TYPE );
-		}
-
-		/**
-		 * displays the saved venue dropdown in the event metabox
-		 *
-		 * @param int $postID the event ID for which to create the dropdown
-		 * @return void
-		 */
-		public function displayEventVenueDropdown( $postId ) {
-			$VenueID = get_post_meta( $postId, '_EventVenueID', true );
-			$defaultsEnabled = tribe_get_option( 'defaultValueReplace' );
-			if ( !$VenueID && $defaultsEnabled ) {
-				$VenueID = tribe_get_option( 'eventsDefaultVenueID' );
-			}
-			$VenueID = apply_filters( 'tribe_display_event_venue_dropdown_id', $VenueID );
-			?>
-			<tr class="">
-				<td style="width:170px"><?php _e( 'Use Saved Venue:','tribe-events-calendar-pro' ); ?></td>
-				<td><?php $this->saved_venues_dropdown( $VenueID ); ?></td>
-			</tr>
-			<?php
-		}
-
-		/**
-		 * displays the saved organizer dropdown in the event metabox
-		 *
-		 * @param int $postID the event ID for which to create the dropdown
-		 * @return void
-		 */
-		public function displayEventOrganizerDropdown( $postId ) {
-			$curOrg = get_post_meta( $postId, '_EventOrganizerID', true );
-			$defaultsEnabled = tribe_get_option( 'defaultValueReplace' );
-			if ( !$curOrg && $defaultsEnabled ) {
-				$curOrg = tribe_get_option( 'eventsDefaultOrganizerID' );
-			}
-			$curOrg = apply_filters( 'tribe_display_event_organizer_dropdown_id', $curOrg );
-			?>
-			<tr class="" >
-				<td style="width:170px"><?php _e( 'Use Saved Organizer:', 'tribe-events-calendar-pro' ); ?></td>
-				<td><?php $this->saved_organizers_dropdown( $curOrg ); ?></td>
-			</tr>
-			<?php
-		}
-
-		/**
-		 * helper function for displaying the saved venue dropdown
-		 *
-		 * @since 2.0
-		 * @param mixed $current the current saved venue
-		 * @param string $name the name value for the field
-		 */
-		public function saved_venues_dropdown( $current = null, $name = 'venue[VenueID]' ){
-			$my_venue_ids = array();
-			$current_user = wp_get_current_user();
-			$my_venues = false;
-			$my_venue_options = '';
-			if ( 0 != $current_user->ID ) {
-			    $my_venues = TribeEvents::instance()->get_venue_info( null, null, array('post_status' => array('publish', 'draft'), 'author' => $current_user->ID) );
-
-				if ( !empty( $my_venues ) ) {
-					foreach ( $my_venues as $my_venue ) {
-						$my_venue_ids[] = $my_venue->ID;
-						$venue_title    = wp_kses( get_the_title( $my_venue->ID ), array() );
-						$my_venue_options .= '<option data-address="' . esc_attr( TribeEvents::instance()->fullAddressString( $my_venue->ID ) ) . '" value="' . esc_attr( $my_venue->ID ) . '"';
-						$my_venue_options .= selected( $current, $my_venue->ID, false );
-						$my_venue_options .= '>' . $venue_title . '</option>';
-					}
-				}
-			}
-			
-			$venues = TribeEvents::instance()->get_venue_info( null, null, array('post_status' => 'publish', 'post__not_in' => $my_venue_ids) );
-			if ( $venues || $my_venues ) {
-				echo '<select class="chosen venue-dropdown" name="' . esc_attr( $name ) . '" id="saved_venue">';
-				echo '<option value="0">' . __( 'Use New Venue' ,  'tribe-events-calendar-pro' ) . '</option>';
-				if( $my_venues ) {
-					echo $venues ? '<optgroup label="' . apply_filters('tribe_events_saved_venues_dropdown_my_optgroup', __('My Venues', 'tribe-events-calendar-pro')) . '">' : '';
-					echo $my_venue_options;
-					echo $venues ? '</optgroup>' : '';
-				}
-				if ( $venues ) {
-					echo $my_venues ? '<optgroup label="' . apply_filters('tribe_events_saved_venues_dropdown_optgroup', __('Available Venues', 'tribe-events-calendar-pro')) . '">' : '';
-					foreach ( $venues as $venue ) {
-						$venue_title = wp_kses( get_the_title( $venue->ID ), array() );
-						echo '<option data-address="' . esc_attr( TribeEvents::instance()->fullAddressString( $venue->ID ) ) . '" value="' . esc_attr( $venue->ID ) .'"';
-						selected( ($current == $venue->ID) );
-						echo '>' . $venue_title . '</option>';
-					}
-					echo $my_venues ? '</optgroup>'	: '';
-				}
-				echo '</select>';
-			} else {
-				echo '<p class="nosaved">' . __( 'No saved venues yet.', 'tribe-events-calendar-pro' ) . '</p>';
-			}
-		}
-
-	    /**
-	     * helper function for displaying the saved organizer dropdown
-	     *
-	     * @since 2.0
-	     * @param mixed $current the current saved venue
-	     * @param string $name the name value for the field
-	     */
-		public function saved_organizers_dropdown( $current = null, $name = 'organizer[OrganizerID]' ){
-			$my_organizer_ids = array();
-			$current_user = wp_get_current_user();
-			$my_organizers = false;
-			$my_organizers_options = '';
-			if ( 0 != $current_user->ID ) {
-			    $my_organizers = TribeEvents::instance()->get_organizer_info( null, null, array('post_status' => array('publish', 'draft'), 'author' => $current_user->ID) );
-
-				if ( !empty( $my_organizers ) ) {
-					foreach ( $my_organizers as $my_organizer ) {
-						$my_organizer_ids[] = $my_organizer->ID;
-						$organizer_title    = wp_kses( get_the_title( $my_organizer->ID ), array() );
-						$my_organizers_options .= '<option value="' . esc_attr( $my_organizer->ID ) . '"';
-						$my_organizers_options .= selected( $current, $my_organizer->ID, false );
-						$my_organizers_options .= '>' . $organizer_title . '</option>';
-					}
-				}
-			}
-			
-			$organizers = TribeEvents::instance()->get_organizer_info( null, null, array('post_status' => 'publish', 'post__not_in' => $my_organizer_ids) );
-			if ( $organizers || $my_organizers ) {
-				echo '<select class="chosen organizer-dropdown" name="' . esc_attr( $name ) . '" id="saved_organizer">';
-				echo '<option value="0">' . __( 'Use New Organizer' ,  'tribe-events-calendar-pro' ) . '</option>';
-				if( $my_organizers ) {
-					echo $organizers ? '<optgroup label="' . apply_filters('tribe_events_saved_organizers_dropdown_my_optgroup', __('My Organizers', 'tribe-events-calendar-pro')) . '">' : '';
-					echo $my_organizers_options;
-					echo $organizers ? '</optgroup>' : '';
-				}
-				if ( $organizers ) {
-					echo $my_organizers ? '<optgroup label="' . apply_filters('tribe_events_saved_organizers_dropdown_optgroup', __('Available Organizers', 'tribe-events-calendar-pro')) . '">' : '';
-					foreach ( $organizers as $organizer ) {
-						$organizer_title = wp_kses( get_the_title( $organizer->ID ), array() );
-						echo '<option value="' . esc_attr( $organizer->ID ) .'"';
-						selected( ($current == $organizer->ID) );
-						echo '>' . $organizer_title . '</option>';
-					}
-					echo $my_organizers ? '</optgroup>'	: '';
-				}
-				echo '</select>';
-			} else {
-				echo '<p class="nosaved">' . __( 'No saved organizers yet.', 'tribe-events-calendar-pro' ) . '</p>';
-			}
-		}
-
-	    /**
-	     * Add the default settings tab
-	     *
-	     * @since 2.0.5
-	     * @author jkudish
-	     * @return void
-	     */
-	  	public function add_settings_tabs() {
-			require_once( $this->pluginPath . 'admin-views/tribe-options-defaults.php' );
-			new TribeSettingsTab( 'defaults', __( 'Defaults', 'tribe-events-calendar-pro' ), $defaultsTab );
-			// The single-entry array at the end allows for the save settings button to be displayed.
-			new TribeSettingsTab( 'additional-fields', __( 'Additional Fields', 'tribe-events-calendar-pro' ), array( 'priority' => 35, 'fields' => array( null ) ) );
-	  	}
-
-
-		public function add_help_tab_getting_started_text() {
-			$ga_query_string = '?utm_source=helptab&utm_medium=promolink&utm_campaign=plugin';
-			$getting_started_text[] = sprintf( __( '%sWelcome to Events Calendar, a full-featured events management system for WordPress. By buying a license you\'ve given us a vote of confidence, will get active support and have hooked up some sweet additional features not found in the free The Events Calendar.%s', 'tribe-events-calendar-pro' ), '<p class="admin-indent">', '</p>' );
-			$getting_started_text[] = sprintf( __( '%sIf you aren\'t familiar with The Events Calendar, it may be wise to check out our %s. It\'ll introduce you to the basics of what the plugin has to offer and will have you creating events in no time. From there, the resources below -- extensive template tag documentation, FAQs, video walkthroughs and more -- will give you a leg up as you dig deeper.%s', 'tribe-events-calendar-pro' ), '<p class="admin-indent">', sprintf( '<a href="http://tri.be/support/documentation/events-calendar-pro-new-user-primer/' . $ga_query_string . '">%s</a>', __( 'new user primer', 'tribe-events-calendar-pro' ) ), '</p>' );
-			$getting_started_text[] = sprintf( __( '%sOh, wondering what to do with your license key and whether you need it before you can get into event creation? Check out %s on that subject for an answer. %s, if you don\'t have it handy.%s', 'tribe-events-calendar-pro' ), '<p class="admin-indent">', sprintf( '<a href="http://tri.be/events-calendar-pro-license-keys-when-you-need-them-when-you-dont/' . $ga_query_string . '">%s</a>', __( 'our blog post', 'tribe-events-calendar-pro' ) ), sprintf( '<a href="http://tri.be/finding-your-pro-license-key-re-downloading-the-plugin/' . $ga_query_string . '">%s</a>', __( 'Here\'s how you find your license key', 'tribe-events-calendar-pro' ) ), '</p>' );
-			$content = implode( $getting_started_text );
-			return $content;
-		}
-
-		public function add_help_tab_enb_text() {
-			$ga_query_string = '?utm_source=helptab&utm_medium=promolink&utm_campaign=plugin';
-			$enb_text[] = sprintf( __( '%sOne of the advantages of being a PRO user is that you have access to our PRO-exclusive forums at %s. Our support staff hits the forums on a daily basis, and what they can\'t answer on the spot they\'ll bring a member of our dev team in to address directly.%s', 'tribe-events-calendar-pro' ), '<p class="admin-indent">', sprintf( '<a href="http://tri.be/support/forums/' . $ga_query_string . '">%s</a>', 'tri.be' ), '</p>' );
-			$enb_text[] = sprintf( __( '%sSome things to consider before posting on the forum:%s', 'tribe-events-calendar' ), '<p class="admin-indent">', '</p><ul class="admin-list">' );
-			$enb_text[] = sprintf( __( '%sLook through existing threads before posting a new one and check that there isn\'t already a discussion going on your issue. The tri.be site has a solid search function that should help find what you\'re looking for, if it indeed already is present.%s', 'tribe-events-calendar-pro' ), '<li>', '</li>' );
-			$enb_text[] = sprintf( __( '%sA good way to help us out before posting is to check whether the issue is a conflict with another plugin or your theme. This can be tested relatively easily on a staging site by deactivating other plugins one-by-one, and reverting to the default 2011 theme as needed, to see if conflicts can be easily identified. If so, please note that when posting your thread.%s', 'tribe-events-calendar-pro' ), '<li>', '</li>' );
-			$enb_text[] = sprintf( __( '%sSometimes, just resaving your permalinks (under Settings -> Permalinks) can resolve events-related problems on your site. It is worth a shot before creating a new thread.%s', 'tribe-events-calendar' ), '<li>', '</li></ul>' );
-			$enb_text[] = sprintf( __( '%sWhile we won\'t build your site for you and can\'t guarantee The Events Calendar/PRO to play nicely with every theme and plugin out there, our team will do our best to help you get it functioning nicely with your site. And as an added bonus, once you\'re done you can post it in the %s so the rest of the community can see what you\'ve been working on.%s', 'tribe-events-calendar-pro' ), '<p class="admin-indent">', sprintf( '<a href="http://tri.be/support/forums/topic/showcase-2-0/' . $ga_query_string . '">%s</a>', __( 'Showcase thread', 'tribe-events-calendar-pro' ) ), '</p>' );
-			$content = implode( $enb_text );
-			return $content;
-		}
-
-
-		public function add_routes( $wp_rewrite ) {
-			$tec = TribeEvents::instance();
-			// $base = trailingslashit( $tec->getOption( 'eventsSlug', 'events' ) );
-
-			$base = trailingslashit( $tec->rewriteSlug );
-			$baseSingle = trailingslashit( $tec->rewriteSlugSingular );
-			// $baseTax = trailingslashit( $tec->taxRewriteSlug );
-			// $baseTax = "(.*)" . $baseTax;
-			// $baseTag = trailingslashit( $tec->tagRewriteSlug );
-			// $baseTag = "(.*)" . $baseTag;
-
-
-			$day = trailingslashit($tec->daySlug);
-			$today = trailingslashit($tec->todaySlug);
-			$week = trailingslashit($tec->weekSlug);
-			$newRules = array();
-			// week permalink rules
-			$newRules[$base . $week . '?$'] = 'index.php?post_type=' . TribeEvents::POSTTYPE . '&eventDisplay=week';
-			$newRules[$base . $week . '(\d{2})/?$'] = 'index.php?post_type=' . TribeEvents::POSTTYPE . '&eventDisplay=week' .'&eventDate=' . $wp_rewrite->preg_index(1);
-			$newRules[$base . $week . '(\d{4}-\d{2}-\d{2})/?$'] = 'index.php?post_type=' . TribeEvents::POSTTYPE . '&eventDisplay=week' .'&eventDate=' . $wp_rewrite->preg_index(1);
-			// day permalink rules
-			$newRules[$base . $today . '?$'] = 'index.php?post_type=' . TribeEvents::POSTTYPE . '&eventDisplay=day';
-			$newRules[$base . $day . '(\d{4}-\d{2}-\d{2})/?$'] = 'index.php?post_type=' . TribeEvents::POSTTYPE . '&eventDisplay=day' .'&eventDate=' . $wp_rewrite->preg_index(1);
-			// $newRules[$baseTax . '([^/]+)/' . $week] = 'index.php?tribe_events_cat=' . $wp_rewrite->preg_index(2) . '&post_type=' . TribeEvents::POSTTYPE . '&eventDisplay=week';
-			// $newRules[$baseTax . '([^/]+)/(\d{2})$'] = 'index.php?tribe_events_cat=' . $wp_rewrite->preg_index(2) . '&post_type=' . TribeEvents::POSTTYPE . '&eventDisplay=week' .'&eventDate=' . $wp_rewrite->preg_index(3);
-			// $newRules[$baseTag . '([^/]+)/' . $week] = 'index.php?post_tag=' . $wp_rewrite->preg_index(2) . '&post_type=' . TribeEvents::POSTTYPE . '&eventDisplay=week';
-
-			// day permalink rules
-			$newRules[$base . '(\d{4}-\d{2}-\d{2})$'] = 'index.php?post_type=' . TribeEvents::POSTTYPE . '&eventDisplay=day' .'&eventDate=' . $wp_rewrite->preg_index(1);
-
-			$wp_rewrite->rules = $newRules + $wp_rewrite->rules;
-		}
-		public function add_view_buttons( $html ){
-			global $wp_query;
-			$day_class = ($wp_query->tribe_is_day) ? 'tribe-events-button-on' : 'tribe-events-button-off';
-			$week_class = ($wp_query->tribe_is_week) ? 'tribe-events-button-on' : 'tribe-events-button-off';
-			$html .= sprintf('<a class="%s" href="%s">%s</a><a class="%s" href="%s">%s</a>',
-				$day_class,
-				tribe_get_day_permalink(),
-				__( 'Day View', 'tribe-events-calendar' ),
-				$week_class,
-				tribe_get_week_permalink(),
-				__( 'Week View', 'tribe-events-calendar' )
-				);
-			return $html;
-		}
-		public function body_class( $classes ){
-			global $wp_query;
-			if( $wp_query->tribe_is_event_query ) {
-				if( $wp_query->tribe_is_week ) {
-					$classes[] = ' tribe-events-week';
-					// remove the default gridview class from core
-					$classes = array_diff($classes, array('events-gridview'));
-				}
-				if( $wp_query->tribe_is_day ) {
-					$classes[] = ' tribe-events-day';
-					// remove the default gridview class from core
-					$classes = array_diff($classes, array('events-gridview'));
-				}
-			}
-			return $classes;
-		}
-
-		public function pre_get_posts( $query ){
-			$pro_query = false;
-			$query->tribe_is_week = false;
-			$query->tribe_is_day = false;
-			if(!empty( $query->query_vars['eventDisplay'] )) {
-				$pro_query = true;
-				switch( $query->query_vars['eventDisplay']){
-					case 'week':
-						$week = tribe_get_first_week_day( $query->get('eventDate') );
-						$query->set( 'start_date', $week );
-						$query->set( 'eventDate', $week );
-						$query->set( 'end_date', tribe_get_last_week_day( $week ) );
-						$query->set( 'orderby', 'event_date' );
-						$query->set( 'order', 'ASC' );
-						$query->set( 'posts_per_page', -1 ); // show ALL week posts
-						$query->set( 'hide_upcoming', false );
-						$query->tribe_is_week = true;
-						break;
-					case 'day':
-						$event_date = $query->get('eventDate') != '' ? $query->get('eventDate') : Date('Y-m-d');
-						$query->set( 'start_date', tribe_event_beginning_of_day( $event_date ) );
-						$query->set( 'end_date', tribe_event_end_of_day( $event_date ) );
-						$query->set( 'eventDate', $event_date );
-						$query->set( 'orderby', 'event_date' );
-						$query->set( 'order', 'ASC' );
-						$query->set( 'posts_per_page', -1 ); // show ALL day posts
-						$query->set( 'hide_upcoming', false );
-						$query->tribe_is_day = true;
-						break;
-				}
-			}
-			$query->tribe_is_event_pro_query = $pro_query;
-			return $query->tribe_is_event_pro_query ? apply_filters('tribe_events_pro_pre_get_posts', $query) : $query;
-		}
-
-		public function select_venue_template( $template ) {
-			_deprecated_function( __FUNCTION__, '3.0', 'select_page_template( $template )' );
-			return select_page_template( $template );
-		}
-
-		public function select_page_template( $template ) {
-			// venue view
-			if( is_singular( TribeEvents::VENUE_POST_TYPE ) ) {
-				$template = TribeEventsTemplates::getTemplateHierarchy( 'single-venue','','pro', $this->pluginPath );
-			}
-			// week view
-			if( tribe_is_week() ) {
-				$template = TribeEventsTemplates::getTemplateHierarchy('week','','pro', $this->pluginPath);
-			}
-			// day view
-			if( tribe_is_day() ) {
-				$template = TribeEventsTemplates::getTemplateHierarchy('day','','pro', $this->pluginPath);
-				$template = TribeEventsTemplates::getTemplateHierarchy('list');
-			}
-			return $template;
-		}
-
-    	public function load_venue_template( $file ) {
-    		return TribeEventsTemplates::getTemplateHierarchy( 'single-venue','','pro', $this->pluginPath );
-	    }
-
-    	public function add_google_map_preview( $postId ) {
-	    	if ( tribe_get_option( 'embedGoogleMaps' ) ) {
-	            // && tribe_embed_google_map($postId )
-	    		$display = tribe_embed_google_map( $postId ) ? 'block' : 'none';
-	    		?>
-	    		<div style="float:right; display:<?php echo $display ?>;">
-	    			<?php echo tribe_get_embedded_map( $postId, 200, 200, true ); ?>
-	    		</div>
-	    		<?php
-	    	}
-	    	?>
-	    	<div style="clear:both"></div>
-	    	<?php
-    	}
-
-	    public function admin_enqueue_scripts() {
-	    	wp_enqueue_script( TribeEvents::POSTTYPE.'-premium-admin', $this->pluginUrl . 'resources/events-admin.js', array( 'jquery-ui-datepicker' ), '', true );
-	    }
-
-    	public function enqueue_styles() {
-
-    		$tec = TribeEvents::instance();
-
-			// Enqueue the pro-stylesheet.
-    		$stylesheet_url = $this->pluginUrl . 'resources/tribe-events-pro.css';
-    		if ( $stylesheet_url ) {
-    			wp_enqueue_style( 'tribe_events_pro_stylesheet', $stylesheet_url );
-    		}
-    		if ( $tec->displaying === 'day' ) {
-				Tribe_PRO_Template_Factory::asset_package( 'ajax-dayview' );
-			}
-    	}
-
-		public function iCalFeed( $post = null, $eventCatSlug = null, $eventDate = null ) {
-
-			$tribeEvents = TribeEvents::instance();
-			$postId = $post ? $post->ID : null;
-			$getstring = ( isset( $_GET['ical'] ) ? $_GET['ical'] : null );
-			$wpTimezoneString = get_option( 'timezone_string' );
-			$postType = TribeEvents::POSTTYPE;
-			$events = '';
-			$lastBuildDate = '';
-			$eventsTestArray = array();
-			$blogHome = get_bloginfo( 'url' );
-			$blogName = get_bloginfo( 'name' );
-			$includePosts = ( $postId ) ? '&include=' . $postId : '';
-			$eventsCats = ( $eventCatSlug ) ? '&' . TribeEvents::TAXONOMY . '=' . $eventCatSlug : '';
-
-			if ( $post ) {
-				$eventPosts = array();
-				$eventPosts[] = $post;
-			} else {
-				$eventPosts = get_posts( 'posts_per_page=-1&post_type=' . $postType . $includePosts . $eventsCats );
-			}
-
-			foreach ( $eventPosts as $eventPost ) {
-				if ( $eventDate ) {
-					$duration = TribeDateUtils::timeBetween( $eventPost->EventStartDate, $eventPost->EventEndDate );
-					$startDate = TribeDateUtils::addTimeToDate( $eventDate, TribeDateUtils::timeOnly( $eventPost->EventStartDate ) );
-					$endDate = TribeDateUtils::dateAndTime( strtotime( $startDate ) + $duration, true );
-				} else {
-					$startDate = $eventPost->EventStartDate;
-					$endDate = $eventPost->EventEndDate;
-				}
-
-				// convert 2010-04-08 00:00:00 to 20100408T000000 or YYYYMMDDTHHMMSS
-				$startDate = str_replace( array( '-', ' ', ':' ) , array( '', 'T', '' ) , $startDate );
-				$endDate = str_replace( array( '-', ' ', ':' ) , array( '', 'T', '' ) , $endDate );
-				if ( get_post_meta( $eventPost->ID, '_EventAllDay', true ) == 'yes' ) {
-					$startDate = substr( $startDate, 0, 8 );
-					$endDate = substr( $endDate, 0, 8 );
-					// endDate bumped ahead one day to counter iCal's off-by-one error
-					$endDateStamp = strtotime( $endDate );
-					$endDate = date( 'Ymd', $endDateStamp + 86400 );
-					$type = 'DATE';
-				} else {
-					$type = 'DATE-TIME';
-				}
-				$description = preg_replace( "/[\n\t\r]/", ' ', strip_tags( $eventPost->post_content ) );
-
-				// add fields to iCal output
-				$item = array();
-				$item[] = "DTSTART;VALUE=$type:" . $startDate;
-				$item[] = "DTEND;VALUE=$type:" . $endDate;
-				$item[] = 'DTSTAMP:' . date( 'Ymd\THis', time() );
-				$item[] = 'CREATED:' . str_replace( array( '-', ' ', ':' ) , array( '', 'T', '' ) , $eventPost->post_date );
-				$item[] = 'LAST-MODIFIED:' . str_replace( array( '-', ' ', ':' ) , array( '', 'T', '' ) , $eventPost->post_modified );
-				$item[] = 'UID:' . $eventPost->ID . '-' . strtotime( $startDate ).'-'.strtotime( $endDate ) . '@' . $blogHome;
-				$item[] = 'SUMMARY:' . $eventPost->post_title;
-				$item[] = 'DESCRIPTION:' . str_replace( ',','\,', $description );
-				$item[] = 'LOCATION:' . html_entity_decode( $tribeEvents->fullAddressString( $eventPost->ID ), ENT_QUOTES );
-				$item[] = 'URL:' . get_permalink( $eventPost->ID );
-
-				$item = apply_filters( 'tribe_ical_feed_item', $item, $eventPost );
-
-				$events .= "BEGIN:VEVENT\n" . implode( "\n",$item ) . "\nEND:VEVENT\n";
-			}
-
-			header( 'Content-type: text/calendar' );
-			header( 'Content-Disposition: attachment; filename="iCal-TribeEvents.ics"' );
-			$content = "BEGIN:VCALENDAR\n";
-			$content .= "VERSION:2.0\n";
-			$content .= 'PRODID:-//' . $blogName . ' - ECPv' . TribeEvents::VERSION . "//NONSGML v1.0//EN\n";
-			$content .= "CALSCALE:GREGORIAN\n";
-			$content .= "METHOD:PUBLISH\n";
-			$content .= 'X-WR-CALNAME:' . apply_filters( 'tribe_ical_feed_calname', $blogName ) . "\n";
-			$content .= 'X-ORIGINAL-URL:' . $blogHome . "\n";
-			$content .= 'X-WR-CALDESC:Events for ' . $blogName . "\n";
-			if ( $wpTimezoneString ) $content .= 'X-WR-TIMEZONE:' . $wpTimezoneString . "\n";
-			$content = apply_filters( 'tribe_ical_properties', $content );
-			$content .= $events;
-			$content .= 'END:VCALENDAR';
-			echo $content;
-			exit;
-		}
-
-		public function googleCalendarLink( $postId = null ) {
-			global $post;
-			$tribeEvents = TribeEvents::instance();
-
-			if ( $postId === null || !is_numeric( $postId ) ) {
-				$postId = $post->ID;
-			}
-			// protecting for reccuring because the post object will have the start/end date available
-			$start_date = isset($post->EventStartDate) ? strtotime($post->EventStartDate) : strtotime( get_post_meta( $postId, '_EventStartDate', true ) );
-			$end_date = isset($post->EventEndDate) ? 
-				strtotime( $post->EventEndDate . ( get_post_meta( $postId, '_EventAllDay', true ) ? ' + 1 day' : '') ) :
-				strtotime( get_post_meta( $postId, '_EventEndDate', true ) . ( get_post_meta( $postId, '_EventAllDay', true ) ? ' + 1 day' : '') );
-
-			$dates = ( get_post_meta( $postId, '_EventAllDay', true ) ) ? date( 'Ymd', $start_date ) . '/' . date( 'Ymd', $end_date ) : date( 'Ymd', $start_date ) . 'T' . date( 'Hi00', $start_date ) . '/' . date( 'Ymd', $end_date ) . 'T' . date( 'Hi00', $end_date );
-			$location = trim( $tribeEvents->fullAddressString( $postId ) );
-			$base_url = 'http://www.google.com/calendar/event';
-			$event_details = substr( get_the_content(), 0, 996 ) . '...';
-
-			$params = array(
-				'action' => 'TEMPLATE',
-				'text' => str_replace( ' ', '+', strip_tags( urlencode( $post->post_title ) ) ),
-				'dates' => $dates,
-				'details' => str_replace( ' ', '+', strip_tags( apply_filters( 'the_content', urlencode( $event_details ) ) ) ),
-				'location' => str_replace( ' ', '+', urlencode( $location ) ),
-				'sprop' => get_option( 'blogname' ),
-				'trp' => 'false',
-				'sprop' => 'website:' . home_url(),
-			);
-			$params = apply_filters( 'tribe_google_calendar_parameters', $params );
-			$url = add_query_arg( $params, $base_url );
-			return esc_url( $url );
-		}
-		
-		/**
-		 * Return the forums link as it should appear in the help tab.
-		 *
-		 * @since 2.0.8
-		 *
-		 * @return string
-		 */
-		public function helpTabForumsLink( $content ) {
-			$promo_suffix = '?utm_source=helptab&utm_medium=promolink&utm_campaign=plugin';
-			if ( get_option( 'pue_install_key_events_calendar_pro ' ) )
-				return 'http://tri.be/support/forums/forum/events/events-calendar-pro/' . $promo_suffix;
-			else
-				return 'http://tri.be/support/forums/' . $promo_suffix;
-		}
-		
-		/**
-		 * Return additional action for the plugin on the plugins page.
-		 *
-		 * @since 2.0.8
-		 *
-		 * @return array
-		 */
-		public function addLinksToPluginActions( $actions ) {
-			if( class_exists( 'TribeEvents' ) ) {
-				$actions['settings'] = '<a href="' . add_query_arg( array( 'post_type' => TribeEvents::POSTTYPE, 'page' => 'tribe-events-calendar' ), admin_url( 'edit.php' ) ) .'">' . __('Settings', 'tribe-events-calendar-pro') . '</a>';
-			}
-			return $actions;
-		}
-
-		/**
-		 * Includes and handles registration/de-registration of the advanced list widget. Idea from John Gadbois.
-		 *
-		 * @return void
-		 * @author Elliot Wiltshire
-		 */
-		public function pro_widgets_init() {
-			require_once( 'lib/widget-advanced-list.class.php' );
-			unregister_widget( 'TribeEventsListWidget' );
-			register_widget( 'TribeEventsAdvancedListWidget' );
-			add_filter( 'tribe_apm_textdomain', array( __CLASS__, 'apm_textdomain' ) );
-			// load text domain after class registration
-			load_plugin_textdomain( 'tribe-events-calendar-pro', false, basename( dirname( dirname( __FILE__ ) ) ) . '/lang/' );
-		}
-
-		public function apm_textdomain($domain) {
-			return 'tribe-events-calendar-pro';
-		}
-
-		/**
-		* Re-registers the custom post types for venues so they allow search from the frontend.
-		*
-		* @return void
-		* @author Elliot Wiltshire
-		*/
-		public function allow_cpt_search() {
-			$tec = TribeEvents::instance();
-			$venue_args = $tec->getVenuePostTypeArgs();
-			$venue_args['exclude_from_search'] = false;
-			register_post_type( TribeEvents::VENUE_POST_TYPE, $venue_args );
-		}
-
-		/**
-		* Adds the "PRO" to the promo banner and changes the link to link to the pro website.
-		*
-		* @author Paul Hughes
-		* @since 2.0.5
-		* @return string The new banner.
-		*/
-		public function tribePromoBannerPro() {
-			return sprintf( __( 'Calendar powered by %sThe Events Calendar PRO%s', 'tribe-events-calendar-pro' ), '<a href="http://tri.be/wordpress-events-calendar-pro/">', '</a>' );
-		}
-
-
-		/**
-		* Add meta links on the plugin page
-		*/
-		public function addMetaLinks( $links, $file ) {
-			if ( $file == $this->pluginDir . 'events-calendar-pro.php' ) {
-				$anchor = __( 'Support', 'tribe-events-calendar-pro' );
-				$links [] = '<a href="' . self::$updateUrl . 'support/?ref=ecp-plugin">' . $anchor . '</a>';
-				$anchor = __( 'View All Add-Ons', 'tribe-events-calendar-pro' );
-				$links [] = '<a href="' . self::$updateUrl . 'shop/?ref=ecp-plugin">' . $anchor . '</a>';
-			}
-			return $links;
-		}
-
-
-		public function setup_weekview_in_bar( $views ) {
-			$views[] = array( 'displaying' => 'week',
-			                  'anchor'     => __( 'Week View', 'tribe-events-calendar-pro' ),
-			                  'url'        => tribe_get_week_permalink() );
-			return $views;
-		}
-
-		public function setup_dayview_in_bar( $views ) {
-			$views[] = array( 'displaying' => 'day',
-			                  'anchor'     => __( 'Today', 'tribe-events-calendar-pro' ),
-			                  'url'        => tribe_get_day_permalink() );
-			return $views;
-		}
-
-		function maybe_setup_date_in_bar( $value ) {
-			global $wp_query;
-			if ( !empty( $wp_query->query_vars['eventDisplay'] ) && $wp_query->query_vars['eventDisplay'] === 'day' ) {
-				$value = date( TribeDateUtils::DBDATEFORMAT, strtotime( $wp_query->query_vars['eventDate'] ) );
-			}
-			return $value;
-		}
-
-
-		/* Static Methods */
-		public static function instance() {
-			if ( !isset( self::$instance ) ) {
-				$className = __CLASS__;
-				self::$instance = new $className;
-			}
-			return self::$instance;
-		}
-
-	} // end Class
-
-
-	// Instantiate class and set up WordPress actions.
-	function Tribe_ECP_Load() {
-		add_filter( 'tribe_tec_addons', 'tribe_init_ecp_addon' );
-		add_filter( 'tribe_tec_addons_comparison_operator', 'tribe_version_compare_operator' );
-		$to_run_or_not_to_run = ( class_exists( 'TribeEvents' ) && defined( 'TribeEvents::VERSION' ) && version_compare( TribeEvents::VERSION, TribeEventsPro::REQUIRED_TEC_VERSION, '>=' ) );
-		if ( apply_filters( 'tribe_ecp_to_run_or_not_to_run', $to_run_or_not_to_run ) ) {
-			TribeEventsPro::instance();
-		}
-		if ( !class_exists( 'TribeEvents' ) ) {
-			add_action( 'admin_notices', 'tribe_show_fail_message' );
-		}
-	}
-
-	add_action( 'plugins_loaded', 'Tribe_ECP_Load', 1); // high priority so that it's not too late for tribe_register-helpers class
-
-	/**
-	 * Shows message if the plugin can't load due to TEC not being installed.
-	 */
-	function tribe_show_fail_message() {
-		if ( current_user_can( 'activate_plugins' ) ) {
-			$url = 'plugin-install.php?tab=plugin-information&plugin=the-events-calendar&TB_iframe=true';
-			$title = __( 'The Events Calendar', 'tribe-events-calendar-pro' );
-			echo '<div class="error"><p>'.sprintf( __( 'To begin using Events Calendar PRO, please install the latest version of <a href="%s" class="thickbox" title="%s">The Events Calendar</a>.', 'tribe-events-calendar-pro' ),$url, $title ).'</p></div>';
-		}
-	}
-
-	/**
-	* Add Events PRO to the list of add-ons to check required version.
-	*
-	* @author Paul Hughes, jkudish
-	* @since 2.0.5
-	* @return array $plugins the required info
-	*/
-	function tribe_init_ecp_addon( $plugins ) {
-		$plugins['TribeEventsPro'] = array( 'plugin_name' => 'Events Calendar PRO', 'required_version' => TribeEventsPro::REQUIRED_TEC_VERSION, 'current_version' => TribeEventsPro::VERSION, 'plugin_dir_file' => basename( dirname( __FILE__ ) ) . '/events-calendar-pro.php' );
-		return $plugins;
-	}
-
-	/**
-	* What operator should be used to compare PRO's required version with TEC's version.
-	* Note that a result of TRUE with the version_compare results in the error message.
-	* As is the case here, if they are NOT equal (!=), an error should result.
-	*
-	* @author Paul Hughes
-	* @since 2.0.5
-	* @return string $operator the operator to use.
-	*/
-	function tribe_version_compare_operator () {
-		$operator = '!=';
-		return $operator;
-	}
-
-	register_deactivation_hook( __FILE__, 'tribe_ecp_deactivate' );
-	register_uninstall_hook( __FILE__, 'tribe_ecp_uninstall' );
-
-	// when we deactivate pro, we should reset some options
-	function tribe_ecp_deactivate() {
-		if ( function_exists( 'tribe_update_option' ) ) {
-			tribe_update_option( 'defaultValueReplace', true );
-			tribe_update_option( 'defaultCountry', null );
-		}
-	}
-
-	function tribe_ecp_uninstall() {
-		delete_option( 'pue_install_key_events_calendar_pro' );
-	}
+<?php
+/*
+Plugin Name: The Events Calendar PRO
+Description: The Events Calendar PRO, a premium add-on to the open source The Events Calendar plugin (required), enables recurring events, custom attributes, venue pages, new widgets and a host of other premium features.
+Version: 2.1-alpha
+Author: Modern Tribe, Inc.
+Author URI: http://tri.be/?ref=ecp-plugin
+Text Domain: tribe-events-calendar-pro
+License: GPLv2 or later
+*/
+
+/*
+Copyright 2010-2012 by Modern Tribe Inc and the contributors
+
+This program is free software; you can redistribute it and/or
+modify it under the terms of the GNU General Public License
+as published by the Free Software Foundation; either version 2
+of the License, or (at your option) any later version.
+
+This program is distributed in the hope that it will be useful,
+but WITHOUT ANY WARRANTY; without even the implied warranty of
+MERCHANTABILITY or FITNESS FOR A PARTICULAR PURPOSE.  See the
+GNU General Public License for more details.
+
+You should have received a copy of the GNU General Public License
+along with this program; if not, write to the Free Software
+Foundation, Inc., 51 Franklin Street, Fifth Floor, Boston, MA  02110-1301, USA.
+*/
+
+
+if ( !class_exists( 'TribeEventsPro' ) ) {
+	class TribeEventsPro {
+
+		private static $instance;
+
+		//instance variables
+		public $pluginDir;
+		public $pluginPath;
+		public $pluginUrl;
+		public $pluginSlug;
+		public $licenseKey;
+		public static $updateUrl = 'http://tri.be/';
+		const REQUIRED_TEC_VERSION = '2.1';
+		const VERSION = '2.1';
+
+		private function __construct() {
+			$this->pluginDir = trailingslashit( basename( dirname( __FILE__ ) ) );
+			$this->pluginPath = trailingslashit( dirname( __FILE__ ) );
+			$this->pluginUrl = WP_PLUGIN_URL.'/'.$this->pluginDir;
+			$this->pluginSlug = 'events-calendar-pro';
+
+			require_once( 'lib/tribe-pro-template-factory.class.php' );
+			require_once( 'lib/tribe-date-series-rules.class.php' );
+			require_once( 'lib/tribe-ecp-custom-meta.class.php' );
+			require_once( 'lib/tribe-events-recurrence-meta.class.php' );
+			require_once( 'lib/tribe-recurrence.class.php' );
+			require_once( 'lib/widget-calendar.class.php' );
+			require_once( 'lib/widget-venue.class.php' );
+			require_once( 'lib/widget-countdown.class.php' );
+			require_once( 'template-tags.php' );
+			require_once( 'lib/tribe-presstrends-events-calendar-pro.php' );
+			require_once ('lib/tribe-geoloc.class.php');
+
+			// Tribe common resources
+			require_once( 'vendor/tribe-common-libraries/tribe-common-libraries.class.php' );
+			TribeCommonLibraries::register( 'pue-client', '1.2', $this->pluginPath . 'vendor/pue-client/pue-client.php' );
+			TribeCommonLibraries::register( 'advanced-post-manager', '1.0.5', $this->pluginPath . 'vendor/advanced-post-manager/tribe-apm.php' );
+			TribeCommonLibraries::register( 'related-posts', '1.1', $this->pluginPath. 'vendor/tribe-related-posts/tribe-related-posts.php' );
+
+			//TribeCommonLibraries::register( 'tribe-support', '0.1', $this->pluginPath . 'vendor/tribe-support/tribe-support.class.php' );
+
+			// Next Event Widget
+			require_once( 'lib/widget-featured.class.php');
+
+			add_action( 'init', array( $this, 'init' ), 10 );
+			add_action( 'admin_enqueue_scripts', array( $this, 'admin_enqueue_scripts' ) );
+			add_action( 'wp_enqueue_scripts', array( $this, 'enqueue_styles' ) );
+			add_action( 'tribe_after_location_details', array( $this, 'add_google_map_preview' ) );
+			add_action( 'tribe_tec_template_chooser', array( $this, 'do_ical_template' ) );
+			add_filter( 'tribe_settings_do_tabs', array( $this, 'add_settings_tabs' ) );
+			add_filter( 'generate_rewrite_rules', array( $this, 'add_routes' ) );
+			add_filter('tribe_events_buttons_the_buttons', array($this, 'add_view_buttons'));
+			add_filter( 'tribe_events_pre_get_posts', array( $this, 'pre_get_posts'));
+			add_filter( 'body_class', array( $this, 'body_class') );
+			add_filter( 'tribe_current_events_page_template', array( $this, 'select_page_template' ) );
+			add_filter( 'tribe_help_tab_getting_started_text', array( $this, 'add_help_tab_getting_started_text' ) );
+			add_filter( 'tribe_help_tab_enb_content', array( $this, 'add_help_tab_enb_text' ) );
+			// add_filter( 'tribe_events_template_single-venue.php', array( $this, 'load_venue_template' ) );
+			add_action( 'widgets_init', array( $this, 'pro_widgets_init' ), 100 );
+			add_action( 'wp_loaded', array( $this, 'allow_cpt_search' ) );
+			add_action( 'plugin_row_meta', array( $this, 'addMetaLinks' ), 10, 2 );
+			add_filter( 'get_delete_post_link', array( $this, 'adjust_date_on_recurring_event_trash_link' ), 10, 2 );
+			add_action( 'admin_footer', array( $this, 'addDeleteDialogForRecurringEvents' ) );
+			add_filter( 'tribe_get_events_title', array( $this, 'reset_page_title'));
+			// Load organizer and venue editors
+			add_action( 'admin_menu', array( $this, 'addVenueAndOrganizerEditor' ) );
+			add_action( 'tribe_venue_table_top', array( $this, 'displayEventVenueDropdown' ) );
+			add_action( 'tribe_organizer_table_top', array( $this, 'displayEventOrganizerDropdown' ) );
+			add_action( 'tribe_helper_activation_complete', array( $this, 'helpersLoaded' ) );
+			add_filter( 'tribe_promo_banner', array( $this, 'tribePromoBannerPro' ) );
+			add_filter( 'tribe_help_tab_forums_url', array( $this, 'helpTabForumsLink' ) );
+			add_action( 'plugin_action_links_' . plugin_basename(__FILE__), array( $this, 'addLinksToPluginActions' ) );
+
+			// see function tribe_convert_units( $value, $unit_from, $unit_to )
+			add_filter( 'tribe_convert_kms_to_miles_ratio', function () {
+				return 0.621371;
+			} );
+			add_filter( 'tribe_convert_miles_to_kms_ratio', function () {
+				return 1.60934;
+			} );
+
+			/* Setup Tribe Events Bar */
+			add_filter( 'tribe-events-bar-views', array( $this, 'setup_weekview_in_bar' ), 1, 1 );
+			add_filter( 'tribe-events-bar-views', array( $this, 'setup_dayview_in_bar' ), 5, 1 );
+			add_filter( 'tribe-events-bar-date-search-default-value', array( $this, 'maybe_setup_date_in_bar' ) );
+
+			/* AJAX for loading day view */
+			add_action( 'wp_ajax_tribe_event_day', array( $this, 'wp_ajax_tribe_event_day' ) );
+			add_action( 'wp_ajax_nopriv_tribe_event_day', array( $this, 'wp_ajax_tribe_event_day' ) );
+		}
+
+
+		function reset_page_title( $content ){
+			global $wp_query;
+
+			// week view title
+			if( tribe_is_week() ) {
+				$reset_title = sprintf( __('Week starting %s', 'tribe-events-calendar-pro'),
+					Date("l, F jS Y", strtotime(tribe_get_first_week_day($wp_query->get('start_date'))))
+					);
+			}
+			// day view title
+			if( tribe_is_day() ) {
+				$reset_title = Date("l, F jS Y", strtotime($wp_query->get('start_date')));
+			}
+			return isset($reset_title) ? apply_filters( 'tribe_template_factory_debug', $reset_title, 'tribe_get_events_title' ) : $content;
+		}
+
+		/**
+		 * AJAX handler for tribe_event_day (dayview navigation)
+		 * This loads up the day view shard with all the appropriate events for the day
+		 * 
+		 * @return string $html
+		 */
+		function wp_ajax_tribe_event_day(){
+			if ( isset( $_POST["eventDate"] ) && $_POST["eventDate"] ) {
+				
+				TribeEventsQuery::init();
+				add_filter( 'tribe_events_pre_get_posts', array( $this, 'pre_get_posts' ) );
+
+				$args = array(
+					'post_status' => array( 'publish', 'private', 'future' ),
+					'eventDate' => $_POST["eventDate"],
+					'eventDisplay' => 'day'
+					);
+				$query = TribeEventsQuery::getEvents( $args, true );
+
+				global $wp_query, $post;
+				$wp_query = $query;
+
+				if ( have_posts() )
+					the_post();
+
+				TribeEventsTemplates::getTemplateHierarchy( 'day', '', 'pro', $this->pluginPath );
+
+				load_template( TribeEventsTemplates::getTemplateHierarchy( 'list' ) );
+			}
+			die();
+
+		}
+
+		public function init() {
+			TribeEventsCustomMeta::init();
+			TribeEventsRecurrenceMeta::init();
+			TribeEventsGeoLoc::instance();
+			$this->displayMetaboxCustomFields();
+		}
+
+
+		public function helpersLoaded() {
+			require_once( 'lib/apm_filters.php' );
+			new PluginUpdateEngineChecker( self::$updateUrl, $this->pluginSlug, array(), plugin_basename( __FILE__ ) );
+		}
+
+		public function do_ical_template( $template ) {
+			// hijack to iCal template
+			if ( get_query_var( 'ical' ) || isset( $_GET['ical'] ) ) {
+				global $wp_query;
+				if ( is_single() ) {
+					$post_id = $wp_query->post->ID;
+					$this->iCalFeed( $wp_query->post, null, get_query_var( 'eventDate' ) );
+				} elseif ( is_tax( TribeEvents::TAXONOMY ) ) {
+					$this->iCalFeed( null, get_query_var( TribeEvents::TAXONOMY ) );
+				} else {
+					$this->iCalFeed();
+				}
+				die();
+			}
+	      }
+
+		// event deletion
+		public function adjust_date_on_recurring_event_trash_link( $link, $postId ) {
+			global $post;
+				if ( isset($_REQUEST['deleteAll']) ) {
+					$link = remove_query_arg( array( 'eventDate', 'deleteAll'), $link );
+				} elseif ( (isset($post->ID)) && tribe_is_recurring_event($post->ID) && isset($_REQUEST['eventDate']) ) {
+					$link = add_query_arg( 'eventDate', $_REQUEST['eventDate'], $link );
+				}
+				return $link;
+	      }
+
+		public function addDeleteDialogForRecurringEvents() {
+			global $current_screen, $post;
+			if ( is_admin() && isset( $current_screen->post_type ) && $current_screen->post_type == TribeEvents::POSTTYPE
+				&& (
+					( isset( $current_screen->id ) && $current_screen->id == 'edit-'.TribeEvents::POSTTYPE ) // listing page
+					|| ( ( isset( $post->ID ) ) && tribe_is_recurring_event( $post->ID ) ) // single event page
+				)
+			)
+			// load the dialog
+			require_once( TribeEvents::instance()->pluginPath.'admin-views/recurrence-dialog.php' );
+	      }
+
+	    public function displayMetaboxCustomFields(){
+	    	// 'disable_metabox_custom_fields'
+	    	$show_box = tribe_get_option('disable_metabox_custom_fields');
+	    	if($show_box == 'show') {
+		    	return true;
+		    }
+		    if($show_box == 'hide') {
+		    	remove_post_type_support( TribeEvents::POSTTYPE, 'custom-fields' );
+		    	return false;
+		    }
+		    if(empty($show_box)){
+		    	global $wpdb;
+		    	$meta_keys = $wpdb->get_results("select distinct pm.meta_key from $wpdb->postmeta pm
+										LEFT JOIN $wpdb->posts p ON p.ID = pm.post_id
+										WHERE p.post_type = '" . TribeEvents::POSTTYPE . "'
+										AND pm.meta_key NOT LIKE '_wp_%'
+										AND pm.meta_key NOT IN (
+											'_edit_last',
+											'_edit_lock',
+											'_thumbnail_id',
+											'_EventConference', 
+											'_EventAllDay', 
+											'_EventHideFromUpcoming', 
+											'_EventAuditTrail',
+											'_EventOrigin',
+											'_EventShowMap',
+											'_EventVenueID',
+											'_EventShowMapLink',
+											'_EventCost',
+											'_EventOrganizerID',
+											'_EventRecurrence',
+											'_EventStartDate',
+											'_EventEndDate',
+											'_EventDuration',
+											'_FacebookID')");
+		    	if( empty($meta_keys) ) {
+		    		remove_post_type_support( TribeEvents::POSTTYPE, 'custom-fields' );
+		    		// update_option('disable_metabox_custom_fields','hide');
+		    		$options['disable_metabox_custom_fields'] = 'hide';
+		    		$r = false;
+		    	} else {
+		    		// update_option('disable_metabox_custom_fields','true');
+		    		$options['disable_metabox_custom_fields'] = 'show';
+		    		$r = true;
+		    	}
+
+		    	TribeEvents::setOptions($options);
+		    	return $r;
+		    }
+
+	    }
+
+		public function addVenueAndOrganizerEditor() {
+			add_submenu_page( '/edit.php?post_type='.TribeEvents::POSTTYPE, __( 'Venues','tribe-events-calendar-pro' ), __( 'Venues','tribe-events-calendar-pro' ), 'edit_tribe_venues', 'edit.php?post_type='.TribeEvents::VENUE_POST_TYPE );
+			add_submenu_page( '/edit.php?post_type='.TribeEvents::POSTTYPE, __( 'Organizers','tribe-events-calendar-pro' ), __( 'Organizers','tribe-events-calendar-pro' ), 'edit_tribe_organizers', 'edit.php?post_type='.TribeEvents::ORGANIZER_POST_TYPE );
+		}
+
+		/**
+		 * displays the saved venue dropdown in the event metabox
+		 *
+		 * @param int $postID the event ID for which to create the dropdown
+		 * @return void
+		 */
+		public function displayEventVenueDropdown( $postId ) {
+			$VenueID = get_post_meta( $postId, '_EventVenueID', true );
+			$defaultsEnabled = tribe_get_option( 'defaultValueReplace' );
+			if ( !$VenueID && $defaultsEnabled ) {
+				$VenueID = tribe_get_option( 'eventsDefaultVenueID' );
+			}
+			$VenueID = apply_filters( 'tribe_display_event_venue_dropdown_id', $VenueID );
+			?>
+			<tr class="">
+				<td style="width:170px"><?php _e( 'Use Saved Venue:','tribe-events-calendar-pro' ); ?></td>
+				<td><?php $this->saved_venues_dropdown( $VenueID ); ?></td>
+			</tr>
+			<?php
+		}
+
+		/**
+		 * displays the saved organizer dropdown in the event metabox
+		 *
+		 * @param int $postID the event ID for which to create the dropdown
+		 * @return void
+		 */
+		public function displayEventOrganizerDropdown( $postId ) {
+			$curOrg = get_post_meta( $postId, '_EventOrganizerID', true );
+			$defaultsEnabled = tribe_get_option( 'defaultValueReplace' );
+			if ( !$curOrg && $defaultsEnabled ) {
+				$curOrg = tribe_get_option( 'eventsDefaultOrganizerID' );
+			}
+			$curOrg = apply_filters( 'tribe_display_event_organizer_dropdown_id', $curOrg );
+			?>
+			<tr class="" >
+				<td style="width:170px"><?php _e( 'Use Saved Organizer:', 'tribe-events-calendar-pro' ); ?></td>
+				<td><?php $this->saved_organizers_dropdown( $curOrg ); ?></td>
+			</tr>
+			<?php
+		}
+
+		/**
+		 * helper function for displaying the saved venue dropdown
+		 *
+		 * @since 2.0
+		 * @param mixed $current the current saved venue
+		 * @param string $name the name value for the field
+		 */
+		public function saved_venues_dropdown( $current = null, $name = 'venue[VenueID]' ){
+			$my_venue_ids = array();
+			$current_user = wp_get_current_user();
+			$my_venues = false;
+			$my_venue_options = '';
+			if ( 0 != $current_user->ID ) {
+			    $my_venues = TribeEvents::instance()->get_venue_info( null, null, array('post_status' => array('publish', 'draft'), 'author' => $current_user->ID) );
+
+				if ( !empty( $my_venues ) ) {
+					foreach ( $my_venues as $my_venue ) {
+						$my_venue_ids[] = $my_venue->ID;
+						$venue_title    = wp_kses( get_the_title( $my_venue->ID ), array() );
+						$my_venue_options .= '<option data-address="' . esc_attr( TribeEvents::instance()->fullAddressString( $my_venue->ID ) ) . '" value="' . esc_attr( $my_venue->ID ) . '"';
+						$my_venue_options .= selected( $current, $my_venue->ID, false );
+						$my_venue_options .= '>' . $venue_title . '</option>';
+					}
+				}
+			}
+			
+			$venues = TribeEvents::instance()->get_venue_info( null, null, array('post_status' => 'publish', 'post__not_in' => $my_venue_ids) );
+			if ( $venues || $my_venues ) {
+				echo '<select class="chosen venue-dropdown" name="' . esc_attr( $name ) . '" id="saved_venue">';
+				echo '<option value="0">' . __( 'Use New Venue' ,  'tribe-events-calendar-pro' ) . '</option>';
+				if( $my_venues ) {
+					echo $venues ? '<optgroup label="' . apply_filters('tribe_events_saved_venues_dropdown_my_optgroup', __('My Venues', 'tribe-events-calendar-pro')) . '">' : '';
+					echo $my_venue_options;
+					echo $venues ? '</optgroup>' : '';
+				}
+				if ( $venues ) {
+					echo $my_venues ? '<optgroup label="' . apply_filters('tribe_events_saved_venues_dropdown_optgroup', __('Available Venues', 'tribe-events-calendar-pro')) . '">' : '';
+					foreach ( $venues as $venue ) {
+						$venue_title = wp_kses( get_the_title( $venue->ID ), array() );
+						echo '<option data-address="' . esc_attr( TribeEvents::instance()->fullAddressString( $venue->ID ) ) . '" value="' . esc_attr( $venue->ID ) .'"';
+						selected( ($current == $venue->ID) );
+						echo '>' . $venue_title . '</option>';
+					}
+					echo $my_venues ? '</optgroup>'	: '';
+				}
+				echo '</select>';
+			} else {
+				echo '<p class="nosaved">' . __( 'No saved venues yet.', 'tribe-events-calendar-pro' ) . '</p>';
+			}
+		}
+
+	    /**
+	     * helper function for displaying the saved organizer dropdown
+	     *
+	     * @since 2.0
+	     * @param mixed $current the current saved venue
+	     * @param string $name the name value for the field
+	     */
+		public function saved_organizers_dropdown( $current = null, $name = 'organizer[OrganizerID]' ){
+			$my_organizer_ids = array();
+			$current_user = wp_get_current_user();
+			$my_organizers = false;
+			$my_organizers_options = '';
+			if ( 0 != $current_user->ID ) {
+			    $my_organizers = TribeEvents::instance()->get_organizer_info( null, null, array('post_status' => array('publish', 'draft'), 'author' => $current_user->ID) );
+
+				if ( !empty( $my_organizers ) ) {
+					foreach ( $my_organizers as $my_organizer ) {
+						$my_organizer_ids[] = $my_organizer->ID;
+						$organizer_title    = wp_kses( get_the_title( $my_organizer->ID ), array() );
+						$my_organizers_options .= '<option value="' . esc_attr( $my_organizer->ID ) . '"';
+						$my_organizers_options .= selected( $current, $my_organizer->ID, false );
+						$my_organizers_options .= '>' . $organizer_title . '</option>';
+					}
+				}
+			}
+			
+			$organizers = TribeEvents::instance()->get_organizer_info( null, null, array('post_status' => 'publish', 'post__not_in' => $my_organizer_ids) );
+			if ( $organizers || $my_organizers ) {
+				echo '<select class="chosen organizer-dropdown" name="' . esc_attr( $name ) . '" id="saved_organizer">';
+				echo '<option value="0">' . __( 'Use New Organizer' ,  'tribe-events-calendar-pro' ) . '</option>';
+				if( $my_organizers ) {
+					echo $organizers ? '<optgroup label="' . apply_filters('tribe_events_saved_organizers_dropdown_my_optgroup', __('My Organizers', 'tribe-events-calendar-pro')) . '">' : '';
+					echo $my_organizers_options;
+					echo $organizers ? '</optgroup>' : '';
+				}
+				if ( $organizers ) {
+					echo $my_organizers ? '<optgroup label="' . apply_filters('tribe_events_saved_organizers_dropdown_optgroup', __('Available Organizers', 'tribe-events-calendar-pro')) . '">' : '';
+					foreach ( $organizers as $organizer ) {
+						$organizer_title = wp_kses( get_the_title( $organizer->ID ), array() );
+						echo '<option value="' . esc_attr( $organizer->ID ) .'"';
+						selected( ($current == $organizer->ID) );
+						echo '>' . $organizer_title . '</option>';
+					}
+					echo $my_organizers ? '</optgroup>'	: '';
+				}
+				echo '</select>';
+			} else {
+				echo '<p class="nosaved">' . __( 'No saved organizers yet.', 'tribe-events-calendar-pro' ) . '</p>';
+			}
+		}
+
+	    /**
+	     * Add the default settings tab
+	     *
+	     * @since 2.0.5
+	     * @author jkudish
+	     * @return void
+	     */
+	  	public function add_settings_tabs() {
+			require_once( $this->pluginPath . 'admin-views/tribe-options-defaults.php' );
+			new TribeSettingsTab( 'defaults', __( 'Defaults', 'tribe-events-calendar-pro' ), $defaultsTab );
+			// The single-entry array at the end allows for the save settings button to be displayed.
+			new TribeSettingsTab( 'additional-fields', __( 'Additional Fields', 'tribe-events-calendar-pro' ), array( 'priority' => 35, 'fields' => array( null ) ) );
+	  	}
+
+
+		public function add_help_tab_getting_started_text() {
+			$ga_query_string = '?utm_source=helptab&utm_medium=promolink&utm_campaign=plugin';
+			$getting_started_text[] = sprintf( __( '%sWelcome to Events Calendar, a full-featured events management system for WordPress. By buying a license you\'ve given us a vote of confidence, will get active support and have hooked up some sweet additional features not found in the free The Events Calendar.%s', 'tribe-events-calendar-pro' ), '<p class="admin-indent">', '</p>' );
+			$getting_started_text[] = sprintf( __( '%sIf you aren\'t familiar with The Events Calendar, it may be wise to check out our %s. It\'ll introduce you to the basics of what the plugin has to offer and will have you creating events in no time. From there, the resources below -- extensive template tag documentation, FAQs, video walkthroughs and more -- will give you a leg up as you dig deeper.%s', 'tribe-events-calendar-pro' ), '<p class="admin-indent">', sprintf( '<a href="http://tri.be/support/documentation/events-calendar-pro-new-user-primer/' . $ga_query_string . '">%s</a>', __( 'new user primer', 'tribe-events-calendar-pro' ) ), '</p>' );
+			$getting_started_text[] = sprintf( __( '%sOh, wondering what to do with your license key and whether you need it before you can get into event creation? Check out %s on that subject for an answer. %s, if you don\'t have it handy.%s', 'tribe-events-calendar-pro' ), '<p class="admin-indent">', sprintf( '<a href="http://tri.be/events-calendar-pro-license-keys-when-you-need-them-when-you-dont/' . $ga_query_string . '">%s</a>', __( 'our blog post', 'tribe-events-calendar-pro' ) ), sprintf( '<a href="http://tri.be/finding-your-pro-license-key-re-downloading-the-plugin/' . $ga_query_string . '">%s</a>', __( 'Here\'s how you find your license key', 'tribe-events-calendar-pro' ) ), '</p>' );
+			$content = implode( $getting_started_text );
+			return $content;
+		}
+
+		public function add_help_tab_enb_text() {
+			$ga_query_string = '?utm_source=helptab&utm_medium=promolink&utm_campaign=plugin';
+			$enb_text[] = sprintf( __( '%sOne of the advantages of being a PRO user is that you have access to our PRO-exclusive forums at %s. Our support staff hits the forums on a daily basis, and what they can\'t answer on the spot they\'ll bring a member of our dev team in to address directly.%s', 'tribe-events-calendar-pro' ), '<p class="admin-indent">', sprintf( '<a href="http://tri.be/support/forums/' . $ga_query_string . '">%s</a>', 'tri.be' ), '</p>' );
+			$enb_text[] = sprintf( __( '%sSome things to consider before posting on the forum:%s', 'tribe-events-calendar' ), '<p class="admin-indent">', '</p><ul class="admin-list">' );
+			$enb_text[] = sprintf( __( '%sLook through existing threads before posting a new one and check that there isn\'t already a discussion going on your issue. The tri.be site has a solid search function that should help find what you\'re looking for, if it indeed already is present.%s', 'tribe-events-calendar-pro' ), '<li>', '</li>' );
+			$enb_text[] = sprintf( __( '%sA good way to help us out before posting is to check whether the issue is a conflict with another plugin or your theme. This can be tested relatively easily on a staging site by deactivating other plugins one-by-one, and reverting to the default 2011 theme as needed, to see if conflicts can be easily identified. If so, please note that when posting your thread.%s', 'tribe-events-calendar-pro' ), '<li>', '</li>' );
+			$enb_text[] = sprintf( __( '%sSometimes, just resaving your permalinks (under Settings -> Permalinks) can resolve events-related problems on your site. It is worth a shot before creating a new thread.%s', 'tribe-events-calendar' ), '<li>', '</li></ul>' );
+			$enb_text[] = sprintf( __( '%sWhile we won\'t build your site for you and can\'t guarantee The Events Calendar/PRO to play nicely with every theme and plugin out there, our team will do our best to help you get it functioning nicely with your site. And as an added bonus, once you\'re done you can post it in the %s so the rest of the community can see what you\'ve been working on.%s', 'tribe-events-calendar-pro' ), '<p class="admin-indent">', sprintf( '<a href="http://tri.be/support/forums/topic/showcase-2-0/' . $ga_query_string . '">%s</a>', __( 'Showcase thread', 'tribe-events-calendar-pro' ) ), '</p>' );
+			$content = implode( $enb_text );
+			return $content;
+		}
+
+
+		public function add_routes( $wp_rewrite ) {
+			$tec = TribeEvents::instance();
+			// $base = trailingslashit( $tec->getOption( 'eventsSlug', 'events' ) );
+
+			$base = trailingslashit( $tec->rewriteSlug );
+			$baseSingle = trailingslashit( $tec->rewriteSlugSingular );
+			// $baseTax = trailingslashit( $tec->taxRewriteSlug );
+			// $baseTax = "(.*)" . $baseTax;
+			// $baseTag = trailingslashit( $tec->tagRewriteSlug );
+			// $baseTag = "(.*)" . $baseTag;
+
+
+			$day = trailingslashit($tec->daySlug);
+			$today = trailingslashit($tec->todaySlug);
+			$week = trailingslashit($tec->weekSlug);
+			$newRules = array();
+			// week permalink rules
+			$newRules[$base . $week . '?$'] = 'index.php?post_type=' . TribeEvents::POSTTYPE . '&eventDisplay=week';
+			$newRules[$base . $week . '(\d{2})/?$'] = 'index.php?post_type=' . TribeEvents::POSTTYPE . '&eventDisplay=week' .'&eventDate=' . $wp_rewrite->preg_index(1);
+			$newRules[$base . $week . '(\d{4}-\d{2}-\d{2})/?$'] = 'index.php?post_type=' . TribeEvents::POSTTYPE . '&eventDisplay=week' .'&eventDate=' . $wp_rewrite->preg_index(1);
+			// day permalink rules
+			$newRules[$base . $today . '?$'] = 'index.php?post_type=' . TribeEvents::POSTTYPE . '&eventDisplay=day';
+			$newRules[$base . $day . '(\d{4}-\d{2}-\d{2})/?$'] = 'index.php?post_type=' . TribeEvents::POSTTYPE . '&eventDisplay=day' .'&eventDate=' . $wp_rewrite->preg_index(1);
+			// $newRules[$baseTax . '([^/]+)/' . $week] = 'index.php?tribe_events_cat=' . $wp_rewrite->preg_index(2) . '&post_type=' . TribeEvents::POSTTYPE . '&eventDisplay=week';
+			// $newRules[$baseTax . '([^/]+)/(\d{2})$'] = 'index.php?tribe_events_cat=' . $wp_rewrite->preg_index(2) . '&post_type=' . TribeEvents::POSTTYPE . '&eventDisplay=week' .'&eventDate=' . $wp_rewrite->preg_index(3);
+			// $newRules[$baseTag . '([^/]+)/' . $week] = 'index.php?post_tag=' . $wp_rewrite->preg_index(2) . '&post_type=' . TribeEvents::POSTTYPE . '&eventDisplay=week';
+
+			// day permalink rules
+			$newRules[$base . '(\d{4}-\d{2}-\d{2})$'] = 'index.php?post_type=' . TribeEvents::POSTTYPE . '&eventDisplay=day' .'&eventDate=' . $wp_rewrite->preg_index(1);
+
+			$wp_rewrite->rules = $newRules + $wp_rewrite->rules;
+		}
+		public function add_view_buttons( $html ){
+			global $wp_query;
+			$day_class = ($wp_query->tribe_is_day) ? 'tribe-events-button-on' : 'tribe-events-button-off';
+			$week_class = ($wp_query->tribe_is_week) ? 'tribe-events-button-on' : 'tribe-events-button-off';
+			$html .= sprintf('<a class="%s" href="%s">%s</a><a class="%s" href="%s">%s</a>',
+				$day_class,
+				tribe_get_day_permalink(),
+				__( 'Day View', 'tribe-events-calendar' ),
+				$week_class,
+				tribe_get_week_permalink(),
+				__( 'Week View', 'tribe-events-calendar' )
+				);
+			return $html;
+		}
+		public function body_class( $classes ){
+			global $wp_query;
+			if( $wp_query->tribe_is_event_query ) {
+				if( $wp_query->tribe_is_week ) {
+					$classes[] = ' tribe-events-week';
+					// remove the default gridview class from core
+					$classes = array_diff($classes, array('events-gridview'));
+				}
+				if( $wp_query->tribe_is_day ) {
+					$classes[] = ' tribe-events-day';
+					// remove the default gridview class from core
+					$classes = array_diff($classes, array('events-gridview'));
+				}
+			}
+			return $classes;
+		}
+
+		public function pre_get_posts( $query ){
+			$pro_query = false;
+			$query->tribe_is_week = false;
+			$query->tribe_is_day = false;
+			if(!empty( $query->query_vars['eventDisplay'] )) {
+				$pro_query = true;
+				switch( $query->query_vars['eventDisplay']){
+					case 'week':
+						$week = tribe_get_first_week_day( $query->get('eventDate') );
+						$query->set( 'start_date', $week );
+						$query->set( 'eventDate', $week );
+						$query->set( 'end_date', tribe_get_last_week_day( $week ) );
+						$query->set( 'orderby', 'event_date' );
+						$query->set( 'order', 'ASC' );
+						$query->set( 'posts_per_page', -1 ); // show ALL week posts
+						$query->set( 'hide_upcoming', false );
+						$query->tribe_is_week = true;
+						break;
+					case 'day':
+						$event_date = $query->get('eventDate') != '' ? $query->get('eventDate') : Date('Y-m-d');
+						$query->set( 'start_date', tribe_event_beginning_of_day( $event_date ) );
+						$query->set( 'end_date', tribe_event_end_of_day( $event_date ) );
+						$query->set( 'eventDate', $event_date );
+						$query->set( 'orderby', 'event_date' );
+						$query->set( 'order', 'ASC' );
+						$query->set( 'posts_per_page', -1 ); // show ALL day posts
+						$query->set( 'hide_upcoming', false );
+						$query->tribe_is_day = true;
+						break;
+				}
+			}
+			$query->tribe_is_event_pro_query = $pro_query;
+			return $query->tribe_is_event_pro_query ? apply_filters('tribe_events_pro_pre_get_posts', $query) : $query;
+		}
+
+		public function select_venue_template( $template ) {
+			_deprecated_function( __FUNCTION__, '3.0', 'select_page_template( $template )' );
+			return select_page_template( $template );
+		}
+
+		public function select_page_template( $template ) {
+			// venue view
+			if( is_singular( TribeEvents::VENUE_POST_TYPE ) ) {
+				$template = TribeEventsTemplates::getTemplateHierarchy( 'single-venue','','pro', $this->pluginPath );
+			}
+			// week view
+			if( tribe_is_week() ) {
+				$template = TribeEventsTemplates::getTemplateHierarchy('week','','pro', $this->pluginPath);
+			}
+			// day view
+			if( tribe_is_day() ) {
+				$template = TribeEventsTemplates::getTemplateHierarchy('day','','pro', $this->pluginPath);
+				$template = TribeEventsTemplates::getTemplateHierarchy('list');
+			}
+			return $template;
+		}
+
+    	public function load_venue_template( $file ) {
+    		return TribeEventsTemplates::getTemplateHierarchy( 'single-venue','','pro', $this->pluginPath );
+	    }
+
+    	public function add_google_map_preview( $postId ) {
+	    	if ( tribe_get_option( 'embedGoogleMaps' ) ) {
+	            // && tribe_embed_google_map($postId )
+	    		$display = tribe_embed_google_map( $postId ) ? 'block' : 'none';
+	    		?>
+	    		<div style="float:right; display:<?php echo $display ?>;">
+	    			<?php echo tribe_get_embedded_map( $postId, 200, 200, true ); ?>
+	    		</div>
+	    		<?php
+	    	}
+	    	?>
+	    	<div style="clear:both"></div>
+	    	<?php
+    	}
+
+	    public function admin_enqueue_scripts() {
+	    	wp_enqueue_script( TribeEvents::POSTTYPE.'-premium-admin', $this->pluginUrl . 'resources/events-admin.js', array( 'jquery-ui-datepicker' ), '', true );
+	    }
+
+    	public function enqueue_styles() {
+
+    		$tec = TribeEvents::instance();
+
+			// Enqueue the pro-stylesheet.
+    		$stylesheet_url = $this->pluginUrl . 'resources/tribe-events-pro.css';
+    		if ( $stylesheet_url ) {
+    			wp_enqueue_style( 'tribe_events_pro_stylesheet', $stylesheet_url );
+    		}
+    		if ( $tec->displaying === 'day' ) {
+				Tribe_PRO_Template_Factory::asset_package( 'ajax-dayview' );
+			}
+    	}
+
+		public function iCalFeed( $post = null, $eventCatSlug = null, $eventDate = null ) {
+
+			$tribeEvents = TribeEvents::instance();
+			$postId = $post ? $post->ID : null;
+			$getstring = ( isset( $_GET['ical'] ) ? $_GET['ical'] : null );
+			$wpTimezoneString = get_option( 'timezone_string' );
+			$postType = TribeEvents::POSTTYPE;
+			$events = '';
+			$lastBuildDate = '';
+			$eventsTestArray = array();
+			$blogHome = get_bloginfo( 'url' );
+			$blogName = get_bloginfo( 'name' );
+			$includePosts = ( $postId ) ? '&include=' . $postId : '';
+			$eventsCats = ( $eventCatSlug ) ? '&' . TribeEvents::TAXONOMY . '=' . $eventCatSlug : '';
+
+			if ( $post ) {
+				$eventPosts = array();
+				$eventPosts[] = $post;
+			} else {
+				$eventPosts = get_posts( 'posts_per_page=-1&post_type=' . $postType . $includePosts . $eventsCats );
+			}
+
+			foreach ( $eventPosts as $eventPost ) {
+				if ( $eventDate ) {
+					$duration = TribeDateUtils::timeBetween( $eventPost->EventStartDate, $eventPost->EventEndDate );
+					$startDate = TribeDateUtils::addTimeToDate( $eventDate, TribeDateUtils::timeOnly( $eventPost->EventStartDate ) );
+					$endDate = TribeDateUtils::dateAndTime( strtotime( $startDate ) + $duration, true );
+				} else {
+					$startDate = $eventPost->EventStartDate;
+					$endDate = $eventPost->EventEndDate;
+				}
+
+				// convert 2010-04-08 00:00:00 to 20100408T000000 or YYYYMMDDTHHMMSS
+				$startDate = str_replace( array( '-', ' ', ':' ) , array( '', 'T', '' ) , $startDate );
+				$endDate = str_replace( array( '-', ' ', ':' ) , array( '', 'T', '' ) , $endDate );
+				if ( get_post_meta( $eventPost->ID, '_EventAllDay', true ) == 'yes' ) {
+					$startDate = substr( $startDate, 0, 8 );
+					$endDate = substr( $endDate, 0, 8 );
+					// endDate bumped ahead one day to counter iCal's off-by-one error
+					$endDateStamp = strtotime( $endDate );
+					$endDate = date( 'Ymd', $endDateStamp + 86400 );
+					$type = 'DATE';
+				} else {
+					$type = 'DATE-TIME';
+				}
+				$description = preg_replace( "/[\n\t\r]/", ' ', strip_tags( $eventPost->post_content ) );
+
+				// add fields to iCal output
+				$item = array();
+				$item[] = "DTSTART;VALUE=$type:" . $startDate;
+				$item[] = "DTEND;VALUE=$type:" . $endDate;
+				$item[] = 'DTSTAMP:' . date( 'Ymd\THis', time() );
+				$item[] = 'CREATED:' . str_replace( array( '-', ' ', ':' ) , array( '', 'T', '' ) , $eventPost->post_date );
+				$item[] = 'LAST-MODIFIED:' . str_replace( array( '-', ' ', ':' ) , array( '', 'T', '' ) , $eventPost->post_modified );
+				$item[] = 'UID:' . $eventPost->ID . '-' . strtotime( $startDate ).'-'.strtotime( $endDate ) . '@' . $blogHome;
+				$item[] = 'SUMMARY:' . $eventPost->post_title;
+				$item[] = 'DESCRIPTION:' . str_replace( ',','\,', $description );
+				$item[] = 'LOCATION:' . html_entity_decode( $tribeEvents->fullAddressString( $eventPost->ID ), ENT_QUOTES );
+				$item[] = 'URL:' . get_permalink( $eventPost->ID );
+
+				$item = apply_filters( 'tribe_ical_feed_item', $item, $eventPost );
+
+				$events .= "BEGIN:VEVENT\n" . implode( "\n",$item ) . "\nEND:VEVENT\n";
+			}
+
+			header( 'Content-type: text/calendar' );
+			header( 'Content-Disposition: attachment; filename="iCal-TribeEvents.ics"' );
+			$content = "BEGIN:VCALENDAR\n";
+			$content .= "VERSION:2.0\n";
+			$content .= 'PRODID:-//' . $blogName . ' - ECPv' . TribeEvents::VERSION . "//NONSGML v1.0//EN\n";
+			$content .= "CALSCALE:GREGORIAN\n";
+			$content .= "METHOD:PUBLISH\n";
+			$content .= 'X-WR-CALNAME:' . apply_filters( 'tribe_ical_feed_calname', $blogName ) . "\n";
+			$content .= 'X-ORIGINAL-URL:' . $blogHome . "\n";
+			$content .= 'X-WR-CALDESC:Events for ' . $blogName . "\n";
+			if ( $wpTimezoneString ) $content .= 'X-WR-TIMEZONE:' . $wpTimezoneString . "\n";
+			$content = apply_filters( 'tribe_ical_properties', $content );
+			$content .= $events;
+			$content .= 'END:VCALENDAR';
+			echo $content;
+			exit;
+		}
+
+		public function googleCalendarLink( $postId = null ) {
+			global $post;
+			$tribeEvents = TribeEvents::instance();
+
+			if ( $postId === null || !is_numeric( $postId ) ) {
+				$postId = $post->ID;
+			}
+			// protecting for reccuring because the post object will have the start/end date available
+			$start_date = isset($post->EventStartDate) ? strtotime($post->EventStartDate) : strtotime( get_post_meta( $postId, '_EventStartDate', true ) );
+			$end_date = isset($post->EventEndDate) ? 
+				strtotime( $post->EventEndDate . ( get_post_meta( $postId, '_EventAllDay', true ) ? ' + 1 day' : '') ) :
+				strtotime( get_post_meta( $postId, '_EventEndDate', true ) . ( get_post_meta( $postId, '_EventAllDay', true ) ? ' + 1 day' : '') );
+
+			$dates = ( get_post_meta( $postId, '_EventAllDay', true ) ) ? date( 'Ymd', $start_date ) . '/' . date( 'Ymd', $end_date ) : date( 'Ymd', $start_date ) . 'T' . date( 'Hi00', $start_date ) . '/' . date( 'Ymd', $end_date ) . 'T' . date( 'Hi00', $end_date );
+			$location = trim( $tribeEvents->fullAddressString( $postId ) );
+			$base_url = 'http://www.google.com/calendar/event';
+			$event_details = substr( get_the_content(), 0, 996 ) . '...';
+
+			$params = array(
+				'action' => 'TEMPLATE',
+				'text' => str_replace( ' ', '+', strip_tags( urlencode( $post->post_title ) ) ),
+				'dates' => $dates,
+				'details' => str_replace( ' ', '+', strip_tags( apply_filters( 'the_content', urlencode( $event_details ) ) ) ),
+				'location' => str_replace( ' ', '+', urlencode( $location ) ),
+				'sprop' => get_option( 'blogname' ),
+				'trp' => 'false',
+				'sprop' => 'website:' . home_url(),
+			);
+			$params = apply_filters( 'tribe_google_calendar_parameters', $params );
+			$url = add_query_arg( $params, $base_url );
+			return esc_url( $url );
+		}
+		
+		/**
+		 * Return the forums link as it should appear in the help tab.
+		 *
+		 * @since 2.0.8
+		 *
+		 * @return string
+		 */
+		public function helpTabForumsLink( $content ) {
+			$promo_suffix = '?utm_source=helptab&utm_medium=promolink&utm_campaign=plugin';
+			if ( get_option( 'pue_install_key_events_calendar_pro ' ) )
+				return 'http://tri.be/support/forums/forum/events/events-calendar-pro/' . $promo_suffix;
+			else
+				return 'http://tri.be/support/forums/' . $promo_suffix;
+		}
+		
+		/**
+		 * Return additional action for the plugin on the plugins page.
+		 *
+		 * @since 2.0.8
+		 *
+		 * @return array
+		 */
+		public function addLinksToPluginActions( $actions ) {
+			if( class_exists( 'TribeEvents' ) ) {
+				$actions['settings'] = '<a href="' . add_query_arg( array( 'post_type' => TribeEvents::POSTTYPE, 'page' => 'tribe-events-calendar' ), admin_url( 'edit.php' ) ) .'">' . __('Settings', 'tribe-events-calendar-pro') . '</a>';
+			}
+			return $actions;
+		}
+
+		/**
+		 * Includes and handles registration/de-registration of the advanced list widget. Idea from John Gadbois.
+		 *
+		 * @return void
+		 * @author Elliot Wiltshire
+		 */
+		public function pro_widgets_init() {
+			require_once( 'lib/widget-advanced-list.class.php' );
+			unregister_widget( 'TribeEventsListWidget' );
+			register_widget( 'TribeEventsAdvancedListWidget' );
+			add_filter( 'tribe_apm_textdomain', array( __CLASS__, 'apm_textdomain' ) );
+			// load text domain after class registration
+			load_plugin_textdomain( 'tribe-events-calendar-pro', false, basename( dirname( dirname( __FILE__ ) ) ) . '/lang/' );
+		}
+
+		public function apm_textdomain($domain) {
+			return 'tribe-events-calendar-pro';
+		}
+
+		/**
+		* Re-registers the custom post types for venues so they allow search from the frontend.
+		*
+		* @return void
+		* @author Elliot Wiltshire
+		*/
+		public function allow_cpt_search() {
+			$tec = TribeEvents::instance();
+			$venue_args = $tec->getVenuePostTypeArgs();
+			$venue_args['exclude_from_search'] = false;
+			register_post_type( TribeEvents::VENUE_POST_TYPE, $venue_args );
+		}
+
+		/**
+		* Adds the "PRO" to the promo banner and changes the link to link to the pro website.
+		*
+		* @author Paul Hughes
+		* @since 2.0.5
+		* @return string The new banner.
+		*/
+		public function tribePromoBannerPro() {
+			return sprintf( __( 'Calendar powered by %sThe Events Calendar PRO%s', 'tribe-events-calendar-pro' ), '<a href="http://tri.be/wordpress-events-calendar-pro/">', '</a>' );
+		}
+
+
+		/**
+		* Add meta links on the plugin page
+		*/
+		public function addMetaLinks( $links, $file ) {
+			if ( $file == $this->pluginDir . 'events-calendar-pro.php' ) {
+				$anchor = __( 'Support', 'tribe-events-calendar-pro' );
+				$links [] = '<a href="' . self::$updateUrl . 'support/?ref=ecp-plugin">' . $anchor . '</a>';
+				$anchor = __( 'View All Add-Ons', 'tribe-events-calendar-pro' );
+				$links [] = '<a href="' . self::$updateUrl . 'shop/?ref=ecp-plugin">' . $anchor . '</a>';
+			}
+			return $links;
+		}
+
+
+		public function setup_weekview_in_bar( $views ) {
+			$views[] = array( 'displaying' => 'week',
+			                  'anchor'     => __( 'Week View', 'tribe-events-calendar-pro' ),
+			                  'url'        => tribe_get_week_permalink() );
+			return $views;
+		}
+
+		public function setup_dayview_in_bar( $views ) {
+			$views[] = array( 'displaying' => 'day',
+			                  'anchor'     => __( 'Today', 'tribe-events-calendar-pro' ),
+			                  'url'        => tribe_get_day_permalink() );
+			return $views;
+		}
+
+		function maybe_setup_date_in_bar( $value ) {
+			global $wp_query;
+			if ( !empty( $wp_query->query_vars['eventDisplay'] ) && $wp_query->query_vars['eventDisplay'] === 'day' ) {
+				$value = date( TribeDateUtils::DBDATEFORMAT, strtotime( $wp_query->query_vars['eventDate'] ) );
+			}
+			return $value;
+		}
+
+
+		/* Static Methods */
+		public static function instance() {
+			if ( !isset( self::$instance ) ) {
+				$className = __CLASS__;
+				self::$instance = new $className;
+			}
+			return self::$instance;
+		}
+
+	} // end Class
+
+
+	// Instantiate class and set up WordPress actions.
+	function Tribe_ECP_Load() {
+		add_filter( 'tribe_tec_addons', 'tribe_init_ecp_addon' );
+		add_filter( 'tribe_tec_addons_comparison_operator', 'tribe_version_compare_operator' );
+		$to_run_or_not_to_run = ( class_exists( 'TribeEvents' ) && defined( 'TribeEvents::VERSION' ) && version_compare( TribeEvents::VERSION, TribeEventsPro::REQUIRED_TEC_VERSION, '>=' ) );
+		if ( apply_filters( 'tribe_ecp_to_run_or_not_to_run', $to_run_or_not_to_run ) ) {
+			TribeEventsPro::instance();
+		}
+		if ( !class_exists( 'TribeEvents' ) ) {
+			add_action( 'admin_notices', 'tribe_show_fail_message' );
+		}
+	}
+
+	add_action( 'plugins_loaded', 'Tribe_ECP_Load', 1); // high priority so that it's not too late for tribe_register-helpers class
+
+	/**
+	 * Shows message if the plugin can't load due to TEC not being installed.
+	 */
+	function tribe_show_fail_message() {
+		if ( current_user_can( 'activate_plugins' ) ) {
+			$url = 'plugin-install.php?tab=plugin-information&plugin=the-events-calendar&TB_iframe=true';
+			$title = __( 'The Events Calendar', 'tribe-events-calendar-pro' );
+			echo '<div class="error"><p>'.sprintf( __( 'To begin using Events Calendar PRO, please install the latest version of <a href="%s" class="thickbox" title="%s">The Events Calendar</a>.', 'tribe-events-calendar-pro' ),$url, $title ).'</p></div>';
+		}
+	}
+
+	/**
+	* Add Events PRO to the list of add-ons to check required version.
+	*
+	* @author Paul Hughes, jkudish
+	* @since 2.0.5
+	* @return array $plugins the required info
+	*/
+	function tribe_init_ecp_addon( $plugins ) {
+		$plugins['TribeEventsPro'] = array( 'plugin_name' => 'Events Calendar PRO', 'required_version' => TribeEventsPro::REQUIRED_TEC_VERSION, 'current_version' => TribeEventsPro::VERSION, 'plugin_dir_file' => basename( dirname( __FILE__ ) ) . '/events-calendar-pro.php' );
+		return $plugins;
+	}
+
+	/**
+	* What operator should be used to compare PRO's required version with TEC's version.
+	* Note that a result of TRUE with the version_compare results in the error message.
+	* As is the case here, if they are NOT equal (!=), an error should result.
+	*
+	* @author Paul Hughes
+	* @since 2.0.5
+	* @return string $operator the operator to use.
+	*/
+	function tribe_version_compare_operator () {
+		$operator = '!=';
+		return $operator;
+	}
+
+	register_deactivation_hook( __FILE__, 'tribe_ecp_deactivate' );
+	register_uninstall_hook( __FILE__, 'tribe_ecp_uninstall' );
+
+	// when we deactivate pro, we should reset some options
+	function tribe_ecp_deactivate() {
+		if ( function_exists( 'tribe_update_option' ) ) {
+			tribe_update_option( 'defaultValueReplace', true );
+			tribe_update_option( 'defaultCountry', null );
+		}
+	}
+
+	function tribe_ecp_uninstall() {
+		delete_option( 'pue_install_key_events_calendar_pro' );
+	}
 } // end if Class exists