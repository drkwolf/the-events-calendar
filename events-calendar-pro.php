<?php
/*
Plugin Name: The Events Calendar PRO
Description: The Events Calendar PRO, a premium add-on to the open source The Events Calendar plugin (required), enables recurring events, custom attributes, venue pages, new widgets and a host of other premium features.
Version: 3.0-alpha
Author: Modern Tribe, Inc.
Author URI: http://tri.be/?ref=ecp-plugin
Text Domain: tribe-events-calendar-pro
License: GPLv2 or later
*/

/*
Copyright 2010-2012 by Modern Tribe Inc and the contributors

This program is free software; you can redistribute it and/or
modify it under the terms of the GNU General Public License
as published by the Free Software Foundation; either version 2
of the License, or (at your option) any later version.

This program is distributed in the hope that it will be useful,
but WITHOUT ANY WARRANTY; without even the implied warranty of
MERCHANTABILITY or FITNESS FOR A PARTICULAR PURPOSE.  See the
GNU General Public License for more details.

You should have received a copy of the GNU General Public License
along with this program; if not, write to the Free Software
Foundation, Inc., 51 Franklin Street, Fifth Floor, Boston, MA  02110-1301, USA.
*/


if ( !class_exists( 'TribeEventsPro' ) ) {
	class TribeEventsPro {

		private static $instance;

		//instance variables
		public $pluginDir;
		public $pluginPath;
		public $pluginUrl;
		public $pluginSlug;
		public $licenseKey;
		public $weekSlug = 'week';
		public $daySlug = 'day';
		public $photoSlug = 'photo';
		public $todaySlug = 'today';
		public static $updateUrl = 'http://tri.be/';
		const REQUIRED_TEC_VERSION = '3.0';
		const VERSION = '3.0';

		/**
		 * PressTrends API key
		 * @var string
		 */
		private static $pressTrendsApiKey = 'tije8ygaph33vjqfbnyv6irf0wzulmingvl2';

		/**
		 * PressTrends auth key
		 * @var string
		 */
		private static $pressTrendsAuth = '23gkvkelwcf37hmgnxqzjrcmf4bkycrui';

		private function __construct() {
			$this->pluginDir = trailingslashit( basename( dirname( __FILE__ ) ) );
			$this->pluginPath = trailingslashit( dirname( __FILE__ ) );
			$this->pluginUrl = WP_PLUGIN_URL.'/'.$this->pluginDir;
			$this->pluginSlug = 'events-calendar-pro';

			$this->weekSlug = sanitize_title(__('week', 'tribe-events-calendar-pro'));
			$this->photoSlug = sanitize_title(__('photo', 'tribe-events-calendar-pro'));
			$this->daySlug = sanitize_title(__('day', 'tribe-events-calendar-pro'));
			$this->todaySlug = sanitize_title(__('today', 'tribe-events-calendar-pro'));


			require_once( 'lib/tribe-pro-template-factory.class.php' );
			require_once( 'lib/tribe-date-series-rules.class.php' );
			require_once( 'lib/tribe-ecp-custom-meta.class.php' );
			require_once( 'lib/tribe-events-recurrence-meta.class.php' );
			require_once( 'lib/tribe-recurrence.class.php' );
			require_once( 'lib/widget-venue.class.php' );
			require_once( 'lib/tribe-mini-calendar.class.php' );
			require_once( 'lib/widget-countdown.class.php' );
			require_once( 'lib/widget-calendar.class.php' );

<<<<<<< HEAD
			require_once( 'template-tags.php' );
=======
			require_once( 'lib/template-classes/day.php' );
			require_once( 'lib/template-classes/map.php' );
			require_once( 'lib/template-classes/photo.php' );
			require_once( 'lib/template-classes/single-organizer.php' );
			require_once( 'lib/template-classes/single-venue.php' );
			require_once( 'lib/template-classes/week.php' );

			require_once( 'public/template-tags/general.php' );
			require_once( 'public/template-tags/week.php' );
			require_once( 'public/template-tags/venue.php' );
			require_once( 'lib/tribe-presstrends-events-calendar-pro.php' );
>>>>>>> 6a16c73e
			require_once( 'lib/tribe-geoloc.class.php' );
			require_once( 'lib/meta-pro.php' );

			//iCal
			require_once ( 'lib/tribe-ical.class.php' );
			TribeiCal::init();


			// Tribe common resources
			require_once( 'vendor/tribe-common-libraries/tribe-common-libraries.class.php' );
			TribeCommonLibraries::register( 'pue-client', '1.2.1', $this->pluginPath . 'vendor/pue-client/pue-client.php' );
			TribeCommonLibraries::register( 'advanced-post-manager', '1.0.5', $this->pluginPath . 'vendor/advanced-post-manager/tribe-apm.php' );
			TribeCommonLibraries::register( 'related-posts', '1.1', $this->pluginPath. 'vendor/tribe-related-posts/tribe-related-posts.php' );

			//TribeCommonLibraries::register( 'tribe-support', '0.1', $this->pluginPath . 'vendor/tribe-support/tribe-support.class.php' );

			add_action( 'init', array( $this, 'init' ), 10 );
			add_action( 'admin_enqueue_scripts', array( $this, 'admin_enqueue_scripts' ) );
			add_action( 'wp_enqueue_scripts', array( $this, 'enqueue_pro_scripts' ), 8);
			add_action( 'wp_enqueue_scripts', array( $this, 'enqueue_styles' ) );

			add_filter( 'tribe_settings_do_tabs', array( $this, 'add_settings_tabs' ) );
			add_filter( 'generate_rewrite_rules', array( $this, 'add_routes' ), 11 );
			add_filter( 'tribe_events_buttons_the_buttons', array($this, 'add_view_buttons'));
			add_filter( 'tribe_events_pre_get_posts', array( $this, 'pre_get_posts'));
			add_filter( 'tribe_enable_recurring_event_queries', '__return_true', 10, 1 );
			add_filter( 'body_class', array( $this, 'body_class') );
			add_filter( 'tribe_current_events_page_template', array( $this, 'select_page_template' ) );
			add_filter( 'tribe_current_events_template_class', array( $this, 'get_current_template_class' ) );
			add_filter( 'tribe_events_template_paths', array( $this, 'template_paths' ) );
			add_filter( 'tribe_events_template_class_path', array( $this, 'template_class_path' ) );

			add_filter( 'tribe_help_tab_getting_started_text', array( $this, 'add_help_tab_getting_started_text' ) );
			add_filter( 'tribe_help_tab_enb_content', array( $this, 'add_help_tab_enb_text' ) );
			// add_filter( 'tribe_events_template_single-venue.php', array( $this, 'load_venue_template' ) );
			add_action( 'widgets_init', array( $this, 'pro_widgets_init' ), 100 );
			add_action( 'wp_loaded', array( $this, 'allow_cpt_search' ) );
			add_action( 'plugin_row_meta', array( $this, 'addMetaLinks' ), 10, 2 );
			add_filter( 'get_delete_post_link', array( $this, 'adjust_date_on_recurring_event_trash_link' ), 10, 2 );
			add_action( 'admin_footer', array( $this, 'addDeleteDialogForRecurringEvents' ) );
			add_filter( 'tribe_get_events_title', array( $this, 'reset_page_title'));
			add_filter( 'tribe_events_add_title', array($this, 'maybeAddEventTitle' ), 10, 3 );

			add_action( 'tribe_helper_activation_complete', array( $this, 'helpersLoaded' ) );
			add_filter( 'tribe_promo_banner', array( $this, 'tribePromoBannerPro' ) );
			add_filter( 'tribe_help_tab_forums_url', array( $this, 'helpTabForumsLink' ) );
			add_action( 'plugin_action_links_' . plugin_basename(__FILE__), array( $this, 'addLinksToPluginActions' ) );

			add_filter( 'tribe_events_before_html', array( $this, 'events_before_html' ), 10 );

			// add custom fields to "the_meta" on single event template
			add_filter( 'tribe_events_single_event_the_meta_addon', array($this,'single_event_the_meta_addon'), 10, 2);
			add_filter( 'tribe_events_single_event_meta_group_template_keys', array( $this, 'single_event_meta_group_template_keys'), 10);
			add_filter( 'tribe_events_single_event_meta_template_keys', array( $this, 'single_event_meta_template_keys'), 10);
			add_filter( 'tribe_event_meta_venue_name', array('Tribe_Register_Meta_Pro', 'venue_name'), 10, 2);
			add_filter( 'tribe_event_meta_organizer_name', array('Tribe_Register_Meta_Pro','organizer_name'), 10, 2);
			add_filter( 'tribe_events_single_event_the_meta_group_venue', array( $this, 'single_event_the_meta_group_venue'), 10, 2);

			// add related events to single event view
			add_action( 'tribe_events_single_event_after_the_meta', 'tribe_single_related_events' );
			
			// add_action( 'tribe_events_single_event_meta_init', array( $this, 'single_event_meta_init'), 10, 4);

			// see function tribe_convert_units( $value, $unit_from, $unit_to )
			add_filter( 'tribe_convert_kms_to_miles_ratio', array( $this, 'kms_to_miles_ratio' ) );
			add_filter( 'tribe_convert_miles_to_kms_ratio', array( $this, 'miles_to_kms_ratio' ) );

			/* Setup Tribe Events Bar */
			add_filter( 'tribe-events-bar-views', array( $this, 'setup_weekview_in_bar' ), 10, 1 );
			add_filter( 'tribe-events-bar-views', array( $this, 'setup_dayview_in_bar' ), 15, 1 );
			add_filter( 'tribe-events-bar-views', array( $this, 'setup_photoview_in_bar' ), 30, 1 );
			add_filter( 'tribe_events_ugly_link', array( $this, 'ugly_link' ), 10, 3);
			add_filter( 'tribe-events-bar-date-search-default-value', array( $this, 'maybe_setup_date_in_bar' ) );
			add_filter( 'tribe_bar_datepicker_caption', array( $this, 'setup_datepicker_label' ), 10, 1 );
			add_filter( 'tribe_events_list_after_the_title', array( $this, 'add_recurring_occurance_setting_to_list' ) );
			add_filter( 'tribe_events_map_after_the_title', array( $this, 'add_recurring_occurance_setting_to_list' ) );
			add_filter( 'tribe_events_photo_after_the_title', array( $this, 'add_recurring_occurance_setting_to_list' ) );

			/* AJAX for loading day view */
			add_action( 'wp_ajax_tribe_event_day', array( $this, 'wp_ajax_tribe_event_day' ) );
			add_action( 'wp_ajax_nopriv_tribe_event_day', array( $this, 'wp_ajax_tribe_event_day' ) );

			/* AJAX for loading photo view */

			add_action( 'wp_ajax_tribe_photo', array( $this, 'wp_ajax_tribe_photo' ) );
			add_action( 'wp_ajax_nopriv_tribe_photo', array( $this, 'wp_ajax_tribe_photo' ) );

			/* AJAX for loading week view */

			add_action( 'wp_ajax_tribe_week', array( $this, 'wp_ajax_tribe_week' ) );
			add_action( 'wp_ajax_nopriv_tribe_week', array( $this, 'wp_ajax_tribe_week' ) );

			add_filter( 'tribe_events_pre_get_posts' , array( $this, 'setup_hide_recurrence_in_query' ) );
<<<<<<< HEAD
			add_Action( 'plugins_loaded', array( $this, 'initPressTrends' ), 9999 );
=======
			add_filter( 'wp' , array( $this, 'detect_recurrence_redirect' ) );

>>>>>>> 6a16c73e
		}

		function single_event_the_meta_addon( $html, $event_id){

			// add custom meta if it's available
			$html .= tribe_get_meta_group('tribe_event_group_custom_meta');

			return $html;
		}

		function single_event_meta_template_keys( $keys ){
			$keys[] = 'tribe_event_custom_meta';
			return $keys;
		}

		function single_event_meta_group_template_keys( $keys ){
			$keys[] = 'tribe_event_group_custom_meta';
			return $keys;
		}

		function single_event_the_meta_group_venue( $status, $event_id ){

			return $status;
		}

		function maybeAddEventTitle( $new_title, $title, $sep = null ){
			global $wp_query;
			if( get_query_var('eventDisplay') == 'week' ){
				// because we can't trust tribe_get_events_title will be set when run via AJAX
				$new_title = sprintf( '%s %s %s %s',
					__( 'Events for week of', 'tribe-events-calendar-pro' ),
					date( "l, F jS Y", strtotime( tribe_get_first_week_day( $wp_query->get( 'start_date' ) ) ) ),
					$sep,
					$title
				);
			}
			return apply_filters( 'tribe_events_pro_add_title', $new_title, $title, $sep );
		}

		// function single_event_meta_init( $meta_templates, $meta_template_keys, $meta_group_templates, $meta_group_template_keys ){
		// 	if( !empty($))
		// }

		function events_before_html( $html ) {
			global $wp_query;
			if ( $wp_query->tribe_is_event_venue || $wp_query->tribe_is_event_organizer ) {
				add_filter( 'tribe-events-bar-should-show', '__return_false' );
			}
			return $html;
		}

		function reset_page_title( $content ){
			global $wp_query;

			// week view title
			if( tribe_is_week() ) {
				$reset_title = sprintf( __('Events for week of %s', 'tribe-events-calendar-pro'),
					Date("l, F jS Y", strtotime(tribe_get_first_week_day($wp_query->get('start_date'))))
					);
			}
			// day view title
			if( tribe_is_day() ) {
				$reset_title = __( 'Events for', 'tribe-events-calendar-pro' ) . ' ' .Date("l, F jS Y", strtotime($wp_query->get('start_date')));
			}
			// map view title
			if( get_query_var( 'eventDisplay' ) == 'map' ) {
				$reset_title = __( 'Upcoming Events', 'tribe-events-calendar-pro' );
			}
			return isset($reset_title) ? apply_filters( 'tribe_template_factory_debug', $reset_title, 'tribe_get_events_title' ) : $content;
		}

		public function set_past_events_query( $query ) {
			$query->set( 'start_date', '' );
			$query->set( 'eventDate', '' );
			$query->set( 'order', 'DESC' );
			$query->set( 'end_date', date_i18n( TribeDateUtils::DBDATETIMEFORMAT ) );
			return $query;
		}


		/**
		 * AJAX handler for tribe_event_photo (Photo view)
		 */

		function wp_ajax_tribe_photo() {

			$tec = TribeEvents::instance();

			add_action( 'pre_get_posts', array( $tec, 'list_ajax_call_set_date' ), -10 );

			if ( class_exists( 'TribeEventsFilterView' ) ) {
				TribeEventsFilterView::instance()->createFilters( null, true );
			}


			TribeEventsQuery::init();

			$tribe_paged = ( !empty( $_POST['tribe_paged'] ) ) ? intval( $_POST['tribe_paged'] ) : 1;

			$args = array( 'eventDisplay'       => 'list',
			               'post_type'          => TribeEvents::POSTTYPE,
			               'post_status'        => 'publish',
			               'paged'              => $tribe_paged );

			$view_state = 'photo';

			/* if past view */
			if ( ! empty( $_POST['tribe_event_display'] ) && $_POST['tribe_event_display'] == 'past' ){
				$view_state = 'past';
				add_filter( 'tribe_events_pre_get_posts', array( $this, 'set_past_events_query' ) );
			}


			$query = TribeEventsQuery::getEvents( $args, true );
			$hash  = $query->query_vars;

			$hash['paged']      = null;
			$hash['start_date'] = null;
			$hash_str           = md5( maybe_serialize( $hash ) );

			if ( !empty( $_POST['hash'] ) && $hash_str !== $_POST['hash'] ) {
				$tribe_paged   = 1;
				$args['paged'] = 1;
				$query         = TribeEventsQuery::getEvents( $args, true );
			}


			$response = array( 'html'            => '',
			                   'success'         => true,
			                   'max_pages'       => $query->max_num_pages,
			                   'hash'            => $hash_str,
			                   'tribe_paged'     => $tribe_paged,
			                   'view'            => $view_state,
			);



			remove_action( 'pre_get_posts', array( $tec, 'list_ajax_call_set_date' ), -10 );

			global $wp_query, $post;
			$wp_query = $query;
			if ( !empty( $query->posts ) ) {
				$post = $query->posts[0];
			}

			add_filter( 'tribe_events_list_pagination', array( 'TribeEvents', 'clear_module_pagination' ), 10 );

			$tec->displaying = 'photo';

			ob_start();

			tribe_get_view();

			$response['html'] .= ob_get_clean();

			apply_filters( 'tribe_events_ajax_response', $response );

			header( 'Content-type: application/json' );
			echo json_encode( $response );

			die();
		}

		/**
		 * AJAX handler for tribe_event_week (weekview navigation)
		 * This loads up the week view shard with all the appropriate events for the week
		 *
		 * @return string $html
		 */
		function wp_ajax_tribe_week(){
			if ( isset( $_POST["eventDate"] ) && $_POST["eventDate"] ) {

				if ( class_exists( 'TribeEventsFilterView' ) ) {
					TribeEventsFilterView::instance()->createFilters( null, true );
				}

				TribeEventsQuery::init();
				add_filter( 'tribe_events_pre_get_posts', array( $this, 'pre_get_posts' ) );
				add_filter( 'tribe_events_add_title', array($this, 'maybeAddEventTitle' ), 15, 3 );

				$args = array(
					'post_status' => array( 'publish', 'private', 'future' ),
					'eventDate' => $_POST["eventDate"],
					'eventDisplay' => 'week'
					);
				$query = TribeEventsQuery::getEvents( $args, true );

				global $wp_query, $post;
				$wp_query = $query;

				if ( have_posts() )
					the_post();

				ob_start();
				load_template( TribeEventsTemplates::getTemplateHierarchy( 'week', '', 'pro', $this->pluginPath ) );

				$response = array(
					'html'            => ob_get_clean(),
					'success'         => true,
					'view'            => 'week',
				);
				apply_filters( 'tribe_events_ajax_response', $response );
				header( 'Content-type: application/json' );
				echo json_encode( $response );
				die();
			}
		}

		/**
		 * AJAX handler for tribe_event_day (dayview navigation)
		 * This loads up the day view shard with all the appropriate events for the day
		 *
		 * @return string $html
		 */
		function wp_ajax_tribe_event_day(){
			if ( isset( $_POST["eventDate"] ) && $_POST["eventDate"] ) {

				if ( class_exists( 'TribeEventsFilterView' ) ) {
					TribeEventsFilterView::instance()->createFilters( null, true );
				}

				TribeEventsQuery::init();
				add_filter( 'tribe_events_pre_get_posts', array( $this, 'pre_get_posts' ) );

				$args = array(
					'post_status' => array( 'publish', 'private', 'future' ),
					'eventDate' => $_POST["eventDate"],
					'eventDisplay' => 'day'
					);

				if ( isset( $_POST['tribe_event_category'] ) ) {
					$args[TribeEvents::TAXONOMY] = $_POST['tribe_event_category'];
				}

				$query = TribeEventsQuery::getEvents( $args, true );

				global $wp_query, $post;
				$wp_query = $query;

				if ( have_posts() ) {
					the_post(); // TODO: why is this here?
					rewind_posts(); // so we don't skip the first post when rendering
				}

				add_filter( 'tribe_is_day', '__return_true' ); // simplest way to declare that this is a day view
				TribeEventsTemplates::getTemplateHierarchy( 'day', '', 'pro', $this->pluginPath );

				ob_start();
				tribe_get_view('day');

				$response = array(
					'html'            => ob_get_clean(),
					'success'         => true,
					'total_count'     => $query->found_posts,
					'view'            => 'day',
				);
				apply_filters( 'tribe_events_ajax_response', $response );

				header( 'Content-type: application/json' );
				echo json_encode( $response );
				die();
			}

		}

		public function init() {
			TribeEventsMiniCalendar::instance();
			TribeEventsCustomMeta::init();
			TribeEventsRecurrenceMeta::init();
			TribeEventsGeoLoc::instance();
			$this->displayMetaboxCustomFields();
		}

		/**
		 * at the pre_get_post hook detect if we should redirect to a particular instance 
		 * for /all routing or invalid 404 recurrence entries
		 * @return void
		 */
		function detect_recurrence_redirect(){
			global $wp_query, $wp;
			if( ! isset( $wp_query->query_vars['eventDisplay'] ) )
				return false;

			$current_url = null;
			
			switch( $wp_query->query_vars['eventDisplay'] ){
				case 'single-event':
					// a recurrence event with a bad date will throw 404 because of WP_Query limiting by date range
					if( is_404() ) {
						$recurrence_check = array_merge( array( 'posts_per_page' => -1 ), $wp_query->query );
						unset( $recurrence_check['eventDate'] );
						unset( $recurrence_check['tribe_events'] );

						// retrieve event object
						$get_recurrence_event = new WP_Query( $recurrence_check );

						// if a reccurence event actually exists then proceed with redirection
						if( !empty($get_recurrence_event->posts) && tribe_is_recurring_event($get_recurrence_event->posts[0]->ID)){

							// get next recurrence
							$next_recurrence = $this->get_last_recurrence( $get_recurrence_event->posts );

							// set current url to the next available recurrence and await redirection
							$current_url = str_replace( $wp_query->query['eventDate'], $next_recurrence, home_url( $wp->request ) );
						}
						
					}
					break;
			}

			if( !empty( $current_url )) {
				// redirect user with 301
				$confirm_redirect = apply_filters( 'tribe_events_pro_detect_recurrence_redirect', true, $wp_query->query_vars['eventDisplay'] );
				do_action('tribe_events_pro_detect_recurrence_redirect', $wp_query->query_vars['eventDisplay'] );
				if( $confirm_redirect ) {
					wp_redirect( $current_url, 301 ); 
					exit;
				}
			}
		}

		/**
		 * Loop through recurrence posts array and find out the next recurring datetime from right now
		 * @param  array  $event_list
		 * @return $next_recurrence (Y-m-d format)
		 */
		public function get_last_recurrence( $event_list = array() ){
			global $wp_query;

			$event_list = empty($event_list) ? $wp_query->posts : $event_list;
			$right_now = current_time( 'timestamp' );
			$next_recurrence = null;

			// find next recurrence date by loop
			foreach( $event_list as $key => $event ){
				if( $right_now < strtotime( $event->EventStartDate ) ) {
					$next_recurrence = date_i18n( 'Y-m-d', strtotime($event->EventStartDate) );
					break;
				}
			}
			if( empty($next_recurrence) && !empty($event_list) ){
				$last_key = end(array_keys($event_list));
				$next_recurrence = $event_list[$last_key]->EventStartDate;
			}

			return apply_filters( 'tribe_events_pro_get_last_recurrence', $next_recurrence, $event_list, $right_now );

		}


		public function helpersLoaded() {
			require_once( 'lib/apm_filters.php' );
			if ( apply_filters( 'tribe_enable_pue', TRUE, $this->pluginSlug ) ) {
				new PluginUpdateEngineChecker( self::$updateUrl, $this->pluginSlug, array(), plugin_basename( __FILE__ ) );
			}
		}


		// event deletion
		public function adjust_date_on_recurring_event_trash_link( $link, $postId ) {
			global $post;
			if ( isset($_REQUEST['deleteAll']) ) {
				$link = remove_query_arg( array( 'eventDate', 'deleteAll'), $link );
			} elseif ( (isset($post->ID)) && tribe_is_recurring_event($post->ID) && isset($_REQUEST['eventDate']) ) {
				$link = add_query_arg( 'eventDate', $_REQUEST['eventDate'], $link );
			}
			return $link;
	      }

		public function addDeleteDialogForRecurringEvents() {
			global $current_screen, $post;
			if ( is_admin() && isset( $current_screen->post_type ) && $current_screen->post_type == TribeEvents::POSTTYPE
				&& (
					( isset( $current_screen->id ) && $current_screen->id == 'edit-'.TribeEvents::POSTTYPE ) // listing page
					|| ( ( isset( $post->ID ) ) && tribe_is_recurring_event( $post->ID ) ) // single event page
				)
			)
			// load the dialog
			require_once( TribeEvents::instance()->pluginPath.'admin-views/recurrence-dialog.php' );
	      }

	    public function displayMetaboxCustomFields(){
	    	// 'disable_metabox_custom_fields'
	    	$show_box = tribe_get_option('disable_metabox_custom_fields');
	    	if($show_box == 'show') {
		    	return true;
		    }
		    if($show_box == 'hide') {
		    	remove_post_type_support( TribeEvents::POSTTYPE, 'custom-fields' );
		    	return false;
		    }
		    if(empty($show_box)){
		    	global $wpdb;
		    	$meta_keys = $wpdb->get_results("select distinct pm.meta_key from $wpdb->postmeta pm
										LEFT JOIN $wpdb->posts p ON p.ID = pm.post_id
										WHERE p.post_type = '" . TribeEvents::POSTTYPE . "'
										AND pm.meta_key NOT LIKE '_wp_%'
										AND pm.meta_key NOT IN (
											'_edit_last',
											'_edit_lock',
											'_thumbnail_id',
											'_EventConference',
											'_EventAllDay',
											'_EventHideFromUpcoming',
											'_EventAuditTrail',
											'_EventOrigin',
											'_EventShowMap',
											'_EventVenueID',
											'_EventShowMapLink',
											'_EventCost',
											'_EventOrganizerID',
											'_EventRecurrence',
											'_EventStartDate',
											'_EventEndDate',
											'_EventDuration',
											'_FacebookID')");
		    	if( empty($meta_keys) ) {
		    		remove_post_type_support( TribeEvents::POSTTYPE, 'custom-fields' );
		    		// update_option('disable_metabox_custom_fields','hide');
		    		$options['disable_metabox_custom_fields'] = 'hide';
		    		$r = false;
		    	} else {
		    		// update_option('disable_metabox_custom_fields','true');
		    		$options['disable_metabox_custom_fields'] = 'show';
		    		$r = true;
		    	}

		    	TribeEvents::setOptions($options);
		    	return $r;
		    }

	    }

	    /**
	     * Add the default settings tab
	     *
	     * @since 2.0.5
	     * @author jkudish
	     * @return void
	     */
	  	public function add_settings_tabs() {
			require_once( $this->pluginPath . 'admin-views/tribe-options-defaults.php' );
			new TribeSettingsTab( 'defaults', __( 'Default Content', 'tribe-events-calendar-pro' ), $defaultsTab );
			// The single-entry array at the end allows for the save settings button to be displayed.
			new TribeSettingsTab( 'additional-fields', __( 'Additional Fields', 'tribe-events-calendar-pro' ), array( 'priority' => 35, 'fields' => array( null ) ) );
	  	}


		public function add_help_tab_getting_started_text() {
			$ga_query_string = '?utm_source=helptab&utm_medium=promolink&utm_campaign=plugin';
			$getting_started_text[] = sprintf( __( '%sWelcome to The Events Calendar, a full-featured events management system for WordPress. By buying a license you\'ve given us a vote of confidence, will get active support and have hooked up some sweet additional features not found in the free The Events Calendar.%s', 'tribe-events-calendar-pro' ), '<p class="admin-indent">', '</p>' );
			$getting_started_text[] = sprintf( __( '%sIf you aren\'t familiar with The Events Calendar, it may be wise to check out our %s. It\'ll introduce you to the basics of what the plugin has to offer and will have you creating events in no time. From there, the resources below -- extensive template tag documentation, FAQs, video walkthroughs and more -- will give you a leg up as you dig deeper.%s', 'tribe-events-calendar-pro' ), '<p class="admin-indent">', sprintf( '<a href="http://tri.be/support/documentation/events-calendar-pro-new-user-primer/' . $ga_query_string . '">%s</a>', __( 'new user primer', 'tribe-events-calendar-pro' ) ), '</p>' );
			$getting_started_text[] = sprintf( __( '%sOh, wondering what to do with your license key and whether you need it before you can get into event creation? Check out %s on that subject for an answer. %s, if you don\'t have it handy.%s', 'tribe-events-calendar-pro' ), '<p class="admin-indent">', sprintf( '<a href="http://tri.be/events-calendar-pro-license-keys-when-you-need-them-when-you-dont/' . $ga_query_string . '">%s</a>', __( 'our blog post', 'tribe-events-calendar-pro' ) ), sprintf( '<a href="http://tri.be/finding-your-pro-license-key-re-downloading-the-plugin/' . $ga_query_string . '">%s</a>', __( 'Here\'s how you find your license key', 'tribe-events-calendar-pro' ) ), '</p>' );
			$content = implode( $getting_started_text );
			return $content;
		}

		public function add_help_tab_enb_text() {
			$ga_query_string = '?utm_source=helptab&utm_medium=promolink&utm_campaign=plugin';
			$enb_text[] = sprintf( __( '%sOne of the advantages of being a PRO user is that you have access to our PRO-exclusive forums at %s. Our support staff hits the forums on a daily basis, and what they can\'t answer on the spot they\'ll bring a member of our dev team in to address directly.%s', 'tribe-events-calendar-pro' ), '<p class="admin-indent">', sprintf( '<a href="http://tri.be/support/forums/' . $ga_query_string . '">%s</a>', 'tri.be' ), '</p>' );
			$enb_text[] = sprintf( __( '%sSome things to consider before posting on the forum:%s', 'tribe-events-calendar' ), '<p class="admin-indent">', '</p><ul class="admin-list">' );
			$enb_text[] = sprintf( __( '%sLook through existing threads before posting a new one and check that there isn\'t already a discussion going on your issue. The tri.be site has a solid search function that should help find what you\'re looking for, if it indeed already is present.%s', 'tribe-events-calendar-pro' ), '<li>', '</li>' );
			$enb_text[] = sprintf( __( '%sA good way to help us out before posting is to check whether the issue is a conflict with another plugin or your theme. This can be tested relatively easily on a staging site by deactivating other plugins one-by-one, and reverting to the default 2011 theme as needed, to see if conflicts can be easily identified. If so, please note that when posting your thread.%s', 'tribe-events-calendar-pro' ), '<li>', '</li>' );
			$enb_text[] = sprintf( __( '%sSometimes, just resaving your permalinks (under Settings -> Permalinks) can resolve events-related problems on your site. It is worth a shot before creating a new thread.%s', 'tribe-events-calendar' ), '<li>', '</li></ul>' );
			$enb_text[] = sprintf( __( '%sWhile we won\'t build your site for you and can\'t guarantee The Events Calendar/PRO to play nicely with every theme and plugin out there, our team will do our best to help you get it functioning nicely with your site. And as an added bonus, once you\'re done you can post it in the %s so the rest of the community can see what you\'ve been working on.%s', 'tribe-events-calendar-pro' ), '<p class="admin-indent">', sprintf( '<a href="http://tri.be/support/forums/topic/showcase-2-0/' . $ga_query_string . '">%s</a>', __( 'Showcase thread', 'tribe-events-calendar-pro' ) ), '</p>' );
			$content = implode( $enb_text );
			return $content;
		}


		public function add_routes( $wp_rewrite ) {
			$tec = TribeEvents::instance();
			// $base = trailingslashit( $tec->getOption( 'eventsSlug', 'events' ) );

			$base = trailingslashit( $tec->rewriteSlug );
			$baseSingle = trailingslashit( $tec->rewriteSlugSingular );
			$baseTax = trailingslashit( $tec->taxRewriteSlug );
			$baseTax = "(.*)" . $baseTax . "(?:[^/]+/)*";
			$baseTag = trailingslashit( $tec->tagRewriteSlug );
			$baseTag = "(.*)" . $baseTag;

			$photo = $this->photoSlug;
			$day = $this->daySlug;
			$today = $this->todaySlug;
			$week = $this->weekSlug;
			$newRules = array();
			// week permalink rules
			$newRules[$base . $week . '/?$'] = 'index.php?post_type=' . TribeEvents::POSTTYPE . '&eventDisplay=week';
			$newRules[$base . $week . '/(\d{2})/?$'] = 'index.php?post_type=' . TribeEvents::POSTTYPE . '&eventDisplay=week' .'&eventDate=' . $wp_rewrite->preg_index(1);
			$newRules[$base . $week . '/(\d{4}-\d{2}-\d{2})/?$'] = 'index.php?post_type=' . TribeEvents::POSTTYPE . '&eventDisplay=week' .'&eventDate=' . $wp_rewrite->preg_index(1);
			// photo permalink rules
			$newRules[$base . $photo . '/?$'] = 'index.php?post_type=' . TribeEvents::POSTTYPE . '&eventDisplay=photo';
			$newRules[$base . $photo . '/(\d{4}-\d{2}-\d{2})/?$'] = 'index.php?post_type=' . TribeEvents::POSTTYPE . '&eventDisplay=photo' .'&eventDate=' . $wp_rewrite->preg_index(1);
			// day permalink rules
			$newRules[$base . $today . '/?$'] = 'index.php?post_type=' . TribeEvents::POSTTYPE . '&eventDisplay=day';
			$newRules[$base . $day . '/(\d{4}-\d{2}-\d{2})/?$'] = 'index.php?post_type=' . TribeEvents::POSTTYPE . '&eventDisplay=day' .'&eventDate=' . $wp_rewrite->preg_index(1);
			$newRules[$base . '/(\d{4}-\d{2}-\d{2})/ical/?$' ] = 'index.php?post_type=' . TribeEvents::POSTTYPE . '&eventDisplay=day' .'&eventDate=' . $wp_rewrite->preg_index(1) . '&ical=1';
			$newRules[$base . '(\d{4}-\d{2}-\d{2})$'] = 'index.php?post_type=' . TribeEvents::POSTTYPE . '&eventDisplay=day' .'&eventDate=' . $wp_rewrite->preg_index(1);

			$newRules[$baseTax . '([^/]+)/' . $week . '/?$'] = 'index.php?tribe_events_cat=' . $wp_rewrite->preg_index(2) . '&post_type=' . TribeEvents::POSTTYPE . '&eventDisplay=week';
			$newRules[$baseTax . '([^/]+)/' . $week . '/(\d{4}-\d{2}-\d{2})$'] = 'index.php?tribe_events_cat=' . $wp_rewrite->preg_index(2) . '&post_type=' . TribeEvents::POSTTYPE . '&eventDisplay=week' .'&eventDate=' . $wp_rewrite->preg_index(3);
			$newRules[$baseTax . '([^/]+)/' . $photo . '/?$'] = 'index.php?tribe_events_cat=' . $wp_rewrite->preg_index(2) . '&post_type=' . TribeEvents::POSTTYPE . '&eventDisplay=photo';
			$newRules[$baseTax . '([^/]+)/' . $today . '/?$'] = 'index.php?tribe_events_cat=' . $wp_rewrite->preg_index(2) . '&post_type=' . TribeEvents::POSTTYPE . '&eventDisplay=day';
			$newRules[$baseTax . '([^/]+)/' . $day . '/(\d{4}-\d{2}-\d{2})/?$'] = 'index.php?tribe_events_cat=' . $wp_rewrite->preg_index(2) . '&post_type=' . TribeEvents::POSTTYPE . '&eventDisplay=day' .'&eventDate=' . $wp_rewrite->preg_index(3);
			$newRules[$baseTax . '([^/]+)/(\d{4}-\d{2}-\d{2})/?$'] = 'index.php?tribe_events_cat=' . $wp_rewrite->preg_index(2) . '&post_type=' . TribeEvents::POSTTYPE . '&eventDisplay=day' .'&eventDate=' . $wp_rewrite->preg_index(3);

			$newRules[$baseTag . '([^/]+)/' . $week . '/?$'] = 'index.php?tag=' . $wp_rewrite->preg_index(2) . '&post_type=' . TribeEvents::POSTTYPE . '&eventDisplay=week';
			$newRules[$baseTag . '([^/]+)/' . $week . '/(\d{4}-\d{2}-\d{2})$'] = 'index.php?tag=' . $wp_rewrite->preg_index(2) . '&post_type=' . TribeEvents::POSTTYPE . '&eventDisplay=week' .'&eventDate=' . $wp_rewrite->preg_index(3);
			$newRules[$baseTag . '([^/]+)/' . $photo . '/?$'] = 'index.php?tag=' . $wp_rewrite->preg_index(2) . '&post_type=' . TribeEvents::POSTTYPE . '&eventDisplay=photo';
			$newRules[$baseTag . '([^/]+)/' . $today . '/?$'] = 'index.php?tag=' . $wp_rewrite->preg_index(2) . '&post_type=' . TribeEvents::POSTTYPE . '&eventDisplay=day';
			$newRules[$baseTag . '([^/]+)/' . $day . '/(\d{4}-\d{2}-\d{2})/?$'] = 'index.php?tag=' . $wp_rewrite->preg_index(2) . '&post_type=' . TribeEvents::POSTTYPE . '&eventDisplay=day' .'&eventDate=' . $wp_rewrite->preg_index(3);
			$newRules[$baseTag . '([^/]+)/(\d{4}-\d{2}-\d{2})/?$'] = 'index.php?tag=' . $wp_rewrite->preg_index(2) . '&post_type=' . TribeEvents::POSTTYPE . '&eventDisplay=day' .'&eventDate=' . $wp_rewrite->preg_index(3);

			$wp_rewrite->rules = $newRules + $wp_rewrite->rules;
		}
		public function add_view_buttons( $html ){
			global $wp_query;
			$day_class = ($wp_query->tribe_is_day) ? 'tribe-events-button-on' : 'tribe-events-button-off';
			$week_class = ($wp_query->tribe_is_week) ? 'tribe-events-button-on' : 'tribe-events-button-off';
			$html .= sprintf('<a class="%s" href="%s">%s</a><a class="%s" href="%s">%s</a>',
				$day_class,
				tribe_get_day_permalink(),
				__( 'Day View', 'tribe-events-calendar' ),
				$week_class,
				tribe_get_week_permalink(),
				__( 'Week View', 'tribe-events-calendar' )
				);
			return $html;
		}
		public function body_class( $classes ){
			global $wp_query;
			if( $wp_query->tribe_is_event_query ) {
				if( $wp_query->tribe_is_week ) {
					$classes[] = ' tribe-events-week';
					// remove the default gridview class from core
					$classes = array_diff($classes, array('events-gridview'));
				}
				if( $wp_query->tribe_is_photo ) {
					$classes[] = ' tribe-events-photo';
					// remove the default gridview class from core
					$classes = array_diff($classes, array('events-gridview'));
				}
				if( $wp_query->tribe_is_day ) {
					$classes[] = ' tribe-events-day';
					// remove the default gridview class from core
					$classes = array_diff($classes, array('events-gridview'));
				}
				if ( $wp_query->tribe_is_map ) {
					$classes[] = ' tribe-events-map';
					// remove the default gridview class from core
					$classes = array_diff( $classes, array( 'events-gridview' ) );
				}
				if ( tribe_is_map() || !tribe_get_option( 'hideLocationSearch', false ) ) {
					$classes[] = ' tribe-events-uses-geolocation';
				}
			}
			return $classes;
		}

		public function pre_get_posts( $query ){
			$pro_query = false;
			$query->tribe_is_week = false;
			$query->tribe_is_day = false;
			$query->tribe_is_photo = false;
			$query->tribe_is_map = false;
			if(!empty( $query->query_vars['eventDisplay'] )) {
				$pro_query = true;
				switch( $query->query_vars['eventDisplay']){
					case 'week':
						$week = tribe_get_first_week_day( $query->get('eventDate') );
						$query->set( 'start_date', $week );
						$query->set( 'eventDate', $week );
						$query->set( 'end_date', tribe_get_last_week_day( $week ) );
						$query->set( 'orderby', 'event_date' );
						$query->set( 'order', 'ASC' );
						$query->set( 'posts_per_page', -1 ); // show ALL week posts
						$query->set( 'hide_upcoming', false );
						$query->tribe_is_week = true;
						break;
					case 'day':
						// a little hack to prevent 404 from happening on day view
						add_filter( 'tribe_events_templates_is_404', '__return_false' );
						$event_date = $query->get('eventDate') != '' ? $query->get('eventDate') : Date('Y-m-d');
						$query->set( 'start_date', tribe_event_beginning_of_day( $event_date ) );
						$query->set( 'end_date', tribe_event_end_of_day( $event_date ) );
						$query->set( 'eventDate', $event_date );
						$query->set( 'orderby', 'event_date' );
						$query->set( 'order', 'ASC' );
						$query->set( 'posts_per_page', -1 ); // show ALL day posts
						$query->set( 'hide_upcoming', false );
						$query->tribe_is_day = true;
						break;
					case 'photo':
						$tribe_event_display = ( ! empty( $_REQUEST['tribe_event_display'] ) ) ? $_REQUEST['tribe_event_display'] : '';
						$tribe_paged         = ( ! empty( $_REQUEST['tribe_paged'] ) ) ? $_REQUEST['tribe_paged'] : 0;
						$event_date          = $query->get( 'eventDate' ) != '' ? $query->get( 'eventDate' ) : Date( 'Y-m-d' );

						$query->set( 'start_date', tribe_event_beginning_of_day( $event_date ) );
						$query->set( 'eventDate', $event_date );
						$query->set( 'orderby', 'event_date' );
						$query->set( 'order', 'ASC' );
						$query->set( 'hide_upcoming', false );
						$query->set( 'paged', $tribe_paged );
						$query->tribe_is_photo = true;

						if ( $tribe_event_display === 'past' ) {
							add_filter( 'tribe_events_pre_get_posts', array( $this, 'set_past_events_query' ), 20 );
						}

						break;
					case 'map':
						/*
						* Query setup for the map view is located in
						* TribeEventsGeoLoc->setup_geoloc_in_query()
						*/
						$query->tribe_is_map = true;

				}
			}
			$query->tribe_is_event_pro_query = $pro_query;
			return $query->tribe_is_event_pro_query ? apply_filters('tribe_events_pro_pre_get_posts', $query) : $query;
		}

		public function select_venue_template( $template ) {
			_deprecated_function( __FUNCTION__, '3.0', 'select_page_template( $template )' );
			return select_page_template( $template );
		}

		public function select_page_template( $template ) {
			// venue view
			if( is_singular( TribeEvents::VENUE_POST_TYPE ) ) {
				$template = TribeEventsTemplates::getTemplateHierarchy( 'single-venue' );
			}
			// organizer view
			if( is_singular( TribeEvents::ORGANIZER_POST_TYPE ) ) {
				$template = TribeEventsTemplates::getTemplateHierarchy( 'single-organizer' );
			}
			// week view
			if( tribe_is_week() ) {
				$template = TribeEventsTemplates::getTemplateHierarchy('week');
			}
			// day view
			if( tribe_is_day() ) {
				$template = TribeEventsTemplates::getTemplateHierarchy('day');
			}
			// photo view
			if( tribe_is_photo() ){
				$template = TribeEventsTemplates::getTemplateHierarchy('photo');
			}

			// map view
			if ( tribe_is_map() ) {
				$template = TribeEventsTemplates::getTemplateHierarchy( 'map' );
			}
			return $template;
		}

		/**
		 * Specify the class for the current page template
		 *
		 * @return void
		 * @since 3.0
		 **/
		public function get_current_template_class( $class ) {

			// venue view
			if( is_singular( TribeEvents::VENUE_POST_TYPE ) ) {
				$class = 'Tribe_Events_Pro_Single_Venue_Template';
			}
			// organizer view
			if( is_singular( TribeEvents::ORGANIZER_POST_TYPE ) ) {
				$class = 'Tribe_Events_Pro_Single_Organizer_Template';
			}
			// week view
			if( tribe_is_week() ) {
				$class = 'Tribe_Events_Pro_Week_Template';
			}
			// day view
			if( tribe_is_day() ) {
				$class = 'Tribe_Events_Pro_Day_Template';
			}
			// photo view
			if( tribe_is_photo() ){
				$class = 'Tribe_Events_Pro_Photo_Template';
			}

			// map view
			if ( tribe_is_map() ) {
				$class = 'Tribe_Events_Pro_Map_Template';
			}

			return $class;

		}

		/**
		 * Add premium plugin paths for each file in the templates array
		 *
		 * @param $template_paths array
		 * @return array
		 * @since 3.0
		 **/
		function template_paths( $template_paths = array() ) {

			array_unshift($template_paths, $this->pluginPath);
			return $template_paths;

		}

		/**
		 * Add premium plugin paths for each file in the templates array
		 *
		 * @param $template_class_path string
		 * @return array
		 * @since 3.0
		 **/
		function template_class_path( $template_class_paths = array() ) {

			$template_class_paths[] = $this->pluginPath.'/lib/template-classes/';
			return $template_class_paths;

		}

    	public function load_venue_template( $file ) {
    		return TribeEventsTemplates::getTemplateHierarchy( 'single-venue','','pro', $this->pluginPath );
	    }

	    public function admin_enqueue_scripts() {
	    	wp_enqueue_script( TribeEvents::POSTTYPE.'-premium-admin', $this->pluginUrl . 'resources/events-admin.js', array( 'jquery-ui-datepicker' ), apply_filters( 'tribe_events_pro_js_version', TribeEventsPro::VERSION ), true );
	    }

		public function enqueue_styles() {

			if ( tribe_is_event_query() 
					|| is_active_widget( false, false, 'tribe-events-adv-list-widget' ) 
					|| is_active_widget( false, false, 'tribe-mini-calendar' ) 
					|| is_active_widget( false, false, 'tribe-events-countdown-widget' ) 
					|| is_active_widget( false, false, 'next_event' ) 
					|| is_active_widget( false, false, 'tribe-events-venue-widget') 
				) {
				// Tribe Events CSS filename
				$event_file = 'tribe-events-pro.css';
				$stylesheet_option = tribe_get_option( 'stylesheetOption', 'tribe' );

				// What Option was selected
				switch( $stylesheet_option ) {
					case 'skeleton':
					case 'full':
						$event_file_option = 'tribe-events-pro-'. $stylesheet_option .'.css';
						break;
					default:
						$event_file_option = 'tribe-events-pro-theme.css';
						break;
				}

				// Is there a pro override file in the theme?
				$styleUrl = trailingslashit( $this->pluginUrl ) . 'resources/' . $event_file_option;
				$styleUrl = TribeEventsTemplates::locate_stylesheet( 'tribe-events/pro/'. $event_file, $styleUrl );
				$styleUrl = apply_filters( 'tribe_events_pro_stylesheet_url', $styleUrl );

				// Load up stylesheet from theme or plugin
				if( $styleUrl && $stylesheet_option == 'tribe' ) {
					wp_enqueue_style( 'full-calendar-pro-style', trailingslashit( $this->pluginUrl ) . 'resources/tribe-events-pro-full.css' );
					wp_enqueue_style( TribeEvents::POSTTYPE . '-calendar-pro-style', $styleUrl );
				} else {
					wp_enqueue_style( TribeEvents::POSTTYPE . '-calendar-pro-style', $styleUrl );
				}

			}
		}

		public function enqueue_pro_scripts() {
			if ( tribe_is_event_query() ) {
				$resources_url = trailingslashit( $this->pluginUrl ) . 'resources/';
				wp_enqueue_script( 'tribe-events-pro', $resources_url . 'tribe-events-pro.js', array( 'jquery', 'tribe-events-calendar-script' ), false, false );
			}
		}


		public function setup_hide_recurrence_in_query( $query ) {
			if ( ( !empty( $_REQUEST['tribeHideRecurrence'] ) && $_REQUEST['tribeHideRecurrence'] == '1' ) || ( empty( $_REQUEST['tribeHideRecurrence'] ) && empty( $_REQUEST['action'] ) && tribe_get_option( 'hideSubsequentRecurrencesDefault', false ) ) ) {
				$query->query_vars['tribeHideRecurrence'] = 1;
			}

			return $query;
		}

		public function googleCalendarLink( $postId = null ) {
			global $post;
			$tribeEvents = TribeEvents::instance();

			if ( $postId === null || !is_numeric( $postId ) ) {
				$postId = $post->ID;
			}
			// protecting for reccuring because the post object will have the start/end date available
			$start_date = isset($post->EventStartDate) ? strtotime($post->EventStartDate) : strtotime( get_post_meta( $postId, '_EventStartDate', true ) );
			$end_date = isset($post->EventEndDate) ?
				strtotime( $post->EventEndDate . ( get_post_meta( $postId, '_EventAllDay', true ) ? ' + 1 day' : '') ) :
				strtotime( get_post_meta( $postId, '_EventEndDate', true ) . ( get_post_meta( $postId, '_EventAllDay', true ) ? ' + 1 day' : '') );

			$dates = ( get_post_meta( $postId, '_EventAllDay', true ) ) ? date( 'Ymd', $start_date ) . '/' . date( 'Ymd', $end_date ) : date( 'Ymd', $start_date ) . 'T' . date( 'Hi00', $start_date ) . '/' . date( 'Ymd', $end_date ) . 'T' . date( 'Hi00', $end_date );
			$location = trim( $tribeEvents->fullAddressString( $postId ) );
			$base_url = 'http://www.google.com/calendar/event';
			$event_details = substr( get_the_content(), 0, 996 ) . '...';

			$params = array(
				'action' => 'TEMPLATE',
				'text' => str_replace( ' ', '+', strip_tags( urlencode( $post->post_title ) ) ),
				'dates' => $dates,
				'details' => str_replace( ' ', '+', strip_tags( apply_filters( 'the_content', urlencode( $event_details ) ) ) ),
				'location' => str_replace( ' ', '+', urlencode( $location ) ),
				'sprop' => get_option( 'blogname' ),
				'trp' => 'false',
				'sprop' => 'website:' . home_url(),
			);
			$params = apply_filters( 'tribe_google_calendar_parameters', $params );
			$url = add_query_arg( $params, $base_url );
			return esc_url( $url );
		}

		/**
		 * Return the forums link as it should appear in the help tab.
		 *
		 * @since 2.0.8
		 *
		 * @return string
		 */
		public function helpTabForumsLink( $content ) {
			$promo_suffix = '?utm_source=helptab&utm_medium=promolink&utm_campaign=plugin';
			if ( get_option( 'pue_install_key_events_calendar_pro ' ) )
				return 'http://tri.be/support/forums/forum/events/events-calendar-pro/' . $promo_suffix;
			else
				return 'http://tri.be/support/forums/' . $promo_suffix;
		}

		/**
		 * Return additional action for the plugin on the plugins page.
		 *
		 * @since 2.0.8
		 *
		 * @return array
		 */
		public function addLinksToPluginActions( $actions ) {
			if( class_exists( 'TribeEvents' ) ) {
				$actions['settings'] = '<a href="' . add_query_arg( array( 'post_type' => TribeEvents::POSTTYPE, 'page' => 'tribe-events-calendar' ), admin_url( 'edit.php' ) ) .'">' . __('Settings', 'tribe-events-calendar-pro') . '</a>';
			}
			return $actions;
		}

		/**
		 * Includes and handles registration/de-registration of the advanced list widget. Idea from John Gadbois.
		 *
		 * @return void
		 * @author Elliot Wiltshire
		 */
		public function pro_widgets_init() {
			require_once( 'lib/widget-advanced-list.class.php' );
			unregister_widget( 'TribeEventsListWidget' );
			register_widget( 'TribeEventsAdvancedListWidget' );
			register_widget( 'TribeEventsMiniCalendarWidget' );
			add_filter( 'tribe_apm_textdomain', array( __CLASS__, 'apm_textdomain' ) );
			// load text domain after class registration
			load_plugin_textdomain( 'tribe-events-calendar-pro', false, basename( dirname( dirname( __FILE__ ) ) ) . '/lang/' );
		}

		public function apm_textdomain($domain) {
			return 'tribe-events-calendar-pro';
		}

		/**
		* Re-registers the custom post types for venues so they allow search from the frontend.
		*
		* @return void
		* @author Elliot Wiltshire
		*/
		public function allow_cpt_search() {
			$tec = TribeEvents::instance();
			$venue_args = $tec->getVenuePostTypeArgs();
			$venue_args['exclude_from_search'] = false;
			register_post_type( TribeEvents::VENUE_POST_TYPE, $venue_args );
		}

		/**
		* Adds the "PRO" to the promo banner and changes the link to link to the pro website.
		*
		* @author Paul Hughes
		* @since 2.0.5
		* @return string The new banner.
		*/
		public function tribePromoBannerPro() {
			return sprintf( __( 'Calendar powered by %sThe Events Calendar PRO%s', 'tribe-events-calendar-pro' ), '<a href="http://tri.be/wordpress-events-calendar-pro/">', '</a>' );
		}


		/**
		* Add meta links on the plugin page
		*/
		public function addMetaLinks( $links, $file ) {
			if ( $file == $this->pluginDir . 'events-calendar-pro.php' ) {
				$anchor = __( 'Support', 'tribe-events-calendar-pro' );
				$links [] = '<a href="' . self::$updateUrl . 'support/?ref=ecp-plugin">' . $anchor . '</a>';
				$anchor = __( 'View All Add-Ons', 'tribe-events-calendar-pro' );
				$links [] = '<a href="' . self::$updateUrl . 'shop/?ref=ecp-plugin">' . $anchor . '</a>';
			}
			return $links;
		}

		public function ugly_link( $eventUrl, $type, $secondary ){
			switch( $type ) {
				case 'day':
				case 'week':
					$eventUrl = add_query_arg('post_type', TribeEvents::POSTTYPE, home_url() );
					// if we're on an Event Cat, show the cat link, except for home.
					if ( $type !== 'home' && is_tax( TribeEvents::TAXONOMY ) ) {
						$eventUrl = add_query_arg( TribeEvents::TAXONOMY, get_query_var('term'), $eventUrl );
					}
					$eventUrl = add_query_arg( array( 'eventDisplay' => $type ), $eventUrl );
					if ( $secondary )
						$eventUrl = add_query_arg( array( 'eventDate' => $secondary ), $eventUrl );
					break;
				case 'photo':
				case 'map':
					$eventUrl = add_query_arg( array( 'eventDisplay' => $type ), $eventUrl );
					break;
				default:
					break;
			}

			return apply_filters( 'tribe_events_pro_ugly_link', $eventUrl, $type, $secondary );
		}

		public function setup_weekview_in_bar( $views ) {
			$views[] = array( 'displaying' => 'week',
			                  'anchor'     => __( 'Week', 'tribe-events-calendar-pro' ),
			                  'event_bar_hook'       => 'tribe_events_week_before_template',
			                  'url'        => tribe_get_week_permalink() );
			return $views;
		}

		public function setup_dayview_in_bar( $views ) {
			$views[] = array( 'displaying' => 'day',
			                  'anchor'     => __( 'Day', 'tribe-events-calendar-pro' ),
			                  'event_bar_hook'       => 'tribe_events_list_before_template',
			                  'url'        => tribe_get_day_permalink() );
			return $views;
		}

		public function setup_photoview_in_bar( $views ) {
			$views[] = array( 'displaying' => 'photo',
			                  'anchor'     => __( 'Photo', 'tribe-events-calendar-pro' ),
			                  'event_bar_hook'       => 'tribe_events_list_before_template',
			                  'url'        => tribe_get_photo_permalink() );
			return $views;
		}

		public function setup_datepicker_label ( $caption ) {
			if ( tribe_is_day() ) {
				$caption = __('Day Of', 'tribe-events-calendar-pro');
			} elseif ( tribe_is_week() ) {
				$caption = __('Week Of', 'tribe-events-calendar-pro');
			}
			return $caption;
		}	

		public function add_recurring_occurance_setting_to_list () {
			if ( isset( $_REQUEST['userToggleSubsequentRecurrences'] ) ? $_REQUEST['userToggleSubsequentRecurrences'] : tribe_get_option( 'userToggleSubsequentRecurrences', true ) && !tribe_is_day() )			
				$html = tribe_recurring_instances_toggle();
		}				

		function maybe_setup_date_in_bar( $value ) {
			global $wp_query;
			if ( !empty( $wp_query->query_vars['eventDisplay'] ) && $wp_query->query_vars['eventDisplay'] === 'day' ) {
				$value = date( TribeDateUtils::DBDATEFORMAT, strtotime( $wp_query->query_vars['eventDate'] ) );
			}
			return $value;
		}

		function kms_to_miles_ratio() {
			return 0.621371;
		}

		function miles_to_kms_ratio() {
			return 1.60934;
		}

		/**
		 * Initialize PressTrends.
		 * @author Peter Chester
		 */
		public function initPressTrends() {
			if ( class_exists('TribePressTrends') ) {
				new TribePressTrends(
					$this->pluginPath.'events-calendar-pro.php',
					self::$pressTrendsApiKey,
					self::$pressTrendsAuth
				);
			}
		}


		/* Static Methods */
		public static function instance() {
			if ( !isset( self::$instance ) ) {
				$className = __CLASS__;
				self::$instance = new $className;
			}
			return self::$instance;
		}



	} // end Class


	// Instantiate class and set up WordPress actions.
	function Tribe_ECP_Load() {
		add_filter( 'tribe_tec_addons', 'tribe_init_ecp_addon' );
		add_filter( 'tribe_tec_addons_comparison_operator', 'tribe_version_compare_operator' );
		$to_run_or_not_to_run = ( class_exists( 'TribeEvents' ) && defined( 'TribeEvents::VERSION' ) && version_compare( TribeEvents::VERSION, TribeEventsPro::REQUIRED_TEC_VERSION, '>=' ) );
		if ( apply_filters( 'tribe_ecp_to_run_or_not_to_run', $to_run_or_not_to_run ) ) {
			TribeEventsPro::instance();
		}
		if ( !class_exists( 'TribeEvents' ) ) {
			add_action( 'admin_notices', 'tribe_show_fail_message' );
		}
	}

	add_action( 'plugins_loaded', 'Tribe_ECP_Load', 1); // high priority so that it's not too late for tribe_register-helpers class

	/**
	 * Shows message if the plugin can't load due to TEC not being installed.
	 */
	function tribe_show_fail_message() {
		if ( current_user_can( 'activate_plugins' ) ) {
			$url = 'plugin-install.php?tab=plugin-information&plugin=the-events-calendar&TB_iframe=true';
			$title = __( 'The Events Calendar', 'tribe-events-calendar-pro' );
			echo '<div class="error"><p>'.sprintf( __( 'To begin using Events Calendar PRO, please install the latest version of <a href="%s" class="thickbox" title="%s">The Events Calendar</a>.', 'tribe-events-calendar-pro' ),$url, $title ).'</p></div>';
		}
	}

	/**
	* Add Events PRO to the list of add-ons to check required version.
	*
	* @author Paul Hughes, jkudish
	* @since 2.0.5
	* @return array $plugins the required info
	*/
	function tribe_init_ecp_addon( $plugins ) {
		$plugins['TribeEventsPro'] = array( 'plugin_name' => 'Events Calendar PRO', 'required_version' => TribeEventsPro::REQUIRED_TEC_VERSION, 'current_version' => TribeEventsPro::VERSION, 'plugin_dir_file' => basename( dirname( __FILE__ ) ) . '/events-calendar-pro.php' );
		return $plugins;
	}

	/**
	* What operator should be used to compare PRO's required version with TEC's version.
	* Note that a result of TRUE with the version_compare results in the error message.
	* As is the case here, if they are NOT equal (!=), an error should result.
	*
	* @author Paul Hughes
	* @since 2.0.5
	* @return string $operator the operator to use.
	*/
	function tribe_version_compare_operator () {
		$operator = '!=';
		return $operator;
	}

	register_deactivation_hook( __FILE__, 'tribe_ecp_deactivate' );
	register_uninstall_hook( __FILE__, 'tribe_ecp_uninstall' );

	// when we deactivate pro, we should reset some options
	function tribe_ecp_deactivate() {
		if ( function_exists( 'tribe_update_option' ) ) {
			tribe_update_option( 'defaultValueReplace', true );
			tribe_update_option( 'defaultCountry', null );
		}
	}

	function tribe_ecp_uninstall() {
		delete_option( 'pue_install_key_events_calendar_pro' );
	}
} // end if Class exists
<|MERGE_RESOLUTION|>--- conflicted
+++ resolved
@@ -1,1278 +1,1273 @@
-<?php
-/*
-Plugin Name: The Events Calendar PRO
-Description: The Events Calendar PRO, a premium add-on to the open source The Events Calendar plugin (required), enables recurring events, custom attributes, venue pages, new widgets and a host of other premium features.
-Version: 3.0-alpha
-Author: Modern Tribe, Inc.
-Author URI: http://tri.be/?ref=ecp-plugin
-Text Domain: tribe-events-calendar-pro
-License: GPLv2 or later
-*/
-
-/*
-Copyright 2010-2012 by Modern Tribe Inc and the contributors
-
-This program is free software; you can redistribute it and/or
-modify it under the terms of the GNU General Public License
-as published by the Free Software Foundation; either version 2
-of the License, or (at your option) any later version.
-
-This program is distributed in the hope that it will be useful,
-but WITHOUT ANY WARRANTY; without even the implied warranty of
-MERCHANTABILITY or FITNESS FOR A PARTICULAR PURPOSE.  See the
-GNU General Public License for more details.
-
-You should have received a copy of the GNU General Public License
-along with this program; if not, write to the Free Software
-Foundation, Inc., 51 Franklin Street, Fifth Floor, Boston, MA  02110-1301, USA.
-*/
-
-
-if ( !class_exists( 'TribeEventsPro' ) ) {
-	class TribeEventsPro {
-
-		private static $instance;
-
-		//instance variables
-		public $pluginDir;
-		public $pluginPath;
-		public $pluginUrl;
-		public $pluginSlug;
-		public $licenseKey;
-		public $weekSlug = 'week';
-		public $daySlug = 'day';
-		public $photoSlug = 'photo';
-		public $todaySlug = 'today';
-		public static $updateUrl = 'http://tri.be/';
-		const REQUIRED_TEC_VERSION = '3.0';
-		const VERSION = '3.0';
-
-		/**
-		 * PressTrends API key
-		 * @var string
-		 */
-		private static $pressTrendsApiKey = 'tije8ygaph33vjqfbnyv6irf0wzulmingvl2';
-
-		/**
-		 * PressTrends auth key
-		 * @var string
-		 */
-		private static $pressTrendsAuth = '23gkvkelwcf37hmgnxqzjrcmf4bkycrui';
-
-		private function __construct() {
-			$this->pluginDir = trailingslashit( basename( dirname( __FILE__ ) ) );
-			$this->pluginPath = trailingslashit( dirname( __FILE__ ) );
-			$this->pluginUrl = WP_PLUGIN_URL.'/'.$this->pluginDir;
-			$this->pluginSlug = 'events-calendar-pro';
-
-			$this->weekSlug = sanitize_title(__('week', 'tribe-events-calendar-pro'));
-			$this->photoSlug = sanitize_title(__('photo', 'tribe-events-calendar-pro'));
-			$this->daySlug = sanitize_title(__('day', 'tribe-events-calendar-pro'));
-			$this->todaySlug = sanitize_title(__('today', 'tribe-events-calendar-pro'));
-
-
-			require_once( 'lib/tribe-pro-template-factory.class.php' );
-			require_once( 'lib/tribe-date-series-rules.class.php' );
-			require_once( 'lib/tribe-ecp-custom-meta.class.php' );
-			require_once( 'lib/tribe-events-recurrence-meta.class.php' );
-			require_once( 'lib/tribe-recurrence.class.php' );
-			require_once( 'lib/widget-venue.class.php' );
-			require_once( 'lib/tribe-mini-calendar.class.php' );
-			require_once( 'lib/widget-countdown.class.php' );
-			require_once( 'lib/widget-calendar.class.php' );
-
-<<<<<<< HEAD
-			require_once( 'template-tags.php' );
-=======
-			require_once( 'lib/template-classes/day.php' );
-			require_once( 'lib/template-classes/map.php' );
-			require_once( 'lib/template-classes/photo.php' );
-			require_once( 'lib/template-classes/single-organizer.php' );
-			require_once( 'lib/template-classes/single-venue.php' );
-			require_once( 'lib/template-classes/week.php' );
-
-			require_once( 'public/template-tags/general.php' );
-			require_once( 'public/template-tags/week.php' );
-			require_once( 'public/template-tags/venue.php' );
-			require_once( 'lib/tribe-presstrends-events-calendar-pro.php' );
->>>>>>> 6a16c73e
-			require_once( 'lib/tribe-geoloc.class.php' );
-			require_once( 'lib/meta-pro.php' );
-
-			//iCal
-			require_once ( 'lib/tribe-ical.class.php' );
-			TribeiCal::init();
-
-
-			// Tribe common resources
-			require_once( 'vendor/tribe-common-libraries/tribe-common-libraries.class.php' );
-			TribeCommonLibraries::register( 'pue-client', '1.2.1', $this->pluginPath . 'vendor/pue-client/pue-client.php' );
-			TribeCommonLibraries::register( 'advanced-post-manager', '1.0.5', $this->pluginPath . 'vendor/advanced-post-manager/tribe-apm.php' );
-			TribeCommonLibraries::register( 'related-posts', '1.1', $this->pluginPath. 'vendor/tribe-related-posts/tribe-related-posts.php' );
-
-			//TribeCommonLibraries::register( 'tribe-support', '0.1', $this->pluginPath . 'vendor/tribe-support/tribe-support.class.php' );
-
-			add_action( 'init', array( $this, 'init' ), 10 );
-			add_action( 'admin_enqueue_scripts', array( $this, 'admin_enqueue_scripts' ) );
-			add_action( 'wp_enqueue_scripts', array( $this, 'enqueue_pro_scripts' ), 8);
-			add_action( 'wp_enqueue_scripts', array( $this, 'enqueue_styles' ) );
-
-			add_filter( 'tribe_settings_do_tabs', array( $this, 'add_settings_tabs' ) );
-			add_filter( 'generate_rewrite_rules', array( $this, 'add_routes' ), 11 );
-			add_filter( 'tribe_events_buttons_the_buttons', array($this, 'add_view_buttons'));
-			add_filter( 'tribe_events_pre_get_posts', array( $this, 'pre_get_posts'));
-			add_filter( 'tribe_enable_recurring_event_queries', '__return_true', 10, 1 );
-			add_filter( 'body_class', array( $this, 'body_class') );
-			add_filter( 'tribe_current_events_page_template', array( $this, 'select_page_template' ) );
-			add_filter( 'tribe_current_events_template_class', array( $this, 'get_current_template_class' ) );
-			add_filter( 'tribe_events_template_paths', array( $this, 'template_paths' ) );
-			add_filter( 'tribe_events_template_class_path', array( $this, 'template_class_path' ) );
-
-			add_filter( 'tribe_help_tab_getting_started_text', array( $this, 'add_help_tab_getting_started_text' ) );
-			add_filter( 'tribe_help_tab_enb_content', array( $this, 'add_help_tab_enb_text' ) );
-			// add_filter( 'tribe_events_template_single-venue.php', array( $this, 'load_venue_template' ) );
-			add_action( 'widgets_init', array( $this, 'pro_widgets_init' ), 100 );
-			add_action( 'wp_loaded', array( $this, 'allow_cpt_search' ) );
-			add_action( 'plugin_row_meta', array( $this, 'addMetaLinks' ), 10, 2 );
-			add_filter( 'get_delete_post_link', array( $this, 'adjust_date_on_recurring_event_trash_link' ), 10, 2 );
-			add_action( 'admin_footer', array( $this, 'addDeleteDialogForRecurringEvents' ) );
-			add_filter( 'tribe_get_events_title', array( $this, 'reset_page_title'));
-			add_filter( 'tribe_events_add_title', array($this, 'maybeAddEventTitle' ), 10, 3 );
-
-			add_action( 'tribe_helper_activation_complete', array( $this, 'helpersLoaded' ) );
-			add_filter( 'tribe_promo_banner', array( $this, 'tribePromoBannerPro' ) );
-			add_filter( 'tribe_help_tab_forums_url', array( $this, 'helpTabForumsLink' ) );
-			add_action( 'plugin_action_links_' . plugin_basename(__FILE__), array( $this, 'addLinksToPluginActions' ) );
-
-			add_filter( 'tribe_events_before_html', array( $this, 'events_before_html' ), 10 );
-
-			// add custom fields to "the_meta" on single event template
-			add_filter( 'tribe_events_single_event_the_meta_addon', array($this,'single_event_the_meta_addon'), 10, 2);
-			add_filter( 'tribe_events_single_event_meta_group_template_keys', array( $this, 'single_event_meta_group_template_keys'), 10);
-			add_filter( 'tribe_events_single_event_meta_template_keys', array( $this, 'single_event_meta_template_keys'), 10);
-			add_filter( 'tribe_event_meta_venue_name', array('Tribe_Register_Meta_Pro', 'venue_name'), 10, 2);
-			add_filter( 'tribe_event_meta_organizer_name', array('Tribe_Register_Meta_Pro','organizer_name'), 10, 2);
-			add_filter( 'tribe_events_single_event_the_meta_group_venue', array( $this, 'single_event_the_meta_group_venue'), 10, 2);
-
-			// add related events to single event view
-			add_action( 'tribe_events_single_event_after_the_meta', 'tribe_single_related_events' );
-			
-			// add_action( 'tribe_events_single_event_meta_init', array( $this, 'single_event_meta_init'), 10, 4);
-
-			// see function tribe_convert_units( $value, $unit_from, $unit_to )
-			add_filter( 'tribe_convert_kms_to_miles_ratio', array( $this, 'kms_to_miles_ratio' ) );
-			add_filter( 'tribe_convert_miles_to_kms_ratio', array( $this, 'miles_to_kms_ratio' ) );
-
-			/* Setup Tribe Events Bar */
-			add_filter( 'tribe-events-bar-views', array( $this, 'setup_weekview_in_bar' ), 10, 1 );
-			add_filter( 'tribe-events-bar-views', array( $this, 'setup_dayview_in_bar' ), 15, 1 );
-			add_filter( 'tribe-events-bar-views', array( $this, 'setup_photoview_in_bar' ), 30, 1 );
-			add_filter( 'tribe_events_ugly_link', array( $this, 'ugly_link' ), 10, 3);
-			add_filter( 'tribe-events-bar-date-search-default-value', array( $this, 'maybe_setup_date_in_bar' ) );
-			add_filter( 'tribe_bar_datepicker_caption', array( $this, 'setup_datepicker_label' ), 10, 1 );
-			add_filter( 'tribe_events_list_after_the_title', array( $this, 'add_recurring_occurance_setting_to_list' ) );
-			add_filter( 'tribe_events_map_after_the_title', array( $this, 'add_recurring_occurance_setting_to_list' ) );
-			add_filter( 'tribe_events_photo_after_the_title', array( $this, 'add_recurring_occurance_setting_to_list' ) );
-
-			/* AJAX for loading day view */
-			add_action( 'wp_ajax_tribe_event_day', array( $this, 'wp_ajax_tribe_event_day' ) );
-			add_action( 'wp_ajax_nopriv_tribe_event_day', array( $this, 'wp_ajax_tribe_event_day' ) );
-
-			/* AJAX for loading photo view */
-
-			add_action( 'wp_ajax_tribe_photo', array( $this, 'wp_ajax_tribe_photo' ) );
-			add_action( 'wp_ajax_nopriv_tribe_photo', array( $this, 'wp_ajax_tribe_photo' ) );
-
-			/* AJAX for loading week view */
-
-			add_action( 'wp_ajax_tribe_week', array( $this, 'wp_ajax_tribe_week' ) );
-			add_action( 'wp_ajax_nopriv_tribe_week', array( $this, 'wp_ajax_tribe_week' ) );
-
-			add_filter( 'tribe_events_pre_get_posts' , array( $this, 'setup_hide_recurrence_in_query' ) );
-<<<<<<< HEAD
-			add_Action( 'plugins_loaded', array( $this, 'initPressTrends' ), 9999 );
-=======
-			add_filter( 'wp' , array( $this, 'detect_recurrence_redirect' ) );
-
->>>>>>> 6a16c73e
-		}
-
-		function single_event_the_meta_addon( $html, $event_id){
-
-			// add custom meta if it's available
-			$html .= tribe_get_meta_group('tribe_event_group_custom_meta');
-
-			return $html;
-		}
-
-		function single_event_meta_template_keys( $keys ){
-			$keys[] = 'tribe_event_custom_meta';
-			return $keys;
-		}
-
-		function single_event_meta_group_template_keys( $keys ){
-			$keys[] = 'tribe_event_group_custom_meta';
-			return $keys;
-		}
-
-		function single_event_the_meta_group_venue( $status, $event_id ){
-
-			return $status;
-		}
-
-		function maybeAddEventTitle( $new_title, $title, $sep = null ){
-			global $wp_query;
-			if( get_query_var('eventDisplay') == 'week' ){
-				// because we can't trust tribe_get_events_title will be set when run via AJAX
-				$new_title = sprintf( '%s %s %s %s',
-					__( 'Events for week of', 'tribe-events-calendar-pro' ),
-					date( "l, F jS Y", strtotime( tribe_get_first_week_day( $wp_query->get( 'start_date' ) ) ) ),
-					$sep,
-					$title
-				);
-			}
-			return apply_filters( 'tribe_events_pro_add_title', $new_title, $title, $sep );
-		}
-
-		// function single_event_meta_init( $meta_templates, $meta_template_keys, $meta_group_templates, $meta_group_template_keys ){
-		// 	if( !empty($))
-		// }
-
-		function events_before_html( $html ) {
-			global $wp_query;
-			if ( $wp_query->tribe_is_event_venue || $wp_query->tribe_is_event_organizer ) {
-				add_filter( 'tribe-events-bar-should-show', '__return_false' );
-			}
-			return $html;
-		}
-
-		function reset_page_title( $content ){
-			global $wp_query;
-
-			// week view title
-			if( tribe_is_week() ) {
-				$reset_title = sprintf( __('Events for week of %s', 'tribe-events-calendar-pro'),
-					Date("l, F jS Y", strtotime(tribe_get_first_week_day($wp_query->get('start_date'))))
-					);
-			}
-			// day view title
-			if( tribe_is_day() ) {
-				$reset_title = __( 'Events for', 'tribe-events-calendar-pro' ) . ' ' .Date("l, F jS Y", strtotime($wp_query->get('start_date')));
-			}
-			// map view title
-			if( get_query_var( 'eventDisplay' ) == 'map' ) {
-				$reset_title = __( 'Upcoming Events', 'tribe-events-calendar-pro' );
-			}
-			return isset($reset_title) ? apply_filters( 'tribe_template_factory_debug', $reset_title, 'tribe_get_events_title' ) : $content;
-		}
-
-		public function set_past_events_query( $query ) {
-			$query->set( 'start_date', '' );
-			$query->set( 'eventDate', '' );
-			$query->set( 'order', 'DESC' );
-			$query->set( 'end_date', date_i18n( TribeDateUtils::DBDATETIMEFORMAT ) );
-			return $query;
-		}
-
-
-		/**
-		 * AJAX handler for tribe_event_photo (Photo view)
-		 */
-
-		function wp_ajax_tribe_photo() {
-
-			$tec = TribeEvents::instance();
-
-			add_action( 'pre_get_posts', array( $tec, 'list_ajax_call_set_date' ), -10 );
-
-			if ( class_exists( 'TribeEventsFilterView' ) ) {
-				TribeEventsFilterView::instance()->createFilters( null, true );
-			}
-
-
-			TribeEventsQuery::init();
-
-			$tribe_paged = ( !empty( $_POST['tribe_paged'] ) ) ? intval( $_POST['tribe_paged'] ) : 1;
-
-			$args = array( 'eventDisplay'       => 'list',
-			               'post_type'          => TribeEvents::POSTTYPE,
-			               'post_status'        => 'publish',
-			               'paged'              => $tribe_paged );
-
-			$view_state = 'photo';
-
-			/* if past view */
-			if ( ! empty( $_POST['tribe_event_display'] ) && $_POST['tribe_event_display'] == 'past' ){
-				$view_state = 'past';
-				add_filter( 'tribe_events_pre_get_posts', array( $this, 'set_past_events_query' ) );
-			}
-
-
-			$query = TribeEventsQuery::getEvents( $args, true );
-			$hash  = $query->query_vars;
-
-			$hash['paged']      = null;
-			$hash['start_date'] = null;
-			$hash_str           = md5( maybe_serialize( $hash ) );
-
-			if ( !empty( $_POST['hash'] ) && $hash_str !== $_POST['hash'] ) {
-				$tribe_paged   = 1;
-				$args['paged'] = 1;
-				$query         = TribeEventsQuery::getEvents( $args, true );
-			}
-
-
-			$response = array( 'html'            => '',
-			                   'success'         => true,
-			                   'max_pages'       => $query->max_num_pages,
-			                   'hash'            => $hash_str,
-			                   'tribe_paged'     => $tribe_paged,
-			                   'view'            => $view_state,
-			);
-
-
-
-			remove_action( 'pre_get_posts', array( $tec, 'list_ajax_call_set_date' ), -10 );
-
-			global $wp_query, $post;
-			$wp_query = $query;
-			if ( !empty( $query->posts ) ) {
-				$post = $query->posts[0];
-			}
-
-			add_filter( 'tribe_events_list_pagination', array( 'TribeEvents', 'clear_module_pagination' ), 10 );
-
-			$tec->displaying = 'photo';
-
-			ob_start();
-
-			tribe_get_view();
-
-			$response['html'] .= ob_get_clean();
-
-			apply_filters( 'tribe_events_ajax_response', $response );
-
-			header( 'Content-type: application/json' );
-			echo json_encode( $response );
-
-			die();
-		}
-
-		/**
-		 * AJAX handler for tribe_event_week (weekview navigation)
-		 * This loads up the week view shard with all the appropriate events for the week
-		 *
-		 * @return string $html
-		 */
-		function wp_ajax_tribe_week(){
-			if ( isset( $_POST["eventDate"] ) && $_POST["eventDate"] ) {
-
-				if ( class_exists( 'TribeEventsFilterView' ) ) {
-					TribeEventsFilterView::instance()->createFilters( null, true );
-				}
-
-				TribeEventsQuery::init();
-				add_filter( 'tribe_events_pre_get_posts', array( $this, 'pre_get_posts' ) );
-				add_filter( 'tribe_events_add_title', array($this, 'maybeAddEventTitle' ), 15, 3 );
-
-				$args = array(
-					'post_status' => array( 'publish', 'private', 'future' ),
-					'eventDate' => $_POST["eventDate"],
-					'eventDisplay' => 'week'
-					);
-				$query = TribeEventsQuery::getEvents( $args, true );
-
-				global $wp_query, $post;
-				$wp_query = $query;
-
-				if ( have_posts() )
-					the_post();
-
-				ob_start();
-				load_template( TribeEventsTemplates::getTemplateHierarchy( 'week', '', 'pro', $this->pluginPath ) );
-
-				$response = array(
-					'html'            => ob_get_clean(),
-					'success'         => true,
-					'view'            => 'week',
-				);
-				apply_filters( 'tribe_events_ajax_response', $response );
-				header( 'Content-type: application/json' );
-				echo json_encode( $response );
-				die();
-			}
-		}
-
-		/**
-		 * AJAX handler for tribe_event_day (dayview navigation)
-		 * This loads up the day view shard with all the appropriate events for the day
-		 *
-		 * @return string $html
-		 */
-		function wp_ajax_tribe_event_day(){
-			if ( isset( $_POST["eventDate"] ) && $_POST["eventDate"] ) {
-
-				if ( class_exists( 'TribeEventsFilterView' ) ) {
-					TribeEventsFilterView::instance()->createFilters( null, true );
-				}
-
-				TribeEventsQuery::init();
-				add_filter( 'tribe_events_pre_get_posts', array( $this, 'pre_get_posts' ) );
-
-				$args = array(
-					'post_status' => array( 'publish', 'private', 'future' ),
-					'eventDate' => $_POST["eventDate"],
-					'eventDisplay' => 'day'
-					);
-
-				if ( isset( $_POST['tribe_event_category'] ) ) {
-					$args[TribeEvents::TAXONOMY] = $_POST['tribe_event_category'];
-				}
-
-				$query = TribeEventsQuery::getEvents( $args, true );
-
-				global $wp_query, $post;
-				$wp_query = $query;
-
-				if ( have_posts() ) {
-					the_post(); // TODO: why is this here?
-					rewind_posts(); // so we don't skip the first post when rendering
-				}
-
-				add_filter( 'tribe_is_day', '__return_true' ); // simplest way to declare that this is a day view
-				TribeEventsTemplates::getTemplateHierarchy( 'day', '', 'pro', $this->pluginPath );
-
-				ob_start();
-				tribe_get_view('day');
-
-				$response = array(
-					'html'            => ob_get_clean(),
-					'success'         => true,
-					'total_count'     => $query->found_posts,
-					'view'            => 'day',
-				);
-				apply_filters( 'tribe_events_ajax_response', $response );
-
-				header( 'Content-type: application/json' );
-				echo json_encode( $response );
-				die();
-			}
-
-		}
-
-		public function init() {
-			TribeEventsMiniCalendar::instance();
-			TribeEventsCustomMeta::init();
-			TribeEventsRecurrenceMeta::init();
-			TribeEventsGeoLoc::instance();
-			$this->displayMetaboxCustomFields();
-		}
-
-		/**
-		 * at the pre_get_post hook detect if we should redirect to a particular instance 
-		 * for /all routing or invalid 404 recurrence entries
-		 * @return void
-		 */
-		function detect_recurrence_redirect(){
-			global $wp_query, $wp;
-			if( ! isset( $wp_query->query_vars['eventDisplay'] ) )
-				return false;
-
-			$current_url = null;
-			
-			switch( $wp_query->query_vars['eventDisplay'] ){
-				case 'single-event':
-					// a recurrence event with a bad date will throw 404 because of WP_Query limiting by date range
-					if( is_404() ) {
-						$recurrence_check = array_merge( array( 'posts_per_page' => -1 ), $wp_query->query );
-						unset( $recurrence_check['eventDate'] );
-						unset( $recurrence_check['tribe_events'] );
-
-						// retrieve event object
-						$get_recurrence_event = new WP_Query( $recurrence_check );
-
-						// if a reccurence event actually exists then proceed with redirection
-						if( !empty($get_recurrence_event->posts) && tribe_is_recurring_event($get_recurrence_event->posts[0]->ID)){
-
-							// get next recurrence
-							$next_recurrence = $this->get_last_recurrence( $get_recurrence_event->posts );
-
-							// set current url to the next available recurrence and await redirection
-							$current_url = str_replace( $wp_query->query['eventDate'], $next_recurrence, home_url( $wp->request ) );
-						}
-						
-					}
-					break;
-			}
-
-			if( !empty( $current_url )) {
-				// redirect user with 301
-				$confirm_redirect = apply_filters( 'tribe_events_pro_detect_recurrence_redirect', true, $wp_query->query_vars['eventDisplay'] );
-				do_action('tribe_events_pro_detect_recurrence_redirect', $wp_query->query_vars['eventDisplay'] );
-				if( $confirm_redirect ) {
-					wp_redirect( $current_url, 301 ); 
-					exit;
-				}
-			}
-		}
-
-		/**
-		 * Loop through recurrence posts array and find out the next recurring datetime from right now
-		 * @param  array  $event_list
-		 * @return $next_recurrence (Y-m-d format)
-		 */
-		public function get_last_recurrence( $event_list = array() ){
-			global $wp_query;
-
-			$event_list = empty($event_list) ? $wp_query->posts : $event_list;
-			$right_now = current_time( 'timestamp' );
-			$next_recurrence = null;
-
-			// find next recurrence date by loop
-			foreach( $event_list as $key => $event ){
-				if( $right_now < strtotime( $event->EventStartDate ) ) {
-					$next_recurrence = date_i18n( 'Y-m-d', strtotime($event->EventStartDate) );
-					break;
-				}
-			}
-			if( empty($next_recurrence) && !empty($event_list) ){
-				$last_key = end(array_keys($event_list));
-				$next_recurrence = $event_list[$last_key]->EventStartDate;
-			}
-
-			return apply_filters( 'tribe_events_pro_get_last_recurrence', $next_recurrence, $event_list, $right_now );
-
-		}
-
-
-		public function helpersLoaded() {
-			require_once( 'lib/apm_filters.php' );
-			if ( apply_filters( 'tribe_enable_pue', TRUE, $this->pluginSlug ) ) {
-				new PluginUpdateEngineChecker( self::$updateUrl, $this->pluginSlug, array(), plugin_basename( __FILE__ ) );
-			}
-		}
-
-
-		// event deletion
-		public function adjust_date_on_recurring_event_trash_link( $link, $postId ) {
-			global $post;
-			if ( isset($_REQUEST['deleteAll']) ) {
-				$link = remove_query_arg( array( 'eventDate', 'deleteAll'), $link );
-			} elseif ( (isset($post->ID)) && tribe_is_recurring_event($post->ID) && isset($_REQUEST['eventDate']) ) {
-				$link = add_query_arg( 'eventDate', $_REQUEST['eventDate'], $link );
-			}
-			return $link;
-	      }
-
-		public function addDeleteDialogForRecurringEvents() {
-			global $current_screen, $post;
-			if ( is_admin() && isset( $current_screen->post_type ) && $current_screen->post_type == TribeEvents::POSTTYPE
-				&& (
-					( isset( $current_screen->id ) && $current_screen->id == 'edit-'.TribeEvents::POSTTYPE ) // listing page
-					|| ( ( isset( $post->ID ) ) && tribe_is_recurring_event( $post->ID ) ) // single event page
-				)
-			)
-			// load the dialog
-			require_once( TribeEvents::instance()->pluginPath.'admin-views/recurrence-dialog.php' );
-	      }
-
-	    public function displayMetaboxCustomFields(){
-	    	// 'disable_metabox_custom_fields'
-	    	$show_box = tribe_get_option('disable_metabox_custom_fields');
-	    	if($show_box == 'show') {
-		    	return true;
-		    }
-		    if($show_box == 'hide') {
-		    	remove_post_type_support( TribeEvents::POSTTYPE, 'custom-fields' );
-		    	return false;
-		    }
-		    if(empty($show_box)){
-		    	global $wpdb;
-		    	$meta_keys = $wpdb->get_results("select distinct pm.meta_key from $wpdb->postmeta pm
-										LEFT JOIN $wpdb->posts p ON p.ID = pm.post_id
-										WHERE p.post_type = '" . TribeEvents::POSTTYPE . "'
-										AND pm.meta_key NOT LIKE '_wp_%'
-										AND pm.meta_key NOT IN (
-											'_edit_last',
-											'_edit_lock',
-											'_thumbnail_id',
-											'_EventConference',
-											'_EventAllDay',
-											'_EventHideFromUpcoming',
-											'_EventAuditTrail',
-											'_EventOrigin',
-											'_EventShowMap',
-											'_EventVenueID',
-											'_EventShowMapLink',
-											'_EventCost',
-											'_EventOrganizerID',
-											'_EventRecurrence',
-											'_EventStartDate',
-											'_EventEndDate',
-											'_EventDuration',
-											'_FacebookID')");
-		    	if( empty($meta_keys) ) {
-		    		remove_post_type_support( TribeEvents::POSTTYPE, 'custom-fields' );
-		    		// update_option('disable_metabox_custom_fields','hide');
-		    		$options['disable_metabox_custom_fields'] = 'hide';
-		    		$r = false;
-		    	} else {
-		    		// update_option('disable_metabox_custom_fields','true');
-		    		$options['disable_metabox_custom_fields'] = 'show';
-		    		$r = true;
-		    	}
-
-		    	TribeEvents::setOptions($options);
-		    	return $r;
-		    }
-
-	    }
-
-	    /**
-	     * Add the default settings tab
-	     *
-	     * @since 2.0.5
-	     * @author jkudish
-	     * @return void
-	     */
-	  	public function add_settings_tabs() {
-			require_once( $this->pluginPath . 'admin-views/tribe-options-defaults.php' );
-			new TribeSettingsTab( 'defaults', __( 'Default Content', 'tribe-events-calendar-pro' ), $defaultsTab );
-			// The single-entry array at the end allows for the save settings button to be displayed.
-			new TribeSettingsTab( 'additional-fields', __( 'Additional Fields', 'tribe-events-calendar-pro' ), array( 'priority' => 35, 'fields' => array( null ) ) );
-	  	}
-
-
-		public function add_help_tab_getting_started_text() {
-			$ga_query_string = '?utm_source=helptab&utm_medium=promolink&utm_campaign=plugin';
-			$getting_started_text[] = sprintf( __( '%sWelcome to The Events Calendar, a full-featured events management system for WordPress. By buying a license you\'ve given us a vote of confidence, will get active support and have hooked up some sweet additional features not found in the free The Events Calendar.%s', 'tribe-events-calendar-pro' ), '<p class="admin-indent">', '</p>' );
-			$getting_started_text[] = sprintf( __( '%sIf you aren\'t familiar with The Events Calendar, it may be wise to check out our %s. It\'ll introduce you to the basics of what the plugin has to offer and will have you creating events in no time. From there, the resources below -- extensive template tag documentation, FAQs, video walkthroughs and more -- will give you a leg up as you dig deeper.%s', 'tribe-events-calendar-pro' ), '<p class="admin-indent">', sprintf( '<a href="http://tri.be/support/documentation/events-calendar-pro-new-user-primer/' . $ga_query_string . '">%s</a>', __( 'new user primer', 'tribe-events-calendar-pro' ) ), '</p>' );
-			$getting_started_text[] = sprintf( __( '%sOh, wondering what to do with your license key and whether you need it before you can get into event creation? Check out %s on that subject for an answer. %s, if you don\'t have it handy.%s', 'tribe-events-calendar-pro' ), '<p class="admin-indent">', sprintf( '<a href="http://tri.be/events-calendar-pro-license-keys-when-you-need-them-when-you-dont/' . $ga_query_string . '">%s</a>', __( 'our blog post', 'tribe-events-calendar-pro' ) ), sprintf( '<a href="http://tri.be/finding-your-pro-license-key-re-downloading-the-plugin/' . $ga_query_string . '">%s</a>', __( 'Here\'s how you find your license key', 'tribe-events-calendar-pro' ) ), '</p>' );
-			$content = implode( $getting_started_text );
-			return $content;
-		}
-
-		public function add_help_tab_enb_text() {
-			$ga_query_string = '?utm_source=helptab&utm_medium=promolink&utm_campaign=plugin';
-			$enb_text[] = sprintf( __( '%sOne of the advantages of being a PRO user is that you have access to our PRO-exclusive forums at %s. Our support staff hits the forums on a daily basis, and what they can\'t answer on the spot they\'ll bring a member of our dev team in to address directly.%s', 'tribe-events-calendar-pro' ), '<p class="admin-indent">', sprintf( '<a href="http://tri.be/support/forums/' . $ga_query_string . '">%s</a>', 'tri.be' ), '</p>' );
-			$enb_text[] = sprintf( __( '%sSome things to consider before posting on the forum:%s', 'tribe-events-calendar' ), '<p class="admin-indent">', '</p><ul class="admin-list">' );
-			$enb_text[] = sprintf( __( '%sLook through existing threads before posting a new one and check that there isn\'t already a discussion going on your issue. The tri.be site has a solid search function that should help find what you\'re looking for, if it indeed already is present.%s', 'tribe-events-calendar-pro' ), '<li>', '</li>' );
-			$enb_text[] = sprintf( __( '%sA good way to help us out before posting is to check whether the issue is a conflict with another plugin or your theme. This can be tested relatively easily on a staging site by deactivating other plugins one-by-one, and reverting to the default 2011 theme as needed, to see if conflicts can be easily identified. If so, please note that when posting your thread.%s', 'tribe-events-calendar-pro' ), '<li>', '</li>' );
-			$enb_text[] = sprintf( __( '%sSometimes, just resaving your permalinks (under Settings -> Permalinks) can resolve events-related problems on your site. It is worth a shot before creating a new thread.%s', 'tribe-events-calendar' ), '<li>', '</li></ul>' );
-			$enb_text[] = sprintf( __( '%sWhile we won\'t build your site for you and can\'t guarantee The Events Calendar/PRO to play nicely with every theme and plugin out there, our team will do our best to help you get it functioning nicely with your site. And as an added bonus, once you\'re done you can post it in the %s so the rest of the community can see what you\'ve been working on.%s', 'tribe-events-calendar-pro' ), '<p class="admin-indent">', sprintf( '<a href="http://tri.be/support/forums/topic/showcase-2-0/' . $ga_query_string . '">%s</a>', __( 'Showcase thread', 'tribe-events-calendar-pro' ) ), '</p>' );
-			$content = implode( $enb_text );
-			return $content;
-		}
-
-
-		public function add_routes( $wp_rewrite ) {
-			$tec = TribeEvents::instance();
-			// $base = trailingslashit( $tec->getOption( 'eventsSlug', 'events' ) );
-
-			$base = trailingslashit( $tec->rewriteSlug );
-			$baseSingle = trailingslashit( $tec->rewriteSlugSingular );
-			$baseTax = trailingslashit( $tec->taxRewriteSlug );
-			$baseTax = "(.*)" . $baseTax . "(?:[^/]+/)*";
-			$baseTag = trailingslashit( $tec->tagRewriteSlug );
-			$baseTag = "(.*)" . $baseTag;
-
-			$photo = $this->photoSlug;
-			$day = $this->daySlug;
-			$today = $this->todaySlug;
-			$week = $this->weekSlug;
-			$newRules = array();
-			// week permalink rules
-			$newRules[$base . $week . '/?$'] = 'index.php?post_type=' . TribeEvents::POSTTYPE . '&eventDisplay=week';
-			$newRules[$base . $week . '/(\d{2})/?$'] = 'index.php?post_type=' . TribeEvents::POSTTYPE . '&eventDisplay=week' .'&eventDate=' . $wp_rewrite->preg_index(1);
-			$newRules[$base . $week . '/(\d{4}-\d{2}-\d{2})/?$'] = 'index.php?post_type=' . TribeEvents::POSTTYPE . '&eventDisplay=week' .'&eventDate=' . $wp_rewrite->preg_index(1);
-			// photo permalink rules
-			$newRules[$base . $photo . '/?$'] = 'index.php?post_type=' . TribeEvents::POSTTYPE . '&eventDisplay=photo';
-			$newRules[$base . $photo . '/(\d{4}-\d{2}-\d{2})/?$'] = 'index.php?post_type=' . TribeEvents::POSTTYPE . '&eventDisplay=photo' .'&eventDate=' . $wp_rewrite->preg_index(1);
-			// day permalink rules
-			$newRules[$base . $today . '/?$'] = 'index.php?post_type=' . TribeEvents::POSTTYPE . '&eventDisplay=day';
-			$newRules[$base . $day . '/(\d{4}-\d{2}-\d{2})/?$'] = 'index.php?post_type=' . TribeEvents::POSTTYPE . '&eventDisplay=day' .'&eventDate=' . $wp_rewrite->preg_index(1);
-			$newRules[$base . '/(\d{4}-\d{2}-\d{2})/ical/?$' ] = 'index.php?post_type=' . TribeEvents::POSTTYPE . '&eventDisplay=day' .'&eventDate=' . $wp_rewrite->preg_index(1) . '&ical=1';
-			$newRules[$base . '(\d{4}-\d{2}-\d{2})$'] = 'index.php?post_type=' . TribeEvents::POSTTYPE . '&eventDisplay=day' .'&eventDate=' . $wp_rewrite->preg_index(1);
-
-			$newRules[$baseTax . '([^/]+)/' . $week . '/?$'] = 'index.php?tribe_events_cat=' . $wp_rewrite->preg_index(2) . '&post_type=' . TribeEvents::POSTTYPE . '&eventDisplay=week';
-			$newRules[$baseTax . '([^/]+)/' . $week . '/(\d{4}-\d{2}-\d{2})$'] = 'index.php?tribe_events_cat=' . $wp_rewrite->preg_index(2) . '&post_type=' . TribeEvents::POSTTYPE . '&eventDisplay=week' .'&eventDate=' . $wp_rewrite->preg_index(3);
-			$newRules[$baseTax . '([^/]+)/' . $photo . '/?$'] = 'index.php?tribe_events_cat=' . $wp_rewrite->preg_index(2) . '&post_type=' . TribeEvents::POSTTYPE . '&eventDisplay=photo';
-			$newRules[$baseTax . '([^/]+)/' . $today . '/?$'] = 'index.php?tribe_events_cat=' . $wp_rewrite->preg_index(2) . '&post_type=' . TribeEvents::POSTTYPE . '&eventDisplay=day';
-			$newRules[$baseTax . '([^/]+)/' . $day . '/(\d{4}-\d{2}-\d{2})/?$'] = 'index.php?tribe_events_cat=' . $wp_rewrite->preg_index(2) . '&post_type=' . TribeEvents::POSTTYPE . '&eventDisplay=day' .'&eventDate=' . $wp_rewrite->preg_index(3);
-			$newRules[$baseTax . '([^/]+)/(\d{4}-\d{2}-\d{2})/?$'] = 'index.php?tribe_events_cat=' . $wp_rewrite->preg_index(2) . '&post_type=' . TribeEvents::POSTTYPE . '&eventDisplay=day' .'&eventDate=' . $wp_rewrite->preg_index(3);
-
-			$newRules[$baseTag . '([^/]+)/' . $week . '/?$'] = 'index.php?tag=' . $wp_rewrite->preg_index(2) . '&post_type=' . TribeEvents::POSTTYPE . '&eventDisplay=week';
-			$newRules[$baseTag . '([^/]+)/' . $week . '/(\d{4}-\d{2}-\d{2})$'] = 'index.php?tag=' . $wp_rewrite->preg_index(2) . '&post_type=' . TribeEvents::POSTTYPE . '&eventDisplay=week' .'&eventDate=' . $wp_rewrite->preg_index(3);
-			$newRules[$baseTag . '([^/]+)/' . $photo . '/?$'] = 'index.php?tag=' . $wp_rewrite->preg_index(2) . '&post_type=' . TribeEvents::POSTTYPE . '&eventDisplay=photo';
-			$newRules[$baseTag . '([^/]+)/' . $today . '/?$'] = 'index.php?tag=' . $wp_rewrite->preg_index(2) . '&post_type=' . TribeEvents::POSTTYPE . '&eventDisplay=day';
-			$newRules[$baseTag . '([^/]+)/' . $day . '/(\d{4}-\d{2}-\d{2})/?$'] = 'index.php?tag=' . $wp_rewrite->preg_index(2) . '&post_type=' . TribeEvents::POSTTYPE . '&eventDisplay=day' .'&eventDate=' . $wp_rewrite->preg_index(3);
-			$newRules[$baseTag . '([^/]+)/(\d{4}-\d{2}-\d{2})/?$'] = 'index.php?tag=' . $wp_rewrite->preg_index(2) . '&post_type=' . TribeEvents::POSTTYPE . '&eventDisplay=day' .'&eventDate=' . $wp_rewrite->preg_index(3);
-
-			$wp_rewrite->rules = $newRules + $wp_rewrite->rules;
-		}
-		public function add_view_buttons( $html ){
-			global $wp_query;
-			$day_class = ($wp_query->tribe_is_day) ? 'tribe-events-button-on' : 'tribe-events-button-off';
-			$week_class = ($wp_query->tribe_is_week) ? 'tribe-events-button-on' : 'tribe-events-button-off';
-			$html .= sprintf('<a class="%s" href="%s">%s</a><a class="%s" href="%s">%s</a>',
-				$day_class,
-				tribe_get_day_permalink(),
-				__( 'Day View', 'tribe-events-calendar' ),
-				$week_class,
-				tribe_get_week_permalink(),
-				__( 'Week View', 'tribe-events-calendar' )
-				);
-			return $html;
-		}
-		public function body_class( $classes ){
-			global $wp_query;
-			if( $wp_query->tribe_is_event_query ) {
-				if( $wp_query->tribe_is_week ) {
-					$classes[] = ' tribe-events-week';
-					// remove the default gridview class from core
-					$classes = array_diff($classes, array('events-gridview'));
-				}
-				if( $wp_query->tribe_is_photo ) {
-					$classes[] = ' tribe-events-photo';
-					// remove the default gridview class from core
-					$classes = array_diff($classes, array('events-gridview'));
-				}
-				if( $wp_query->tribe_is_day ) {
-					$classes[] = ' tribe-events-day';
-					// remove the default gridview class from core
-					$classes = array_diff($classes, array('events-gridview'));
-				}
-				if ( $wp_query->tribe_is_map ) {
-					$classes[] = ' tribe-events-map';
-					// remove the default gridview class from core
-					$classes = array_diff( $classes, array( 'events-gridview' ) );
-				}
-				if ( tribe_is_map() || !tribe_get_option( 'hideLocationSearch', false ) ) {
-					$classes[] = ' tribe-events-uses-geolocation';
-				}
-			}
-			return $classes;
-		}
-
-		public function pre_get_posts( $query ){
-			$pro_query = false;
-			$query->tribe_is_week = false;
-			$query->tribe_is_day = false;
-			$query->tribe_is_photo = false;
-			$query->tribe_is_map = false;
-			if(!empty( $query->query_vars['eventDisplay'] )) {
-				$pro_query = true;
-				switch( $query->query_vars['eventDisplay']){
-					case 'week':
-						$week = tribe_get_first_week_day( $query->get('eventDate') );
-						$query->set( 'start_date', $week );
-						$query->set( 'eventDate', $week );
-						$query->set( 'end_date', tribe_get_last_week_day( $week ) );
-						$query->set( 'orderby', 'event_date' );
-						$query->set( 'order', 'ASC' );
-						$query->set( 'posts_per_page', -1 ); // show ALL week posts
-						$query->set( 'hide_upcoming', false );
-						$query->tribe_is_week = true;
-						break;
-					case 'day':
-						// a little hack to prevent 404 from happening on day view
-						add_filter( 'tribe_events_templates_is_404', '__return_false' );
-						$event_date = $query->get('eventDate') != '' ? $query->get('eventDate') : Date('Y-m-d');
-						$query->set( 'start_date', tribe_event_beginning_of_day( $event_date ) );
-						$query->set( 'end_date', tribe_event_end_of_day( $event_date ) );
-						$query->set( 'eventDate', $event_date );
-						$query->set( 'orderby', 'event_date' );
-						$query->set( 'order', 'ASC' );
-						$query->set( 'posts_per_page', -1 ); // show ALL day posts
-						$query->set( 'hide_upcoming', false );
-						$query->tribe_is_day = true;
-						break;
-					case 'photo':
-						$tribe_event_display = ( ! empty( $_REQUEST['tribe_event_display'] ) ) ? $_REQUEST['tribe_event_display'] : '';
-						$tribe_paged         = ( ! empty( $_REQUEST['tribe_paged'] ) ) ? $_REQUEST['tribe_paged'] : 0;
-						$event_date          = $query->get( 'eventDate' ) != '' ? $query->get( 'eventDate' ) : Date( 'Y-m-d' );
-
-						$query->set( 'start_date', tribe_event_beginning_of_day( $event_date ) );
-						$query->set( 'eventDate', $event_date );
-						$query->set( 'orderby', 'event_date' );
-						$query->set( 'order', 'ASC' );
-						$query->set( 'hide_upcoming', false );
-						$query->set( 'paged', $tribe_paged );
-						$query->tribe_is_photo = true;
-
-						if ( $tribe_event_display === 'past' ) {
-							add_filter( 'tribe_events_pre_get_posts', array( $this, 'set_past_events_query' ), 20 );
-						}
-
-						break;
-					case 'map':
-						/*
-						* Query setup for the map view is located in
-						* TribeEventsGeoLoc->setup_geoloc_in_query()
-						*/
-						$query->tribe_is_map = true;
-
-				}
-			}
-			$query->tribe_is_event_pro_query = $pro_query;
-			return $query->tribe_is_event_pro_query ? apply_filters('tribe_events_pro_pre_get_posts', $query) : $query;
-		}
-
-		public function select_venue_template( $template ) {
-			_deprecated_function( __FUNCTION__, '3.0', 'select_page_template( $template )' );
-			return select_page_template( $template );
-		}
-
-		public function select_page_template( $template ) {
-			// venue view
-			if( is_singular( TribeEvents::VENUE_POST_TYPE ) ) {
-				$template = TribeEventsTemplates::getTemplateHierarchy( 'single-venue' );
-			}
-			// organizer view
-			if( is_singular( TribeEvents::ORGANIZER_POST_TYPE ) ) {
-				$template = TribeEventsTemplates::getTemplateHierarchy( 'single-organizer' );
-			}
-			// week view
-			if( tribe_is_week() ) {
-				$template = TribeEventsTemplates::getTemplateHierarchy('week');
-			}
-			// day view
-			if( tribe_is_day() ) {
-				$template = TribeEventsTemplates::getTemplateHierarchy('day');
-			}
-			// photo view
-			if( tribe_is_photo() ){
-				$template = TribeEventsTemplates::getTemplateHierarchy('photo');
-			}
-
-			// map view
-			if ( tribe_is_map() ) {
-				$template = TribeEventsTemplates::getTemplateHierarchy( 'map' );
-			}
-			return $template;
-		}
-
-		/**
-		 * Specify the class for the current page template
-		 *
-		 * @return void
-		 * @since 3.0
-		 **/
-		public function get_current_template_class( $class ) {
-
-			// venue view
-			if( is_singular( TribeEvents::VENUE_POST_TYPE ) ) {
-				$class = 'Tribe_Events_Pro_Single_Venue_Template';
-			}
-			// organizer view
-			if( is_singular( TribeEvents::ORGANIZER_POST_TYPE ) ) {
-				$class = 'Tribe_Events_Pro_Single_Organizer_Template';
-			}
-			// week view
-			if( tribe_is_week() ) {
-				$class = 'Tribe_Events_Pro_Week_Template';
-			}
-			// day view
-			if( tribe_is_day() ) {
-				$class = 'Tribe_Events_Pro_Day_Template';
-			}
-			// photo view
-			if( tribe_is_photo() ){
-				$class = 'Tribe_Events_Pro_Photo_Template';
-			}
-
-			// map view
-			if ( tribe_is_map() ) {
-				$class = 'Tribe_Events_Pro_Map_Template';
-			}
-
-			return $class;
-
-		}
-
-		/**
-		 * Add premium plugin paths for each file in the templates array
-		 *
-		 * @param $template_paths array
-		 * @return array
-		 * @since 3.0
-		 **/
-		function template_paths( $template_paths = array() ) {
-
-			array_unshift($template_paths, $this->pluginPath);
-			return $template_paths;
-
-		}
-
-		/**
-		 * Add premium plugin paths for each file in the templates array
-		 *
-		 * @param $template_class_path string
-		 * @return array
-		 * @since 3.0
-		 **/
-		function template_class_path( $template_class_paths = array() ) {
-
-			$template_class_paths[] = $this->pluginPath.'/lib/template-classes/';
-			return $template_class_paths;
-
-		}
-
-    	public function load_venue_template( $file ) {
-    		return TribeEventsTemplates::getTemplateHierarchy( 'single-venue','','pro', $this->pluginPath );
-	    }
-
-	    public function admin_enqueue_scripts() {
-	    	wp_enqueue_script( TribeEvents::POSTTYPE.'-premium-admin', $this->pluginUrl . 'resources/events-admin.js', array( 'jquery-ui-datepicker' ), apply_filters( 'tribe_events_pro_js_version', TribeEventsPro::VERSION ), true );
-	    }
-
-		public function enqueue_styles() {
-
-			if ( tribe_is_event_query() 
-					|| is_active_widget( false, false, 'tribe-events-adv-list-widget' ) 
-					|| is_active_widget( false, false, 'tribe-mini-calendar' ) 
-					|| is_active_widget( false, false, 'tribe-events-countdown-widget' ) 
-					|| is_active_widget( false, false, 'next_event' ) 
-					|| is_active_widget( false, false, 'tribe-events-venue-widget') 
-				) {
-				// Tribe Events CSS filename
-				$event_file = 'tribe-events-pro.css';
-				$stylesheet_option = tribe_get_option( 'stylesheetOption', 'tribe' );
-
-				// What Option was selected
-				switch( $stylesheet_option ) {
-					case 'skeleton':
-					case 'full':
-						$event_file_option = 'tribe-events-pro-'. $stylesheet_option .'.css';
-						break;
-					default:
-						$event_file_option = 'tribe-events-pro-theme.css';
-						break;
-				}
-
-				// Is there a pro override file in the theme?
-				$styleUrl = trailingslashit( $this->pluginUrl ) . 'resources/' . $event_file_option;
-				$styleUrl = TribeEventsTemplates::locate_stylesheet( 'tribe-events/pro/'. $event_file, $styleUrl );
-				$styleUrl = apply_filters( 'tribe_events_pro_stylesheet_url', $styleUrl );
-
-				// Load up stylesheet from theme or plugin
-				if( $styleUrl && $stylesheet_option == 'tribe' ) {
-					wp_enqueue_style( 'full-calendar-pro-style', trailingslashit( $this->pluginUrl ) . 'resources/tribe-events-pro-full.css' );
-					wp_enqueue_style( TribeEvents::POSTTYPE . '-calendar-pro-style', $styleUrl );
-				} else {
-					wp_enqueue_style( TribeEvents::POSTTYPE . '-calendar-pro-style', $styleUrl );
-				}
-
-			}
-		}
-
-		public function enqueue_pro_scripts() {
-			if ( tribe_is_event_query() ) {
-				$resources_url = trailingslashit( $this->pluginUrl ) . 'resources/';
-				wp_enqueue_script( 'tribe-events-pro', $resources_url . 'tribe-events-pro.js', array( 'jquery', 'tribe-events-calendar-script' ), false, false );
-			}
-		}
-
-
-		public function setup_hide_recurrence_in_query( $query ) {
-			if ( ( !empty( $_REQUEST['tribeHideRecurrence'] ) && $_REQUEST['tribeHideRecurrence'] == '1' ) || ( empty( $_REQUEST['tribeHideRecurrence'] ) && empty( $_REQUEST['action'] ) && tribe_get_option( 'hideSubsequentRecurrencesDefault', false ) ) ) {
-				$query->query_vars['tribeHideRecurrence'] = 1;
-			}
-
-			return $query;
-		}
-
-		public function googleCalendarLink( $postId = null ) {
-			global $post;
-			$tribeEvents = TribeEvents::instance();
-
-			if ( $postId === null || !is_numeric( $postId ) ) {
-				$postId = $post->ID;
-			}
-			// protecting for reccuring because the post object will have the start/end date available
-			$start_date = isset($post->EventStartDate) ? strtotime($post->EventStartDate) : strtotime( get_post_meta( $postId, '_EventStartDate', true ) );
-			$end_date = isset($post->EventEndDate) ?
-				strtotime( $post->EventEndDate . ( get_post_meta( $postId, '_EventAllDay', true ) ? ' + 1 day' : '') ) :
-				strtotime( get_post_meta( $postId, '_EventEndDate', true ) . ( get_post_meta( $postId, '_EventAllDay', true ) ? ' + 1 day' : '') );
-
-			$dates = ( get_post_meta( $postId, '_EventAllDay', true ) ) ? date( 'Ymd', $start_date ) . '/' . date( 'Ymd', $end_date ) : date( 'Ymd', $start_date ) . 'T' . date( 'Hi00', $start_date ) . '/' . date( 'Ymd', $end_date ) . 'T' . date( 'Hi00', $end_date );
-			$location = trim( $tribeEvents->fullAddressString( $postId ) );
-			$base_url = 'http://www.google.com/calendar/event';
-			$event_details = substr( get_the_content(), 0, 996 ) . '...';
-
-			$params = array(
-				'action' => 'TEMPLATE',
-				'text' => str_replace( ' ', '+', strip_tags( urlencode( $post->post_title ) ) ),
-				'dates' => $dates,
-				'details' => str_replace( ' ', '+', strip_tags( apply_filters( 'the_content', urlencode( $event_details ) ) ) ),
-				'location' => str_replace( ' ', '+', urlencode( $location ) ),
-				'sprop' => get_option( 'blogname' ),
-				'trp' => 'false',
-				'sprop' => 'website:' . home_url(),
-			);
-			$params = apply_filters( 'tribe_google_calendar_parameters', $params );
-			$url = add_query_arg( $params, $base_url );
-			return esc_url( $url );
-		}
-
-		/**
-		 * Return the forums link as it should appear in the help tab.
-		 *
-		 * @since 2.0.8
-		 *
-		 * @return string
-		 */
-		public function helpTabForumsLink( $content ) {
-			$promo_suffix = '?utm_source=helptab&utm_medium=promolink&utm_campaign=plugin';
-			if ( get_option( 'pue_install_key_events_calendar_pro ' ) )
-				return 'http://tri.be/support/forums/forum/events/events-calendar-pro/' . $promo_suffix;
-			else
-				return 'http://tri.be/support/forums/' . $promo_suffix;
-		}
-
-		/**
-		 * Return additional action for the plugin on the plugins page.
-		 *
-		 * @since 2.0.8
-		 *
-		 * @return array
-		 */
-		public function addLinksToPluginActions( $actions ) {
-			if( class_exists( 'TribeEvents' ) ) {
-				$actions['settings'] = '<a href="' . add_query_arg( array( 'post_type' => TribeEvents::POSTTYPE, 'page' => 'tribe-events-calendar' ), admin_url( 'edit.php' ) ) .'">' . __('Settings', 'tribe-events-calendar-pro') . '</a>';
-			}
-			return $actions;
-		}
-
-		/**
-		 * Includes and handles registration/de-registration of the advanced list widget. Idea from John Gadbois.
-		 *
-		 * @return void
-		 * @author Elliot Wiltshire
-		 */
-		public function pro_widgets_init() {
-			require_once( 'lib/widget-advanced-list.class.php' );
-			unregister_widget( 'TribeEventsListWidget' );
-			register_widget( 'TribeEventsAdvancedListWidget' );
-			register_widget( 'TribeEventsMiniCalendarWidget' );
-			add_filter( 'tribe_apm_textdomain', array( __CLASS__, 'apm_textdomain' ) );
-			// load text domain after class registration
-			load_plugin_textdomain( 'tribe-events-calendar-pro', false, basename( dirname( dirname( __FILE__ ) ) ) . '/lang/' );
-		}
-
-		public function apm_textdomain($domain) {
-			return 'tribe-events-calendar-pro';
-		}
-
-		/**
-		* Re-registers the custom post types for venues so they allow search from the frontend.
-		*
-		* @return void
-		* @author Elliot Wiltshire
-		*/
-		public function allow_cpt_search() {
-			$tec = TribeEvents::instance();
-			$venue_args = $tec->getVenuePostTypeArgs();
-			$venue_args['exclude_from_search'] = false;
-			register_post_type( TribeEvents::VENUE_POST_TYPE, $venue_args );
-		}
-
-		/**
-		* Adds the "PRO" to the promo banner and changes the link to link to the pro website.
-		*
-		* @author Paul Hughes
-		* @since 2.0.5
-		* @return string The new banner.
-		*/
-		public function tribePromoBannerPro() {
-			return sprintf( __( 'Calendar powered by %sThe Events Calendar PRO%s', 'tribe-events-calendar-pro' ), '<a href="http://tri.be/wordpress-events-calendar-pro/">', '</a>' );
-		}
-
-
-		/**
-		* Add meta links on the plugin page
-		*/
-		public function addMetaLinks( $links, $file ) {
-			if ( $file == $this->pluginDir . 'events-calendar-pro.php' ) {
-				$anchor = __( 'Support', 'tribe-events-calendar-pro' );
-				$links [] = '<a href="' . self::$updateUrl . 'support/?ref=ecp-plugin">' . $anchor . '</a>';
-				$anchor = __( 'View All Add-Ons', 'tribe-events-calendar-pro' );
-				$links [] = '<a href="' . self::$updateUrl . 'shop/?ref=ecp-plugin">' . $anchor . '</a>';
-			}
-			return $links;
-		}
-
-		public function ugly_link( $eventUrl, $type, $secondary ){
-			switch( $type ) {
-				case 'day':
-				case 'week':
-					$eventUrl = add_query_arg('post_type', TribeEvents::POSTTYPE, home_url() );
-					// if we're on an Event Cat, show the cat link, except for home.
-					if ( $type !== 'home' && is_tax( TribeEvents::TAXONOMY ) ) {
-						$eventUrl = add_query_arg( TribeEvents::TAXONOMY, get_query_var('term'), $eventUrl );
-					}
-					$eventUrl = add_query_arg( array( 'eventDisplay' => $type ), $eventUrl );
-					if ( $secondary )
-						$eventUrl = add_query_arg( array( 'eventDate' => $secondary ), $eventUrl );
-					break;
-				case 'photo':
-				case 'map':
-					$eventUrl = add_query_arg( array( 'eventDisplay' => $type ), $eventUrl );
-					break;
-				default:
-					break;
-			}
-
-			return apply_filters( 'tribe_events_pro_ugly_link', $eventUrl, $type, $secondary );
-		}
-
-		public function setup_weekview_in_bar( $views ) {
-			$views[] = array( 'displaying' => 'week',
-			                  'anchor'     => __( 'Week', 'tribe-events-calendar-pro' ),
-			                  'event_bar_hook'       => 'tribe_events_week_before_template',
-			                  'url'        => tribe_get_week_permalink() );
-			return $views;
-		}
-
-		public function setup_dayview_in_bar( $views ) {
-			$views[] = array( 'displaying' => 'day',
-			                  'anchor'     => __( 'Day', 'tribe-events-calendar-pro' ),
-			                  'event_bar_hook'       => 'tribe_events_list_before_template',
-			                  'url'        => tribe_get_day_permalink() );
-			return $views;
-		}
-
-		public function setup_photoview_in_bar( $views ) {
-			$views[] = array( 'displaying' => 'photo',
-			                  'anchor'     => __( 'Photo', 'tribe-events-calendar-pro' ),
-			                  'event_bar_hook'       => 'tribe_events_list_before_template',
-			                  'url'        => tribe_get_photo_permalink() );
-			return $views;
-		}
-
-		public function setup_datepicker_label ( $caption ) {
-			if ( tribe_is_day() ) {
-				$caption = __('Day Of', 'tribe-events-calendar-pro');
-			} elseif ( tribe_is_week() ) {
-				$caption = __('Week Of', 'tribe-events-calendar-pro');
-			}
-			return $caption;
-		}	
-
-		public function add_recurring_occurance_setting_to_list () {
-			if ( isset( $_REQUEST['userToggleSubsequentRecurrences'] ) ? $_REQUEST['userToggleSubsequentRecurrences'] : tribe_get_option( 'userToggleSubsequentRecurrences', true ) && !tribe_is_day() )			
-				$html = tribe_recurring_instances_toggle();
-		}				
-
-		function maybe_setup_date_in_bar( $value ) {
-			global $wp_query;
-			if ( !empty( $wp_query->query_vars['eventDisplay'] ) && $wp_query->query_vars['eventDisplay'] === 'day' ) {
-				$value = date( TribeDateUtils::DBDATEFORMAT, strtotime( $wp_query->query_vars['eventDate'] ) );
-			}
-			return $value;
-		}
-
-		function kms_to_miles_ratio() {
-			return 0.621371;
-		}
-
-		function miles_to_kms_ratio() {
-			return 1.60934;
-		}
-
-		/**
-		 * Initialize PressTrends.
-		 * @author Peter Chester
-		 */
-		public function initPressTrends() {
-			if ( class_exists('TribePressTrends') ) {
-				new TribePressTrends(
-					$this->pluginPath.'events-calendar-pro.php',
-					self::$pressTrendsApiKey,
-					self::$pressTrendsAuth
-				);
-			}
-		}
-
-
-		/* Static Methods */
-		public static function instance() {
-			if ( !isset( self::$instance ) ) {
-				$className = __CLASS__;
-				self::$instance = new $className;
-			}
-			return self::$instance;
-		}
-
-
-
-	} // end Class
-
-
-	// Instantiate class and set up WordPress actions.
-	function Tribe_ECP_Load() {
-		add_filter( 'tribe_tec_addons', 'tribe_init_ecp_addon' );
-		add_filter( 'tribe_tec_addons_comparison_operator', 'tribe_version_compare_operator' );
-		$to_run_or_not_to_run = ( class_exists( 'TribeEvents' ) && defined( 'TribeEvents::VERSION' ) && version_compare( TribeEvents::VERSION, TribeEventsPro::REQUIRED_TEC_VERSION, '>=' ) );
-		if ( apply_filters( 'tribe_ecp_to_run_or_not_to_run', $to_run_or_not_to_run ) ) {
-			TribeEventsPro::instance();
-		}
-		if ( !class_exists( 'TribeEvents' ) ) {
-			add_action( 'admin_notices', 'tribe_show_fail_message' );
-		}
-	}
-
-	add_action( 'plugins_loaded', 'Tribe_ECP_Load', 1); // high priority so that it's not too late for tribe_register-helpers class
-
-	/**
-	 * Shows message if the plugin can't load due to TEC not being installed.
-	 */
-	function tribe_show_fail_message() {
-		if ( current_user_can( 'activate_plugins' ) ) {
-			$url = 'plugin-install.php?tab=plugin-information&plugin=the-events-calendar&TB_iframe=true';
-			$title = __( 'The Events Calendar', 'tribe-events-calendar-pro' );
-			echo '<div class="error"><p>'.sprintf( __( 'To begin using Events Calendar PRO, please install the latest version of <a href="%s" class="thickbox" title="%s">The Events Calendar</a>.', 'tribe-events-calendar-pro' ),$url, $title ).'</p></div>';
-		}
-	}
-
-	/**
-	* Add Events PRO to the list of add-ons to check required version.
-	*
-	* @author Paul Hughes, jkudish
-	* @since 2.0.5
-	* @return array $plugins the required info
-	*/
-	function tribe_init_ecp_addon( $plugins ) {
-		$plugins['TribeEventsPro'] = array( 'plugin_name' => 'Events Calendar PRO', 'required_version' => TribeEventsPro::REQUIRED_TEC_VERSION, 'current_version' => TribeEventsPro::VERSION, 'plugin_dir_file' => basename( dirname( __FILE__ ) ) . '/events-calendar-pro.php' );
-		return $plugins;
-	}
-
-	/**
-	* What operator should be used to compare PRO's required version with TEC's version.
-	* Note that a result of TRUE with the version_compare results in the error message.
-	* As is the case here, if they are NOT equal (!=), an error should result.
-	*
-	* @author Paul Hughes
-	* @since 2.0.5
-	* @return string $operator the operator to use.
-	*/
-	function tribe_version_compare_operator () {
-		$operator = '!=';
-		return $operator;
-	}
-
-	register_deactivation_hook( __FILE__, 'tribe_ecp_deactivate' );
-	register_uninstall_hook( __FILE__, 'tribe_ecp_uninstall' );
-
-	// when we deactivate pro, we should reset some options
-	function tribe_ecp_deactivate() {
-		if ( function_exists( 'tribe_update_option' ) ) {
-			tribe_update_option( 'defaultValueReplace', true );
-			tribe_update_option( 'defaultCountry', null );
-		}
-	}
-
-	function tribe_ecp_uninstall() {
-		delete_option( 'pue_install_key_events_calendar_pro' );
-	}
-} // end if Class exists
+<?php
+/*
+Plugin Name: The Events Calendar PRO
+Description: The Events Calendar PRO, a premium add-on to the open source The Events Calendar plugin (required), enables recurring events, custom attributes, venue pages, new widgets and a host of other premium features.
+Version: 3.0-alpha
+Author: Modern Tribe, Inc.
+Author URI: http://tri.be/?ref=ecp-plugin
+Text Domain: tribe-events-calendar-pro
+License: GPLv2 or later
+*/
+
+/*
+Copyright 2010-2012 by Modern Tribe Inc and the contributors
+
+This program is free software; you can redistribute it and/or
+modify it under the terms of the GNU General Public License
+as published by the Free Software Foundation; either version 2
+of the License, or (at your option) any later version.
+
+This program is distributed in the hope that it will be useful,
+but WITHOUT ANY WARRANTY; without even the implied warranty of
+MERCHANTABILITY or FITNESS FOR A PARTICULAR PURPOSE.  See the
+GNU General Public License for more details.
+
+You should have received a copy of the GNU General Public License
+along with this program; if not, write to the Free Software
+Foundation, Inc., 51 Franklin Street, Fifth Floor, Boston, MA  02110-1301, USA.
+*/
+
+
+if ( !class_exists( 'TribeEventsPro' ) ) {
+	class TribeEventsPro {
+
+		private static $instance;
+
+		//instance variables
+		public $pluginDir;
+		public $pluginPath;
+		public $pluginUrl;
+		public $pluginSlug;
+		public $licenseKey;
+		public $weekSlug = 'week';
+		public $daySlug = 'day';
+		public $photoSlug = 'photo';
+		public $todaySlug = 'today';
+		public static $updateUrl = 'http://tri.be/';
+		const REQUIRED_TEC_VERSION = '3.0';
+		const VERSION = '3.0';
+
+		/**
+		 * PressTrends API key
+		 * @var string
+		 */
+		private static $pressTrendsApiKey = 'tije8ygaph33vjqfbnyv6irf0wzulmingvl2';
+
+		/**
+		 * PressTrends auth key
+		 * @var string
+		 */
+		private static $pressTrendsAuth = '23gkvkelwcf37hmgnxqzjrcmf4bkycrui';
+
+		private function __construct() {
+			$this->pluginDir = trailingslashit( basename( dirname( __FILE__ ) ) );
+			$this->pluginPath = trailingslashit( dirname( __FILE__ ) );
+			$this->pluginUrl = WP_PLUGIN_URL.'/'.$this->pluginDir;
+			$this->pluginSlug = 'events-calendar-pro';
+
+			$this->weekSlug = sanitize_title(__('week', 'tribe-events-calendar-pro'));
+			$this->photoSlug = sanitize_title(__('photo', 'tribe-events-calendar-pro'));
+			$this->daySlug = sanitize_title(__('day', 'tribe-events-calendar-pro'));
+			$this->todaySlug = sanitize_title(__('today', 'tribe-events-calendar-pro'));
+
+
+			require_once( 'lib/tribe-pro-template-factory.class.php' );
+			require_once( 'lib/tribe-date-series-rules.class.php' );
+			require_once( 'lib/tribe-ecp-custom-meta.class.php' );
+			require_once( 'lib/tribe-events-recurrence-meta.class.php' );
+			require_once( 'lib/tribe-recurrence.class.php' );
+			require_once( 'lib/widget-venue.class.php' );
+			require_once( 'lib/tribe-mini-calendar.class.php' );
+			require_once( 'lib/widget-countdown.class.php' );
+			require_once( 'lib/widget-calendar.class.php' );
+
+			require_once( 'lib/template-classes/day.php' );
+			require_once( 'lib/template-classes/map.php' );
+			require_once( 'lib/template-classes/photo.php' );
+			require_once( 'lib/template-classes/single-organizer.php' );
+			require_once( 'lib/template-classes/single-venue.php' );
+			require_once( 'lib/template-classes/week.php' );
+
+			require_once( 'public/template-tags/general.php' );
+			require_once( 'public/template-tags/week.php' );
+			require_once( 'public/template-tags/venue.php' );
+			require_once( 'lib/tribe-presstrends-events-calendar-pro.php' );
+			require_once( 'lib/tribe-geoloc.class.php' );
+			require_once( 'lib/meta-pro.php' );
+
+			//iCal
+			require_once ( 'lib/tribe-ical.class.php' );
+			TribeiCal::init();
+
+
+			// Tribe common resources
+			require_once( 'vendor/tribe-common-libraries/tribe-common-libraries.class.php' );
+			TribeCommonLibraries::register( 'pue-client', '1.2.1', $this->pluginPath . 'vendor/pue-client/pue-client.php' );
+			TribeCommonLibraries::register( 'advanced-post-manager', '1.0.5', $this->pluginPath . 'vendor/advanced-post-manager/tribe-apm.php' );
+			TribeCommonLibraries::register( 'related-posts', '1.1', $this->pluginPath. 'vendor/tribe-related-posts/tribe-related-posts.php' );
+
+			//TribeCommonLibraries::register( 'tribe-support', '0.1', $this->pluginPath . 'vendor/tribe-support/tribe-support.class.php' );
+
+			add_action( 'init', array( $this, 'init' ), 10 );
+			add_action( 'admin_enqueue_scripts', array( $this, 'admin_enqueue_scripts' ) );
+			add_action( 'wp_enqueue_scripts', array( $this, 'enqueue_pro_scripts' ), 8);
+			add_action( 'wp_enqueue_scripts', array( $this, 'enqueue_styles' ) );
+
+			add_filter( 'tribe_settings_do_tabs', array( $this, 'add_settings_tabs' ) );
+			add_filter( 'generate_rewrite_rules', array( $this, 'add_routes' ), 11 );
+			add_filter( 'tribe_events_buttons_the_buttons', array($this, 'add_view_buttons'));
+			add_filter( 'tribe_events_pre_get_posts', array( $this, 'pre_get_posts'));
+			add_filter( 'tribe_enable_recurring_event_queries', '__return_true', 10, 1 );
+			add_filter( 'body_class', array( $this, 'body_class') );
+			add_filter( 'tribe_current_events_page_template', array( $this, 'select_page_template' ) );
+			add_filter( 'tribe_current_events_template_class', array( $this, 'get_current_template_class' ) );
+			add_filter( 'tribe_events_template_paths', array( $this, 'template_paths' ) );
+			add_filter( 'tribe_events_template_class_path', array( $this, 'template_class_path' ) );
+
+			add_filter( 'tribe_help_tab_getting_started_text', array( $this, 'add_help_tab_getting_started_text' ) );
+			add_filter( 'tribe_help_tab_enb_content', array( $this, 'add_help_tab_enb_text' ) );
+			// add_filter( 'tribe_events_template_single-venue.php', array( $this, 'load_venue_template' ) );
+			add_action( 'widgets_init', array( $this, 'pro_widgets_init' ), 100 );
+			add_action( 'wp_loaded', array( $this, 'allow_cpt_search' ) );
+			add_action( 'plugin_row_meta', array( $this, 'addMetaLinks' ), 10, 2 );
+			add_filter( 'get_delete_post_link', array( $this, 'adjust_date_on_recurring_event_trash_link' ), 10, 2 );
+			add_action( 'admin_footer', array( $this, 'addDeleteDialogForRecurringEvents' ) );
+			add_filter( 'tribe_get_events_title', array( $this, 'reset_page_title'));
+			add_filter( 'tribe_events_add_title', array($this, 'maybeAddEventTitle' ), 10, 3 );
+
+			add_action( 'tribe_helper_activation_complete', array( $this, 'helpersLoaded' ) );
+			add_filter( 'tribe_promo_banner', array( $this, 'tribePromoBannerPro' ) );
+			add_filter( 'tribe_help_tab_forums_url', array( $this, 'helpTabForumsLink' ) );
+			add_action( 'plugin_action_links_' . plugin_basename(__FILE__), array( $this, 'addLinksToPluginActions' ) );
+
+			add_filter( 'tribe_events_before_html', array( $this, 'events_before_html' ), 10 );
+
+			// add custom fields to "the_meta" on single event template
+			add_filter( 'tribe_events_single_event_the_meta_addon', array($this,'single_event_the_meta_addon'), 10, 2);
+			add_filter( 'tribe_events_single_event_meta_group_template_keys', array( $this, 'single_event_meta_group_template_keys'), 10);
+			add_filter( 'tribe_events_single_event_meta_template_keys', array( $this, 'single_event_meta_template_keys'), 10);
+			add_filter( 'tribe_event_meta_venue_name', array('Tribe_Register_Meta_Pro', 'venue_name'), 10, 2);
+			add_filter( 'tribe_event_meta_organizer_name', array('Tribe_Register_Meta_Pro','organizer_name'), 10, 2);
+			add_filter( 'tribe_events_single_event_the_meta_group_venue', array( $this, 'single_event_the_meta_group_venue'), 10, 2);
+
+			// add related events to single event view
+			add_action( 'tribe_events_single_event_after_the_meta', 'tribe_single_related_events' );
+
+			// add_action( 'tribe_events_single_event_meta_init', array( $this, 'single_event_meta_init'), 10, 4);
+
+			// see function tribe_convert_units( $value, $unit_from, $unit_to )
+			add_filter( 'tribe_convert_kms_to_miles_ratio', array( $this, 'kms_to_miles_ratio' ) );
+			add_filter( 'tribe_convert_miles_to_kms_ratio', array( $this, 'miles_to_kms_ratio' ) );
+
+			/* Setup Tribe Events Bar */
+			add_filter( 'tribe-events-bar-views', array( $this, 'setup_weekview_in_bar' ), 10, 1 );
+			add_filter( 'tribe-events-bar-views', array( $this, 'setup_dayview_in_bar' ), 15, 1 );
+			add_filter( 'tribe-events-bar-views', array( $this, 'setup_photoview_in_bar' ), 30, 1 );
+			add_filter( 'tribe_events_ugly_link', array( $this, 'ugly_link' ), 10, 3);
+			add_filter( 'tribe-events-bar-date-search-default-value', array( $this, 'maybe_setup_date_in_bar' ) );
+			add_filter( 'tribe_bar_datepicker_caption', array( $this, 'setup_datepicker_label' ), 10, 1 );
+			add_filter( 'tribe_events_list_after_the_title', array( $this, 'add_recurring_occurance_setting_to_list' ) );
+			add_filter( 'tribe_events_map_after_the_title', array( $this, 'add_recurring_occurance_setting_to_list' ) );
+			add_filter( 'tribe_events_photo_after_the_title', array( $this, 'add_recurring_occurance_setting_to_list' ) );
+
+			/* AJAX for loading day view */
+			add_action( 'wp_ajax_tribe_event_day', array( $this, 'wp_ajax_tribe_event_day' ) );
+			add_action( 'wp_ajax_nopriv_tribe_event_day', array( $this, 'wp_ajax_tribe_event_day' ) );
+
+			/* AJAX for loading photo view */
+
+			add_action( 'wp_ajax_tribe_photo', array( $this, 'wp_ajax_tribe_photo' ) );
+			add_action( 'wp_ajax_nopriv_tribe_photo', array( $this, 'wp_ajax_tribe_photo' ) );
+
+			/* AJAX for loading week view */
+
+			add_action( 'wp_ajax_tribe_week', array( $this, 'wp_ajax_tribe_week' ) );
+			add_action( 'wp_ajax_nopriv_tribe_week', array( $this, 'wp_ajax_tribe_week' ) );
+
+			add_filter( 'tribe_events_pre_get_posts' , array( $this, 'setup_hide_recurrence_in_query' ) );
+
+			add_action( 'plugins_loaded', array( $this, 'initPressTrends' ), 9999 );
+
+			add_filter( 'wp' , array( $this, 'detect_recurrence_redirect' ) );
+
+		}
+
+		function single_event_the_meta_addon( $html, $event_id){
+
+			// add custom meta if it's available
+			$html .= tribe_get_meta_group('tribe_event_group_custom_meta');
+
+			return $html;
+		}
+
+		function single_event_meta_template_keys( $keys ){
+			$keys[] = 'tribe_event_custom_meta';
+			return $keys;
+		}
+
+		function single_event_meta_group_template_keys( $keys ){
+			$keys[] = 'tribe_event_group_custom_meta';
+			return $keys;
+		}
+
+		function single_event_the_meta_group_venue( $status, $event_id ){
+
+			return $status;
+		}
+
+		function maybeAddEventTitle( $new_title, $title, $sep = null ){
+			global $wp_query;
+			if( get_query_var('eventDisplay') == 'week' ){
+				// because we can't trust tribe_get_events_title will be set when run via AJAX
+				$new_title = sprintf( '%s %s %s %s',
+					__( 'Events for week of', 'tribe-events-calendar-pro' ),
+					date( "l, F jS Y", strtotime( tribe_get_first_week_day( $wp_query->get( 'start_date' ) ) ) ),
+					$sep,
+					$title
+				);
+			}
+			return apply_filters( 'tribe_events_pro_add_title', $new_title, $title, $sep );
+		}
+
+		// function single_event_meta_init( $meta_templates, $meta_template_keys, $meta_group_templates, $meta_group_template_keys ){
+		// 	if( !empty($))
+		// }
+
+		function events_before_html( $html ) {
+			global $wp_query;
+			if ( $wp_query->tribe_is_event_venue || $wp_query->tribe_is_event_organizer ) {
+				add_filter( 'tribe-events-bar-should-show', '__return_false' );
+			}
+			return $html;
+		}
+
+		function reset_page_title( $content ){
+			global $wp_query;
+
+			// week view title
+			if( tribe_is_week() ) {
+				$reset_title = sprintf( __('Events for week of %s', 'tribe-events-calendar-pro'),
+					Date("l, F jS Y", strtotime(tribe_get_first_week_day($wp_query->get('start_date'))))
+					);
+			}
+			// day view title
+			if( tribe_is_day() ) {
+				$reset_title = __( 'Events for', 'tribe-events-calendar-pro' ) . ' ' .Date("l, F jS Y", strtotime($wp_query->get('start_date')));
+			}
+			// map view title
+			if( get_query_var( 'eventDisplay' ) == 'map' ) {
+				$reset_title = __( 'Upcoming Events', 'tribe-events-calendar-pro' );
+			}
+			return isset($reset_title) ? apply_filters( 'tribe_template_factory_debug', $reset_title, 'tribe_get_events_title' ) : $content;
+		}
+
+		public function set_past_events_query( $query ) {
+			$query->set( 'start_date', '' );
+			$query->set( 'eventDate', '' );
+			$query->set( 'order', 'DESC' );
+			$query->set( 'end_date', date_i18n( TribeDateUtils::DBDATETIMEFORMAT ) );
+			return $query;
+		}
+
+
+		/**
+		 * AJAX handler for tribe_event_photo (Photo view)
+		 */
+
+		function wp_ajax_tribe_photo() {
+
+			$tec = TribeEvents::instance();
+
+			add_action( 'pre_get_posts', array( $tec, 'list_ajax_call_set_date' ), -10 );
+
+			if ( class_exists( 'TribeEventsFilterView' ) ) {
+				TribeEventsFilterView::instance()->createFilters( null, true );
+			}
+
+
+			TribeEventsQuery::init();
+
+			$tribe_paged = ( !empty( $_POST['tribe_paged'] ) ) ? intval( $_POST['tribe_paged'] ) : 1;
+
+			$args = array( 'eventDisplay'       => 'list',
+			               'post_type'          => TribeEvents::POSTTYPE,
+			               'post_status'        => 'publish',
+			               'paged'              => $tribe_paged );
+
+			$view_state = 'photo';
+
+			/* if past view */
+			if ( ! empty( $_POST['tribe_event_display'] ) && $_POST['tribe_event_display'] == 'past' ){
+				$view_state = 'past';
+				add_filter( 'tribe_events_pre_get_posts', array( $this, 'set_past_events_query' ) );
+			}
+
+
+			$query = TribeEventsQuery::getEvents( $args, true );
+			$hash  = $query->query_vars;
+
+			$hash['paged']      = null;
+			$hash['start_date'] = null;
+			$hash_str           = md5( maybe_serialize( $hash ) );
+
+			if ( !empty( $_POST['hash'] ) && $hash_str !== $_POST['hash'] ) {
+				$tribe_paged   = 1;
+				$args['paged'] = 1;
+				$query         = TribeEventsQuery::getEvents( $args, true );
+			}
+
+
+			$response = array( 'html'            => '',
+			                   'success'         => true,
+			                   'max_pages'       => $query->max_num_pages,
+			                   'hash'            => $hash_str,
+			                   'tribe_paged'     => $tribe_paged,
+			                   'view'            => $view_state,
+			);
+
+
+
+			remove_action( 'pre_get_posts', array( $tec, 'list_ajax_call_set_date' ), -10 );
+
+			global $wp_query, $post;
+			$wp_query = $query;
+			if ( !empty( $query->posts ) ) {
+				$post = $query->posts[0];
+			}
+
+			add_filter( 'tribe_events_list_pagination', array( 'TribeEvents', 'clear_module_pagination' ), 10 );
+
+			$tec->displaying = 'photo';
+
+			ob_start();
+
+			tribe_get_view();
+
+			$response['html'] .= ob_get_clean();
+
+			apply_filters( 'tribe_events_ajax_response', $response );
+
+			header( 'Content-type: application/json' );
+			echo json_encode( $response );
+
+			die();
+		}
+
+		/**
+		 * AJAX handler for tribe_event_week (weekview navigation)
+		 * This loads up the week view shard with all the appropriate events for the week
+		 *
+		 * @return string $html
+		 */
+		function wp_ajax_tribe_week(){
+			if ( isset( $_POST["eventDate"] ) && $_POST["eventDate"] ) {
+
+				if ( class_exists( 'TribeEventsFilterView' ) ) {
+					TribeEventsFilterView::instance()->createFilters( null, true );
+				}
+
+				TribeEventsQuery::init();
+				add_filter( 'tribe_events_pre_get_posts', array( $this, 'pre_get_posts' ) );
+				add_filter( 'tribe_events_add_title', array($this, 'maybeAddEventTitle' ), 15, 3 );
+
+				$args = array(
+					'post_status' => array( 'publish', 'private', 'future' ),
+					'eventDate' => $_POST["eventDate"],
+					'eventDisplay' => 'week'
+					);
+				$query = TribeEventsQuery::getEvents( $args, true );
+
+				global $wp_query, $post;
+				$wp_query = $query;
+
+				if ( have_posts() )
+					the_post();
+
+				ob_start();
+				load_template( TribeEventsTemplates::getTemplateHierarchy( 'week', '', 'pro', $this->pluginPath ) );
+
+				$response = array(
+					'html'            => ob_get_clean(),
+					'success'         => true,
+					'view'            => 'week',
+				);
+				apply_filters( 'tribe_events_ajax_response', $response );
+				header( 'Content-type: application/json' );
+				echo json_encode( $response );
+				die();
+			}
+		}
+
+		/**
+		 * AJAX handler for tribe_event_day (dayview navigation)
+		 * This loads up the day view shard with all the appropriate events for the day
+		 *
+		 * @return string $html
+		 */
+		function wp_ajax_tribe_event_day(){
+			if ( isset( $_POST["eventDate"] ) && $_POST["eventDate"] ) {
+
+				if ( class_exists( 'TribeEventsFilterView' ) ) {
+					TribeEventsFilterView::instance()->createFilters( null, true );
+				}
+
+				TribeEventsQuery::init();
+				add_filter( 'tribe_events_pre_get_posts', array( $this, 'pre_get_posts' ) );
+
+				$args = array(
+					'post_status' => array( 'publish', 'private', 'future' ),
+					'eventDate' => $_POST["eventDate"],
+					'eventDisplay' => 'day'
+					);
+
+				if ( isset( $_POST['tribe_event_category'] ) ) {
+					$args[TribeEvents::TAXONOMY] = $_POST['tribe_event_category'];
+				}
+
+				$query = TribeEventsQuery::getEvents( $args, true );
+
+				global $wp_query, $post;
+				$wp_query = $query;
+
+				if ( have_posts() ) {
+					the_post(); // TODO: why is this here?
+					rewind_posts(); // so we don't skip the first post when rendering
+				}
+
+				add_filter( 'tribe_is_day', '__return_true' ); // simplest way to declare that this is a day view
+				TribeEventsTemplates::getTemplateHierarchy( 'day', '', 'pro', $this->pluginPath );
+
+				ob_start();
+				tribe_get_view('day');
+
+				$response = array(
+					'html'            => ob_get_clean(),
+					'success'         => true,
+					'total_count'     => $query->found_posts,
+					'view'            => 'day',
+				);
+				apply_filters( 'tribe_events_ajax_response', $response );
+
+				header( 'Content-type: application/json' );
+				echo json_encode( $response );
+				die();
+			}
+
+		}
+
+		public function init() {
+			TribeEventsMiniCalendar::instance();
+			TribeEventsCustomMeta::init();
+			TribeEventsRecurrenceMeta::init();
+			TribeEventsGeoLoc::instance();
+			$this->displayMetaboxCustomFields();
+		}
+
+		/**
+		 * at the pre_get_post hook detect if we should redirect to a particular instance
+		 * for /all routing or invalid 404 recurrence entries
+		 * @return void
+		 */
+		function detect_recurrence_redirect(){
+			global $wp_query, $wp;
+			if( ! isset( $wp_query->query_vars['eventDisplay'] ) )
+				return false;
+
+			$current_url = null;
+
+			switch( $wp_query->query_vars['eventDisplay'] ){
+				case 'single-event':
+					// a recurrence event with a bad date will throw 404 because of WP_Query limiting by date range
+					if( is_404() ) {
+						$recurrence_check = array_merge( array( 'posts_per_page' => -1 ), $wp_query->query );
+						unset( $recurrence_check['eventDate'] );
+						unset( $recurrence_check['tribe_events'] );
+
+						// retrieve event object
+						$get_recurrence_event = new WP_Query( $recurrence_check );
+
+						// if a reccurence event actually exists then proceed with redirection
+						if( !empty($get_recurrence_event->posts) && tribe_is_recurring_event($get_recurrence_event->posts[0]->ID)){
+
+							// get next recurrence
+							$next_recurrence = $this->get_last_recurrence( $get_recurrence_event->posts );
+
+							// set current url to the next available recurrence and await redirection
+							$current_url = str_replace( $wp_query->query['eventDate'], $next_recurrence, home_url( $wp->request ) );
+						}
+
+					}
+					break;
+			}
+
+			if( !empty( $current_url )) {
+				// redirect user with 301
+				$confirm_redirect = apply_filters( 'tribe_events_pro_detect_recurrence_redirect', true, $wp_query->query_vars['eventDisplay'] );
+				do_action('tribe_events_pro_detect_recurrence_redirect', $wp_query->query_vars['eventDisplay'] );
+				if( $confirm_redirect ) {
+					wp_redirect( $current_url, 301 );
+					exit;
+				}
+			}
+		}
+
+		/**
+		 * Loop through recurrence posts array and find out the next recurring datetime from right now
+		 * @param  array  $event_list
+		 * @return $next_recurrence (Y-m-d format)
+		 */
+		public function get_last_recurrence( $event_list = array() ){
+			global $wp_query;
+
+			$event_list = empty($event_list) ? $wp_query->posts : $event_list;
+			$right_now = current_time( 'timestamp' );
+			$next_recurrence = null;
+
+			// find next recurrence date by loop
+			foreach( $event_list as $key => $event ){
+				if( $right_now < strtotime( $event->EventStartDate ) ) {
+					$next_recurrence = date_i18n( 'Y-m-d', strtotime($event->EventStartDate) );
+					break;
+				}
+			}
+			if( empty($next_recurrence) && !empty($event_list) ){
+				$last_key = end(array_keys($event_list));
+				$next_recurrence = $event_list[$last_key]->EventStartDate;
+			}
+
+			return apply_filters( 'tribe_events_pro_get_last_recurrence', $next_recurrence, $event_list, $right_now );
+
+		}
+
+
+		public function helpersLoaded() {
+			require_once( 'lib/apm_filters.php' );
+			if ( apply_filters( 'tribe_enable_pue', TRUE, $this->pluginSlug ) ) {
+				new PluginUpdateEngineChecker( self::$updateUrl, $this->pluginSlug, array(), plugin_basename( __FILE__ ) );
+			}
+		}
+
+
+		// event deletion
+		public function adjust_date_on_recurring_event_trash_link( $link, $postId ) {
+			global $post;
+			if ( isset($_REQUEST['deleteAll']) ) {
+				$link = remove_query_arg( array( 'eventDate', 'deleteAll'), $link );
+			} elseif ( (isset($post->ID)) && tribe_is_recurring_event($post->ID) && isset($_REQUEST['eventDate']) ) {
+				$link = add_query_arg( 'eventDate', $_REQUEST['eventDate'], $link );
+			}
+			return $link;
+	      }
+
+		public function addDeleteDialogForRecurringEvents() {
+			global $current_screen, $post;
+			if ( is_admin() && isset( $current_screen->post_type ) && $current_screen->post_type == TribeEvents::POSTTYPE
+				&& (
+					( isset( $current_screen->id ) && $current_screen->id == 'edit-'.TribeEvents::POSTTYPE ) // listing page
+					|| ( ( isset( $post->ID ) ) && tribe_is_recurring_event( $post->ID ) ) // single event page
+				)
+			)
+			// load the dialog
+			require_once( TribeEvents::instance()->pluginPath.'admin-views/recurrence-dialog.php' );
+	      }
+
+	    public function displayMetaboxCustomFields(){
+	    	// 'disable_metabox_custom_fields'
+	    	$show_box = tribe_get_option('disable_metabox_custom_fields');
+	    	if($show_box == 'show') {
+		    	return true;
+		    }
+		    if($show_box == 'hide') {
+		    	remove_post_type_support( TribeEvents::POSTTYPE, 'custom-fields' );
+		    	return false;
+		    }
+		    if(empty($show_box)){
+		    	global $wpdb;
+		    	$meta_keys = $wpdb->get_results("select distinct pm.meta_key from $wpdb->postmeta pm
+										LEFT JOIN $wpdb->posts p ON p.ID = pm.post_id
+										WHERE p.post_type = '" . TribeEvents::POSTTYPE . "'
+										AND pm.meta_key NOT LIKE '_wp_%'
+										AND pm.meta_key NOT IN (
+											'_edit_last',
+											'_edit_lock',
+											'_thumbnail_id',
+											'_EventConference',
+											'_EventAllDay',
+											'_EventHideFromUpcoming',
+											'_EventAuditTrail',
+											'_EventOrigin',
+											'_EventShowMap',
+											'_EventVenueID',
+											'_EventShowMapLink',
+											'_EventCost',
+											'_EventOrganizerID',
+											'_EventRecurrence',
+											'_EventStartDate',
+											'_EventEndDate',
+											'_EventDuration',
+											'_FacebookID')");
+		    	if( empty($meta_keys) ) {
+		    		remove_post_type_support( TribeEvents::POSTTYPE, 'custom-fields' );
+		    		// update_option('disable_metabox_custom_fields','hide');
+		    		$options['disable_metabox_custom_fields'] = 'hide';
+		    		$r = false;
+		    	} else {
+		    		// update_option('disable_metabox_custom_fields','true');
+		    		$options['disable_metabox_custom_fields'] = 'show';
+		    		$r = true;
+		    	}
+
+		    	TribeEvents::setOptions($options);
+		    	return $r;
+		    }
+
+	    }
+
+	    /**
+	     * Add the default settings tab
+	     *
+	     * @since 2.0.5
+	     * @author jkudish
+	     * @return void
+	     */
+	  	public function add_settings_tabs() {
+			require_once( $this->pluginPath . 'admin-views/tribe-options-defaults.php' );
+			new TribeSettingsTab( 'defaults', __( 'Default Content', 'tribe-events-calendar-pro' ), $defaultsTab );
+			// The single-entry array at the end allows for the save settings button to be displayed.
+			new TribeSettingsTab( 'additional-fields', __( 'Additional Fields', 'tribe-events-calendar-pro' ), array( 'priority' => 35, 'fields' => array( null ) ) );
+	  	}
+
+
+		public function add_help_tab_getting_started_text() {
+			$ga_query_string = '?utm_source=helptab&utm_medium=promolink&utm_campaign=plugin';
+			$getting_started_text[] = sprintf( __( '%sWelcome to The Events Calendar, a full-featured events management system for WordPress. By buying a license you\'ve given us a vote of confidence, will get active support and have hooked up some sweet additional features not found in the free The Events Calendar.%s', 'tribe-events-calendar-pro' ), '<p class="admin-indent">', '</p>' );
+			$getting_started_text[] = sprintf( __( '%sIf you aren\'t familiar with The Events Calendar, it may be wise to check out our %s. It\'ll introduce you to the basics of what the plugin has to offer and will have you creating events in no time. From there, the resources below -- extensive template tag documentation, FAQs, video walkthroughs and more -- will give you a leg up as you dig deeper.%s', 'tribe-events-calendar-pro' ), '<p class="admin-indent">', sprintf( '<a href="http://tri.be/support/documentation/events-calendar-pro-new-user-primer/' . $ga_query_string . '">%s</a>', __( 'new user primer', 'tribe-events-calendar-pro' ) ), '</p>' );
+			$getting_started_text[] = sprintf( __( '%sOh, wondering what to do with your license key and whether you need it before you can get into event creation? Check out %s on that subject for an answer. %s, if you don\'t have it handy.%s', 'tribe-events-calendar-pro' ), '<p class="admin-indent">', sprintf( '<a href="http://tri.be/events-calendar-pro-license-keys-when-you-need-them-when-you-dont/' . $ga_query_string . '">%s</a>', __( 'our blog post', 'tribe-events-calendar-pro' ) ), sprintf( '<a href="http://tri.be/finding-your-pro-license-key-re-downloading-the-plugin/' . $ga_query_string . '">%s</a>', __( 'Here\'s how you find your license key', 'tribe-events-calendar-pro' ) ), '</p>' );
+			$content = implode( $getting_started_text );
+			return $content;
+		}
+
+		public function add_help_tab_enb_text() {
+			$ga_query_string = '?utm_source=helptab&utm_medium=promolink&utm_campaign=plugin';
+			$enb_text[] = sprintf( __( '%sOne of the advantages of being a PRO user is that you have access to our PRO-exclusive forums at %s. Our support staff hits the forums on a daily basis, and what they can\'t answer on the spot they\'ll bring a member of our dev team in to address directly.%s', 'tribe-events-calendar-pro' ), '<p class="admin-indent">', sprintf( '<a href="http://tri.be/support/forums/' . $ga_query_string . '">%s</a>', 'tri.be' ), '</p>' );
+			$enb_text[] = sprintf( __( '%sSome things to consider before posting on the forum:%s', 'tribe-events-calendar' ), '<p class="admin-indent">', '</p><ul class="admin-list">' );
+			$enb_text[] = sprintf( __( '%sLook through existing threads before posting a new one and check that there isn\'t already a discussion going on your issue. The tri.be site has a solid search function that should help find what you\'re looking for, if it indeed already is present.%s', 'tribe-events-calendar-pro' ), '<li>', '</li>' );
+			$enb_text[] = sprintf( __( '%sA good way to help us out before posting is to check whether the issue is a conflict with another plugin or your theme. This can be tested relatively easily on a staging site by deactivating other plugins one-by-one, and reverting to the default 2011 theme as needed, to see if conflicts can be easily identified. If so, please note that when posting your thread.%s', 'tribe-events-calendar-pro' ), '<li>', '</li>' );
+			$enb_text[] = sprintf( __( '%sSometimes, just resaving your permalinks (under Settings -> Permalinks) can resolve events-related problems on your site. It is worth a shot before creating a new thread.%s', 'tribe-events-calendar' ), '<li>', '</li></ul>' );
+			$enb_text[] = sprintf( __( '%sWhile we won\'t build your site for you and can\'t guarantee The Events Calendar/PRO to play nicely with every theme and plugin out there, our team will do our best to help you get it functioning nicely with your site. And as an added bonus, once you\'re done you can post it in the %s so the rest of the community can see what you\'ve been working on.%s', 'tribe-events-calendar-pro' ), '<p class="admin-indent">', sprintf( '<a href="http://tri.be/support/forums/topic/showcase-2-0/' . $ga_query_string . '">%s</a>', __( 'Showcase thread', 'tribe-events-calendar-pro' ) ), '</p>' );
+			$content = implode( $enb_text );
+			return $content;
+		}
+
+
+		public function add_routes( $wp_rewrite ) {
+			$tec = TribeEvents::instance();
+			// $base = trailingslashit( $tec->getOption( 'eventsSlug', 'events' ) );
+
+			$base = trailingslashit( $tec->rewriteSlug );
+			$baseSingle = trailingslashit( $tec->rewriteSlugSingular );
+			$baseTax = trailingslashit( $tec->taxRewriteSlug );
+			$baseTax = "(.*)" . $baseTax . "(?:[^/]+/)*";
+			$baseTag = trailingslashit( $tec->tagRewriteSlug );
+			$baseTag = "(.*)" . $baseTag;
+
+			$photo = $this->photoSlug;
+			$day = $this->daySlug;
+			$today = $this->todaySlug;
+			$week = $this->weekSlug;
+			$newRules = array();
+			// week permalink rules
+			$newRules[$base . $week . '/?$'] = 'index.php?post_type=' . TribeEvents::POSTTYPE . '&eventDisplay=week';
+			$newRules[$base . $week . '/(\d{2})/?$'] = 'index.php?post_type=' . TribeEvents::POSTTYPE . '&eventDisplay=week' .'&eventDate=' . $wp_rewrite->preg_index(1);
+			$newRules[$base . $week . '/(\d{4}-\d{2}-\d{2})/?$'] = 'index.php?post_type=' . TribeEvents::POSTTYPE . '&eventDisplay=week' .'&eventDate=' . $wp_rewrite->preg_index(1);
+			// photo permalink rules
+			$newRules[$base . $photo . '/?$'] = 'index.php?post_type=' . TribeEvents::POSTTYPE . '&eventDisplay=photo';
+			$newRules[$base . $photo . '/(\d{4}-\d{2}-\d{2})/?$'] = 'index.php?post_type=' . TribeEvents::POSTTYPE . '&eventDisplay=photo' .'&eventDate=' . $wp_rewrite->preg_index(1);
+			// day permalink rules
+			$newRules[$base . $today . '/?$'] = 'index.php?post_type=' . TribeEvents::POSTTYPE . '&eventDisplay=day';
+			$newRules[$base . $day . '/(\d{4}-\d{2}-\d{2})/?$'] = 'index.php?post_type=' . TribeEvents::POSTTYPE . '&eventDisplay=day' .'&eventDate=' . $wp_rewrite->preg_index(1);
+			$newRules[$base . '/(\d{4}-\d{2}-\d{2})/ical/?$' ] = 'index.php?post_type=' . TribeEvents::POSTTYPE . '&eventDisplay=day' .'&eventDate=' . $wp_rewrite->preg_index(1) . '&ical=1';
+			$newRules[$base . '(\d{4}-\d{2}-\d{2})$'] = 'index.php?post_type=' . TribeEvents::POSTTYPE . '&eventDisplay=day' .'&eventDate=' . $wp_rewrite->preg_index(1);
+
+			$newRules[$baseTax . '([^/]+)/' . $week . '/?$'] = 'index.php?tribe_events_cat=' . $wp_rewrite->preg_index(2) . '&post_type=' . TribeEvents::POSTTYPE . '&eventDisplay=week';
+			$newRules[$baseTax . '([^/]+)/' . $week . '/(\d{4}-\d{2}-\d{2})$'] = 'index.php?tribe_events_cat=' . $wp_rewrite->preg_index(2) . '&post_type=' . TribeEvents::POSTTYPE . '&eventDisplay=week' .'&eventDate=' . $wp_rewrite->preg_index(3);
+			$newRules[$baseTax . '([^/]+)/' . $photo . '/?$'] = 'index.php?tribe_events_cat=' . $wp_rewrite->preg_index(2) . '&post_type=' . TribeEvents::POSTTYPE . '&eventDisplay=photo';
+			$newRules[$baseTax . '([^/]+)/' . $today . '/?$'] = 'index.php?tribe_events_cat=' . $wp_rewrite->preg_index(2) . '&post_type=' . TribeEvents::POSTTYPE . '&eventDisplay=day';
+			$newRules[$baseTax . '([^/]+)/' . $day . '/(\d{4}-\d{2}-\d{2})/?$'] = 'index.php?tribe_events_cat=' . $wp_rewrite->preg_index(2) . '&post_type=' . TribeEvents::POSTTYPE . '&eventDisplay=day' .'&eventDate=' . $wp_rewrite->preg_index(3);
+			$newRules[$baseTax . '([^/]+)/(\d{4}-\d{2}-\d{2})/?$'] = 'index.php?tribe_events_cat=' . $wp_rewrite->preg_index(2) . '&post_type=' . TribeEvents::POSTTYPE . '&eventDisplay=day' .'&eventDate=' . $wp_rewrite->preg_index(3);
+
+			$newRules[$baseTag . '([^/]+)/' . $week . '/?$'] = 'index.php?tag=' . $wp_rewrite->preg_index(2) . '&post_type=' . TribeEvents::POSTTYPE . '&eventDisplay=week';
+			$newRules[$baseTag . '([^/]+)/' . $week . '/(\d{4}-\d{2}-\d{2})$'] = 'index.php?tag=' . $wp_rewrite->preg_index(2) . '&post_type=' . TribeEvents::POSTTYPE . '&eventDisplay=week' .'&eventDate=' . $wp_rewrite->preg_index(3);
+			$newRules[$baseTag . '([^/]+)/' . $photo . '/?$'] = 'index.php?tag=' . $wp_rewrite->preg_index(2) . '&post_type=' . TribeEvents::POSTTYPE . '&eventDisplay=photo';
+			$newRules[$baseTag . '([^/]+)/' . $today . '/?$'] = 'index.php?tag=' . $wp_rewrite->preg_index(2) . '&post_type=' . TribeEvents::POSTTYPE . '&eventDisplay=day';
+			$newRules[$baseTag . '([^/]+)/' . $day . '/(\d{4}-\d{2}-\d{2})/?$'] = 'index.php?tag=' . $wp_rewrite->preg_index(2) . '&post_type=' . TribeEvents::POSTTYPE . '&eventDisplay=day' .'&eventDate=' . $wp_rewrite->preg_index(3);
+			$newRules[$baseTag . '([^/]+)/(\d{4}-\d{2}-\d{2})/?$'] = 'index.php?tag=' . $wp_rewrite->preg_index(2) . '&post_type=' . TribeEvents::POSTTYPE . '&eventDisplay=day' .'&eventDate=' . $wp_rewrite->preg_index(3);
+
+			$wp_rewrite->rules = $newRules + $wp_rewrite->rules;
+		}
+		public function add_view_buttons( $html ){
+			global $wp_query;
+			$day_class = ($wp_query->tribe_is_day) ? 'tribe-events-button-on' : 'tribe-events-button-off';
+			$week_class = ($wp_query->tribe_is_week) ? 'tribe-events-button-on' : 'tribe-events-button-off';
+			$html .= sprintf('<a class="%s" href="%s">%s</a><a class="%s" href="%s">%s</a>',
+				$day_class,
+				tribe_get_day_permalink(),
+				__( 'Day View', 'tribe-events-calendar' ),
+				$week_class,
+				tribe_get_week_permalink(),
+				__( 'Week View', 'tribe-events-calendar' )
+				);
+			return $html;
+		}
+		public function body_class( $classes ){
+			global $wp_query;
+			if( $wp_query->tribe_is_event_query ) {
+				if( $wp_query->tribe_is_week ) {
+					$classes[] = ' tribe-events-week';
+					// remove the default gridview class from core
+					$classes = array_diff($classes, array('events-gridview'));
+				}
+				if( $wp_query->tribe_is_photo ) {
+					$classes[] = ' tribe-events-photo';
+					// remove the default gridview class from core
+					$classes = array_diff($classes, array('events-gridview'));
+				}
+				if( $wp_query->tribe_is_day ) {
+					$classes[] = ' tribe-events-day';
+					// remove the default gridview class from core
+					$classes = array_diff($classes, array('events-gridview'));
+				}
+				if ( $wp_query->tribe_is_map ) {
+					$classes[] = ' tribe-events-map';
+					// remove the default gridview class from core
+					$classes = array_diff( $classes, array( 'events-gridview' ) );
+				}
+				if ( tribe_is_map() || !tribe_get_option( 'hideLocationSearch', false ) ) {
+					$classes[] = ' tribe-events-uses-geolocation';
+				}
+			}
+			return $classes;
+		}
+
+		public function pre_get_posts( $query ){
+			$pro_query = false;
+			$query->tribe_is_week = false;
+			$query->tribe_is_day = false;
+			$query->tribe_is_photo = false;
+			$query->tribe_is_map = false;
+			if(!empty( $query->query_vars['eventDisplay'] )) {
+				$pro_query = true;
+				switch( $query->query_vars['eventDisplay']){
+					case 'week':
+						$week = tribe_get_first_week_day( $query->get('eventDate') );
+						$query->set( 'start_date', $week );
+						$query->set( 'eventDate', $week );
+						$query->set( 'end_date', tribe_get_last_week_day( $week ) );
+						$query->set( 'orderby', 'event_date' );
+						$query->set( 'order', 'ASC' );
+						$query->set( 'posts_per_page', -1 ); // show ALL week posts
+						$query->set( 'hide_upcoming', false );
+						$query->tribe_is_week = true;
+						break;
+					case 'day':
+						// a little hack to prevent 404 from happening on day view
+						add_filter( 'tribe_events_templates_is_404', '__return_false' );
+						$event_date = $query->get('eventDate') != '' ? $query->get('eventDate') : Date('Y-m-d');
+						$query->set( 'start_date', tribe_event_beginning_of_day( $event_date ) );
+						$query->set( 'end_date', tribe_event_end_of_day( $event_date ) );
+						$query->set( 'eventDate', $event_date );
+						$query->set( 'orderby', 'event_date' );
+						$query->set( 'order', 'ASC' );
+						$query->set( 'posts_per_page', -1 ); // show ALL day posts
+						$query->set( 'hide_upcoming', false );
+						$query->tribe_is_day = true;
+						break;
+					case 'photo':
+						$tribe_event_display = ( ! empty( $_REQUEST['tribe_event_display'] ) ) ? $_REQUEST['tribe_event_display'] : '';
+						$tribe_paged         = ( ! empty( $_REQUEST['tribe_paged'] ) ) ? $_REQUEST['tribe_paged'] : 0;
+						$event_date          = $query->get( 'eventDate' ) != '' ? $query->get( 'eventDate' ) : Date( 'Y-m-d' );
+
+						$query->set( 'start_date', tribe_event_beginning_of_day( $event_date ) );
+						$query->set( 'eventDate', $event_date );
+						$query->set( 'orderby', 'event_date' );
+						$query->set( 'order', 'ASC' );
+						$query->set( 'hide_upcoming', false );
+						$query->set( 'paged', $tribe_paged );
+						$query->tribe_is_photo = true;
+
+						if ( $tribe_event_display === 'past' ) {
+							add_filter( 'tribe_events_pre_get_posts', array( $this, 'set_past_events_query' ), 20 );
+						}
+
+						break;
+					case 'map':
+						/*
+						* Query setup for the map view is located in
+						* TribeEventsGeoLoc->setup_geoloc_in_query()
+						*/
+						$query->tribe_is_map = true;
+
+				}
+			}
+			$query->tribe_is_event_pro_query = $pro_query;
+			return $query->tribe_is_event_pro_query ? apply_filters('tribe_events_pro_pre_get_posts', $query) : $query;
+		}
+
+		public function select_venue_template( $template ) {
+			_deprecated_function( __FUNCTION__, '3.0', 'select_page_template( $template )' );
+			return select_page_template( $template );
+		}
+
+		public function select_page_template( $template ) {
+			// venue view
+			if( is_singular( TribeEvents::VENUE_POST_TYPE ) ) {
+				$template = TribeEventsTemplates::getTemplateHierarchy( 'single-venue' );
+			}
+			// organizer view
+			if( is_singular( TribeEvents::ORGANIZER_POST_TYPE ) ) {
+				$template = TribeEventsTemplates::getTemplateHierarchy( 'single-organizer' );
+			}
+			// week view
+			if( tribe_is_week() ) {
+				$template = TribeEventsTemplates::getTemplateHierarchy('week');
+			}
+			// day view
+			if( tribe_is_day() ) {
+				$template = TribeEventsTemplates::getTemplateHierarchy('day');
+			}
+			// photo view
+			if( tribe_is_photo() ){
+				$template = TribeEventsTemplates::getTemplateHierarchy('photo');
+			}
+
+			// map view
+			if ( tribe_is_map() ) {
+				$template = TribeEventsTemplates::getTemplateHierarchy( 'map' );
+			}
+			return $template;
+		}
+
+		/**
+		 * Specify the class for the current page template
+		 *
+		 * @return void
+		 * @since 3.0
+		 **/
+		public function get_current_template_class( $class ) {
+
+			// venue view
+			if( is_singular( TribeEvents::VENUE_POST_TYPE ) ) {
+				$class = 'Tribe_Events_Pro_Single_Venue_Template';
+			}
+			// organizer view
+			if( is_singular( TribeEvents::ORGANIZER_POST_TYPE ) ) {
+				$class = 'Tribe_Events_Pro_Single_Organizer_Template';
+			}
+			// week view
+			if( tribe_is_week() ) {
+				$class = 'Tribe_Events_Pro_Week_Template';
+			}
+			// day view
+			if( tribe_is_day() ) {
+				$class = 'Tribe_Events_Pro_Day_Template';
+			}
+			// photo view
+			if( tribe_is_photo() ){
+				$class = 'Tribe_Events_Pro_Photo_Template';
+			}
+
+			// map view
+			if ( tribe_is_map() ) {
+				$class = 'Tribe_Events_Pro_Map_Template';
+			}
+
+			return $class;
+
+		}
+
+		/**
+		 * Add premium plugin paths for each file in the templates array
+		 *
+		 * @param $template_paths array
+		 * @return array
+		 * @since 3.0
+		 **/
+		function template_paths( $template_paths = array() ) {
+
+			array_unshift($template_paths, $this->pluginPath);
+			return $template_paths;
+
+		}
+
+		/**
+		 * Add premium plugin paths for each file in the templates array
+		 *
+		 * @param $template_class_path string
+		 * @return array
+		 * @since 3.0
+		 **/
+		function template_class_path( $template_class_paths = array() ) {
+
+			$template_class_paths[] = $this->pluginPath.'/lib/template-classes/';
+			return $template_class_paths;
+
+		}
+
+    	public function load_venue_template( $file ) {
+    		return TribeEventsTemplates::getTemplateHierarchy( 'single-venue','','pro', $this->pluginPath );
+	    }
+
+	    public function admin_enqueue_scripts() {
+	    	wp_enqueue_script( TribeEvents::POSTTYPE.'-premium-admin', $this->pluginUrl . 'resources/events-admin.js', array( 'jquery-ui-datepicker' ), apply_filters( 'tribe_events_pro_js_version', TribeEventsPro::VERSION ), true );
+	    }
+
+		public function enqueue_styles() {
+
+			if ( tribe_is_event_query()
+					|| is_active_widget( false, false, 'tribe-events-adv-list-widget' )
+					|| is_active_widget( false, false, 'tribe-mini-calendar' )
+					|| is_active_widget( false, false, 'tribe-events-countdown-widget' )
+					|| is_active_widget( false, false, 'next_event' )
+					|| is_active_widget( false, false, 'tribe-events-venue-widget')
+				) {
+				// Tribe Events CSS filename
+				$event_file = 'tribe-events-pro.css';
+				$stylesheet_option = tribe_get_option( 'stylesheetOption', 'tribe' );
+
+				// What Option was selected
+				switch( $stylesheet_option ) {
+					case 'skeleton':
+					case 'full':
+						$event_file_option = 'tribe-events-pro-'. $stylesheet_option .'.css';
+						break;
+					default:
+						$event_file_option = 'tribe-events-pro-theme.css';
+						break;
+				}
+
+				// Is there a pro override file in the theme?
+				$styleUrl = trailingslashit( $this->pluginUrl ) . 'resources/' . $event_file_option;
+				$styleUrl = TribeEventsTemplates::locate_stylesheet( 'tribe-events/pro/'. $event_file, $styleUrl );
+				$styleUrl = apply_filters( 'tribe_events_pro_stylesheet_url', $styleUrl );
+
+				// Load up stylesheet from theme or plugin
+				if( $styleUrl && $stylesheet_option == 'tribe' ) {
+					wp_enqueue_style( 'full-calendar-pro-style', trailingslashit( $this->pluginUrl ) . 'resources/tribe-events-pro-full.css' );
+					wp_enqueue_style( TribeEvents::POSTTYPE . '-calendar-pro-style', $styleUrl );
+				} else {
+					wp_enqueue_style( TribeEvents::POSTTYPE . '-calendar-pro-style', $styleUrl );
+				}
+
+			}
+		}
+
+		public function enqueue_pro_scripts() {
+			if ( tribe_is_event_query() ) {
+				$resources_url = trailingslashit( $this->pluginUrl ) . 'resources/';
+				wp_enqueue_script( 'tribe-events-pro', $resources_url . 'tribe-events-pro.js', array( 'jquery', 'tribe-events-calendar-script' ), false, false );
+			}
+		}
+
+
+		public function setup_hide_recurrence_in_query( $query ) {
+			if ( ( !empty( $_REQUEST['tribeHideRecurrence'] ) && $_REQUEST['tribeHideRecurrence'] == '1' ) || ( empty( $_REQUEST['tribeHideRecurrence'] ) && empty( $_REQUEST['action'] ) && tribe_get_option( 'hideSubsequentRecurrencesDefault', false ) ) ) {
+				$query->query_vars['tribeHideRecurrence'] = 1;
+			}
+
+			return $query;
+		}
+
+		public function googleCalendarLink( $postId = null ) {
+			global $post;
+			$tribeEvents = TribeEvents::instance();
+
+			if ( $postId === null || !is_numeric( $postId ) ) {
+				$postId = $post->ID;
+			}
+			// protecting for reccuring because the post object will have the start/end date available
+			$start_date = isset($post->EventStartDate) ? strtotime($post->EventStartDate) : strtotime( get_post_meta( $postId, '_EventStartDate', true ) );
+			$end_date = isset($post->EventEndDate) ?
+				strtotime( $post->EventEndDate . ( get_post_meta( $postId, '_EventAllDay', true ) ? ' + 1 day' : '') ) :
+				strtotime( get_post_meta( $postId, '_EventEndDate', true ) . ( get_post_meta( $postId, '_EventAllDay', true ) ? ' + 1 day' : '') );
+
+			$dates = ( get_post_meta( $postId, '_EventAllDay', true ) ) ? date( 'Ymd', $start_date ) . '/' . date( 'Ymd', $end_date ) : date( 'Ymd', $start_date ) . 'T' . date( 'Hi00', $start_date ) . '/' . date( 'Ymd', $end_date ) . 'T' . date( 'Hi00', $end_date );
+			$location = trim( $tribeEvents->fullAddressString( $postId ) );
+			$base_url = 'http://www.google.com/calendar/event';
+			$event_details = substr( get_the_content(), 0, 996 ) . '...';
+
+			$params = array(
+				'action' => 'TEMPLATE',
+				'text' => str_replace( ' ', '+', strip_tags( urlencode( $post->post_title ) ) ),
+				'dates' => $dates,
+				'details' => str_replace( ' ', '+', strip_tags( apply_filters( 'the_content', urlencode( $event_details ) ) ) ),
+				'location' => str_replace( ' ', '+', urlencode( $location ) ),
+				'sprop' => get_option( 'blogname' ),
+				'trp' => 'false',
+				'sprop' => 'website:' . home_url(),
+			);
+			$params = apply_filters( 'tribe_google_calendar_parameters', $params );
+			$url = add_query_arg( $params, $base_url );
+			return esc_url( $url );
+		}
+
+		/**
+		 * Return the forums link as it should appear in the help tab.
+		 *
+		 * @since 2.0.8
+		 *
+		 * @return string
+		 */
+		public function helpTabForumsLink( $content ) {
+			$promo_suffix = '?utm_source=helptab&utm_medium=promolink&utm_campaign=plugin';
+			if ( get_option( 'pue_install_key_events_calendar_pro ' ) )
+				return 'http://tri.be/support/forums/forum/events/events-calendar-pro/' . $promo_suffix;
+			else
+				return 'http://tri.be/support/forums/' . $promo_suffix;
+		}
+
+		/**
+		 * Return additional action for the plugin on the plugins page.
+		 *
+		 * @since 2.0.8
+		 *
+		 * @return array
+		 */
+		public function addLinksToPluginActions( $actions ) {
+			if( class_exists( 'TribeEvents' ) ) {
+				$actions['settings'] = '<a href="' . add_query_arg( array( 'post_type' => TribeEvents::POSTTYPE, 'page' => 'tribe-events-calendar' ), admin_url( 'edit.php' ) ) .'">' . __('Settings', 'tribe-events-calendar-pro') . '</a>';
+			}
+			return $actions;
+		}
+
+		/**
+		 * Includes and handles registration/de-registration of the advanced list widget. Idea from John Gadbois.
+		 *
+		 * @return void
+		 * @author Elliot Wiltshire
+		 */
+		public function pro_widgets_init() {
+			require_once( 'lib/widget-advanced-list.class.php' );
+			unregister_widget( 'TribeEventsListWidget' );
+			register_widget( 'TribeEventsAdvancedListWidget' );
+			register_widget( 'TribeEventsMiniCalendarWidget' );
+			add_filter( 'tribe_apm_textdomain', array( __CLASS__, 'apm_textdomain' ) );
+			// load text domain after class registration
+			load_plugin_textdomain( 'tribe-events-calendar-pro', false, basename( dirname( dirname( __FILE__ ) ) ) . '/lang/' );
+		}
+
+		public function apm_textdomain($domain) {
+			return 'tribe-events-calendar-pro';
+		}
+
+		/**
+		* Re-registers the custom post types for venues so they allow search from the frontend.
+		*
+		* @return void
+		* @author Elliot Wiltshire
+		*/
+		public function allow_cpt_search() {
+			$tec = TribeEvents::instance();
+			$venue_args = $tec->getVenuePostTypeArgs();
+			$venue_args['exclude_from_search'] = false;
+			register_post_type( TribeEvents::VENUE_POST_TYPE, $venue_args );
+		}
+
+		/**
+		* Adds the "PRO" to the promo banner and changes the link to link to the pro website.
+		*
+		* @author Paul Hughes
+		* @since 2.0.5
+		* @return string The new banner.
+		*/
+		public function tribePromoBannerPro() {
+			return sprintf( __( 'Calendar powered by %sThe Events Calendar PRO%s', 'tribe-events-calendar-pro' ), '<a href="http://tri.be/wordpress-events-calendar-pro/">', '</a>' );
+		}
+
+
+		/**
+		* Add meta links on the plugin page
+		*/
+		public function addMetaLinks( $links, $file ) {
+			if ( $file == $this->pluginDir . 'events-calendar-pro.php' ) {
+				$anchor = __( 'Support', 'tribe-events-calendar-pro' );
+				$links [] = '<a href="' . self::$updateUrl . 'support/?ref=ecp-plugin">' . $anchor . '</a>';
+				$anchor = __( 'View All Add-Ons', 'tribe-events-calendar-pro' );
+				$links [] = '<a href="' . self::$updateUrl . 'shop/?ref=ecp-plugin">' . $anchor . '</a>';
+			}
+			return $links;
+		}
+
+		public function ugly_link( $eventUrl, $type, $secondary ){
+			switch( $type ) {
+				case 'day':
+				case 'week':
+					$eventUrl = add_query_arg('post_type', TribeEvents::POSTTYPE, home_url() );
+					// if we're on an Event Cat, show the cat link, except for home.
+					if ( $type !== 'home' && is_tax( TribeEvents::TAXONOMY ) ) {
+						$eventUrl = add_query_arg( TribeEvents::TAXONOMY, get_query_var('term'), $eventUrl );
+					}
+					$eventUrl = add_query_arg( array( 'eventDisplay' => $type ), $eventUrl );
+					if ( $secondary )
+						$eventUrl = add_query_arg( array( 'eventDate' => $secondary ), $eventUrl );
+					break;
+				case 'photo':
+				case 'map':
+					$eventUrl = add_query_arg( array( 'eventDisplay' => $type ), $eventUrl );
+					break;
+				default:
+					break;
+			}
+
+			return apply_filters( 'tribe_events_pro_ugly_link', $eventUrl, $type, $secondary );
+		}
+
+		public function setup_weekview_in_bar( $views ) {
+			$views[] = array( 'displaying' => 'week',
+			                  'anchor'     => __( 'Week', 'tribe-events-calendar-pro' ),
+			                  'event_bar_hook'       => 'tribe_events_week_before_template',
+			                  'url'        => tribe_get_week_permalink() );
+			return $views;
+		}
+
+		public function setup_dayview_in_bar( $views ) {
+			$views[] = array( 'displaying' => 'day',
+			                  'anchor'     => __( 'Day', 'tribe-events-calendar-pro' ),
+			                  'event_bar_hook'       => 'tribe_events_list_before_template',
+			                  'url'        => tribe_get_day_permalink() );
+			return $views;
+		}
+
+		public function setup_photoview_in_bar( $views ) {
+			$views[] = array( 'displaying' => 'photo',
+			                  'anchor'     => __( 'Photo', 'tribe-events-calendar-pro' ),
+			                  'event_bar_hook'       => 'tribe_events_list_before_template',
+			                  'url'        => tribe_get_photo_permalink() );
+			return $views;
+		}
+
+		public function setup_datepicker_label ( $caption ) {
+			if ( tribe_is_day() ) {
+				$caption = __('Day Of', 'tribe-events-calendar-pro');
+			} elseif ( tribe_is_week() ) {
+				$caption = __('Week Of', 'tribe-events-calendar-pro');
+			}
+			return $caption;
+		}
+
+		public function add_recurring_occurance_setting_to_list () {
+			if ( isset( $_REQUEST['userToggleSubsequentRecurrences'] ) ? $_REQUEST['userToggleSubsequentRecurrences'] : tribe_get_option( 'userToggleSubsequentRecurrences', true ) && !tribe_is_day() )
+				$html = tribe_recurring_instances_toggle();
+		}
+
+		function maybe_setup_date_in_bar( $value ) {
+			global $wp_query;
+			if ( !empty( $wp_query->query_vars['eventDisplay'] ) && $wp_query->query_vars['eventDisplay'] === 'day' ) {
+				$value = date( TribeDateUtils::DBDATEFORMAT, strtotime( $wp_query->query_vars['eventDate'] ) );
+			}
+			return $value;
+		}
+
+		function kms_to_miles_ratio() {
+			return 0.621371;
+		}
+
+		function miles_to_kms_ratio() {
+			return 1.60934;
+		}
+
+		/**
+		 * Initialize PressTrends.
+		 * @author Peter Chester
+		 */
+		public function initPressTrends() {
+			if ( class_exists('TribePressTrends') ) {
+				new TribePressTrends(
+					$this->pluginPath.'events-calendar-pro.php',
+					self::$pressTrendsApiKey,
+					self::$pressTrendsAuth
+				);
+			}
+		}
+
+
+		/* Static Methods */
+		public static function instance() {
+			if ( !isset( self::$instance ) ) {
+				$className = __CLASS__;
+				self::$instance = new $className;
+			}
+			return self::$instance;
+		}
+
+
+
+	} // end Class
+
+
+	// Instantiate class and set up WordPress actions.
+	function Tribe_ECP_Load() {
+		add_filter( 'tribe_tec_addons', 'tribe_init_ecp_addon' );
+		add_filter( 'tribe_tec_addons_comparison_operator', 'tribe_version_compare_operator' );
+		$to_run_or_not_to_run = ( class_exists( 'TribeEvents' ) && defined( 'TribeEvents::VERSION' ) && version_compare( TribeEvents::VERSION, TribeEventsPro::REQUIRED_TEC_VERSION, '>=' ) );
+		if ( apply_filters( 'tribe_ecp_to_run_or_not_to_run', $to_run_or_not_to_run ) ) {
+			TribeEventsPro::instance();
+		}
+		if ( !class_exists( 'TribeEvents' ) ) {
+			add_action( 'admin_notices', 'tribe_show_fail_message' );
+		}
+	}
+
+	add_action( 'plugins_loaded', 'Tribe_ECP_Load', 1); // high priority so that it's not too late for tribe_register-helpers class
+
+	/**
+	 * Shows message if the plugin can't load due to TEC not being installed.
+	 */
+	function tribe_show_fail_message() {
+		if ( current_user_can( 'activate_plugins' ) ) {
+			$url = 'plugin-install.php?tab=plugin-information&plugin=the-events-calendar&TB_iframe=true';
+			$title = __( 'The Events Calendar', 'tribe-events-calendar-pro' );
+			echo '<div class="error"><p>'.sprintf( __( 'To begin using Events Calendar PRO, please install the latest version of <a href="%s" class="thickbox" title="%s">The Events Calendar</a>.', 'tribe-events-calendar-pro' ),$url, $title ).'</p></div>';
+		}
+	}
+
+	/**
+	* Add Events PRO to the list of add-ons to check required version.
+	*
+	* @author Paul Hughes, jkudish
+	* @since 2.0.5
+	* @return array $plugins the required info
+	*/
+	function tribe_init_ecp_addon( $plugins ) {
+		$plugins['TribeEventsPro'] = array( 'plugin_name' => 'Events Calendar PRO', 'required_version' => TribeEventsPro::REQUIRED_TEC_VERSION, 'current_version' => TribeEventsPro::VERSION, 'plugin_dir_file' => basename( dirname( __FILE__ ) ) . '/events-calendar-pro.php' );
+		return $plugins;
+	}
+
+	/**
+	* What operator should be used to compare PRO's required version with TEC's version.
+	* Note that a result of TRUE with the version_compare results in the error message.
+	* As is the case here, if they are NOT equal (!=), an error should result.
+	*
+	* @author Paul Hughes
+	* @since 2.0.5
+	* @return string $operator the operator to use.
+	*/
+	function tribe_version_compare_operator () {
+		$operator = '!=';
+		return $operator;
+	}
+
+	register_deactivation_hook( __FILE__, 'tribe_ecp_deactivate' );
+	register_uninstall_hook( __FILE__, 'tribe_ecp_uninstall' );
+
+	// when we deactivate pro, we should reset some options
+	function tribe_ecp_deactivate() {
+		if ( function_exists( 'tribe_update_option' ) ) {
+			tribe_update_option( 'defaultValueReplace', true );
+			tribe_update_option( 'defaultCountry', null );
+		}
+	}
+
+	function tribe_ecp_uninstall() {
+		delete_option( 'pue_install_key_events_calendar_pro' );
+	}
+} // end if Class exists