--- conflicted
+++ resolved
@@ -1,1445 +1,1414 @@
-<?php
-/*
-Plugin Name: The Events Calendar PRO
-Description: The Events Calendar PRO, a premium add-on to the open source The Events Calendar plugin (required), enables recurring events, custom attributes, venue pages, new widgets and a host of other premium features.
-Version: 3.8
-Author: Modern Tribe, Inc.
-Author URI: http://m.tri.be/20
-Text Domain: tribe-events-calendar-pro
-License: GPLv2 or later
-*/
-
-/*
-Copyright 2010-2012 by Modern Tribe Inc and the contributors
-
-This program is free software; you can redistribute it and/or
-modify it under the terms of the GNU General Public License
-as published by the Free Software Foundation; either version 2
-of the License, or (at your option) any later version.
-
-This program is distributed in the hope that it will be useful,
-but WITHOUT ANY WARRANTY; without even the implied warranty of
-MERCHANTABILITY or FITNESS FOR A PARTICULAR PURPOSE.  See the
-GNU General Public License for more details.
-
-You should have received a copy of the GNU General Public License
-along with this program; if not, write to the Free Software
-Foundation, Inc., 51 Franklin Street, Fifth Floor, Boston, MA  02110-1301, USA.
-*/
-
-
-if ( !class_exists( 'TribeEventsPro' ) ) {
-	class TribeEventsPro {
-
-		private static $instance;
-
-		public $pluginDir;
-		public $pluginPath;
-		public $pluginUrl;
-		public $pluginSlug;
-
-		public $weekSlug = 'week';
-		public $photoSlug = 'photo';
-
-		/** @var TribeEventsPro_RecurrencePermalinks */
-		public $permalink_editor = NULL;
-
-		/**
-		 * @var TribeEventsPro_SingleEventMeta
-		 */
-		public $single_event_meta;
-
-		/**
-		 * @var TribeEventsPro_EmbeddedMaps
-		 */
-		public $embedded_maps;
-
-		const REQUIRED_TEC_VERSION = '3.8';
-		const VERSION = '3.8';
-
-		/**
-		 * Class constructor.
-		 */
-		private function __construct() {
-			$this->pluginDir = trailingslashit( basename( dirname( __FILE__ ) ) );
-			$this->pluginPath = trailingslashit( dirname( __FILE__ ) );
-			$this->pluginUrl = plugins_url( $this->pluginDir );
-			$this->pluginSlug = 'events-calendar-pro';
-
-			$this->loadTextDomain();
-
-			$this->weekSlug = sanitize_title(__('week', 'tribe-events-calendar-pro'));
-			$this->photoSlug = sanitize_title(__('photo', 'tribe-events-calendar-pro'));
-
-<<<<<<< HEAD
-			require_once( 'lib/tribeeventspro-schemaupdater.php' );
-			require_once( 'lib/tribe-pro-template-factory.class.php' );
-			require_once( 'lib/tribe-date-series-rules.class.php' );
-			require_once( 'lib/tribe-ecp-custom-meta.class.php' );
-			require_once( 'lib/tribe-events-recurrence-meta.class.php' );
-			require_once( 'lib/tribeeventspro-recurrenceseriessplitter.php' );
-			require_once( 'lib/tribeeventspro-recurrenceinstance.php');
-			require_once( 'lib/tribe-recurrence.class.php' );
-			require_once( 'lib/tribeeventspro-recurrencepermalinks.php' );
-			require_once( 'lib/widget-venue.class.php' );
-			require_once( 'lib/tribe-mini-calendar.class.php' );
-			require_once( 'lib/widget-countdown.class.php' );
-			require_once( 'lib/widget-calendar.class.php' );
-
-			require_once( 'lib/template-classes/map.php' );
-			require_once( 'lib/template-classes/photo.php' );
-			require_once( 'lib/template-classes/single-organizer.php' );
-			require_once( 'lib/template-classes/single-venue.php' );
-			require_once( 'lib/template-classes/week.php' );
-
-			require_once( 'public/template-tags/general.php' );
-			require_once( 'public/template-tags/week.php' );
-			require_once( 'public/template-tags/venue.php' );
-			require_once( 'public/template-tags/widgets.php' );
-
-			require_once( 'lib/tribe-geoloc.class.php' );
-	        require_once( 'lib/EmbeddedMaps.php' );
-			require_once( 'lib/SingleEventMeta.php' );
-=======
-			require_once( $this->pluginPath . 'lib/tribeeventspro-schemaupdater.php' );
-			require_once( $this->pluginPath . 'lib/tribe-pro-template-factory.class.php' );
-			require_once( $this->pluginPath . 'lib/tribe-date-series-rules.class.php' );
-			require_once( $this->pluginPath . 'lib/tribe-ecp-custom-meta.class.php' );
-			require_once( $this->pluginPath . 'lib/tribe-events-recurrence-meta.class.php' );
-			require_once( $this->pluginPath . 'lib/tribeeventspro-recurrenceseriessplitter.php' );
-			require_once( $this->pluginPath . 'lib/tribeeventspro-recurrenceinstance.php');
-			require_once( $this->pluginPath . 'lib/tribe-recurrence.class.php' );
-			require_once( $this->pluginPath . 'lib/tribeeventspro-recurrencepermalinks.php' );
-			require_once( $this->pluginPath . 'lib/widget-venue.class.php' );
-			require_once( $this->pluginPath . 'lib/tribe-mini-calendar.class.php' );
-			require_once( $this->pluginPath . 'lib/widget-countdown.class.php' );
-			require_once( $this->pluginPath . 'lib/widget-calendar.class.php' );
-
-			require_once( $this->pluginPath . 'lib/template-classes/map.php' );
-			require_once( $this->pluginPath . 'lib/template-classes/photo.php' );
-			require_once( $this->pluginPath . 'lib/template-classes/single-organizer.php' );
-			require_once( $this->pluginPath . 'lib/template-classes/single-venue.php' );
-			require_once( $this->pluginPath . 'lib/template-classes/week.php' );
-
-			require_once( $this->pluginPath . 'public/template-tags/general.php' );
-			require_once( $this->pluginPath . 'public/template-tags/week.php' );
-			require_once( $this->pluginPath . 'public/template-tags/venue.php' );
-			require_once( $this->pluginPath . 'public/template-tags/widgets.php' );
-			require_once( $this->pluginPath . 'lib/tribe-geoloc.class.php' );
-			require_once( $this->pluginPath . 'lib/EmbeddedMaps.php' );
-			require_once( $this->pluginPath . 'lib/SingleEventMeta.php' );
->>>>>>> ec40dca4
-
-			if ( TribeEventsPro_SchemaUpdater::update_required() ) {
-				add_action( 'admin_init', array( 'TribeEventsPro_SchemaUpdater', 'init' ), 10, 0 );
-			}
-
-			// Tribe common resources
-			TribeCommonLibraries::register( 'advanced-post-manager', '1.0.5', $this->pluginPath . 'vendor/advanced-post-manager/tribe-apm.php' );
-			add_action( 'tribe_helper_activation_complete', array( $this, 'helpersLoaded' ) );
-
-			add_action( 'init', array( $this, 'init' ), 10 );
-			add_action( 'tribe_events_enqueue', array( $this, 'admin_enqueue_scripts' ) );
-			add_action( 'tribe_venues_enqueue', array( $this, 'admin_enqueue_scripts' ) );
-			add_action( 'wp_enqueue_scripts', array( $this, 'enqueue_pro_scripts' ), 8);
-			add_action( 'wp_enqueue_scripts', array( $this, 'enqueue_styles' ) );
-
-			add_action( 'tribe_settings_do_tabs', array( $this, 'add_settings_tabs' ) );
-			add_filter( 'tribe_settings_tab_fields', array( $this, 'filter_settings_tab_fields' ), 10, 2 );
-			add_filter( 'generate_rewrite_rules', array( $this, 'add_routes' ), 11 );
-			add_action( 'tribe_events_parse_query', array( $this, 'parse_query'));
-			add_action( 'tribe_events_pre_get_posts', array( $this, 'pre_get_posts'));
-			add_filter( 'tribe_enable_recurring_event_queries', '__return_true', 10, 1 );
-			add_filter( 'body_class', array( $this, 'body_class') );
-			add_filter( 'tribe_current_events_page_template', array( $this, 'select_page_template' ) );
-			add_filter( 'tribe_current_events_template_class', array( $this, 'get_current_template_class' ) );
-			add_filter( 'tribe_events_template_paths', array( $this, 'template_paths' ) );
-			add_filter( 'tribe_events_template_class_path', array( $this, 'template_class_path' ) );
-
-			add_filter( 'tribe_help_tab_getting_started_text', array( $this, 'add_help_tab_getting_started_text' ) );
-			add_filter( 'tribe_help_tab_introtext', array( $this, 'add_help_tab_intro_text' ) );
-			add_filter( 'tribe_help_tab_forumtext', array( $this, 'add_help_tab_forumtext' ) );
-
-			add_action( 'widgets_init', array( $this, 'pro_widgets_init' ), 100 );
-			add_action( 'wp_loaded', array( $this, 'allow_cpt_search' ) );
-			add_action( 'plugin_row_meta', array( $this, 'addMetaLinks' ), 10, 2 );
-			add_filter( 'tribe_get_events_title', array( $this, 'reset_page_title' ), 10, 2 );
-			add_filter( 'tribe_events_title_tag', array($this, 'maybeAddEventTitle' ), 10, 3 );
-
-			add_filter( 'tribe_help_tab_forums_url', array( $this, 'helpTabForumsLink' ) );
-			add_action( 'plugin_action_links_' . plugin_basename(__FILE__), array( $this, 'addLinksToPluginActions' ) );
-
-			add_filter( 'tribe_events_before_html', array( $this, 'events_before_html' ), 10 );
-
-			// add custom fields to "the_meta" on single event template
-			add_filter( 'tribe_events_single_event_the_meta_addon', array($this,'single_event_the_meta_addon'), 10, 2);
-			add_filter( 'tribe_events_single_event_meta_group_template_keys', array( $this, 'single_event_meta_group_template_keys'), 10);
-			add_filter( 'tribe_events_single_event_meta_template_keys', array( $this, 'single_event_meta_template_keys'), 10);
-			add_filter( 'tribe_event_meta_venue_name', array('TribeEventsPro_SingleEventMeta', 'venue_name'), 10, 2);
-			add_filter( 'tribe_event_meta_organizer_name', array('TribeEventsPro_SingleEventMeta','organizer_name'), 10, 2);
-			add_filter( 'tribe_events_single_event_the_meta_group_venue', array( $this, 'single_event_the_meta_group_venue'), 10, 2);
-
-			$this->enable_recurring_info_tooltip();
-			add_action( 'tribe_events_before_the_grid', array( $this, 'disable_recurring_info_tooltip' ), 10, 0 );
-			add_action( 'tribe_events_after_the_grid', array( $this, 'enable_recurring_info_tooltip' ), 10, 0 );
-			add_action( 'tribe_events_single_event_after_the_meta', array( $this, 'register_related_events_view' ) );
-
-			// see function tribe_convert_units( $value, $unit_from, $unit_to )
-			add_filter( 'tribe_convert_kms_to_miles_ratio', array( $this, 'kms_to_miles_ratio' ) );
-			add_filter( 'tribe_convert_miles_to_kms_ratio', array( $this, 'miles_to_kms_ratio' ) );
-
-			/* Setup Tribe Events Bar */
-			add_filter( 'tribe-events-bar-views', array( $this, 'setup_weekview_in_bar' ), 10, 1 );
-			add_filter( 'tribe-events-bar-views', array( $this, 'setup_photoview_in_bar' ), 30, 1 );
-			add_filter( 'tribe_events_ugly_link', array( $this, 'ugly_link' ), 10, 3);
-			add_filter( 'tribe_events_getLink', array( $this, 'get_link' ), 10, 4 );
-			add_filter( 'tribe_bar_datepicker_caption', array( $this, 'setup_datepicker_label' ), 10, 1 );
-			add_action( 'tribe_events_after_the_title', array( $this, 'add_recurring_occurance_setting_to_list' ) );
-
-			add_filter( 'tribe_is_ajax_view_request', array( $this, 'is_pro_ajax_view_request' ), 10, 2 );
-
-			add_action( 'tribe_events_pre_get_posts' , array( $this, 'setup_hide_recurrence_in_query' ) );
-
-			add_filter( 'wp' , array( $this, 'detect_recurrence_redirect' ) );
-			add_filter( 'wp', array( $this, 'filter_canonical_link_on_recurring_events' ), 10, 1 );
-
-			$this->permalink_editor = apply_filters( 'tribe_events_permalink_editor', new TribeEventsPro_RecurrencePermalinks() );
-			add_filter( 'post_type_link', array($this->permalink_editor, 'filter_recurring_event_permalinks'), 10, 4 );
-
-			add_filter( 'tribe_events_register_venue_type_args', array( $this, 'addSupportsThumbnail' ), 10, 1 );
-			add_filter( 'tribe_events_register_organizer_type_args', array( $this, 'addSupportsThumbnail' ), 10, 1 );
-
-			// filter the query sql to get the recurrence end date
-			add_filter( 'tribe_events_query_posts_joins', array($this, 'posts_join'));
-			add_filter( 'tribe_events_query_posts_fields', array($this, 'posts_fields'));
-
-		}
-
-		/**
-		 * @return bool Whether related events should be shown in the single view
-		 */
-		public function show_related_events() {
-			if ( tribe_get_option('hideRelatedEvents', false) == true ) {
-				return false;
-			}
-			return true;
-		}
-
-		/**
-		 * add related events to single event view
-		 *
-		 * @return void
-		 */
-		public function register_related_events_view() {
-			if ( $this->show_related_events() ) {
-				tribe_single_related_events();
-			}
-		}
-
-		/**
-		 * Append the recurring info tooltip after an event schedule
-		 * @param string $schedule_details
-		 * @param int $event_id
-		 * @return string
-		 */
-		public function append_recurring_info_tooltip( $schedule_details, $event_id = 0 ) {
-			$tooltip = tribe_events_recurrence_tooltip($event_id);
-			return $schedule_details . $tooltip;
-		}
-
-		public function enable_recurring_info_tooltip() {
-			add_filter( 'tribe_events_event_schedule_details', array( $this, 'append_recurring_info_tooltip' ), 9, 2 );
-		}
-
-		public function disable_recurring_info_tooltip() {
-			remove_filter( 'tribe_events_event_schedule_details', array( $this, 'append_recurring_info_tooltip' ), 9, 2 );
-		}
-
-		public function recurring_info_tooltip_status() {
-			if ( has_filter( 'tribe_events_event_schedule_details', array( $this, 'append_recurring_info_tooltip' ) ) ) {
-				return true;
-			}
-			return false;
-		}
-
-		/**
-		 * Filters in a meta walker group for new items regarding the PRO addon.
-		 *
-		 * @param string $html The current HTML for the event meta..
-		 * @param int $event_id The post_id of the current event.
-		 * @return string The modified HTML for the event meta.
-		 */
-		function single_event_the_meta_addon( $html, $event_id){
-
-			// add custom meta if it's available
-			$html .= tribe_get_meta_group('tribe_event_group_custom_meta');
-
-			return $html;
-		}
-
-		/**
-		 * Adds for the meta walker a key for custom meta to do with PRO addon.
-		 *
-		 * @param array $keys The current array of meta keys.
-		 * @return array The modified array.
-		 */
-		function single_event_meta_template_keys( $keys ){
-			$keys[] = 'tribe_event_custom_meta';
-			return $keys;
-		}
-
-		/**
-		 * Adds for the meta walker a key for custom meta groups to do with PRO addon.
-		 *
-		 * @param array $keys The current array of meta keys.
-		 * @return array The modified array.
-		 */
-		function single_event_meta_group_template_keys( $keys ){
-			$keys[] = 'tribe_event_group_custom_meta';
-			return $keys;
-		}
-
-		/**
-		 * Adds (currently nothing) to the venue section of the meta walker for single events.
-		 *
-		 * @param bool $status Whether currently it is filtered to display venue information in a group or not.
-		 * @param int $event_id The post_id of the current event.
-		 * @return bool The modified boolean.
-		 */
-		function single_event_the_meta_group_venue( $status, $event_id ){
-
-			return $status;
-		}
-
-		/**
-		 * Modifies the page title for pro views.
-		 *
-		 * @param string $new_title The currently filtered title.
-		 * @param string $title The oldest default title.
-		 * @param string $sep The separator for title elements.
-		 * @return string The modified title.
-		 * @todo remove in 3.10
-		 * @deprecated
-		 */
-		function maybeAddEventTitle( $new_title, $title, $sep = null ){
-			if ( has_filter( 'tribe_events_pro_add_title' ) ) {
-				_deprecated_function( "The 'tribe_events_pro_add_title' filter", '3.8', " the 'tribe_events_add_title' filter" );
-				return apply_filters( 'tribe_events_pro_add_title', $new_title, $title, $sep );
-			}
-			return $new_title;
-		}
-
-        /**
-         * Gets the events_before_html content.
-         *
-         * @param string $html The events_before_html currently.
-         * @return string The modified html.
-         */
-        function events_before_html( $html ) {
-			global $wp_query;
-			if ( $wp_query->tribe_is_event_venue || $wp_query->tribe_is_event_organizer ) {
-				add_filter( 'tribe-events-bar-should-show', '__return_false' );
-			}
-			return $html;
-		}
-
-		/**
-		 * Sets the page title for the various PRO views.
-		 *
-		 * @param string $title The current title.
-		 *
-		 * @return string The modified title.
-		 */
-		function reset_page_title( $title, $depth = true ){
-
-			global $wp_query;
-			$tec = TribeEvents::instance();
-			$date_format = apply_filters( 'tribe_events_pro_page_title_date_format', tribe_get_date_format( true ) );
-
-			if( tribe_is_showing_all() ){
-				$reset_title = sprintf( '%s %s',
-					__( 'All events for', 'tribe-events-calendar-pro' ),
-					get_the_title()
-				);
-			}
-
-			// week view title
-			if( tribe_is_week() ) {
-				$reset_title = sprintf( __('Events for week of %s', 'tribe-events-calendar-pro'),
-					date_i18n( $date_format, strtotime( tribe_get_first_week_day($wp_query->get('start_date') ) ) )
-					);
-			}
-
-			if ( ! empty($reset_title) && is_tax( $tec->get_event_taxonomy() ) && $depth ) {
-				$cat = get_queried_object();
-				$reset_title = '<a href="' . tribe_get_events_link() . '">' . $reset_title . '</a>';
-				$reset_title .= ' &#8250; ' . $cat->name;
-			}
-
-			return isset($reset_title) ? apply_filters( 'tribe_template_factory_debug', $reset_title, 'tribe_get_events_title' ) : $title;
-		}
-
-		/**
-		 * The class init function.
-		 *
-		 * @return void
-		 */
-		public function init() {
-			TribeEventsMiniCalendar::instance();
-			TribeEventsCustomMeta::init();
-			TribeEventsRecurrenceMeta::init();
-			TribeEventsGeoLoc::instance();
-			$this->displayMetaboxCustomFields();
-			$this->single_event_meta = new TribeEventsPro_SingleEventMeta;
-			$this->embedded_maps = new TribeEventsPro_EmbeddedMaps;
-		}
-
-		/**
-		 * At the pre_get_post hook detect if we should redirect to a particular instance
-		 * for an invalid 404 recurrence entries.
-		 *
-		 * @return void
-		 */
-		function detect_recurrence_redirect(){
-			global $wp_query, $wp;
-			if( ! isset( $wp_query->query_vars['eventDisplay'] ) )
-				return false;
-
-			$current_url = null;
-
-			switch( $wp_query->query_vars['eventDisplay'] ){
-				case 'single-event':
-					// a recurrence event with a bad date will throw 404 because of WP_Query limiting by date range
-					if( is_404() || empty( $wp_query->query['eventDate'] ) ) {
-						$recurrence_check = array_merge( array( 'posts_per_page' => -1 ), $wp_query->query );
-						unset( $recurrence_check['eventDate'] );
-						unset( $recurrence_check['tribe_events'] );
-
-						// retrieve event object
-						$get_recurrence_event = new WP_Query( $recurrence_check );
-						// if a reccurence event actually exists then proceed with redirection
-						if( !empty($get_recurrence_event->posts) && tribe_is_recurring_event($get_recurrence_event->posts[0]->ID) && get_post_status($get_recurrence_event->posts[0]) == 'publish' ){
-							$current_url = TribeEvents::instance()->getLink('all', $get_recurrence_event->posts[0]->ID);
-						}
-						break;
-					}
-
-					// A child event should be using its parent's slug. If it's using its own, redirect.
-					if ( tribe_is_recurring_event(get_the_ID()) ) {
-						$event = get_post(get_the_ID());
-						if ( !empty($event->post_parent) ) {
-							if ( isset($wp_query->query['name']) && $wp_query->query['name'] == $event->post_name ) {
-								$current_url = get_permalink($event->ID);
-							}
-						}
-					}
-					break;
-
-			}
-
-			if( !empty( $current_url )) {
-				// redirect user with 301
-				$confirm_redirect = apply_filters( 'tribe_events_pro_detect_recurrence_redirect', true, $wp_query->query_vars['eventDisplay'] );
-				do_action('tribe_events_pro_detect_recurrence_redirect', $wp_query->query_vars['eventDisplay'] );
-				if( $confirm_redirect ) {
-					wp_safe_redirect( $current_url, 301 );
-					exit;
-				}
-			}
-		}
-
-		public function filter_canonical_link_on_recurring_events() {
-			if ( is_singular(TribeEvents::POSTTYPE) && get_query_var('eventDate') && has_action('wp_head', 'rel_canonical') ) {
-				remove_action( 'wp_head', 'rel_canonical' );
-				add_action( 'wp_head', array( $this, 'output_recurring_event_canonical_link' ) );
-			}
-		}
-
-		public function output_recurring_event_canonical_link() {
-			// set the EventStartDate so TribeEvents can filter the permalink appropriately
-			$post = get_post(get_queried_object_id());
-			$post->EventStartDate = get_query_var('eventDate');
-
-			// use get_post_permalink instead of get_permalink so that the post isn't converted
-			// back to an ID, then to a post again (without the EventStartDate)
-			$link = get_post_permalink( $post );
-
-			echo "<link rel='canonical' href='$link' />\n";
-		}
-
-		/**
-		 * Filter the event fields to use the duration to get the end date (to accomodate recurrence)
-		 *
-		 * @return string
-		 **/
-		public static function posts_fields($fields){
-			$fields['event_end_date'] = "tribe_event_end_date.meta_value as EventEndDate";
-			return $fields;
-		}
-
-		/**
-		 * Filter the event joins to use the duration to get the end date (to accomodate recurrence)
-		 *
-		 * @return string
-		 **/
-		public static function posts_join($joins){
-			global $wpdb;
-			$joins['event_end_date'] = " LEFT JOIN {$wpdb->postmeta} as tribe_event_end_date ON ( {$wpdb->posts}.ID = tribe_event_end_date.post_id AND tribe_event_end_date.meta_key = '_EventEndDate' ) ";
-			return $joins;
-		}
-
-		/**
-		 * Loop through recurrence posts array and find out the next recurring instance from right now
-		 * @param WP_Post[] $event_list
-		 *
-		 * @return int
-		 */
-		public function get_last_recurrence_id( $event_list ) {
-			global $wp_query;
-
-			$event_list = empty($event_list) ? $wp_query->posts : $event_list;
-			$right_now = current_time( 'timestamp' );
-			$next_recurrence = 0;
-
-			// find next recurrence date by loop
-			foreach( $event_list as $key => $event ){
-				if( $right_now < strtotime( $event->EventStartDate ) ) {
-					$next_recurrence = $event;
-				}
-			}
-			if( empty($next_recurrence) && !empty($event_list) ){
-				$next_recurrence = reset($event_list);
-			}
-
-			return apply_filters( 'tribe_events_pro_get_last_recurrence_id', $next_recurrence->ID, $event_list, $right_now );
-		}
-
-		/**
-		 * Common library plugins have been activated. Functions that need to be applied afterwards can be added here.
-		 *
-		 * @return void
-		 */
-		public function helpersLoaded() {
-			remove_action( 'widgets_init', 'tribe_related_posts_register_widget' );
-			require_once( $this->pluginPath . 'lib/apm_filters.php' );
-			if ( class_exists( 'TribeRelatedPosts' ) ) {
-				TribeRelatedPosts::instance();
-				require_once( $this->pluginPath . 'vendor/tribe-related-posts/template-tags.php' );
-			}
-		}
-
-		/**
-		 * Determines whether or not to show the custom fields metabox for events.
-		 *
-		 * @return bool Whether to show or not.
-		 */
-	    public function displayMetaboxCustomFields(){
-	    	$show_box = tribe_get_option('disable_metabox_custom_fields');
-	    	if($show_box == 'show') {
-		    	return true;
-		    }
-		    if($show_box == 'hide') {
-		    	remove_post_type_support( TribeEvents::POSTTYPE, 'custom-fields' );
-		    	return false;
-		    }
-		    if(empty($show_box)){
-		    	global $wpdb;
-		    	$meta_keys = $wpdb->get_results("select distinct pm.meta_key from $wpdb->postmeta pm
-										LEFT JOIN $wpdb->posts p ON p.ID = pm.post_id
-										WHERE p.post_type = '" . TribeEvents::POSTTYPE . "'
-										AND pm.meta_key NOT LIKE '_wp_%'
-										AND pm.meta_key NOT IN (
-											'_edit_last',
-											'_edit_lock',
-											'_thumbnail_id',
-											'_EventConference',
-											'_EventAllDay',
-											'_EventHideFromUpcoming',
-											'_EventOrigin',
-											'_EventShowMap',
-											'_EventVenueID',
-											'_EventShowMapLink',
-											'_EventCost',
-											'_EventOrganizerID',
-											'_EventRecurrence',
-											'_EventStartDate',
-											'_EventEndDate',
-											'_EventDuration',
-											'_FacebookID')");
-		    	if( empty($meta_keys) ) {
-		    		remove_post_type_support( TribeEvents::POSTTYPE, 'custom-fields' );
-		    		$show_box = 'hide';
-		    		$r = false;
-		    	} else {
-		    		$show_box = 'show';
-		    		$r = true;
-		    	}
-
-		    	tribe_update_option( 'disable_metabox_custom_fields', $show_box );
-		    	return $r;
-		    }
-
-	    }
-
-		/**
-		 * Add the default settings tab
-		 *
-		 * @return void
-		 */
-		public function add_settings_tabs() {
-			require_once( $this->pluginPath . 'admin-views/tribe-options-defaults.php' );
-			new TribeSettingsTab( 'defaults', __( 'Default Content', 'tribe-events-calendar-pro' ), $defaultsTab );
-			// The single-entry array at the end allows for the save settings button to be displayed.
-			new TribeSettingsTab( 'additional-fields', __( 'Additional Fields', 'tribe-events-calendar-pro' ), array( 'priority' => 35, 'fields' => array( null ) ) );
-	  	}
-
-		public function filter_settings_tab_fields( $fields, $tab ) {
-			switch ( $tab ) {
-				case 'display':
-					$fields = TribeEvents::array_insert_after_key( 'tribeDisableTribeBar', $fields, array(
-							'hideRelatedEvents' => array(
-								'type'            => 'checkbox_bool',
-								'label'           => __( 'Hide related events', 'tribe-events-calendar-pro' ),
-								'tooltip'         => __( 'Remove related events from the single event view', 'tribe-events-calendar-pro' ),
-								'default'         => false,
-								'validation_type' => 'boolean',
-							),
-						) );
-					$fields = TribeEvents::array_insert_after_key( 'monthAndYearFormat', $fields, array(
-							'weekDayFormat' => array(
-								'type' => 'text',
-								'label' => __('Week Day Format', 'tribe-events-calendar-pro'),
-								'tooltip' => __('Enter the format to use for week days. Used when showing days of the week in Week view.', 'tribe-events-calendar-pro' ),
-								'default' => 'D jS',
-								'size' => 'medium',
-								'validation_type' => 'html',
-							),
-						) );
-					break;
-			}
-			return $fields;
-		}
-
-		/**
-		 * Add the "Getting Started" text to the help tab for PRO addon.
-		 *
-		 * @return string The modified content.
-		 */
-		public function add_help_tab_getting_started_text() {
-			$getting_started_text[] = sprintf ( __("Thanks for buying Events Calendar PRO! From all of us at Modern Tribe, we sincerely appreciate it. If you're looking for help with Events Calendar PRO, you've come to the right place. We are committed to helping make your calendar kick ass... and hope the resources provided below will help get you there.", 'tribe-events-calendar-pro'));
-			$content = implode( $getting_started_text );
-			return $content;
-		}
-
-		/**
-		 * Add the intro text that concerns PRO to the help tab.
-		 *
-		 * @return string The modified content.
-		 */
-		public function add_help_tab_intro_text(){
-			$intro_text[] = '<p>' . __("If this is your first time using The Events Calendar Pro, you're in for a treat and are already well on your way to creating a first event. Here are some basics we've found helpful for users jumping into it for the first time:", 'tribe-events-calendar-pro' ) . '</p>';
-			$intro_text[] = '<ul>';
-			$intro_text[] = '<li>';
-			$intro_text[] = sprintf( __ ("%sOur New User Primer%s was designed for folks in your exact position. Featuring both step-by-step videos and written walkthroughs that feature accompanying screenshots, the primer aims to take you from zero to hero in no time.", 'tribe-events-calendar-pro' ), '<a href="http://m.tri.be/4t" target="blank">', '</a>' );
-			$intro_text[] = '</li><li>';
-			$intro_text[] = sprintf( __("%sInstallation/Setup FAQs%s from our support page can help give an overview of what the plugin can and cannot do. This section of the FAQs may be helpful as it aims to address any basic install questions not addressed by the new user primer.", 'tribe-events-calendar-pro'), '<a href="http://m.tri.be/4u" target="blank">','</a>' );
-			$intro_text[] = '</li><li>';
-			$intro_text[] = sprintf( __("Are you developer looking to build your own frontend view? We created an example plugin that demonstrates how to register a new view. You can %sdownload the plugin at GitHub%s to get started.", 'tribe-events-calendar-pro'), '<a href="https://github.com/moderntribe/tribe-events-agenda-view" target="blank">', '</a>' );
-			$intro_text[] = '</li><li>';
-			$intro_text[] = sprintf( __( "Take care of your license key. Though not required to create your first event, you'll want to get it in place as soon as possible to guarantee your access to support and upgrades. %sHere's how to find your license key%s, if you don't have it handy.", 'tribe-events-calendar-pro'), '<a href="http://m.tri.be/4v" target="blank">','</a>' );
-			$intro_text[] = '</li></ul><p>';
-			$intro_text[] = __( "Otherwise, if you're feeling adventurous, you can get started by heading to the Events menu and adding your first event.", 'tribe-events-calendar-pro');
-			$intro_text[] = '</p>';
-			$intro_text = implode( $intro_text );
-			return $intro_text;
-		}
-
-		/**
-		 * Add help text regarding the Tribe forums to the help tab.
-		 *
-		 * @return string The content.
-		 */
-		public function add_help_tab_forumtext(){
-			$forum_text[] = '<p>' . sprintf( __("Written documentation can only take things so far...sometimes, you need help from a real person. This is where our %ssupport forums%s come into play.", 'tribe-events-calendar-pro'), '<a href="http://m.tri.be/4w/" target="blank">', '</a>') . '</p>';
-			$forum_text[] = '<p>' . sprintf( __("Users who have purchased an Events Calendar PRO license are granted total access to our %spremium support forums%s. Unlike at the %sWordPress.org support forum%s, where our involvement is limited to identifying and patching bugs, we have a dedicated support team for PRO users. We're on the PRO forums daily throughout the business week, and no thread should go more than 24-hours without a response.", 'tribe-events-calendar-pro' ), '<a href="http://m.tri.be/4w/" target="blank">', '</a>', '<a href="http://wordpress.org/support/plugin/the-events-calendar" target="blank">', '</a>' ) . '</p>';
-			$forum_text[] = '<p>' . __("Our number one goal is helping you succeed, and to whatever extent possible, we'll help troubleshoot and guide your customizations or tweaks. While we won't build your site for you, and we can't guarantee we'll be able to get you 100% integrated with every theme or plugin out there, we'll do all we can to point you in the right direction and to make you -- and your client, as is often more importantly the case -- satisfied.", 'tribe-events-calendar-pro' ) . '</p>';
-			$forum_text[] = '<p>' . __("Before posting a new thread, please do a search to make sure your issue hasn't already been addressed. When posting please make sure to provide as much detail about the problem as you can (with screenshots or screencasts if feasible), and make sure that you've identified whether a plugin / theme conflict could be at play in your initial message.", 'tribe-events-calendar-pro' ) . '</p>';
-			$forum_text = implode($forum_text );
-			return $forum_text;
-		}
-
-		/**
-		 * Add rewrite routes for custom PRO stuff and views.
-		 *
-		 * @param WP_Rewrite $wp_rewrite The WP_Rewrite object
-		 * @return void
-		 */
-		public function add_routes( $wp_rewrite ) {
-			$generator = $this->get_rewrite_generator($wp_rewrite);
-
-			$week_rules = $generator->get_week_rules($this->weekSlug);
-			$photo_rules = $generator->get_photo_rules($this->photoSlug);
-			$tax_rules = $generator->get_taxonomy_rules();
-
-			$wp_rewrite->rules = $week_rules + $photo_rules + $tax_rules + $wp_rewrite->rules;
-		}
-
-		private function get_rewrite_generator( WP_Rewrite $wp_rewrite ) {
-			require_once( $this->pluginPath . 'lib/tribeeventspro-rewriterulegenerator.php' );
-			$generator = new TribeEventsPro_RewriteRuleGenerator( $wp_rewrite );
-			$tec = TribeEvents::instance();
-
-			$base = trailingslashit( $tec->rewriteSlug );
-			$generator->set_base( $base );
-
-			$cat_base = trailingslashit( $tec->taxRewriteSlug );
-			$cat_base = "(.*)" . $cat_base . "(?:[^/]+/)*";
-			$generator->set_cat_base( $cat_base );
-
-			$tag_base = trailingslashit( $tec->tagRewriteSlug );
-			$tag_base = "(.*)" . $tag_base;
-			$generator->set_tag_base( $tag_base );
-			return $generator;
-		}
-
-		/**
-		 * Adds the proper css class(es) to the body tag.
-		 *
-		 * @param array $classes The current array of body classes.
-		 * @return array The modified array of body classes.
-		 * @TODO move this to template class
-		 */
-		public function body_class( $classes ){
-			global $wp_query;
-
-			// @TODO do we really need all these array_diff()s?
-
-			if( $wp_query->tribe_is_event_query ) {
-				if( $wp_query->tribe_is_week ) {
-					$classes[] = ' tribe-events-week';
-					// remove the default gridview class from core
-					$classes = array_diff($classes, array('events-gridview'));
-				}
-				if( $wp_query->tribe_is_photo ) {
-					$classes[] = ' tribe-events-photo';
-					// remove the default gridview class from core
-					$classes = array_diff($classes, array('events-gridview'));
-				}
-				if ( $wp_query->tribe_is_map ) {
-					$classes[] = ' tribe-events-map';
-					// remove the default gridview class from core
-					$classes = array_diff( $classes, array( 'events-gridview' ) );
-				}
-				if ( tribe_is_map() || !tribe_get_option( 'hideLocationSearch', false ) ) {
-					$classes[] = ' tribe-events-uses-geolocation';
-				}
-			}
-			return $classes;
-		}
-
-		/**
-		 * Set PRO query flags
-		 *
-		 * @param WP_Query $query The current query object.
-		 * @return WP_Query The modified query object.
-		 **/
-		public function parse_query( $query ) {
-			$query->tribe_is_week = false;
-			$query->tribe_is_photo = false;
-			$query->tribe_is_map = false;
-			$query->tribe_is_event_pro_query = false;
-			if( ! empty( $query->query_vars['eventDisplay'] ) ) {
-				$query->tribe_is_event_pro_query = true;
-				switch( $query->query_vars['eventDisplay'] ){
-					case 'week':
-						$query->tribe_is_week = true;
-					break;
-					case 'photo':
-						$query->tribe_is_photo = true;
-					break;
-					case 'map':
-						/*
-						* Query setup for the map view is located in
-						* TribeEventsGeoLoc->setup_geoloc_in_query()
-						*/
-						$query->tribe_is_map = true;
-					break;
-				}
-			}
-		}
-
-		/**
-		 * Add custom query modification to the pre_get_posts hook as necessary for PRO.
-		 *
-		 * @param WP_Query $query The current query object.
-		 * @return WP_Query The modified query object.
-		 */
-		public function pre_get_posts( $query ){
-			if ( $query->is_single() && $query->get('eventDate') ) {
-				$this->set_post_id_for_recurring_event_query( $query );
-			}
-			if( !empty($query->tribe_is_event_pro_query) ) {
-				switch( $query->query_vars['eventDisplay'] ) {
-					case 'week':
-						$week = tribe_get_first_week_day( $query->get('eventDate') );
-						$query->set( 'eventDate', $week );
-						$query->set( 'start_date', $week );
-						$query->set( 'end_date', tribe_get_last_week_day( $week ) );
-						$query->set( 'posts_per_page', -1 ); // show ALL week posts
-						$query->set( 'hide_upcoming', false );
-						break;
-					case 'photo':
-						$query->set( 'hide_upcoming', false );
-						break;
-					case 'all':
-						$slug = $query->get( 'name' );
-						if ( empty($slug) ) {
-							break; // we shouldn't be here
-						}
-						unset( $query->query_vars['name'] );
-						unset( $query->query_vars['tribe_events']);
-
-						$all_ids = TribeEventsRecurrenceMeta::get_events_by_slug( $slug );
-						if ( empty($all_ids) ) {
-							$query->set('p', -1);
-						} else {
-							$query->set('post__in', $all_ids);
-							$query->set('post_status', 'publish');
-						}
-						break;
-				}
-				apply_filters('tribe_events_pro_pre_get_posts', $query);
-			}
-		}
-
-		/**
-		 * A recurring event will have the base post's slug in the
-		 * 'name' query var. We need to remove that and replace it
-		 * with the correct post's ID
-		 *
-		 * @param WP_Query $query
-		 * @return void
-		 */
-		private function set_post_id_for_recurring_event_query( $query ) {
-			$date = $query->get( 'eventDate' );
-			$slug = $query->get( 'name' );
-			if ( empty($date) || empty($slug) ) {
-				return; // we shouldn't be here
-			}
-			$cache = new TribeEventsCache();
-			$post_id = $cache->get('single_event_'.$slug.'_'.$date, 'save_post' );
-			if ( !empty($post_id) ) {
-				unset( $query->query_vars['name'] );
-				unset( $query->query_vars['tribe_events']);
-				$query->set('p', $post_id);
-				return;
-			}
-			global $wpdb;
-			$parent_sql = "SELECT ID FROM {$wpdb->posts} WHERE post_name=%s AND post_type=%s";
-			$parent_sql = $wpdb->prepare( $parent_sql, $slug, TribeEvents::POSTTYPE );
-			$parent_id = $wpdb->get_var($parent_sql);
-
-			$parent_start = get_post_meta($parent_id, '_EventStartDate', true);
-			if ( empty($parent_start) ) {
-				return; // how does this series not have a start date?
-			} else {
-				$parent_start_date = date('Y-m-d', strtotime($parent_start));
-				$parent_start_time = date('H:i:s', strtotime($parent_start));
-			}
-
-			if ( $parent_start_date == $date ) {
-				$post_id = $parent_id;
-			} else {
-				$child_sql = "SELECT ID FROM {$wpdb->posts} p INNER JOIN {$wpdb->postmeta} m ON m.post_id=p.ID AND m.meta_key='_EventStartDate' WHERE p.post_parent=%d AND p.post_type=%s AND m.meta_value=%s";
-				$child_sql = $wpdb->prepare( $child_sql, $parent_id, TribeEvents::POSTTYPE, $date.' '.$parent_start_time );
-				$post_id = $wpdb->get_var($child_sql);
-			}
-
-			if ( $post_id ) {
-				unset( $query->query_vars['name'] );
-				unset( $query->query_vars['tribe_events']);
-				$query->set('p', $post_id);
-				$cache->set('single_event_'.$slug.'_'.$date, $post_id, TribeEventsCache::NO_EXPIRATION, 'save_post' );
-			}
-		}
-
-		/**
-		 * Get the path to the current events template.
-		 *
-		 * @param string $template The current template path.
-		 * @return string The modified template path.
-		 */
-		public function select_page_template( $template ) {
-			// venue view
-			if( is_singular( TribeEvents::VENUE_POST_TYPE ) ) {
-				$template = TribeEventsTemplates::getTemplateHierarchy( 'pro/single-venue' );
-			}
-			// organizer view
-			if( is_singular( TribeEvents::ORGANIZER_POST_TYPE ) ) {
-				$template = TribeEventsTemplates::getTemplateHierarchy( 'pro/single-organizer' );
-			}
-			// week view
-			if( tribe_is_week() ) {
-				$template = TribeEventsTemplates::getTemplateHierarchy( 'pro/week' );
-			}
-
-			// photo view
-			if( tribe_is_photo() ){
-				$template = TribeEventsTemplates::getTemplateHierarchy( 'pro/photo' );
-			}
-
-			// map view
-			if ( tribe_is_map() ) {
-				$template = TribeEventsTemplates::getTemplateHierarchy( 'pro/map' );
-			}
-
-			// recurring "all" view
-			if ( tribe_is_showing_all() ) {
-				$template = TribeEventsTemplates::getTemplateHierarchy( 'list' );
-			}
-
-			return $template;
-		}
-
-		/**
-		 * Check the ajax request action looking for pro views
-		 *
-		 * @param $is_ajax_view_request bool
-		 */
-		public function is_pro_ajax_view_request( $is_ajax_view_request, $view ) {
-
-			// if a particular view wasn't requested, or this isn't an ajax request, or there was no action param in the request, don't continue
-			if ( $view == false || ! ( defined( 'DOING_AJAX') && DOING_AJAX ) || empty( $_REQUEST['action'] ) ) {
-				return $is_ajax_view_request;
-			}
-
-			switch ( $view ) {
-				case 'map' :
-					$is_ajax_view_request = ( $_REQUEST['action'] == Tribe_Events_Pro_Map_Template::AJAX_HOOK );
-					break;
-
-				case 'photo' :
-					$is_ajax_view_request = ( $_REQUEST['action'] == Tribe_Events_Pro_Photo_Template::AJAX_HOOK );
-					break;
-
-				case 'week' :
-					$is_ajax_view_request = ( $_REQUEST['action'] == Tribe_Events_Pro_Week_Template::AJAX_HOOK );
-					break;
-			}
-
-			return $is_ajax_view_request;
-
-		}
-
-		/**
-		 * Specify the PHP class for the current page template
-		 *
-		 * @param string $class The current class we are filtering.
-		 * @return string The class.
-		 */
-		public function get_current_template_class( $class ) {
-
-			// venue view
-			if ( is_singular( TribeEvents::VENUE_POST_TYPE ) ) {
-				$class = 'Tribe_Events_Pro_Single_Venue_Template';
-			} // organizer view
-			elseif ( is_singular( TribeEvents::ORGANIZER_POST_TYPE ) ) {
-				$class = 'Tribe_Events_Pro_Single_Organizer_Template';
-			} // week view
-			elseif ( tribe_is_week() || tribe_is_ajax_view_request( 'week' ) ) {
-				$class = 'Tribe_Events_Pro_Week_Template';
-			} // photo view
-			elseif ( tribe_is_photo() || tribe_is_ajax_view_request( 'photo' ) ) {
-				$class = 'Tribe_Events_Pro_Photo_Template';
-			} // map view
-			elseif ( tribe_is_map() || tribe_is_ajax_view_request( 'map' ) ) {
-				$class = 'Tribe_Events_Pro_Map_Template';
-			}
-
-			return $class;
-
-		}
-
-		/**
-		 * Add premium plugin paths for each file in the templates array
-		 *
-		 * @param $template_paths array
-		 * @return array
-		 */
-		function template_paths( $template_paths = array() ) {
-
-			$template_paths['pro'] =  $this->pluginPath;
-			return $template_paths;
-
-		}
-
-		/**
-		 * Add premium plugin paths for each file in the templates array
-		 *
-		 * @param $template_class_path string
-		 * @return array
-		 **/
-		function template_class_path( $template_class_paths = array() ) {
-
-			$template_class_paths[] = $this->pluginPath.'/lib/template-classes/';
-			return $template_class_paths;
-
-		}
-
-		/**
-		 * Enqueues the necessary JS for the admin side of things.
-		 *
-		 * @return void
-		 */
-	    public function admin_enqueue_scripts() {
-	    	wp_enqueue_script( TribeEvents::POSTTYPE.'-premium-admin', $this->pluginUrl . 'resources/events-admin.js', array( 'jquery-ui-datepicker' ), apply_filters( 'tribe_events_pro_js_version', TribeEventsPro::VERSION ), true );
-		    $data = apply_filters( 'tribe_events_pro_localize_script', array(), 'TribeEventsProAdmin', TribeEvents::POSTTYPE.'-premium-admin' );
-		    wp_localize_script( TribeEvents::POSTTYPE.'-premium-admin', 'TribeEventsProAdmin', $data);
-	    }
-
-		/**
-		 * Enqueue the proper styles depending on what is requred by a given page load.
-		 *
-		 * @return void
-		 */
-		public function enqueue_styles() {
-
-			if ( tribe_is_event_query()
-					|| is_active_widget( false, false, 'tribe-events-adv-list-widget' )
-					|| is_active_widget( false, false, 'tribe-mini-calendar' )
-					|| is_active_widget( false, false, 'tribe-events-countdown-widget' )
-					|| is_active_widget( false, false, 'next_event' )
-					|| is_active_widget( false, false, 'tribe-events-venue-widget')
-				) {
-
-				Tribe_PRO_Template_Factory::asset_package( 'events-pro-css' );
-
-			}
-		}
-
-		/**
-		 * Enqueue the proper PRO scripts as necessary.
-		 *
-		 * @return void
-		 */
-		public function enqueue_pro_scripts() {
-			if ( tribe_is_event_query() ) {
-				// @TODO filter the tribe_events_resource_url() function
-				$resources_url = trailingslashit( $this->pluginUrl ) . 'resources/';
-				$path = Tribe_Template_Factory::getMinFile( $resources_url . 'tribe-events-pro.js', true );
-				wp_enqueue_script( 'tribe-events-pro', $path, array( 'jquery', 'tribe-events-calendar-script' ), apply_filters( 'tribe_events_pro_js_version', TribeEventsPro::VERSION ), false );
-
-				$geoloc = TribeEventsGeoLoc::instance();
-
-				$data = array( 'geocenter' => $geoloc->estimate_center_point() );
-
-				$data = apply_filters( 'tribe_events_pro_localize_script', $data, 'TribeEventsPro', 'tribe-events-pro' );
-
-				wp_localize_script( 'tribe-events-pro', 'TribeEventsPro', $data );
-
-			}
-		}
-
-		/**
-		 * Sets up to add the query variable for hiding subsequent recurrences of recurring events on the frontend.
-		 *
-		 * @param WP_Query $query The current query object.
-		 * @return WP_Query The modified query object.
-		 */
-		public function setup_hide_recurrence_in_query( $query ) {
-
-			// don't hide any recurrences on the all recurrences view
-			if ( tribe_is_showing_all() || tribe_is_week() || tribe_is_month() || tribe_is_day() )
-				return $query;
-
-			// don't hide any recurrences in the admin
-			if ( is_admin() && !( defined('DOING_AJAX') && DOING_AJAX ) ) {
-				return $query;
-			}
-
-			// don't override an explicitly passed value
-			if ( isset( $query->query_vars['tribeHideRecurrence'] ) ) {
-				return $query;
-			}
-
-			// if the admin option is set to hide recurrences, or the user option is set
-			if ( tribe_get_option( 'hideSubsequentRecurrencesDefault', false ) == true || ( isset( $_REQUEST['tribeHideRecurrence'] ) && $_REQUEST['tribeHideRecurrence'] == '1' ) ) {
-				$query->query_vars['tribeHideRecurrence'] = 1;
-			}
-
-			return $query;
-		}
-
-		/**
-		 * Return the forums link as it should appear in the help tab.
-		 *
-		 * @return string
-		 */
-		public function helpTabForumsLink( $content ) {
-			if ( get_option( 'pue_install_key_events_calendar_pro ' ) )
-				return 'http://m.tri.be/4x';
-			else
-				return 'http://m.tri.be/4w';
-		}
-
-		/**
-		 * Return additional action for the plugin on the plugins page.
-		 *
-		 * @return array
-		 */
-		public function addLinksToPluginActions( $actions ) {
-			if( class_exists( 'TribeEvents' ) ) {
-				$actions['settings'] = '<a href="' . add_query_arg( array( 'post_type' => TribeEvents::POSTTYPE, 'page' => 'tribe-events-calendar' ), admin_url( 'edit.php' ) ) .'">' . __('Settings', 'tribe-events-calendar-pro') . '</a>';
-			}
-			return $actions;
-		}
-
-		/**
-		 * Adds thumbnail/featured image support to Organizers and Venues when PRO is activated.
-		 *
-		 * @param array $post_type_args The current register_post_type args.
-		 * @return array The new register_post_type args.
-		 */
-		public function addSupportsThumbnail( $post_type_args ) {
-			$post_type_args['supports'][] = 'thumbnail';
-			return $post_type_args;
-		}
-
-		/**
-		 * Enable "view post" links on metaposts
-		 *
-		 * @param $messages array
-		 * return array
-		 */
-		public function updatePostMessages ($messages) {
-			global $post, $post_ID;
-
-			$messages[TribeEvents::VENUE_POST_TYPE][1] = sprintf( __('Venue updated. <a href="%s">View venue</a>', 'tribe-events-calendar-pro'), esc_url( get_permalink($post_ID) ) );
-				/* translators: %s: date and time of the revision */
-			$messages[TribeEvents::VENUE_POST_TYPE][6] = sprintf( __('Venue published. <a href="%s">View venue</a>', 'tribe-events-calendar-pro'), esc_url( get_permalink($post_ID) ) );
-			$messages[TribeEvents::VENUE_POST_TYPE][8] = sprintf( __('Venue submitted. <a target="_blank" href="%s">Preview venue</a>', 'tribe-events-calendar-pro'), esc_url( add_query_arg( 'preview', 'true', get_permalink($post_ID) ) ) );
-			$messages[TribeEvents::VENUE_POST_TYPE][9] = sprintf( __('Venue scheduled for: <strong>%1$s</strong>. <a target="_blank" href="%2$s">Preview venue</a>', 'tribe-events-calendar-pro'),
-					// translators: Publish box date format, see http://php.net/date
-					date_i18n( __( 'M j, Y @ G:i' , 'tribe-events-calendar-pro'), strtotime( $post->post_date ) ), esc_url( get_permalink($post_ID) ) );
-			$messages[TribeEvents::VENUE_POST_TYPE][10] = sprintf( __('Venue draft updated. <a target="_blank" href="%s">Preview venue</a>', 'tribe-events-calendar-pro'), esc_url( add_query_arg( 'preview', 'true', get_permalink($post_ID) ) ) );
-
-			$messages[TribeEvents::ORGANIZER_POST_TYPE][1] = sprintf( __('Organizer updated. <a href="%s">View organizer</a>', 'tribe-events-calendar'), esc_url( get_permalink($post_ID) ) );
-			$messages[TribeEvents::ORGANIZER_POST_TYPE][6] = sprintf( __('Organizer published. <a href="%s">View organizer</a>', 'tribe-events-calendar'), esc_url( get_permalink($post_ID) ) );
-			$messages[TribeEvents::ORGANIZER_POST_TYPE][8] = sprintf( __('Organizer submitted. <a target="_blank" href="%s">Preview organizer</a>', 'tribe-events-calendar'), esc_url( add_query_arg( 'preview', 'true', get_permalink($post_ID) ) ) );
-			$messages[TribeEvents::ORGANIZER_POST_TYPE][9] = sprintf( __('Organizer scheduled for: <strong>%1$s</strong>. <a target="_blank" href="%2$s">Preview organizer</a>', 'tribe-events-calendar'),
-					// translators: Publish box date format, see http://php.net/date
-					date_i18n( __( 'M j, Y @ G:i' , 'tribe-events-calendar'), strtotime( $post->post_date ) ), esc_url( get_permalink($post_ID) ) );
-			$messages[TribeEvents::ORGANIZER_POST_TYPE][10] = sprintf( __('Organizer draft updated. <a target="_blank" href="%s">Preview organizer</a>', 'tribe-events-calendar'), esc_url( add_query_arg( 'preview', 'true', get_permalink($post_ID) ) ) );
-
-			return $messages;
-
-		}
-
-		/**
-		 * Includes and handles registration/de-registration of the advanced list widget. Idea from John Gadbois.
-		 *
-		 * @return void
-		 */
-		public function pro_widgets_init() {
-			require_once( $this->pluginPath . 'lib/Widgets.php' );
-			require_once( $this->pluginPath . 'lib/widget-advanced-list.class.php' );
-			unregister_widget( 'TribeEventsListWidget' );
-			register_widget( 'TribeEventsAdvancedListWidget' );
-			register_widget( 'TribeEventsMiniCalendarWidget' );
-		}
-
-		/**
-		 * Load textdomain for localization
-		 *
-		 * @return void
-		 */
-		public function loadTextDomain() {
-			load_plugin_textdomain( 'tribe-events-calendar-pro', false, $this->pluginDir . 'lang/');
-		}
-
-		/**
-		* Re-registers the custom post types for venues so they allow search from the frontend.
-		*
-		* @return void
-		*/
-		public function allow_cpt_search() {
-			$tec = TribeEvents::instance();
-			$venue_args = $tec->getVenuePostTypeArgs();
-			$venue_args['exclude_from_search'] = false;
-			register_post_type( TribeEvents::VENUE_POST_TYPE, apply_filters( 'tribe_events_register_venue_type_args', $venue_args ) );
-		}
-
-		/**
-		* Add meta links on the plugins page.
-		*
-		* @param array $links The current array of links to display.
-		* @param string $file The plugin to add meta links to.
-		* @return array The modified array of links to display.
-		*/
-		public function addMetaLinks( $links, $file ) {
-			if ( $file == $this->pluginDir . 'events-calendar-pro.php' ) {
-				$anchor = __( 'Support', 'tribe-events-calendar-pro' );
-				$links [] = '<a href="http://m.tri.be/4z">' . $anchor . '</a>';
-				$anchor = __( 'View All Add-Ons', 'tribe-events-calendar-pro' );
-				$links [] = '<a href="http://m.tri.be/50">' . $anchor . '</a>';
-			}
-			return $links;
-		}
-
-		/**
-		 * Add support for ugly links for ugly links with PRO views.
-		 *
-		 * @param string $eventUrl The current URL.
-		 * @param string $type The type of endpoint/view whose link was requested.
-		 * @param string $secondary More data that is necessary for generating the link.
-		 * @return string The ugly-linked URL.
-		 */
-		public function ugly_link( $eventUrl, $type, $secondary ){
-			switch( $type ) {
-				case 'week':
-					$eventUrl = add_query_arg('post_type', TribeEvents::POSTTYPE, home_url() );
-					// if we're on an Event Cat, show the cat link, except for home.
-					if ( $type !== 'home' && is_tax( TribeEvents::TAXONOMY ) ) {
-						$eventUrl = add_query_arg( TribeEvents::TAXONOMY, get_query_var('term'), $eventUrl );
-					}
-					$eventUrl = add_query_arg( array( 'eventDisplay' => $type ), $eventUrl );
-					if ( $secondary )
-						$eventUrl = add_query_arg( array( 'eventDate' => $secondary ), $eventUrl );
-					break;
-				case 'photo':
-				case 'map':
-					$eventUrl = add_query_arg( array( 'eventDisplay' => $type ), $eventUrl );
-					break;
-				case 'all':
-					remove_filter( 'post_type_link', array($this->permalink_editor, 'filter_recurring_event_permalinks'), 10, 4 );
-					$post_id = $secondary ? $secondary : get_the_ID();
-					$parent_id = wp_get_post_parent_id( $post_id );
-					if ( !empty($parent_id) ) {
-						$post_id = $parent_id;
-					}
-					$eventUrl = add_query_arg('eventDisplay', 'all', get_permalink($post_id) );
-					add_filter( 'post_type_link', array($this->permalink_editor, 'filter_recurring_event_permalinks'), 10, 4 );
-					break;
-				default:
-					break;
-			}
-
-			return apply_filters( 'tribe_events_pro_ugly_link', $eventUrl, $type, $secondary );
-		}
-
-		/**
-		 * filter TribeEvents::getLink for pro views
-		 * @param  string $eventUrl
-		 * @param  string $type
-		 * @param  string $secondary
-		 * @param  string $term
-		 * @return string
-		 */
-		public function get_link( $eventUrl, $type, $secondary, $term ){
-			switch( $type ) {
-				case 'week':
-					$eventUrl = trailingslashit( esc_url_raw( $eventUrl . $this->weekSlug ) );
-					if ( !empty( $secondary ) ) {
-						$eventUrl = esc_url_raw( trailingslashit( $eventUrl ) . $secondary );
-					}
-					break;
-				case 'photo':
-					$eventUrl = trailingslashit( esc_url_raw( $eventUrl . $this->photoSlug ) );
-					if ( !empty( $secondary ) ) {
-						$eventUrl = esc_url_raw( trailingslashit( $eventUrl ) . $secondary );
-					}
-					break;
-				case 'map':
-					$eventUrl = trailingslashit( esc_url_raw( $eventUrl . TribeEventsGeoLoc::instance()->rewrite_slug ) );
-					if ( !empty( $secondary ) ) {
-						$eventUrl = esc_url_raw( trailingslashit( $eventUrl ) . $secondary );
-					}
-					break;
-				case 'all':
-					remove_filter( 'post_type_link', array($this->permalink_editor, 'filter_recurring_event_permalinks'), 10, 4 );
-					$post_id = $secondary ? $secondary : get_the_ID();
-					$post_id = wp_get_post_parent_id( $post_id );
-					$eventUrl = trailingslashit(get_permalink($post_id));
-					$eventUrl = trailingslashit( esc_url_raw($eventUrl . 'all') );
-					add_filter( 'post_type_link', array($this->permalink_editor, 'filter_recurring_event_permalinks'), 10, 4 );
-					break;
-				default:
-					break;
-			}
-			return apply_filters( 'tribe_events_pro_get_link', $eventUrl, $type, $secondary, $term );
-		}
-
-		/**
-		 * Add week view to the views selector in the tribe events bar.
-		 *
-		 * @param array $views The current array of views registered to the tribe bar.
-		 * @return array The views registered with week view added.
-		 */
-		public function setup_weekview_in_bar( $views ) {
-			$views[] = array( 'displaying' => 'week',
-			                  'anchor'     => __( 'Week', 'tribe-events-calendar-pro' ),
-			                  'event_bar_hook'       => 'tribe_events_week_before_template',
-			                  'url'        => tribe_get_week_permalink() );
-			return $views;
-		}
-
-		/**
-		 * Add photo view to the views selector in the tribe events bar.
-		 *
-		 * @param array $views The current array of views registered to the tribe bar.
-		 * @return array The views registered with photo view added.
-		 */
-		public function setup_photoview_in_bar( $views ) {
-			$views[] = array( 'displaying' => 'photo',
-			                  'anchor'     => __( 'Photo', 'tribe-events-calendar-pro' ),
-			                  'event_bar_hook'       => 'tribe_events_before_template',
-			                  'url'        => tribe_get_photo_permalink() );
-			return $views;
-		}
-
-		/**
-		 * Change the datepicker label, depending on what view the user is on.
-		 *
-		 * @param string $caption The current caption for the datepicker.
-		 * @return string The new caption.
-		 */
-		public function setup_datepicker_label ( $caption ) {
-			if ( tribe_is_week() ) {
-				$caption = __('Week Of', 'tribe-events-calendar-pro');
-			}
-			return $caption;
-		}
-
-		/**
-		 * Echo the setting for hiding subsequent occurrences of recurring events to frontend.
-		 *
-		 * @return void
-		 */
-		public function add_recurring_occurance_setting_to_list () {
-			if ( tribe_get_option( 'userToggleSubsequentRecurrences', true ) && ! tribe_is_showing_all() && ( tribe_is_upcoming() || tribe_is_past() || tribe_is_map() || tribe_is_photo() ) || apply_filters( 'tribe_events_display_user_toggle_subsequent_recurrences', false ) )
-				echo tribe_recurring_instances_toggle();
-		}
-
-		/**
-		 * Returns he ratio of kilometers to miles.
-		 *
-		 * @return float The ratio.
-		 */
-		function kms_to_miles_ratio() {
-			return 0.621371;
-		}
-
-		/**
-		 * Returns he ratio of miles to kilometers.
-		 *
-		 * @return float The ratio.
-		 */
-		function miles_to_kms_ratio() {
-			return 1.60934;
-		}
-
-		/**
-		 * The singleton function.
-		 *
-		 * @return TribeEventsPro The instance.
-		 */
-		public static function instance() {
-			if ( !isset( self::$instance ) ) {
-				$className = __CLASS__;
-				self::$instance = new $className;
-			}
-			return self::$instance;
-		}
-
-
-
-	} // end Class
-
-	// Instantiate class and set up WordPress actions.
-	function Tribe_ECP_Load() {
-		add_filter( 'tribe_tec_addons', 'tribe_init_ecp_addon' );
-		$to_run_or_not_to_run = ( class_exists( 'TribeEvents' ) && defined( 'TribeEvents::VERSION' ) && version_compare( TribeEvents::VERSION, TribeEventsPro::REQUIRED_TEC_VERSION, '>=' ) );
-		if ( apply_filters( 'tribe_ecp_to_run_or_not_to_run', $to_run_or_not_to_run ) ) {
-			TribeEventsPro::instance();
-		} else {
-			/**
-			 * Dummy function to avoid fatal error in edge upgrade case
-			 *
-			 * @todo remove in 3.1
-			 * @return bool
-			 **/
-			function tribe_is_recurring_event() {
-				return false;
-			}
-		}
-		if ( !class_exists( 'TribeEvents' ) ) {
-			add_action( 'admin_notices', 'tribe_show_fail_message' );
-		}
-	}
-
-	add_action( 'plugins_loaded', 'Tribe_ECP_Load', 1); // high priority so that it's not too late for tribe_register-helpers class
-
-	/**
-	 * Shows message if the plugin can't load due to TEC not being installed.
-	 */
-	function tribe_show_fail_message() {
-		if ( current_user_can( 'activate_plugins' ) ) {
-			$langpath = trailingslashit( basename( dirname( __FILE__ ) ) ) . 'lang/';
-			load_plugin_textdomain( 'tribe-events-calendar-pro', false, $langpath );
-			$url = 'plugin-install.php?tab=plugin-information&plugin=the-events-calendar&TB_iframe=true';
-			$title = __( 'The Events Calendar', 'tribe-events-calendar-pro' );
-			echo '<div class="error"><p>'.sprintf( __( 'To begin using Events Calendar PRO, please install the latest version of <a href="%s" class="thickbox" title="%s">The Events Calendar</a>.', 'tribe-events-calendar-pro' ),$url, $title ).'</p></div>';
-		}
-	}
-
-    /**
-	 * Add Events PRO to the list of add-ons to check required version.
-	 *
-	 * @return array $plugins the required info
-	 */
-	function tribe_init_ecp_addon( $plugins ) {
-		$plugins['TribeEventsPro'] = array( 'plugin_name' => 'Events Calendar PRO', 'required_version' => TribeEventsPro::REQUIRED_TEC_VERSION, 'current_version' => TribeEventsPro::VERSION, 'plugin_dir_file' => basename( dirname( __FILE__ ) ) . '/events-calendar-pro.php' );
-		return $plugins;
-	}
-
-	register_activation_hook( __FILE__, 'tribe_ecp_activate' );
-	register_deactivation_hook( __FILE__, 'tribe_ecp_deactivate' );
-	register_uninstall_hook( __FILE__, 'tribe_ecp_uninstall' );
-
-	function tribe_ecp_activate() {
-		flush_rewrite_rules();
-		if ( function_exists( 'tribe_update_option' ) ) {
-			tribe_update_option( 'defaultValueReplace', get_option('ecp_defaultValueReplace_prev') );
-			delete_option('ecp_defaultValueReplace_prev');
-		} else {
-			if (is_array(get_option('tribe_events_calendar_options'))) {
-				$tec_options = get_option('tribe_events_calendar_options');
-				$tec_options['defaultValueReplace'] = get_option('ecp_defaultValueReplace_prev');
-				update_option('tribe_events_calendar_options', $tec_options);
-				delete_option('ecp_defaultValueReplace_prev');
-			}
-		}
-	}
-
-	// when we deactivate pro, we should reset some options
-	function tribe_ecp_deactivate() {
-		if ( function_exists( 'tribe_update_option' ) ) {
-			update_option('ecp_defaultValueReplace_prev', tribe_get_option('defaultValueReplace'));
-			tribe_update_option( 'defaultValueReplace', false );
-		} else {
-			if (is_array(get_option('tribe_events_calendar_options'))) {
-				$tec_options = get_option('tribe_events_calendar_options');
-				if ( array_key_exists('defaultValueReplace', $tec_options) ) {
-					update_option('ecp_defaultValueReplace_prev', $tec_options['defaultValueReplace']);
-					$tec_options['defaultValueReplace'] = false;
-					update_option('tribe_events_calendar_options', $tec_options);
-		}
-	}
-		}
-	}
-
-	function tribe_ecp_uninstall() {}
-
-	require_once( dirname( __FILE__ ) . '/lib/tribe-events-pro-pue.class.php' );
-	new TribeEventsProPUE( __FILE__ );
-} // end if Class exists
+<?php
+/*
+Plugin Name: The Events Calendar PRO
+Description: The Events Calendar PRO, a premium add-on to the open source The Events Calendar plugin (required), enables recurring events, custom attributes, venue pages, new widgets and a host of other premium features.
+Version: 3.8
+Author: Modern Tribe, Inc.
+Author URI: http://m.tri.be/20
+Text Domain: tribe-events-calendar-pro
+License: GPLv2 or later
+*/
+
+/*
+Copyright 2010-2012 by Modern Tribe Inc and the contributors
+
+This program is free software; you can redistribute it and/or
+modify it under the terms of the GNU General Public License
+as published by the Free Software Foundation; either version 2
+of the License, or (at your option) any later version.
+
+This program is distributed in the hope that it will be useful,
+but WITHOUT ANY WARRANTY; without even the implied warranty of
+MERCHANTABILITY or FITNESS FOR A PARTICULAR PURPOSE.  See the
+GNU General Public License for more details.
+
+You should have received a copy of the GNU General Public License
+along with this program; if not, write to the Free Software
+Foundation, Inc., 51 Franklin Street, Fifth Floor, Boston, MA  02110-1301, USA.
+*/
+
+
+if ( !class_exists( 'TribeEventsPro' ) ) {
+	class TribeEventsPro {
+
+		private static $instance;
+
+		public $pluginDir;
+		public $pluginPath;
+		public $pluginUrl;
+		public $pluginSlug;
+
+		public $weekSlug = 'week';
+		public $photoSlug = 'photo';
+
+		/** @var TribeEventsPro_RecurrencePermalinks */
+		public $permalink_editor = NULL;
+
+		/**
+		 * @var TribeEventsPro_SingleEventMeta
+		 */
+		public $single_event_meta;
+
+		/**
+		 * @var TribeEventsPro_EmbeddedMaps
+		 */
+		public $embedded_maps;
+
+		const REQUIRED_TEC_VERSION = '3.8';
+		const VERSION = '3.8';
+
+		/**
+		 * Class constructor.
+		 */
+		private function __construct() {
+			$this->pluginDir = trailingslashit( basename( dirname( __FILE__ ) ) );
+			$this->pluginPath = trailingslashit( dirname( __FILE__ ) );
+			$this->pluginUrl = plugins_url( $this->pluginDir );
+			$this->pluginSlug = 'events-calendar-pro';
+
+			$this->loadTextDomain();
+
+			$this->weekSlug = sanitize_title(__('week', 'tribe-events-calendar-pro'));
+			$this->photoSlug = sanitize_title(__('photo', 'tribe-events-calendar-pro'));
+
+			require_once( $this->pluginPath . 'lib/tribeeventspro-schemaupdater.php' );
+			require_once( $this->pluginPath . 'lib/tribe-pro-template-factory.class.php' );
+			require_once( $this->pluginPath . 'lib/tribe-date-series-rules.class.php' );
+			require_once( $this->pluginPath . 'lib/tribe-ecp-custom-meta.class.php' );
+			require_once( $this->pluginPath . 'lib/tribe-events-recurrence-meta.class.php' );
+			require_once( $this->pluginPath . 'lib/tribeeventspro-recurrenceseriessplitter.php' );
+			require_once( $this->pluginPath . 'lib/tribeeventspro-recurrenceinstance.php');
+			require_once( $this->pluginPath . 'lib/tribe-recurrence.class.php' );
+			require_once( $this->pluginPath . 'lib/tribeeventspro-recurrencepermalinks.php' );
+			require_once( $this->pluginPath . 'lib/widget-venue.class.php' );
+			require_once( $this->pluginPath . 'lib/tribe-mini-calendar.class.php' );
+			require_once( $this->pluginPath . 'lib/widget-countdown.class.php' );
+			require_once( $this->pluginPath . 'lib/widget-calendar.class.php' );
+
+			require_once( $this->pluginPath . 'lib/template-classes/map.php' );
+			require_once( $this->pluginPath . 'lib/template-classes/photo.php' );
+			require_once( $this->pluginPath . 'lib/template-classes/single-organizer.php' );
+			require_once( $this->pluginPath . 'lib/template-classes/single-venue.php' );
+			require_once( $this->pluginPath . 'lib/template-classes/week.php' );
+
+			require_once( $this->pluginPath . 'public/template-tags/general.php' );
+			require_once( $this->pluginPath . 'public/template-tags/week.php' );
+			require_once( $this->pluginPath . 'public/template-tags/venue.php' );
+			require_once( $this->pluginPath . 'public/template-tags/widgets.php' );
+			require_once( $this->pluginPath . 'lib/tribe-geoloc.class.php' );
+			require_once( $this->pluginPath . 'lib/EmbeddedMaps.php' );
+			require_once( $this->pluginPath . 'lib/SingleEventMeta.php' );
+
+			if ( TribeEventsPro_SchemaUpdater::update_required() ) {
+				add_action( 'admin_init', array( 'TribeEventsPro_SchemaUpdater', 'init' ), 10, 0 );
+			}
+
+			// Tribe common resources
+			TribeCommonLibraries::register( 'advanced-post-manager', '1.0.5', $this->pluginPath . 'vendor/advanced-post-manager/tribe-apm.php' );
+			add_action( 'tribe_helper_activation_complete', array( $this, 'helpersLoaded' ) );
+
+			add_action( 'init', array( $this, 'init' ), 10 );
+			add_action( 'tribe_events_enqueue', array( $this, 'admin_enqueue_scripts' ) );
+			add_action( 'tribe_venues_enqueue', array( $this, 'admin_enqueue_scripts' ) );
+			add_action( 'wp_enqueue_scripts', array( $this, 'enqueue_pro_scripts' ), 8);
+			add_action( 'wp_enqueue_scripts', array( $this, 'enqueue_styles' ) );
+
+			add_action( 'tribe_settings_do_tabs', array( $this, 'add_settings_tabs' ) );
+			add_filter( 'tribe_settings_tab_fields', array( $this, 'filter_settings_tab_fields' ), 10, 2 );
+			add_filter( 'generate_rewrite_rules', array( $this, 'add_routes' ), 11 );
+			add_action( 'tribe_events_parse_query', array( $this, 'parse_query'));
+			add_action( 'tribe_events_pre_get_posts', array( $this, 'pre_get_posts'));
+			add_filter( 'tribe_enable_recurring_event_queries', '__return_true', 10, 1 );
+			add_filter( 'body_class', array( $this, 'body_class') );
+			add_filter( 'tribe_current_events_page_template', array( $this, 'select_page_template' ) );
+			add_filter( 'tribe_current_events_template_class', array( $this, 'get_current_template_class' ) );
+			add_filter( 'tribe_events_template_paths', array( $this, 'template_paths' ) );
+			add_filter( 'tribe_events_template_class_path', array( $this, 'template_class_path' ) );
+
+			add_filter( 'tribe_help_tab_getting_started_text', array( $this, 'add_help_tab_getting_started_text' ) );
+			add_filter( 'tribe_help_tab_introtext', array( $this, 'add_help_tab_intro_text' ) );
+			add_filter( 'tribe_help_tab_forumtext', array( $this, 'add_help_tab_forumtext' ) );
+
+			add_action( 'widgets_init', array( $this, 'pro_widgets_init' ), 100 );
+			add_action( 'wp_loaded', array( $this, 'allow_cpt_search' ) );
+			add_action( 'plugin_row_meta', array( $this, 'addMetaLinks' ), 10, 2 );
+			add_filter( 'tribe_get_events_title', array( $this, 'reset_page_title' ), 10, 2 );
+			add_filter( 'tribe_events_title_tag', array($this, 'maybeAddEventTitle' ), 10, 3 );
+
+			add_filter( 'tribe_help_tab_forums_url', array( $this, 'helpTabForumsLink' ) );
+			add_action( 'plugin_action_links_' . plugin_basename(__FILE__), array( $this, 'addLinksToPluginActions' ) );
+
+			add_filter( 'tribe_events_before_html', array( $this, 'events_before_html' ), 10 );
+
+			// add custom fields to "the_meta" on single event template
+			add_filter( 'tribe_events_single_event_the_meta_addon', array($this,'single_event_the_meta_addon'), 10, 2);
+			add_filter( 'tribe_events_single_event_meta_group_template_keys', array( $this, 'single_event_meta_group_template_keys'), 10);
+			add_filter( 'tribe_events_single_event_meta_template_keys', array( $this, 'single_event_meta_template_keys'), 10);
+			add_filter( 'tribe_event_meta_venue_name', array('TribeEventsPro_SingleEventMeta', 'venue_name'), 10, 2);
+			add_filter( 'tribe_event_meta_organizer_name', array('TribeEventsPro_SingleEventMeta','organizer_name'), 10, 2);
+			add_filter( 'tribe_events_single_event_the_meta_group_venue', array( $this, 'single_event_the_meta_group_venue'), 10, 2);
+
+			$this->enable_recurring_info_tooltip();
+			add_action( 'tribe_events_before_the_grid', array( $this, 'disable_recurring_info_tooltip' ), 10, 0 );
+			add_action( 'tribe_events_after_the_grid', array( $this, 'enable_recurring_info_tooltip' ), 10, 0 );
+			add_action( 'tribe_events_single_event_after_the_meta', array( $this, 'register_related_events_view' ) );
+
+			// see function tribe_convert_units( $value, $unit_from, $unit_to )
+			add_filter( 'tribe_convert_kms_to_miles_ratio', array( $this, 'kms_to_miles_ratio' ) );
+			add_filter( 'tribe_convert_miles_to_kms_ratio', array( $this, 'miles_to_kms_ratio' ) );
+
+			/* Setup Tribe Events Bar */
+			add_filter( 'tribe-events-bar-views', array( $this, 'setup_weekview_in_bar' ), 10, 1 );
+			add_filter( 'tribe-events-bar-views', array( $this, 'setup_photoview_in_bar' ), 30, 1 );
+			add_filter( 'tribe_events_ugly_link', array( $this, 'ugly_link' ), 10, 3);
+			add_filter( 'tribe_events_getLink', array( $this, 'get_link' ), 10, 4 );
+			add_filter( 'tribe_bar_datepicker_caption', array( $this, 'setup_datepicker_label' ), 10, 1 );
+			add_action( 'tribe_events_after_the_title', array( $this, 'add_recurring_occurance_setting_to_list' ) );
+
+			add_filter( 'tribe_is_ajax_view_request', array( $this, 'is_pro_ajax_view_request' ), 10, 2 );
+
+			add_action( 'tribe_events_pre_get_posts' , array( $this, 'setup_hide_recurrence_in_query' ) );
+
+			add_filter( 'wp' , array( $this, 'detect_recurrence_redirect' ) );
+			add_filter( 'wp', array( $this, 'filter_canonical_link_on_recurring_events' ), 10, 1 );
+
+			$this->permalink_editor = apply_filters( 'tribe_events_permalink_editor', new TribeEventsPro_RecurrencePermalinks() );
+			add_filter( 'post_type_link', array($this->permalink_editor, 'filter_recurring_event_permalinks'), 10, 4 );
+
+			add_filter( 'tribe_events_register_venue_type_args', array( $this, 'addSupportsThumbnail' ), 10, 1 );
+			add_filter( 'tribe_events_register_organizer_type_args', array( $this, 'addSupportsThumbnail' ), 10, 1 );
+
+			// filter the query sql to get the recurrence end date
+			add_filter( 'tribe_events_query_posts_joins', array($this, 'posts_join'));
+			add_filter( 'tribe_events_query_posts_fields', array($this, 'posts_fields'));
+
+		}
+
+		/**
+		 * @return bool Whether related events should be shown in the single view
+		 */
+		public function show_related_events() {
+			if ( tribe_get_option('hideRelatedEvents', false) == true ) {
+				return false;
+			}
+			return true;
+		}
+
+		/**
+		 * add related events to single event view
+		 *
+		 * @return void
+		 */
+		public function register_related_events_view() {
+			if ( $this->show_related_events() ) {
+				tribe_single_related_events();
+			}
+		}
+
+		/**
+		 * Append the recurring info tooltip after an event schedule
+		 * @param string $schedule_details
+		 * @param int $event_id
+		 * @return string
+		 */
+		public function append_recurring_info_tooltip( $schedule_details, $event_id = 0 ) {
+			$tooltip = tribe_events_recurrence_tooltip($event_id);
+			return $schedule_details . $tooltip;
+		}
+
+		public function enable_recurring_info_tooltip() {
+			add_filter( 'tribe_events_event_schedule_details', array( $this, 'append_recurring_info_tooltip' ), 9, 2 );
+		}
+
+		public function disable_recurring_info_tooltip() {
+			remove_filter( 'tribe_events_event_schedule_details', array( $this, 'append_recurring_info_tooltip' ), 9, 2 );
+		}
+
+		public function recurring_info_tooltip_status() {
+			if ( has_filter( 'tribe_events_event_schedule_details', array( $this, 'append_recurring_info_tooltip' ) ) ) {
+				return true;
+			}
+			return false;
+		}
+
+		/**
+		 * Filters in a meta walker group for new items regarding the PRO addon.
+		 *
+		 * @param string $html The current HTML for the event meta..
+		 * @param int $event_id The post_id of the current event.
+		 * @return string The modified HTML for the event meta.
+		 */
+		function single_event_the_meta_addon( $html, $event_id){
+
+			// add custom meta if it's available
+			$html .= tribe_get_meta_group('tribe_event_group_custom_meta');
+
+			return $html;
+		}
+
+		/**
+		 * Adds for the meta walker a key for custom meta to do with PRO addon.
+		 *
+		 * @param array $keys The current array of meta keys.
+		 * @return array The modified array.
+		 */
+		function single_event_meta_template_keys( $keys ){
+			$keys[] = 'tribe_event_custom_meta';
+			return $keys;
+		}
+
+		/**
+		 * Adds for the meta walker a key for custom meta groups to do with PRO addon.
+		 *
+		 * @param array $keys The current array of meta keys.
+		 * @return array The modified array.
+		 */
+		function single_event_meta_group_template_keys( $keys ){
+			$keys[] = 'tribe_event_group_custom_meta';
+			return $keys;
+		}
+
+		/**
+		 * Adds (currently nothing) to the venue section of the meta walker for single events.
+		 *
+		 * @param bool $status Whether currently it is filtered to display venue information in a group or not.
+		 * @param int $event_id The post_id of the current event.
+		 * @return bool The modified boolean.
+		 */
+		function single_event_the_meta_group_venue( $status, $event_id ){
+
+			return $status;
+		}
+
+		/**
+		 * Modifies the page title for pro views.
+		 *
+		 * @param string $new_title The currently filtered title.
+		 * @param string $title The oldest default title.
+		 * @param string $sep The separator for title elements.
+		 * @return string The modified title.
+		 * @todo remove in 3.10
+		 * @deprecated
+		 */
+		function maybeAddEventTitle( $new_title, $title, $sep = null ){
+			if ( has_filter( 'tribe_events_pro_add_title' ) ) {
+				_deprecated_function( "The 'tribe_events_pro_add_title' filter", '3.8', " the 'tribe_events_add_title' filter" );
+				return apply_filters( 'tribe_events_pro_add_title', $new_title, $title, $sep );
+			}
+			return $new_title;
+		}
+
+        /**
+         * Gets the events_before_html content.
+         *
+         * @param string $html The events_before_html currently.
+         * @return string The modified html.
+         */
+        function events_before_html( $html ) {
+			global $wp_query;
+			if ( $wp_query->tribe_is_event_venue || $wp_query->tribe_is_event_organizer ) {
+				add_filter( 'tribe-events-bar-should-show', '__return_false' );
+			}
+			return $html;
+		}
+
+		/**
+		 * Sets the page title for the various PRO views.
+		 *
+		 * @param string $title The current title.
+		 *
+		 * @return string The modified title.
+		 */
+		function reset_page_title( $title, $depth = true ){
+
+			global $wp_query;
+			$tec = TribeEvents::instance();
+			$date_format = apply_filters( 'tribe_events_pro_page_title_date_format', tribe_get_date_format( true ) );
+
+			if( tribe_is_showing_all() ){
+				$reset_title = sprintf( '%s %s',
+					__( 'All events for', 'tribe-events-calendar-pro' ),
+					get_the_title()
+				);
+			}
+
+			// week view title
+			if( tribe_is_week() ) {
+				$reset_title = sprintf( __('Events for week of %s', 'tribe-events-calendar-pro'),
+					date_i18n( $date_format, strtotime( tribe_get_first_week_day($wp_query->get('start_date') ) ) )
+					);
+			}
+
+			if ( ! empty($reset_title) && is_tax( $tec->get_event_taxonomy() ) && $depth ) {
+				$cat = get_queried_object();
+				$reset_title = '<a href="' . tribe_get_events_link() . '">' . $reset_title . '</a>';
+				$reset_title .= ' &#8250; ' . $cat->name;
+			}
+
+			return isset($reset_title) ? apply_filters( 'tribe_template_factory_debug', $reset_title, 'tribe_get_events_title' ) : $title;
+		}
+
+		/**
+		 * The class init function.
+		 *
+		 * @return void
+		 */
+		public function init() {
+			TribeEventsMiniCalendar::instance();
+			TribeEventsCustomMeta::init();
+			TribeEventsRecurrenceMeta::init();
+			TribeEventsGeoLoc::instance();
+			$this->displayMetaboxCustomFields();
+			$this->single_event_meta = new TribeEventsPro_SingleEventMeta;
+			$this->embedded_maps = new TribeEventsPro_EmbeddedMaps;
+		}
+
+		/**
+		 * At the pre_get_post hook detect if we should redirect to a particular instance
+		 * for an invalid 404 recurrence entries.
+		 *
+		 * @return void
+		 */
+		function detect_recurrence_redirect(){
+			global $wp_query, $wp;
+			if( ! isset( $wp_query->query_vars['eventDisplay'] ) )
+				return false;
+
+			$current_url = null;
+
+			switch( $wp_query->query_vars['eventDisplay'] ){
+				case 'single-event':
+					// a recurrence event with a bad date will throw 404 because of WP_Query limiting by date range
+					if( is_404() || empty( $wp_query->query['eventDate'] ) ) {
+						$recurrence_check = array_merge( array( 'posts_per_page' => -1 ), $wp_query->query );
+						unset( $recurrence_check['eventDate'] );
+						unset( $recurrence_check['tribe_events'] );
+
+						// retrieve event object
+						$get_recurrence_event = new WP_Query( $recurrence_check );
+						// if a reccurence event actually exists then proceed with redirection
+						if( !empty($get_recurrence_event->posts) && tribe_is_recurring_event($get_recurrence_event->posts[0]->ID) && get_post_status($get_recurrence_event->posts[0]) == 'publish' ){
+							$current_url = TribeEvents::instance()->getLink('all', $get_recurrence_event->posts[0]->ID);
+						}
+						break;
+					}
+
+					// A child event should be using its parent's slug. If it's using its own, redirect.
+					if ( tribe_is_recurring_event(get_the_ID()) ) {
+						$event = get_post(get_the_ID());
+						if ( !empty($event->post_parent) ) {
+							if ( isset($wp_query->query['name']) && $wp_query->query['name'] == $event->post_name ) {
+								$current_url = get_permalink($event->ID);
+							}
+						}
+					}
+					break;
+
+			}
+
+			if( !empty( $current_url )) {
+				// redirect user with 301
+				$confirm_redirect = apply_filters( 'tribe_events_pro_detect_recurrence_redirect', true, $wp_query->query_vars['eventDisplay'] );
+				do_action('tribe_events_pro_detect_recurrence_redirect', $wp_query->query_vars['eventDisplay'] );
+				if( $confirm_redirect ) {
+					wp_safe_redirect( $current_url, 301 );
+					exit;
+				}
+			}
+		}
+
+		public function filter_canonical_link_on_recurring_events() {
+			if ( is_singular(TribeEvents::POSTTYPE) && get_query_var('eventDate') && has_action('wp_head', 'rel_canonical') ) {
+				remove_action( 'wp_head', 'rel_canonical' );
+				add_action( 'wp_head', array( $this, 'output_recurring_event_canonical_link' ) );
+			}
+		}
+
+		public function output_recurring_event_canonical_link() {
+			// set the EventStartDate so TribeEvents can filter the permalink appropriately
+			$post = get_post(get_queried_object_id());
+			$post->EventStartDate = get_query_var('eventDate');
+
+			// use get_post_permalink instead of get_permalink so that the post isn't converted
+			// back to an ID, then to a post again (without the EventStartDate)
+			$link = get_post_permalink( $post );
+
+			echo "<link rel='canonical' href='$link' />\n";
+		}
+
+		/**
+		 * Filter the event fields to use the duration to get the end date (to accomodate recurrence)
+		 *
+		 * @return string
+		 **/
+		public static function posts_fields($fields){
+			$fields['event_end_date'] = "tribe_event_end_date.meta_value as EventEndDate";
+			return $fields;
+		}
+
+		/**
+		 * Filter the event joins to use the duration to get the end date (to accomodate recurrence)
+		 *
+		 * @return string
+		 **/
+		public static function posts_join($joins){
+			global $wpdb;
+			$joins['event_end_date'] = " LEFT JOIN {$wpdb->postmeta} as tribe_event_end_date ON ( {$wpdb->posts}.ID = tribe_event_end_date.post_id AND tribe_event_end_date.meta_key = '_EventEndDate' ) ";
+			return $joins;
+		}
+
+		/**
+		 * Loop through recurrence posts array and find out the next recurring instance from right now
+		 * @param WP_Post[] $event_list
+		 *
+		 * @return int
+		 */
+		public function get_last_recurrence_id( $event_list ) {
+			global $wp_query;
+
+			$event_list = empty($event_list) ? $wp_query->posts : $event_list;
+			$right_now = current_time( 'timestamp' );
+			$next_recurrence = 0;
+
+			// find next recurrence date by loop
+			foreach( $event_list as $key => $event ){
+				if( $right_now < strtotime( $event->EventStartDate ) ) {
+					$next_recurrence = $event;
+				}
+			}
+			if( empty($next_recurrence) && !empty($event_list) ){
+				$next_recurrence = reset($event_list);
+			}
+
+			return apply_filters( 'tribe_events_pro_get_last_recurrence_id', $next_recurrence->ID, $event_list, $right_now );
+		}
+
+		/**
+		 * Common library plugins have been activated. Functions that need to be applied afterwards can be added here.
+		 *
+		 * @return void
+		 */
+		public function helpersLoaded() {
+			remove_action( 'widgets_init', 'tribe_related_posts_register_widget' );
+			require_once( $this->pluginPath . 'lib/apm_filters.php' );
+			if ( class_exists( 'TribeRelatedPosts' ) ) {
+				TribeRelatedPosts::instance();
+				require_once( $this->pluginPath . 'vendor/tribe-related-posts/template-tags.php' );
+			}
+		}
+
+		/**
+		 * Determines whether or not to show the custom fields metabox for events.
+		 *
+		 * @return bool Whether to show or not.
+		 */
+	    public function displayMetaboxCustomFields(){
+	    	$show_box = tribe_get_option('disable_metabox_custom_fields');
+	    	if($show_box == 'show') {
+		    	return true;
+		    }
+		    if($show_box == 'hide') {
+		    	remove_post_type_support( TribeEvents::POSTTYPE, 'custom-fields' );
+		    	return false;
+		    }
+		    if(empty($show_box)){
+		    	global $wpdb;
+		    	$meta_keys = $wpdb->get_results("select distinct pm.meta_key from $wpdb->postmeta pm
+										LEFT JOIN $wpdb->posts p ON p.ID = pm.post_id
+										WHERE p.post_type = '" . TribeEvents::POSTTYPE . "'
+										AND pm.meta_key NOT LIKE '_wp_%'
+										AND pm.meta_key NOT IN (
+											'_edit_last',
+											'_edit_lock',
+											'_thumbnail_id',
+											'_EventConference',
+											'_EventAllDay',
+											'_EventHideFromUpcoming',
+											'_EventOrigin',
+											'_EventShowMap',
+											'_EventVenueID',
+											'_EventShowMapLink',
+											'_EventCost',
+											'_EventOrganizerID',
+											'_EventRecurrence',
+											'_EventStartDate',
+											'_EventEndDate',
+											'_EventDuration',
+											'_FacebookID')");
+		    	if( empty($meta_keys) ) {
+		    		remove_post_type_support( TribeEvents::POSTTYPE, 'custom-fields' );
+		    		$show_box = 'hide';
+		    		$r = false;
+		    	} else {
+		    		$show_box = 'show';
+		    		$r = true;
+		    	}
+
+		    	tribe_update_option( 'disable_metabox_custom_fields', $show_box );
+		    	return $r;
+		    }
+
+	    }
+
+		/**
+		 * Add the default settings tab
+		 *
+		 * @return void
+		 */
+		public function add_settings_tabs() {
+			require_once( $this->pluginPath . 'admin-views/tribe-options-defaults.php' );
+			new TribeSettingsTab( 'defaults', __( 'Default Content', 'tribe-events-calendar-pro' ), $defaultsTab );
+			// The single-entry array at the end allows for the save settings button to be displayed.
+			new TribeSettingsTab( 'additional-fields', __( 'Additional Fields', 'tribe-events-calendar-pro' ), array( 'priority' => 35, 'fields' => array( null ) ) );
+	  	}
+
+		public function filter_settings_tab_fields( $fields, $tab ) {
+			switch ( $tab ) {
+				case 'display':
+					$fields = TribeEvents::array_insert_after_key( 'tribeDisableTribeBar', $fields, array(
+							'hideRelatedEvents' => array(
+								'type'            => 'checkbox_bool',
+								'label'           => __( 'Hide related events', 'tribe-events-calendar-pro' ),
+								'tooltip'         => __( 'Remove related events from the single event view', 'tribe-events-calendar-pro' ),
+								'default'         => false,
+								'validation_type' => 'boolean',
+							),
+						) );
+					$fields = TribeEvents::array_insert_after_key( 'monthAndYearFormat', $fields, array(
+							'weekDayFormat' => array(
+								'type' => 'text',
+								'label' => __('Week Day Format', 'tribe-events-calendar-pro'),
+								'tooltip' => __('Enter the format to use for week days. Used when showing days of the week in Week view.', 'tribe-events-calendar-pro' ),
+								'default' => 'D jS',
+								'size' => 'medium',
+								'validation_type' => 'html',
+							),
+						) );
+					break;
+			}
+			return $fields;
+		}
+
+		/**
+		 * Add the "Getting Started" text to the help tab for PRO addon.
+		 *
+		 * @return string The modified content.
+		 */
+		public function add_help_tab_getting_started_text() {
+			$getting_started_text[] = sprintf ( __("Thanks for buying Events Calendar PRO! From all of us at Modern Tribe, we sincerely appreciate it. If you're looking for help with Events Calendar PRO, you've come to the right place. We are committed to helping make your calendar kick ass... and hope the resources provided below will help get you there.", 'tribe-events-calendar-pro'));
+			$content = implode( $getting_started_text );
+			return $content;
+		}
+
+		/**
+		 * Add the intro text that concerns PRO to the help tab.
+		 *
+		 * @return string The modified content.
+		 */
+		public function add_help_tab_intro_text(){
+			$intro_text[] = '<p>' . __("If this is your first time using The Events Calendar Pro, you're in for a treat and are already well on your way to creating a first event. Here are some basics we've found helpful for users jumping into it for the first time:", 'tribe-events-calendar-pro' ) . '</p>';
+			$intro_text[] = '<ul>';
+			$intro_text[] = '<li>';
+			$intro_text[] = sprintf( __ ("%sOur New User Primer%s was designed for folks in your exact position. Featuring both step-by-step videos and written walkthroughs that feature accompanying screenshots, the primer aims to take you from zero to hero in no time.", 'tribe-events-calendar-pro' ), '<a href="http://m.tri.be/4t" target="blank">', '</a>' );
+			$intro_text[] = '</li><li>';
+			$intro_text[] = sprintf( __("%sInstallation/Setup FAQs%s from our support page can help give an overview of what the plugin can and cannot do. This section of the FAQs may be helpful as it aims to address any basic install questions not addressed by the new user primer.", 'tribe-events-calendar-pro'), '<a href="http://m.tri.be/4u" target="blank">','</a>' );
+			$intro_text[] = '</li><li>';
+			$intro_text[] = sprintf( __("Are you developer looking to build your own frontend view? We created an example plugin that demonstrates how to register a new view. You can %sdownload the plugin at GitHub%s to get started.", 'tribe-events-calendar-pro'), '<a href="https://github.com/moderntribe/tribe-events-agenda-view" target="blank">', '</a>' );
+			$intro_text[] = '</li><li>';
+			$intro_text[] = sprintf( __( "Take care of your license key. Though not required to create your first event, you'll want to get it in place as soon as possible to guarantee your access to support and upgrades. %sHere's how to find your license key%s, if you don't have it handy.", 'tribe-events-calendar-pro'), '<a href="http://m.tri.be/4v" target="blank">','</a>' );
+			$intro_text[] = '</li></ul><p>';
+			$intro_text[] = __( "Otherwise, if you're feeling adventurous, you can get started by heading to the Events menu and adding your first event.", 'tribe-events-calendar-pro');
+			$intro_text[] = '</p>';
+			$intro_text = implode( $intro_text );
+			return $intro_text;
+		}
+
+		/**
+		 * Add help text regarding the Tribe forums to the help tab.
+		 *
+		 * @return string The content.
+		 */
+		public function add_help_tab_forumtext(){
+			$forum_text[] = '<p>' . sprintf( __("Written documentation can only take things so far...sometimes, you need help from a real person. This is where our %ssupport forums%s come into play.", 'tribe-events-calendar-pro'), '<a href="http://m.tri.be/4w/" target="blank">', '</a>') . '</p>';
+			$forum_text[] = '<p>' . sprintf( __("Users who have purchased an Events Calendar PRO license are granted total access to our %spremium support forums%s. Unlike at the %sWordPress.org support forum%s, where our involvement is limited to identifying and patching bugs, we have a dedicated support team for PRO users. We're on the PRO forums daily throughout the business week, and no thread should go more than 24-hours without a response.", 'tribe-events-calendar-pro' ), '<a href="http://m.tri.be/4w/" target="blank">', '</a>', '<a href="http://wordpress.org/support/plugin/the-events-calendar" target="blank">', '</a>' ) . '</p>';
+			$forum_text[] = '<p>' . __("Our number one goal is helping you succeed, and to whatever extent possible, we'll help troubleshoot and guide your customizations or tweaks. While we won't build your site for you, and we can't guarantee we'll be able to get you 100% integrated with every theme or plugin out there, we'll do all we can to point you in the right direction and to make you -- and your client, as is often more importantly the case -- satisfied.", 'tribe-events-calendar-pro' ) . '</p>';
+			$forum_text[] = '<p>' . __("Before posting a new thread, please do a search to make sure your issue hasn't already been addressed. When posting please make sure to provide as much detail about the problem as you can (with screenshots or screencasts if feasible), and make sure that you've identified whether a plugin / theme conflict could be at play in your initial message.", 'tribe-events-calendar-pro' ) . '</p>';
+			$forum_text = implode($forum_text );
+			return $forum_text;
+		}
+
+		/**
+		 * Add rewrite routes for custom PRO stuff and views.
+		 *
+		 * @param WP_Rewrite $wp_rewrite The WP_Rewrite object
+		 * @return void
+		 */
+		public function add_routes( $wp_rewrite ) {
+			$generator = $this->get_rewrite_generator($wp_rewrite);
+
+			$week_rules = $generator->get_week_rules($this->weekSlug);
+			$photo_rules = $generator->get_photo_rules($this->photoSlug);
+			$tax_rules = $generator->get_taxonomy_rules();
+
+			$wp_rewrite->rules = $week_rules + $photo_rules + $tax_rules + $wp_rewrite->rules;
+		}
+
+		private function get_rewrite_generator( WP_Rewrite $wp_rewrite ) {
+			require_once( $this->pluginPath . 'lib/tribeeventspro-rewriterulegenerator.php' );
+			$generator = new TribeEventsPro_RewriteRuleGenerator( $wp_rewrite );
+			$tec = TribeEvents::instance();
+
+			$base = trailingslashit( $tec->rewriteSlug );
+			$generator->set_base( $base );
+
+			$cat_base = trailingslashit( $tec->taxRewriteSlug );
+			$cat_base = "(.*)" . $cat_base . "(?:[^/]+/)*";
+			$generator->set_cat_base( $cat_base );
+
+			$tag_base = trailingslashit( $tec->tagRewriteSlug );
+			$tag_base = "(.*)" . $tag_base;
+			$generator->set_tag_base( $tag_base );
+			return $generator;
+		}
+
+		/**
+		 * Adds the proper css class(es) to the body tag.
+		 *
+		 * @param array $classes The current array of body classes.
+		 * @return array The modified array of body classes.
+		 * @TODO move this to template class
+		 */
+		public function body_class( $classes ){
+			global $wp_query;
+
+			// @TODO do we really need all these array_diff()s?
+
+			if( $wp_query->tribe_is_event_query ) {
+				if( $wp_query->tribe_is_week ) {
+					$classes[] = ' tribe-events-week';
+					// remove the default gridview class from core
+					$classes = array_diff($classes, array('events-gridview'));
+				}
+				if( $wp_query->tribe_is_photo ) {
+					$classes[] = ' tribe-events-photo';
+					// remove the default gridview class from core
+					$classes = array_diff($classes, array('events-gridview'));
+				}
+				if ( $wp_query->tribe_is_map ) {
+					$classes[] = ' tribe-events-map';
+					// remove the default gridview class from core
+					$classes = array_diff( $classes, array( 'events-gridview' ) );
+				}
+				if ( tribe_is_map() || !tribe_get_option( 'hideLocationSearch', false ) ) {
+					$classes[] = ' tribe-events-uses-geolocation';
+				}
+			}
+			return $classes;
+		}
+
+		/**
+		 * Set PRO query flags
+		 *
+		 * @param WP_Query $query The current query object.
+		 * @return WP_Query The modified query object.
+		 **/
+		public function parse_query( $query ) {
+			$query->tribe_is_week = false;
+			$query->tribe_is_photo = false;
+			$query->tribe_is_map = false;
+			$query->tribe_is_event_pro_query = false;
+			if( ! empty( $query->query_vars['eventDisplay'] ) ) {
+				$query->tribe_is_event_pro_query = true;
+				switch( $query->query_vars['eventDisplay'] ){
+					case 'week':
+						$query->tribe_is_week = true;
+					break;
+					case 'photo':
+						$query->tribe_is_photo = true;
+					break;
+					case 'map':
+						/*
+						* Query setup for the map view is located in
+						* TribeEventsGeoLoc->setup_geoloc_in_query()
+						*/
+						$query->tribe_is_map = true;
+					break;
+				}
+			}
+		}
+
+		/**
+		 * Add custom query modification to the pre_get_posts hook as necessary for PRO.
+		 *
+		 * @param WP_Query $query The current query object.
+		 * @return WP_Query The modified query object.
+		 */
+		public function pre_get_posts( $query ){
+			if ( $query->is_single() && $query->get('eventDate') ) {
+				$this->set_post_id_for_recurring_event_query( $query );
+			}
+			if( !empty($query->tribe_is_event_pro_query) ) {
+				switch( $query->query_vars['eventDisplay'] ) {
+					case 'week':
+						$week = tribe_get_first_week_day( $query->get('eventDate') );
+						$query->set( 'eventDate', $week );
+						$query->set( 'start_date', $week );
+						$query->set( 'end_date', tribe_get_last_week_day( $week ) );
+						$query->set( 'posts_per_page', -1 ); // show ALL week posts
+						$query->set( 'hide_upcoming', false );
+						break;
+					case 'photo':
+						$query->set( 'hide_upcoming', false );
+						break;
+					case 'all':
+						$slug = $query->get( 'name' );
+						if ( empty($slug) ) {
+							break; // we shouldn't be here
+						}
+						unset( $query->query_vars['name'] );
+						unset( $query->query_vars['tribe_events']);
+
+						$all_ids = TribeEventsRecurrenceMeta::get_events_by_slug( $slug );
+						if ( empty($all_ids) ) {
+							$query->set('p', -1);
+						} else {
+							$query->set('post__in', $all_ids);
+							$query->set('post_status', 'publish');
+						}
+						break;
+				}
+				apply_filters('tribe_events_pro_pre_get_posts', $query);
+			}
+		}
+
+		/**
+		 * A recurring event will have the base post's slug in the
+		 * 'name' query var. We need to remove that and replace it
+		 * with the correct post's ID
+		 *
+		 * @param WP_Query $query
+		 * @return void
+		 */
+		private function set_post_id_for_recurring_event_query( $query ) {
+			$date = $query->get( 'eventDate' );
+			$slug = $query->get( 'name' );
+			if ( empty($date) || empty($slug) ) {
+				return; // we shouldn't be here
+			}
+			$cache = new TribeEventsCache();
+			$post_id = $cache->get('single_event_'.$slug.'_'.$date, 'save_post' );
+			if ( !empty($post_id) ) {
+				unset( $query->query_vars['name'] );
+				unset( $query->query_vars['tribe_events']);
+				$query->set('p', $post_id);
+				return;
+			}
+			global $wpdb;
+			$parent_sql = "SELECT ID FROM {$wpdb->posts} WHERE post_name=%s AND post_type=%s";
+			$parent_sql = $wpdb->prepare( $parent_sql, $slug, TribeEvents::POSTTYPE );
+			$parent_id = $wpdb->get_var($parent_sql);
+
+			$parent_start = get_post_meta($parent_id, '_EventStartDate', true);
+			if ( empty($parent_start) ) {
+				return; // how does this series not have a start date?
+			} else {
+				$parent_start_date = date('Y-m-d', strtotime($parent_start));
+				$parent_start_time = date('H:i:s', strtotime($parent_start));
+			}
+
+			if ( $parent_start_date == $date ) {
+				$post_id = $parent_id;
+			} else {
+				$child_sql = "SELECT ID FROM {$wpdb->posts} p INNER JOIN {$wpdb->postmeta} m ON m.post_id=p.ID AND m.meta_key='_EventStartDate' WHERE p.post_parent=%d AND p.post_type=%s AND m.meta_value=%s";
+				$child_sql = $wpdb->prepare( $child_sql, $parent_id, TribeEvents::POSTTYPE, $date.' '.$parent_start_time );
+				$post_id = $wpdb->get_var($child_sql);
+			}
+
+			if ( $post_id ) {
+				unset( $query->query_vars['name'] );
+				unset( $query->query_vars['tribe_events']);
+				$query->set('p', $post_id);
+				$cache->set('single_event_'.$slug.'_'.$date, $post_id, TribeEventsCache::NO_EXPIRATION, 'save_post' );
+			}
+		}
+
+		/**
+		 * Get the path to the current events template.
+		 *
+		 * @param string $template The current template path.
+		 * @return string The modified template path.
+		 */
+		public function select_page_template( $template ) {
+			// venue view
+			if( is_singular( TribeEvents::VENUE_POST_TYPE ) ) {
+				$template = TribeEventsTemplates::getTemplateHierarchy( 'pro/single-venue' );
+			}
+			// organizer view
+			if( is_singular( TribeEvents::ORGANIZER_POST_TYPE ) ) {
+				$template = TribeEventsTemplates::getTemplateHierarchy( 'pro/single-organizer' );
+			}
+			// week view
+			if( tribe_is_week() ) {
+				$template = TribeEventsTemplates::getTemplateHierarchy( 'pro/week' );
+			}
+
+			// photo view
+			if( tribe_is_photo() ){
+				$template = TribeEventsTemplates::getTemplateHierarchy( 'pro/photo' );
+			}
+
+			// map view
+			if ( tribe_is_map() ) {
+				$template = TribeEventsTemplates::getTemplateHierarchy( 'pro/map' );
+			}
+
+			// recurring "all" view
+			if ( tribe_is_showing_all() ) {
+				$template = TribeEventsTemplates::getTemplateHierarchy( 'list' );
+			}
+
+			return $template;
+		}
+
+		/**
+		 * Check the ajax request action looking for pro views
+		 *
+		 * @param $is_ajax_view_request bool
+		 */
+		public function is_pro_ajax_view_request( $is_ajax_view_request, $view ) {
+
+			// if a particular view wasn't requested, or this isn't an ajax request, or there was no action param in the request, don't continue
+			if ( $view == false || ! ( defined( 'DOING_AJAX') && DOING_AJAX ) || empty( $_REQUEST['action'] ) ) {
+				return $is_ajax_view_request;
+			}
+
+			switch ( $view ) {
+				case 'map' :
+					$is_ajax_view_request = ( $_REQUEST['action'] == Tribe_Events_Pro_Map_Template::AJAX_HOOK );
+					break;
+
+				case 'photo' :
+					$is_ajax_view_request = ( $_REQUEST['action'] == Tribe_Events_Pro_Photo_Template::AJAX_HOOK );
+					break;
+
+				case 'week' :
+					$is_ajax_view_request = ( $_REQUEST['action'] == Tribe_Events_Pro_Week_Template::AJAX_HOOK );
+					break;
+			}
+
+			return $is_ajax_view_request;
+
+		}
+
+		/**
+		 * Specify the PHP class for the current page template
+		 *
+		 * @param string $class The current class we are filtering.
+		 * @return string The class.
+		 */
+		public function get_current_template_class( $class ) {
+
+			// venue view
+			if ( is_singular( TribeEvents::VENUE_POST_TYPE ) ) {
+				$class = 'Tribe_Events_Pro_Single_Venue_Template';
+			} // organizer view
+			elseif ( is_singular( TribeEvents::ORGANIZER_POST_TYPE ) ) {
+				$class = 'Tribe_Events_Pro_Single_Organizer_Template';
+			} // week view
+			elseif ( tribe_is_week() || tribe_is_ajax_view_request( 'week' ) ) {
+				$class = 'Tribe_Events_Pro_Week_Template';
+			} // photo view
+			elseif ( tribe_is_photo() || tribe_is_ajax_view_request( 'photo' ) ) {
+				$class = 'Tribe_Events_Pro_Photo_Template';
+			} // map view
+			elseif ( tribe_is_map() || tribe_is_ajax_view_request( 'map' ) ) {
+				$class = 'Tribe_Events_Pro_Map_Template';
+			}
+
+			return $class;
+
+		}
+
+		/**
+		 * Add premium plugin paths for each file in the templates array
+		 *
+		 * @param $template_paths array
+		 * @return array
+		 */
+		function template_paths( $template_paths = array() ) {
+
+			$template_paths['pro'] =  $this->pluginPath;
+			return $template_paths;
+
+		}
+
+		/**
+		 * Add premium plugin paths for each file in the templates array
+		 *
+		 * @param $template_class_path string
+		 * @return array
+		 **/
+		function template_class_path( $template_class_paths = array() ) {
+
+			$template_class_paths[] = $this->pluginPath.'/lib/template-classes/';
+			return $template_class_paths;
+
+		}
+
+		/**
+		 * Enqueues the necessary JS for the admin side of things.
+		 *
+		 * @return void
+		 */
+	    public function admin_enqueue_scripts() {
+	    	wp_enqueue_script( TribeEvents::POSTTYPE.'-premium-admin', $this->pluginUrl . 'resources/events-admin.js', array( 'jquery-ui-datepicker' ), apply_filters( 'tribe_events_pro_js_version', TribeEventsPro::VERSION ), true );
+		    $data = apply_filters( 'tribe_events_pro_localize_script', array(), 'TribeEventsProAdmin', TribeEvents::POSTTYPE.'-premium-admin' );
+		    wp_localize_script( TribeEvents::POSTTYPE.'-premium-admin', 'TribeEventsProAdmin', $data);
+	    }
+
+		/**
+		 * Enqueue the proper styles depending on what is requred by a given page load.
+		 *
+		 * @return void
+		 */
+		public function enqueue_styles() {
+
+			if ( tribe_is_event_query()
+					|| is_active_widget( false, false, 'tribe-events-adv-list-widget' )
+					|| is_active_widget( false, false, 'tribe-mini-calendar' )
+					|| is_active_widget( false, false, 'tribe-events-countdown-widget' )
+					|| is_active_widget( false, false, 'next_event' )
+					|| is_active_widget( false, false, 'tribe-events-venue-widget')
+				) {
+
+				Tribe_PRO_Template_Factory::asset_package( 'events-pro-css' );
+
+			}
+		}
+
+		/**
+		 * Enqueue the proper PRO scripts as necessary.
+		 *
+		 * @return void
+		 */
+		public function enqueue_pro_scripts() {
+			if ( tribe_is_event_query() ) {
+				// @TODO filter the tribe_events_resource_url() function
+				$resources_url = trailingslashit( $this->pluginUrl ) . 'resources/';
+				$path = Tribe_Template_Factory::getMinFile( $resources_url . 'tribe-events-pro.js', true );
+				wp_enqueue_script( 'tribe-events-pro', $path, array( 'jquery', 'tribe-events-calendar-script' ), apply_filters( 'tribe_events_pro_js_version', TribeEventsPro::VERSION ), false );
+
+				$geoloc = TribeEventsGeoLoc::instance();
+
+				$data = array( 'geocenter' => $geoloc->estimate_center_point() );
+
+				$data = apply_filters( 'tribe_events_pro_localize_script', $data, 'TribeEventsPro', 'tribe-events-pro' );
+
+				wp_localize_script( 'tribe-events-pro', 'TribeEventsPro', $data );
+
+			}
+		}
+
+		/**
+		 * Sets up to add the query variable for hiding subsequent recurrences of recurring events on the frontend.
+		 *
+		 * @param WP_Query $query The current query object.
+		 * @return WP_Query The modified query object.
+		 */
+		public function setup_hide_recurrence_in_query( $query ) {
+
+			// don't hide any recurrences on the all recurrences view
+			if ( tribe_is_showing_all() || tribe_is_week() || tribe_is_month() || tribe_is_day() )
+				return $query;
+
+			// don't hide any recurrences in the admin
+			if ( is_admin() && !( defined('DOING_AJAX') && DOING_AJAX ) ) {
+				return $query;
+			}
+
+			// don't override an explicitly passed value
+			if ( isset( $query->query_vars['tribeHideRecurrence'] ) ) {
+				return $query;
+			}
+
+			// if the admin option is set to hide recurrences, or the user option is set
+			if ( tribe_get_option( 'hideSubsequentRecurrencesDefault', false ) == true || ( isset( $_REQUEST['tribeHideRecurrence'] ) && $_REQUEST['tribeHideRecurrence'] == '1' ) ) {
+				$query->query_vars['tribeHideRecurrence'] = 1;
+			}
+
+			return $query;
+		}
+
+		/**
+		 * Return the forums link as it should appear in the help tab.
+		 *
+		 * @return string
+		 */
+		public function helpTabForumsLink( $content ) {
+			if ( get_option( 'pue_install_key_events_calendar_pro ' ) )
+				return 'http://m.tri.be/4x';
+			else
+				return 'http://m.tri.be/4w';
+		}
+
+		/**
+		 * Return additional action for the plugin on the plugins page.
+		 *
+		 * @return array
+		 */
+		public function addLinksToPluginActions( $actions ) {
+			if( class_exists( 'TribeEvents' ) ) {
+				$actions['settings'] = '<a href="' . add_query_arg( array( 'post_type' => TribeEvents::POSTTYPE, 'page' => 'tribe-events-calendar' ), admin_url( 'edit.php' ) ) .'">' . __('Settings', 'tribe-events-calendar-pro') . '</a>';
+			}
+			return $actions;
+		}
+
+		/**
+		 * Adds thumbnail/featured image support to Organizers and Venues when PRO is activated.
+		 *
+		 * @param array $post_type_args The current register_post_type args.
+		 * @return array The new register_post_type args.
+		 */
+		public function addSupportsThumbnail( $post_type_args ) {
+			$post_type_args['supports'][] = 'thumbnail';
+			return $post_type_args;
+		}
+
+		/**
+		 * Enable "view post" links on metaposts
+		 *
+		 * @param $messages array
+		 * return array
+		 */
+		public function updatePostMessages ($messages) {
+			global $post, $post_ID;
+
+			$messages[TribeEvents::VENUE_POST_TYPE][1] = sprintf( __('Venue updated. <a href="%s">View venue</a>', 'tribe-events-calendar-pro'), esc_url( get_permalink($post_ID) ) );
+				/* translators: %s: date and time of the revision */
+			$messages[TribeEvents::VENUE_POST_TYPE][6] = sprintf( __('Venue published. <a href="%s">View venue</a>', 'tribe-events-calendar-pro'), esc_url( get_permalink($post_ID) ) );
+			$messages[TribeEvents::VENUE_POST_TYPE][8] = sprintf( __('Venue submitted. <a target="_blank" href="%s">Preview venue</a>', 'tribe-events-calendar-pro'), esc_url( add_query_arg( 'preview', 'true', get_permalink($post_ID) ) ) );
+			$messages[TribeEvents::VENUE_POST_TYPE][9] = sprintf( __('Venue scheduled for: <strong>%1$s</strong>. <a target="_blank" href="%2$s">Preview venue</a>', 'tribe-events-calendar-pro'),
+					// translators: Publish box date format, see http://php.net/date
+					date_i18n( __( 'M j, Y @ G:i' , 'tribe-events-calendar-pro'), strtotime( $post->post_date ) ), esc_url( get_permalink($post_ID) ) );
+			$messages[TribeEvents::VENUE_POST_TYPE][10] = sprintf( __('Venue draft updated. <a target="_blank" href="%s">Preview venue</a>', 'tribe-events-calendar-pro'), esc_url( add_query_arg( 'preview', 'true', get_permalink($post_ID) ) ) );
+
+			$messages[TribeEvents::ORGANIZER_POST_TYPE][1] = sprintf( __('Organizer updated. <a href="%s">View organizer</a>', 'tribe-events-calendar'), esc_url( get_permalink($post_ID) ) );
+			$messages[TribeEvents::ORGANIZER_POST_TYPE][6] = sprintf( __('Organizer published. <a href="%s">View organizer</a>', 'tribe-events-calendar'), esc_url( get_permalink($post_ID) ) );
+			$messages[TribeEvents::ORGANIZER_POST_TYPE][8] = sprintf( __('Organizer submitted. <a target="_blank" href="%s">Preview organizer</a>', 'tribe-events-calendar'), esc_url( add_query_arg( 'preview', 'true', get_permalink($post_ID) ) ) );
+			$messages[TribeEvents::ORGANIZER_POST_TYPE][9] = sprintf( __('Organizer scheduled for: <strong>%1$s</strong>. <a target="_blank" href="%2$s">Preview organizer</a>', 'tribe-events-calendar'),
+					// translators: Publish box date format, see http://php.net/date
+					date_i18n( __( 'M j, Y @ G:i' , 'tribe-events-calendar'), strtotime( $post->post_date ) ), esc_url( get_permalink($post_ID) ) );
+			$messages[TribeEvents::ORGANIZER_POST_TYPE][10] = sprintf( __('Organizer draft updated. <a target="_blank" href="%s">Preview organizer</a>', 'tribe-events-calendar'), esc_url( add_query_arg( 'preview', 'true', get_permalink($post_ID) ) ) );
+
+			return $messages;
+
+		}
+
+		/**
+		 * Includes and handles registration/de-registration of the advanced list widget. Idea from John Gadbois.
+		 *
+		 * @return void
+		 */
+		public function pro_widgets_init() {
+			require_once( $this->pluginPath . 'lib/Widgets.php' );
+			require_once( $this->pluginPath . 'lib/widget-advanced-list.class.php' );
+			unregister_widget( 'TribeEventsListWidget' );
+			register_widget( 'TribeEventsAdvancedListWidget' );
+			register_widget( 'TribeEventsMiniCalendarWidget' );
+		}
+
+		/**
+		 * Load textdomain for localization
+		 *
+		 * @return void
+		 */
+		public function loadTextDomain() {
+			load_plugin_textdomain( 'tribe-events-calendar-pro', false, $this->pluginDir . 'lang/');
+		}
+
+		/**
+		* Re-registers the custom post types for venues so they allow search from the frontend.
+		*
+		* @return void
+		*/
+		public function allow_cpt_search() {
+			$tec = TribeEvents::instance();
+			$venue_args = $tec->getVenuePostTypeArgs();
+			$venue_args['exclude_from_search'] = false;
+			register_post_type( TribeEvents::VENUE_POST_TYPE, apply_filters( 'tribe_events_register_venue_type_args', $venue_args ) );
+		}
+
+		/**
+		* Add meta links on the plugins page.
+		*
+		* @param array $links The current array of links to display.
+		* @param string $file The plugin to add meta links to.
+		* @return array The modified array of links to display.
+		*/
+		public function addMetaLinks( $links, $file ) {
+			if ( $file == $this->pluginDir . 'events-calendar-pro.php' ) {
+				$anchor = __( 'Support', 'tribe-events-calendar-pro' );
+				$links [] = '<a href="http://m.tri.be/4z">' . $anchor . '</a>';
+				$anchor = __( 'View All Add-Ons', 'tribe-events-calendar-pro' );
+				$links [] = '<a href="http://m.tri.be/50">' . $anchor . '</a>';
+			}
+			return $links;
+		}
+
+		/**
+		 * Add support for ugly links for ugly links with PRO views.
+		 *
+		 * @param string $eventUrl The current URL.
+		 * @param string $type The type of endpoint/view whose link was requested.
+		 * @param string $secondary More data that is necessary for generating the link.
+		 * @return string The ugly-linked URL.
+		 */
+		public function ugly_link( $eventUrl, $type, $secondary ){
+			switch( $type ) {
+				case 'week':
+					$eventUrl = add_query_arg('post_type', TribeEvents::POSTTYPE, home_url() );
+					// if we're on an Event Cat, show the cat link, except for home.
+					if ( $type !== 'home' && is_tax( TribeEvents::TAXONOMY ) ) {
+						$eventUrl = add_query_arg( TribeEvents::TAXONOMY, get_query_var('term'), $eventUrl );
+					}
+					$eventUrl = add_query_arg( array( 'eventDisplay' => $type ), $eventUrl );
+					if ( $secondary )
+						$eventUrl = add_query_arg( array( 'eventDate' => $secondary ), $eventUrl );
+					break;
+				case 'photo':
+				case 'map':
+					$eventUrl = add_query_arg( array( 'eventDisplay' => $type ), $eventUrl );
+					break;
+				case 'all':
+					remove_filter( 'post_type_link', array($this->permalink_editor, 'filter_recurring_event_permalinks'), 10, 4 );
+					$post_id = $secondary ? $secondary : get_the_ID();
+					$parent_id = wp_get_post_parent_id( $post_id );
+					if ( !empty($parent_id) ) {
+						$post_id = $parent_id;
+					}
+					$eventUrl = add_query_arg('eventDisplay', 'all', get_permalink($post_id) );
+					add_filter( 'post_type_link', array($this->permalink_editor, 'filter_recurring_event_permalinks'), 10, 4 );
+					break;
+				default:
+					break;
+			}
+
+			return apply_filters( 'tribe_events_pro_ugly_link', $eventUrl, $type, $secondary );
+		}
+
+		/**
+		 * filter TribeEvents::getLink for pro views
+		 * @param  string $eventUrl
+		 * @param  string $type
+		 * @param  string $secondary
+		 * @param  string $term
+		 * @return string
+		 */
+		public function get_link( $eventUrl, $type, $secondary, $term ){
+			switch( $type ) {
+				case 'week':
+					$eventUrl = trailingslashit( esc_url_raw( $eventUrl . $this->weekSlug ) );
+					if ( !empty( $secondary ) ) {
+						$eventUrl = esc_url_raw( trailingslashit( $eventUrl ) . $secondary );
+					}
+					break;
+				case 'photo':
+					$eventUrl = trailingslashit( esc_url_raw( $eventUrl . $this->photoSlug ) );
+					if ( !empty( $secondary ) ) {
+						$eventUrl = esc_url_raw( trailingslashit( $eventUrl ) . $secondary );
+					}
+					break;
+				case 'map':
+					$eventUrl = trailingslashit( esc_url_raw( $eventUrl . TribeEventsGeoLoc::instance()->rewrite_slug ) );
+					if ( !empty( $secondary ) ) {
+						$eventUrl = esc_url_raw( trailingslashit( $eventUrl ) . $secondary );
+					}
+					break;
+				case 'all':
+					remove_filter( 'post_type_link', array($this->permalink_editor, 'filter_recurring_event_permalinks'), 10, 4 );
+					$post_id = $secondary ? $secondary : get_the_ID();
+					$post_id = wp_get_post_parent_id( $post_id );
+					$eventUrl = trailingslashit(get_permalink($post_id));
+					$eventUrl = trailingslashit( esc_url_raw($eventUrl . 'all') );
+					add_filter( 'post_type_link', array($this->permalink_editor, 'filter_recurring_event_permalinks'), 10, 4 );
+					break;
+				default:
+					break;
+			}
+			return apply_filters( 'tribe_events_pro_get_link', $eventUrl, $type, $secondary, $term );
+		}
+
+		/**
+		 * Add week view to the views selector in the tribe events bar.
+		 *
+		 * @param array $views The current array of views registered to the tribe bar.
+		 * @return array The views registered with week view added.
+		 */
+		public function setup_weekview_in_bar( $views ) {
+			$views[] = array( 'displaying' => 'week',
+			                  'anchor'     => __( 'Week', 'tribe-events-calendar-pro' ),
+			                  'event_bar_hook'       => 'tribe_events_week_before_template',
+			                  'url'        => tribe_get_week_permalink() );
+			return $views;
+		}
+
+		/**
+		 * Add photo view to the views selector in the tribe events bar.
+		 *
+		 * @param array $views The current array of views registered to the tribe bar.
+		 * @return array The views registered with photo view added.
+		 */
+		public function setup_photoview_in_bar( $views ) {
+			$views[] = array( 'displaying' => 'photo',
+			                  'anchor'     => __( 'Photo', 'tribe-events-calendar-pro' ),
+			                  'event_bar_hook'       => 'tribe_events_before_template',
+			                  'url'        => tribe_get_photo_permalink() );
+			return $views;
+		}
+
+		/**
+		 * Change the datepicker label, depending on what view the user is on.
+		 *
+		 * @param string $caption The current caption for the datepicker.
+		 * @return string The new caption.
+		 */
+		public function setup_datepicker_label ( $caption ) {
+			if ( tribe_is_week() ) {
+				$caption = __('Week Of', 'tribe-events-calendar-pro');
+			}
+			return $caption;
+		}
+
+		/**
+		 * Echo the setting for hiding subsequent occurrences of recurring events to frontend.
+		 *
+		 * @return void
+		 */
+		public function add_recurring_occurance_setting_to_list () {
+			if ( tribe_get_option( 'userToggleSubsequentRecurrences', true ) && ! tribe_is_showing_all() && ( tribe_is_upcoming() || tribe_is_past() || tribe_is_map() || tribe_is_photo() ) || apply_filters( 'tribe_events_display_user_toggle_subsequent_recurrences', false ) )
+				echo tribe_recurring_instances_toggle();
+		}
+
+		/**
+		 * Returns he ratio of kilometers to miles.
+		 *
+		 * @return float The ratio.
+		 */
+		function kms_to_miles_ratio() {
+			return 0.621371;
+		}
+
+		/**
+		 * Returns he ratio of miles to kilometers.
+		 *
+		 * @return float The ratio.
+		 */
+		function miles_to_kms_ratio() {
+			return 1.60934;
+		}
+
+		/**
+		 * The singleton function.
+		 *
+		 * @return TribeEventsPro The instance.
+		 */
+		public static function instance() {
+			if ( !isset( self::$instance ) ) {
+				$className = __CLASS__;
+				self::$instance = new $className;
+			}
+			return self::$instance;
+		}
+
+
+
+	} // end Class
+
+	// Instantiate class and set up WordPress actions.
+	function Tribe_ECP_Load() {
+		add_filter( 'tribe_tec_addons', 'tribe_init_ecp_addon' );
+		$to_run_or_not_to_run = ( class_exists( 'TribeEvents' ) && defined( 'TribeEvents::VERSION' ) && version_compare( TribeEvents::VERSION, TribeEventsPro::REQUIRED_TEC_VERSION, '>=' ) );
+		if ( apply_filters( 'tribe_ecp_to_run_or_not_to_run', $to_run_or_not_to_run ) ) {
+			TribeEventsPro::instance();
+		} else {
+			/**
+			 * Dummy function to avoid fatal error in edge upgrade case
+			 *
+			 * @todo remove in 3.1
+			 * @return bool
+			 **/
+			function tribe_is_recurring_event() {
+				return false;
+			}
+		}
+		if ( !class_exists( 'TribeEvents' ) ) {
+			add_action( 'admin_notices', 'tribe_show_fail_message' );
+		}
+	}
+
+	add_action( 'plugins_loaded', 'Tribe_ECP_Load', 1); // high priority so that it's not too late for tribe_register-helpers class
+
+	/**
+	 * Shows message if the plugin can't load due to TEC not being installed.
+	 */
+	function tribe_show_fail_message() {
+		if ( current_user_can( 'activate_plugins' ) ) {
+			$langpath = trailingslashit( basename( dirname( __FILE__ ) ) ) . 'lang/';
+			load_plugin_textdomain( 'tribe-events-calendar-pro', false, $langpath );
+			$url = 'plugin-install.php?tab=plugin-information&plugin=the-events-calendar&TB_iframe=true';
+			$title = __( 'The Events Calendar', 'tribe-events-calendar-pro' );
+			echo '<div class="error"><p>'.sprintf( __( 'To begin using Events Calendar PRO, please install the latest version of <a href="%s" class="thickbox" title="%s">The Events Calendar</a>.', 'tribe-events-calendar-pro' ),$url, $title ).'</p></div>';
+		}
+	}
+
+    /**
+	 * Add Events PRO to the list of add-ons to check required version.
+	 *
+	 * @return array $plugins the required info
+	 */
+	function tribe_init_ecp_addon( $plugins ) {
+		$plugins['TribeEventsPro'] = array( 'plugin_name' => 'Events Calendar PRO', 'required_version' => TribeEventsPro::REQUIRED_TEC_VERSION, 'current_version' => TribeEventsPro::VERSION, 'plugin_dir_file' => basename( dirname( __FILE__ ) ) . '/events-calendar-pro.php' );
+		return $plugins;
+	}
+
+	register_activation_hook( __FILE__, 'tribe_ecp_activate' );
+	register_deactivation_hook( __FILE__, 'tribe_ecp_deactivate' );
+	register_uninstall_hook( __FILE__, 'tribe_ecp_uninstall' );
+
+	function tribe_ecp_activate() {
+		flush_rewrite_rules();
+		if ( function_exists( 'tribe_update_option' ) ) {
+			tribe_update_option( 'defaultValueReplace', get_option('ecp_defaultValueReplace_prev') );
+			delete_option('ecp_defaultValueReplace_prev');
+		} else {
+			if (is_array(get_option('tribe_events_calendar_options'))) {
+				$tec_options = get_option('tribe_events_calendar_options');
+				$tec_options['defaultValueReplace'] = get_option('ecp_defaultValueReplace_prev');
+				update_option('tribe_events_calendar_options', $tec_options);
+				delete_option('ecp_defaultValueReplace_prev');
+			}
+		}
+	}
+
+	// when we deactivate pro, we should reset some options
+	function tribe_ecp_deactivate() {
+		if ( function_exists( 'tribe_update_option' ) ) {
+			update_option('ecp_defaultValueReplace_prev', tribe_get_option('defaultValueReplace'));
+			tribe_update_option( 'defaultValueReplace', false );
+		} else {
+			if (is_array(get_option('tribe_events_calendar_options'))) {
+				$tec_options = get_option('tribe_events_calendar_options');
+				if ( array_key_exists('defaultValueReplace', $tec_options) ) {
+					update_option('ecp_defaultValueReplace_prev', $tec_options['defaultValueReplace']);
+					$tec_options['defaultValueReplace'] = false;
+					update_option('tribe_events_calendar_options', $tec_options);
+		}
+	}
+		}
+	}
+
+	function tribe_ecp_uninstall() {}
+
+	require_once( dirname( __FILE__ ) . '/lib/tribe-events-pro-pue.class.php' );
+	new TribeEventsProPUE( __FILE__ );
+} // end if Class exists