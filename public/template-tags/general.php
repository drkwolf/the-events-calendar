--- conflicted
+++ resolved
@@ -1,861 +1,860 @@
-<?php
-/**
- * Events Calendar Pro template Tags
- *
- * Display functions for use in WordPress templates.
- */
-
-// Don't load directly
-if ( !defined('ABSPATH') ) { die('-1'); }
-
-if( class_exists( 'TribeEventsPro' ) ) {
-
-	if ( !function_exists( 'tribe_get_mapview_link' ) ) {
-		function tribe_get_mapview_link( $term = null ) {
-			global $wp_query;
-			if ( isset( $wp_query->query_vars[TribeEvents::TAXONOMY] ) )
-				$term = $wp_query->query_vars[TribeEvents::TAXONOMY];
-			$output = TribeEvents::instance()->getLink( 'map', null, $term );
-			return apply_filters( 'tribe_get_map_view_permalink', $output );
-		}
-	}
-
-	/**
-	 * Event Recurrence
-	 *
-	 * Test to see if event is recurring.
-	 *
-	 * @param int $postId (optional)
-	 * @return bool true if event is a recurring event.
-	 * @since 2.0
-	 */
-	if (!function_exists( 'tribe_is_recurring_event' )) {
-		function tribe_is_recurring_event( $postId = null )  {
-			$instances = tribe_get_recurrence_start_dates($postId);
-			$recurring = count($instances) > 1;
-			return apply_filters( 'tribe_is_recurring_event', $recurring, $postId );
-		}
-	}
-
-	/**
-	 * Get the start dates of all instances of the event,
-	 * in ascending order
-	 *
-	 * @param int $post_id
-	 * @return array Start times, as Y-m-d H:i:s
-	 */
-	function tribe_get_recurrence_start_dates( $post_id = null ) {
-		$post_id = TribeEvents::postIdHelper($post_id);
-		return TribeEventsRecurrenceMeta::get_start_dates( $post_id );
-	}
-
-	/**
-	 * Recurrence Text
-	 *
-	 * Get the textual version of event recurrence
-	 * e.g Repeats daily for three days
-	 *
-	 * @param int $postId (optional)
-	 * @return string Summary of recurrence.
-	 * @since 2.0
-	 */
-	if (!function_exists( 'tribe_get_recurrence_text' )) {
-		function tribe_get_recurrence_text( $postId = null )  {
-			$postId = TribeEvents::postIdHelper( $postId );
-			return apply_filters( 'tribe_get_recurrence_text', TribeEventsRecurrenceMeta::recurrenceToTextByPost( $postId ) );
-		}
-	}
-
-	/**
-	 * Recurring Event List Link
-	 *
-	 * Display link for all occurrences of an event (based on the currently queried event).
-	 *
-	 * @param int $postId (optional)
-	 * @since 2.0
-	 */
-	if (!function_exists( 'tribe_all_occurences_link' )) {
-		function tribe_all_occurences_link( $postId = null, $echo = true )  {
-			$postId = TribeEvents::postIdHelper( $postId );
-			$tribe_ecp = TribeEvents::instance();
-			$link = apply_filters('tribe_all_occurences_link', $tribe_ecp->getLink('all', $postId));
-			if( $echo ) {
-				echo $link;
-			} else {
-				return $link;
-			}
-		}
-	}
-
-	// show user front-end settings only if ECP is active
-	function tribe_recurring_instances_toggle( $postId = null )  {
-			$hide_recurrence = ( !empty( $_REQUEST['tribeHideRecurrence'] ) && $_REQUEST['tribeHideRecurrence'] == '1' ) || ( empty( $_REQUEST['tribeHideRecurrence'] ) && empty( $_REQUEST['action'] ) && tribe_get_option( 'hideSubsequentRecurrencesDefault', false ) ) ? '1' : false;
-		if( !tribe_is_week() && !tribe_is_month() ){
-			echo '<span class="tribe-events-user-recurrence-toggle">';
-				echo '<label for="tribeHideRecurrence">';
-					echo '<input type="checkbox" name="tribeHideRecurrence" value="1" id="tribeHideRecurrence" ' . checked( $hide_recurrence, 1, false ) . '>' . __( 'Show only the first upcoming instance of recurring events', 'tribe-events-calendar-pro' );
-				echo '</label>';
-			echo '</span>';
-		}
-	}
-
-	/**
-	 * Event Custom Fields
-	 *
-	 * Get an array of custom fields
-	 *
-	 * @param int $postId (optional)
-	 * @return array $data of custom fields
-	 * @since 2.0
-	 */
-	function tribe_get_custom_fields( $postId = null ) {
-		$postId = TribeEvents::postIdHelper( $postId );
-		$data = array();
-		$customFields = tribe_get_option('custom-fields', false);
-		if (is_array($customFields)) {
-			foreach ($customFields as $field) {
-				$meta = str_replace('|', ', ', get_post_meta($postId, $field['name'], true));
-				if( $field['type'] == 'url' && !empty($meta) ) {
-					$url_label = $meta;
-					$parseUrl = parse_url($meta);
-					if (empty($parseUrl['scheme']))
-						$meta = "http://$meta";
-					$meta = sprintf('<a href="%s" target="%s">%s</a>',
-						$meta,
-						apply_filters('tribe_get_event_website_link_target', 'self'),
-						apply_filters('tribe_get_event_website_link_label', $url_label)
-						);
-				}
-				if ( $meta ) {
-					$data[esc_html($field['label'])] = $meta; // $meta has been through wp_kses - links are allowed
-				}
-			}
-		}
-		return apply_filters('tribe_get_custom_fields', $data);
-	}
-
-	/**
-	 * Event Custom Fields (Display)
-	 *
-	 * Display a definition term list of custom fields
-	 *
-	 * @param int $postId (optional)
-	 * @since 2.0
-	 */
-	function tribe_the_custom_fields( $postId = null, $echo = true ) {
-		$fields = tribe_get_custom_fields( $postId );
-		$meta_html = '';
-	  	foreach ($fields as $label => $value) {
-			$meta_html .= apply_filters('tribe_the_custom_field', sprintf('<dt>%s</dt><dd class="tribe-events-meta-custom-data">%s</dd>', $label, $value ),
-				$label,
-				$value);
-		}
-		$meta_html = apply_filters('tribe_the_custom_fields', $meta_html);
-		if( $echo ) {
-			echo $meta_html;
-		} else {
-			return $meta_html;
-		}
-	}
-
-	/**
-	 * Get Event Custom Field by Label
-	 *
-	 * retrieve a custom field's value by searching its label
-	 * instead of its (more obscure) ID
-	 *
-	 * @since 2.0.3
-	 * @param (string) $label, the label to search for
-	 * @param (int) $eventID (optional), the event to look for, defaults to global $post
-	 * @return (string) value of the field
-	 */
-	function tribe_get_custom_field( $label, $eventID = null ) {
-		return apply_filters('tribe_get_custom_field', TribeEventsCustomMeta::get_custom_field_by_label( $label, $eventID ) );
-	}
-
-	/**
-	 * Echo Event Custom Field by Label
-	 *
-	 * same as above but echo instead of return
-	 *
-	 * @since 2.0.3
-	 * @param (string) $label, the label to search for
-	 * @param (int) $eventID (optional), the event to look for, defaults to global $post
-	 * @return (string) value of the field
-	 */
-	function tribe_custom_field( $label, $eventID = null ) {
-		echo tribe_get_custom_field( $label, $eventID = null );
-	}
-
-	/**
-	 * iCal Link (Single)
-	 *
-	 * Returns an ical feed for a single event. Must be used in the loop.
-	 *
-	 * @return string URL for ical for single event.
-	 * @since 2.0
-	 */
-	function tribe_get_single_ical_link() {
-		$output = TribeiCal::get_ical_link();
-		return apply_filters( 'tribe_get_ical_link', $output );
-	}
-
-	/**
-	 * iCal Link
-	 *
-	 * Returns a sitewide ical link
-	 *
-	 * @return string URL for ical dump.
-	 * @since 2.0
-	 */
-	function tribe_get_ical_link() {
-		$output = TribeiCal::get_ical_link();
-		return apply_filters( 'tribe_get_ical_link', $output );
-	}
-
-	/**
-	 * Google Calendar Link
-	 *
-	 * Returns an add to Google Calendar link. Must be used in the loop
-	 *
-	 * @param int $postId (optional)
-	 * @return string URL for google calendar.
-	 * @since 2.0
-	 */
-	function tribe_get_gcal_link( $postId = null )  {
-		$postId = TribeEvents::postIdHelper( $postId );
-		$tribe_ecp = TribeEventsPro::instance();
-		$output = esc_url($tribe_ecp->googleCalendarLink( $postId ));
-		return apply_filters('tribe_get_gcal_link', $output);
-	}
-
-	/**
-	 * Day View Link
-	 *
-	 * Get a link to day view
-	 *
-	 * @param string $date
-	 * @param string $day
-	 * @return string HTML linked date
-	 * @since 2.0
-	 */
-	function tribe_get_linked_day($date, $day) {
-		$return = '';
-		$return .= "<a href='" . tribe_get_day_link($date) . "'>";
-		$return .= $day;
-		$return .= "</a>";
-		return apply_filters('tribe_get_linked_day', $return);
-	}
-
-	/**
-	* Get Related Events
-	*
-	* Get a list of related events to the current post
-	*
-	* @param int $count
-	* @return array Array of events
-	* @since 2.1
-	*/
-	function tribe_get_related_events ($count=3) {
-		return apply_filters('tribe_get_related_events', TribeRelatedEvents::getEvents( $count ) );
-	}
-
-	/**
-	* Display Related Events
-	*
-	* Display a list of related events to the current post
-	*
-	* @param string $title
-	* @param int $count
-	* @param bool $thumbnails
-	* @param bool $start_date
-	* @since 2.1
-	*/
-	function tribe_related_events ($title, $count=3, $thumbnails=false, $start_date=false, $get_title=true) {
-		return apply_filters('tribe_related_events', TribeRelatedEvents::displayEvents( $title, $count, $thumbnails, $start_date, $get_title ) );
-	}
-
-	/**
-	 * Displays the saved organizer
-	 * Used in the settings screen
-	 *
-	 * @author jkudish
-	 * @since 2.0.5
-	 * @return void
-	 */
-	function tribe_display_saved_organizer() {
-		$current_organizer_id = tribe_get_option('eventsDefaultOrganizerID', 'none' );
-		$current_organizer = ($current_organizer_id != 'none' && $current_organizer_id != 0 && $current_organizer_id) ? tribe_get_organizer($current_organizer_id) : __('No default set', 'tribe-events-calendar-pro');
-		$current_organizer = esc_html( $current_organizer );
-		echo '<p class="tribe-field-indent description">'.sprintf( __('The current default organizer is: %s', 'tribe-events-calendar-pro' ), '<strong>'.$current_organizer.'</strong>').'</p>';
-	}
-
-	/**
-	 * Displays the saved venue
-	 * Used in the settings screen
-	 *
-	 * @author jkudish
-	 * @since 2.0.5
-	 * @return void
-	 */
-	function tribe_display_saved_venue() {
-		$current_venue_id = tribe_get_option('eventsDefaultVenueID', 'none' );
-		$current_venue = ($current_venue_id != 'none' && $current_venue_id != 0 && $current_venue_id) ? tribe_get_venue($current_venue_id) : __('No default set', 'tribe-events-calendar-pro');
-		$current_venue = esc_html( $current_venue );
-		echo '<p class="tribe-field-indent tribe-field-description description">'.sprintf( __('The current default venue is: %s', 'tribe-events-calendar-pro' ), '<strong>'.$current_venue.'</strong>').'</p>';
-	}
-
-	/**
-	 * Displays the saved address
-	 * Used in the settings screen
-	 *
-	 * @author jkudish
-	 * @since 2.0.5
-	 * @return void
-	 */
-	function tribe_display_saved_address() {
-		$option = tribe_get_option('eventsDefaultAddress', __('No default set', 'tribe-events-calendar-pro'));
-		$option = ( !isset($option) || $option == '' || !$option ) ? __('No default set', 'tribe-events-calendar-pro') : $option;
-		$option = esc_html( $option );
-		echo '<p class="tribe-field-indent tribe-field-description venue-default-info description">'.sprintf( __('The current default address is: %s', 'tribe-events-calendar-pro' ), '<strong>'.$option.'</strong>').'</p>';
-	}
-
-	/**
-	 * Displays the saved city
-	 * Used in the settings screen
-	 *
-	 * @author jkudish
-	 * @since 2.0.5
-	 * @return void
-	 */
-	function tribe_display_saved_city() {
-		$option = tribe_get_option('eventsDefaultCity', __('No default set', 'tribe-events-calendar-pro'));
-		$option = ( !isset($option) || $option == '' || !$option ) ? __('No default set', 'tribe-events-calendar-pro') : $option;
-		$option = esc_html( $option );
-		echo '<p class="tribe-field-indent tribe-field-description venue-default-info description">'.sprintf( __('The current default city is: %s', 'tribe-events-calendar-pro' ), '<strong>'.$option.'</strong>').'</p>';
-	}
-
-	/**
-	 * Displays the saved state
-	 * Used in the settings screen
-	 *
-	 * @author jkudish
-	 * @since 2.0.5
-	 * @return void
-	 */
-	function tribe_display_saved_state() {
-		$option = tribe_get_option('eventsDefaultState', __('No default set', 'tribe-events-calendar-pro'));
-		$option = ( !isset($option) || $option == '' || !$option ) ? __('No default set', 'tribe-events-calendar-pro') : $option;
-		$option = esc_html( $option );
-		echo '<p class="tribe-field-indent tribe-field-description venue-default-info description">'.sprintf( __('The current default state is: %s', 'tribe-events-calendar-pro' ), '<strong>'.$option.'</strong>').'</p>';
-	}
-
-	/**
-	 * Displays the saved province
-	 * Used in the settings screen
-	 *
-	 * @author jkudish
-	 * @since 2.0.5
-	 * @return void
-	 */
-	function tribe_display_saved_province() {
-		$option = tribe_get_option('eventsDefaultProvince', __('No default set', 'tribe-events-calendar-pro'));
-		$option = ( !isset($option) || $option == '' || !$option ) ? __('No default set', 'tribe-events-calendar-pro') : $option;
-		$option = esc_html( $option );
-		echo '<p class="tribe-field-indent tribe-field-description venue-default-info description">'.sprintf( __('The current default province is: %s', 'tribe-events-calendar-pro' ), '<strong>'.$option.'</strong>').'</p>';
-	}
-
-	/**
-	 * Displays the saved zip
-	 * Used in the settings screen
-	 *
-	 * @author jkudish
-	 * @since 2.0.5
-	 * @return void
-	 */
-	function tribe_display_saved_zip() {
-		$option = tribe_get_option('eventsDefaultZip', __('No default set', 'tribe-events-calendar-pro'));
-		$option = ( !isset($option) || $option == '' || !$option ) ? __('No default set', 'tribe-events-calendar-pro') : $option;
-		$option = esc_html( $option );
-		echo '<p class="tribe-field-indent tribe-field-description venue-default-info description">'.sprintf( __('The current default postal code/zip code is: %s', 'tribe-events-calendar-pro' ), '<strong>'.$option.'</strong>').'</p>';
-	}
-
-	/**
-	 * Displays the saved country
-	 * Used in the settings screen
-	 *
-	 * @author jkudish
-	 * @since 2.0.5
-	 * @return void
-	 */
-	function tribe_display_saved_country() {
-		$option = tribe_get_option('defaultCountry', __('No default set', 'tribe-events-calendar-pro'));
-		$option = ( !isset($option) || $option == '' || !$option || empty($option) || !is_array($option) || !isset($option[1]) ) ? __('No default set', 'tribe-events-calendar-pro') : $option = $option[1];
-		$option = esc_html( $option );
-		echo '<p class="tribe-field-indent tribe-field-description venue-default-info description">'.sprintf( __('The current default country is: %s', 'tribe-events-calendar-pro' ), '<strong>'.$option.'</strong>').'</p>';
-	}
-
-	/**
-	 * Displays the saved phone
-	 * Used in the settings screen
-	 *
-	 * @author jkudish
-	 * @since 2.0.5
-	 * @return void
-	 */
-	function tribe_display_saved_phone() {
-		$option = tribe_get_option('eventsDefaultPhone', __('No default set', 'tribe-events-calendar-pro'));
-		$option = ( !isset($option) || $option == '' || !$option ) ? __('No default set', 'tribe-events-calendar-pro') : $option;
-		$option = esc_html( $option );
-		echo '<p class="tribe-field-indent tribe-field-description venue-default-info description">'.sprintf( __('The current default phone is: %s', 'tribe-events-calendar-pro' ), '<strong>'.$option.'</strong>').'</p>';
-	}
-
-	/**
-	 * Returns the formatted and converted distance from the db (always in kms.) to the unit selected
-	 * by the user in the 'defaults' tab of our settings.
-	 *
-	 * @param $distance_in_kms
-	 *
-	 * @return mixed
-	 *
-	 */
-	function tribe_get_distance_with_unit( $distance_in_kms ) {
-
-		$tec = TribeEvents::instance();
-
-		$unit     = $tec->getOption( 'geoloc_default_unit', 'miles' );
-		$distance = round( tribe_convert_units( $distance_in_kms, 'kms', $unit ), 2 );
-
-		return apply_filters( 'tribe_formatted_distance', $distance . ' ' .  $unit );
-	}
-
-	/**
-	 * Returns an events distance from location search term
-	 *
-	 * @since 3.0
-	 * @return string
-	 *
-	 */
-	function tribe_event_distance() {
-		global $post;
- 		if ( !empty( $post->distance ) ) {
-			return '<span class="tribe-events-distance">'. tribe_get_distance_with_unit( $post->distance ) .'</span>';
-		}
-	}
-
-	/**
-	 *
-	 * Converts units. Uses tribe_convert_$unit_to_$unit_ratio filter to get the ratio.
-	 *
-	 * @param $value
-	 * @param $unit_from
-	 * @param $unit_to
-	 */
-	function tribe_convert_units( $value, $unit_from, $unit_to ) {
-
-		if ( $unit_from === $unit_to )
-			return $value;
-
-		$filter = sprintf( 'tribe_convert_%s_to_%s_ratio', $unit_from, $unit_to );
-		$ratio  = apply_filters( $filter, 0 );
-
-		// if there's not filter for this conversion, let's return the original value
-		if ( empty( $ratio ) )
-			return $value;
-
-		return ( $value * $ratio );
-
-	}
-
-	/**
-	 * Get the first day of the week from a provided date
-	 *
-	 * @param null|mixed $date  given date or week # (week # assumes current year)
-	 * @return string
-	 */
-	function tribe_get_first_week_day( $date = null ) {
-		global $wp_query;
-		$offset = 7 - get_option( 'start_of_week', 0 );
-
-		$date = is_null( $date ) ? $wp_query->get('start_date') : $date;
-
-		try {
-			$date = new DateTime( $date );
-		} catch ( exception $e ) {
-			$date = new DateTime();
-		}
-
-		// $date = is_null($date) ? new DateTime( $wp_query->get( 'start_date' ) ) : new DateTime( $date );
-		// Clone to avoid altering the original date
-		$r = clone $date;
-		$r->modify(-(($date->format('w') + $offset) % 7) . 'days');
-		return apply_filters('tribe_get_first_week_day', $r->format('Y-m-d'));
-	}
-
-	/**
-	 * Get the last day of the week from a provided date
-	 *
-	 * @param string|int $date_or_int A given date or week # (week # assumes current year)
-	 * @param bool $by_date determines how to parse the date vs week provided
-	 * @param int $first_day sets start of the week (offset) respectively, accepts 0-6
-	 * @return DateTime
-	 */
-	function tribe_get_last_week_day( $date_or_int, $by_date = true ) {
-		return apply_filters('tribe_get_last_week_day', date('Y-m-d', strtotime( tribe_get_first_week_day( $date_or_int, $by_date ) . ' +7 days' )));
-	}
-
-	/**
-	 * Week Loop View Test
-	 *
-	 * @return bool
-	 * @since 3.0
-	 */
-	function tribe_is_week()  {
-		$is_week = (TribeEvents::instance()->displaying == 'week') ? true : false;
-		return apply_filters('tribe_is_week', $is_week);
-	}
-
-	/**
-	 * Week Loop View Test
-	 *
-	 * @return bool
-	 * @since 3.0
-	 */
-	function tribe_is_photo()  {
-		$is_photo = (TribeEvents::instance()->displaying == 'photo') ? true : false;
-		return apply_filters('tribe_is_photo', $is_photo);
-	}
-
-	/**
-	 * Map Loop View Test
-	 *
-	 * @return bool
-	 * @since 3.0
-	 */
-	function tribe_is_map()  {
-		$tribe_ecp = TribeEvents::instance();
-		$is_map = ($tribe_ecp->displaying == 'map') ? true : false;
-		return apply_filters('tribe_is_map', $is_map);
-	}
-
-	/**
-	 * Display Week Navigation
-	 *
-	 * @param string $week
-	 * @since 3.0
-	 */
-	// REMOVE IF FOUND UNNEEDED
-	// function tribe_display_by_week_navigation( $week = null ){
-	// 	if( is_null($week) ){
-	// 		$week = date("Y-m-d", strtotime('now'));
-	// 	}
-	// 	echo date('Y-m-d', strtotime( tribe_get_first_week_day( $week ) . ' -1 day'));
-	// 	echo '<br />';
-	// 	echo tribe_get_last_week_day( $week );
-	// }
-
-	/**
-	 * Get last week permalink by provided date (7 days offset)
-	 *
-	 * @uses tribe_get_week_permalink
-	 * @param string $week
-	 * @param bool $is_current
-	 * @return string $permalink
-	 * @since 3.0
-	 */
-	function tribe_get_last_week_permalink( $week = null ) {
-		$week = !empty( $week ) ? $week : tribe_get_first_week_day();
-		if ( PHP_INT_SIZE <= 4 ) {
-			if ( date('Y-m-d', strtotime($week)) < '1902-01-08' ) {
-				throw new OverflowException(__('Date out of range.', 'tribe-events-calendar-pro'));
-			}
-		}
-		$week = date('Y-m-d', strtotime( $week . ' -1 week'));
-		return apply_filters('tribe_get_last_week_permalink', tribe_get_week_permalink( $week ) );
-	}
-
-	/**
-	 * Get next week permalink by provided date (7 days offset)
-	 *
-	 * @uses tribe_get_week_permalink
-	 * @param string $week
-	 * @return string $permalink
-	 * @since 3.0
-	 */
-	function tribe_get_next_week_permalink( $week = null ) {
-		$week = !empty( $week ) ? $week : tribe_get_first_week_day();
-		if ( PHP_INT_SIZE <= 4 ) {
-			if ( date('Y-m-d', strtotime($week)) > '2037-12-24' ) {
-				throw new OverflowException(__('Date out of range.', 'tribe-events-calendar-pro'));
-			}
-		}
-		$week = date('Y-m-d', strtotime( $week . ' +1 week'));
-		return apply_filters('tribe_get_next_week_permalink', tribe_get_week_permalink( $week ) );
-	}
-
-	/**
-	 * Output an html link to a day
-	 *
-	 * @param string $date 'previous day', 'next day', 'yesterday', 'tomorrow', or any date string that strtotime() can parse
-	 * @param string $text text for the link
-	 * @return void
-	 * @since 3.0
-	 **/
-	function tribe_the_day_link( $date = null, $text = null ) {
-		try {
-			if ( is_null( $text ) ) {
-				$text = tribe_get_the_day_link_label($date);
-			}
-			$date = tribe_get_the_day_link_date( $date );
-
-			$link = tribe_get_day_link($date);
-
-			$html = '<a href="'. $link .'" data-day="'. $date .'" rel="prev">'.$text.'</a>';
-		} catch ( OverflowException $e ) {
-			$html = '';
-		}
-
-		echo apply_filters( 'tribe_the_day_link', $html );
-	}
-
-	/**
-	 * Get the label for the day navigation link
-	 *
-	 * @param string $date_description
-	 * @return string
-	 * @since 3.1.1
-	 */
-	function tribe_get_the_day_link_label( $date_description ) {
-		switch ( strtolower( $date_description ) ) {
-			case null :
-				return __( 'Today', 'tribe-events-calendar-pro' );
-			case 'previous day' :
-				return __( '<span>&laquo;</span> Previous Day', 'tribe-events-calendar-pro' );
-			case 'next day' :
-				return __( 'Next Day <span>&raquo;</span>', 'tribe-events-calendar-pro' );
-			case 'yesterday' :
-				return __( 'Yesterday', 'tribe-events-calendar-pro' );
-			case 'tomorrow' :
-				return __( 'Tomorrow', 'tribe-events-calendar-pro' );
-			default :
-				return date_i18n( 'Y-m-d', strtotime( $date_description ) );
-		}
-	}
-
-
-	/**
-	 * Get the date for the day navigation link.
-	 *
-	 * @param string $date_description
-	 * @return string
-	 * @since 3.1.1
-	 * @throws OverflowException
-	 */
-	function tribe_get_the_day_link_date( $date_description ) {
-		if ( is_null($date_description) ) {
-			return TribeEventsPro::instance()->todaySlug;
-		}
-		if ( $date_description == 'previous day' ) {
-			return tribe_get_previous_day_date(get_query_var('start_date'));
-		}
-		if ( $date_description == 'next day' ) {
-			return tribe_get_next_day_date(get_query_var('start_date'));
-		}
-		return date('Y-m-d', strtotime($date_description) );
-	}
-
-	/**
-	 * Get the next day's date
-	 *
-	 * @param string $start_date
-	 * @return string
-	 * @since 3.1.1
-	 * @throws OverflowException
-	 */
-	function tribe_get_next_day_date( $start_date ) {
-		if ( PHP_INT_SIZE <= 4 ) {
-			if ( date('Y-m-d', strtotime($start_date)) > '2037-12-30' ) {
-				throw new OverflowException(__('Date out of range.', 'tribe-events-calendar-pro'));
-			}
-		}
-		$date = Date('Y-m-d', strtotime($start_date . " +1 day") );
-		return $date;
-	}
-
-	/**
-	 * Get the previous day's date
-	 *
-	 * @param string $start_date
-	 * @return string
-	 * @since 3.1.1
-	 * @throws OverflowException
-	 */
-	function tribe_get_previous_day_date( $start_date ) {
-		if ( PHP_INT_SIZE <= 4 ) {
-			if ( date('Y-m-d', strtotime($start_date)) < '1902-01-02' ) {
-				throw new OverflowException(__('Date out of range.', 'tribe-events-calendar-pro'));
-			}
-		}
-		$date = Date('Y-m-d', strtotime($start_date . " -1 day") );
-		return $date;
-	}
-
-
-	/**
-	 * Get week permalink
-	 *
-	 * @param string $week
-	 * @return string $permalink
-	 * @since 3.0
-	 */
-	function tribe_get_week_permalink( $week = null, $term = true ){
-		$week = is_null($week) ? false : date('Y-m-d', strtotime( $week ) );
-		if ( isset( $wp_query->query_vars[TribeEvents::TAXONOMY] ) )
-			$term = $wp_query->query_vars[TribeEvents::TAXONOMY];
-		$output = TribeEvents::instance()->getLink( 'week', $week, $term );
-		return apply_filters('tribe_get_week_permalink', $output);
-	}
-
-
-	/**
-	 * Get photo permalink by provided date
-	 * @return string $permalink
-	 * @since 3.0
-	 */
-	function tribe_get_photo_permalink( $term = true ) {
-		if ( isset( $wp_query->query_vars[TribeEvents::TAXONOMY] ) )
-			$term = $wp_query->query_vars[TribeEvents::TAXONOMY];
-		$output = TribeEvents::instance()->getLink( 'photo', null, $term );
-		return apply_filters( 'tribe_get_photo_view_permalink', $output );
-	}
-
-	/**
-	 * Echos the single events page related events boxes.
-	 *
-	 * @param mixed $tag The specific tags you want it relating to.
-	 * @param mixed $category The specific categories you want it relating to.
-	 * @param int $count The number of related events to find.
-	 * @return void.
-	 */
-	function tribe_single_related_events( $count = 3 ) {
-		$posts = tribe_get_related_posts( $count );
-		if ( is_array( $posts ) && !empty( $posts ) ) {
-			echo '<h3 class="tribe-events-related-events-title">'.  __( 'Related Events', 'tribe-events-calendar-pro' ) .'</h3>';
-			echo '<ul class="tribe-related-events tribe-clearfix hfeed vcalendar">';
-			foreach ( $posts as $post ) {
-				echo '<li>';
-
-					$thumb = ( has_post_thumbnail( $post->ID ) ) ? get_the_post_thumbnail( $post->ID, 'large' ) : '<img src="'. trailingslashit( TribeEventsPro::instance()->pluginUrl ) . 'resources/images/tribe-related-events-placeholder.png" alt="'. get_the_title( $post->ID ) .'" />';;
-					echo '<div class="tribe-related-events-thumbnail">';
-					echo '<a href="'. tribe_get_event_link( $post ) .'" class="url" rel="bookmark">'. $thumb .'</a>';
-					echo '</div>';
-					echo '<div class="tribe-related-event-info">';
-						echo '<h3 class="tribe-related-events-title summary"><a href="'. tribe_get_event_link( $post ) .'" class="url" rel="bookmark">'. get_the_title( $post->ID ) .'</a></h3>';
-
-						if ( $post->post_type == TribeEvents::POSTTYPE ) {
-							echo tribe_events_event_schedule_details( $post );
-						}
-					echo '</div>';
-				echo '</li>';
-			}
-			echo '</ul>';
-		}
-	}
-
-	/**
-	 * Template tag to get related posts for the current post.
-	 *
-	 * @since 1.1
-	 * @author Paul Hughes
-	 * @param int $count number of related posts to return.
-	 * @param int|obj $post the post to get related posts to, defaults to current global $post
-	 * @return array the related posts.
-	 */
-	function tribe_get_related_posts( $count = 3, $post = false ) {
-		$post_id = TribeEvents::postIdHelper( $post );
-		$tags = wp_get_post_tags( $post_id, array( 'fields' => 'ids' ) );
-		$categories = wp_get_object_terms( $post_id, TribeEvents::TAXONOMY, array( 'fields' => 'ids' ) );
-		if ( ! $tags && ! $categories )
-			return;
-		$args = array(
-			'posts_per_page' => $count,
-			'post__not_in' => array( $post_id ),
-			'eventDisplay' => 'upcoming',
-			'tax_query' => array('relation' => 'OR'),
-			'orderby' => 'rand',
-		);
-		if ( $tags ) {
-			$args['tax_query'][] = array( 'taxonomy' => 'post_tag', 'field' => 'id', 'terms' => $tags );
-		}
-		if ( $categories ) {
-			$args['tax_query'][] = array( 'taxonomy' => TribeEvents::TAXONOMY, 'field' => 'id', 'terms' => $categories );
-		}
-
-		$args = apply_filters( 'tribe_related_posts_args', $args );
-
-		if ( $args ) {
-			$posts = TribeEventsQuery::getEvents( $args );
-		} else {
-			$posts = array();
-		}
-
-		return apply_filters( 'tribe_get_related_posts',  $posts ) ;
-	}
-
-	/**
-<<<<<<< HEAD
-	 * show the recurring event info in a tooltip
-	 *
-	 * return the details of the start/end date/time
-	 *
-	 * @since  3.5
-	 * @param int     $post_id
-	 * @return string
-	 */
-	function tribe_events_recurrence_tooltip( $post_id = null ) {
-		if ( empty( $post_id ) ) {
-			$post_id = get_the_ID();
-		}
-		$tooltip = '';
-		if ( tribe_is_recurring_event( $post_id ) ) {
-			$tooltip .= '<div class="recurringinfo">';
-			$tooltip .= '<div class="event-is-recurring">';
-			$tooltip .= '<span class="tribe-events-divider">|</span>';
-			$tooltip .= __( 'Recurring Event', 'tribe-events-calendar' );
-			$tooltip .= sprintf(' <a href="%s">%s</a>',
-				tribe_all_occurences_link( $post_id, false ),
-				__( '(See all)', 'tribe-events-calendar' )
-			);
-			$tooltip .= '<div id="tribe-events-tooltip-'. $post_id .'" class="tribe-events-tooltip recurring-info-tooltip">';
-			$tooltip .= '<div class="tribe-events-event-body">';
-			$tooltip .= tribe_get_recurrence_text( $post_id );
-			$tooltip .= '</div>';
-			$tooltip .= '<span class="tribe-events-arrow"></span>';
-			$tooltip .= '</div>';
-			$tooltip .= '</div>';
-			$tooltip .= '</div>';
-		}
-
-		$tooltip = apply_filters( 'tribe_events_event_recurring_info_tooltip', $tooltip ); // for backwards-compat, will be removed
-		return apply_filters( 'tribe_events_recurrence_tooltip', $tooltip );
-	}
-=======
-	 * Returns or echoes a url to a file in the Events Calendar PRO plugin resources directory
-	 *
-	 * @param string $resource the filename of the resource
-	 * @param bool $echo whether or not to echo the url
-	 * @return string
-	 * @author Jessica Yazbek
-	 * @since 3.5
-	 **/
-	function tribe_events_pro_resource_url($resource, $echo = false) {
-		$url = apply_filters('tribe_events_pro_resource_url', trailingslashit( TribeEventsPro::instance()->pluginUrl ).'resources/'.$resource, $resource);
-		if ($echo) {
-			echo $url;
-		}
-		return $url;
-	}
-
->>>>>>> 177bdeb2
-
-}
+<?php
+/**
+ * Events Calendar Pro template Tags
+ *
+ * Display functions for use in WordPress templates.
+ */
+
+// Don't load directly
+if ( !defined('ABSPATH') ) { die('-1'); }
+
+if( class_exists( 'TribeEventsPro' ) ) {
+
+	if ( !function_exists( 'tribe_get_mapview_link' ) ) {
+		function tribe_get_mapview_link( $term = null ) {
+			global $wp_query;
+			if ( isset( $wp_query->query_vars[TribeEvents::TAXONOMY] ) )
+				$term = $wp_query->query_vars[TribeEvents::TAXONOMY];
+			$output = TribeEvents::instance()->getLink( 'map', null, $term );
+			return apply_filters( 'tribe_get_map_view_permalink', $output );
+		}
+	}
+
+	/**
+	 * Event Recurrence
+	 *
+	 * Test to see if event is recurring.
+	 *
+	 * @param int $postId (optional)
+	 * @return bool true if event is a recurring event.
+	 * @since 2.0
+	 */
+	if (!function_exists( 'tribe_is_recurring_event' )) {
+		function tribe_is_recurring_event( $postId = null )  {
+			$instances = tribe_get_recurrence_start_dates($postId);
+			$recurring = count($instances) > 1;
+			return apply_filters( 'tribe_is_recurring_event', $recurring, $postId );
+		}
+	}
+
+	/**
+	 * Get the start dates of all instances of the event,
+	 * in ascending order
+	 *
+	 * @param int $post_id
+	 * @return array Start times, as Y-m-d H:i:s
+	 */
+	function tribe_get_recurrence_start_dates( $post_id = null ) {
+		$post_id = TribeEvents::postIdHelper($post_id);
+		return TribeEventsRecurrenceMeta::get_start_dates( $post_id );
+	}
+
+	/**
+	 * Recurrence Text
+	 *
+	 * Get the textual version of event recurrence
+	 * e.g Repeats daily for three days
+	 *
+	 * @param int $postId (optional)
+	 * @return string Summary of recurrence.
+	 * @since 2.0
+	 */
+	if (!function_exists( 'tribe_get_recurrence_text' )) {
+		function tribe_get_recurrence_text( $postId = null )  {
+			$postId = TribeEvents::postIdHelper( $postId );
+			return apply_filters( 'tribe_get_recurrence_text', TribeEventsRecurrenceMeta::recurrenceToTextByPost( $postId ) );
+		}
+	}
+
+	/**
+	 * Recurring Event List Link
+	 *
+	 * Display link for all occurrences of an event (based on the currently queried event).
+	 *
+	 * @param int $postId (optional)
+	 * @since 2.0
+	 */
+	if (!function_exists( 'tribe_all_occurences_link' )) {
+		function tribe_all_occurences_link( $postId = null, $echo = true )  {
+			$postId = TribeEvents::postIdHelper( $postId );
+			$tribe_ecp = TribeEvents::instance();
+			$link = apply_filters('tribe_all_occurences_link', $tribe_ecp->getLink('all', $postId));
+			if( $echo ) {
+				echo $link;
+			} else {
+				return $link;
+			}
+		}
+	}
+
+	// show user front-end settings only if ECP is active
+	function tribe_recurring_instances_toggle( $postId = null )  {
+			$hide_recurrence = ( !empty( $_REQUEST['tribeHideRecurrence'] ) && $_REQUEST['tribeHideRecurrence'] == '1' ) || ( empty( $_REQUEST['tribeHideRecurrence'] ) && empty( $_REQUEST['action'] ) && tribe_get_option( 'hideSubsequentRecurrencesDefault', false ) ) ? '1' : false;
+		if( !tribe_is_week() && !tribe_is_month() ){
+			echo '<span class="tribe-events-user-recurrence-toggle">';
+				echo '<label for="tribeHideRecurrence">';
+					echo '<input type="checkbox" name="tribeHideRecurrence" value="1" id="tribeHideRecurrence" ' . checked( $hide_recurrence, 1, false ) . '>' . __( 'Show only the first upcoming instance of recurring events', 'tribe-events-calendar-pro' );
+				echo '</label>';
+			echo '</span>';
+		}
+	}
+
+	/**
+	 * Event Custom Fields
+	 *
+	 * Get an array of custom fields
+	 *
+	 * @param int $postId (optional)
+	 * @return array $data of custom fields
+	 * @since 2.0
+	 */
+	function tribe_get_custom_fields( $postId = null ) {
+		$postId = TribeEvents::postIdHelper( $postId );
+		$data = array();
+		$customFields = tribe_get_option('custom-fields', false);
+		if (is_array($customFields)) {
+			foreach ($customFields as $field) {
+				$meta = str_replace('|', ', ', get_post_meta($postId, $field['name'], true));
+				if( $field['type'] == 'url' && !empty($meta) ) {
+					$url_label = $meta;
+					$parseUrl = parse_url($meta);
+					if (empty($parseUrl['scheme']))
+						$meta = "http://$meta";
+					$meta = sprintf('<a href="%s" target="%s">%s</a>',
+						$meta,
+						apply_filters('tribe_get_event_website_link_target', 'self'),
+						apply_filters('tribe_get_event_website_link_label', $url_label)
+						);
+				}
+				if ( $meta ) {
+					$data[esc_html($field['label'])] = $meta; // $meta has been through wp_kses - links are allowed
+				}
+			}
+		}
+		return apply_filters('tribe_get_custom_fields', $data);
+	}
+
+	/**
+	 * Event Custom Fields (Display)
+	 *
+	 * Display a definition term list of custom fields
+	 *
+	 * @param int $postId (optional)
+	 * @since 2.0
+	 */
+	function tribe_the_custom_fields( $postId = null, $echo = true ) {
+		$fields = tribe_get_custom_fields( $postId );
+		$meta_html = '';
+	  	foreach ($fields as $label => $value) {
+			$meta_html .= apply_filters('tribe_the_custom_field', sprintf('<dt>%s</dt><dd class="tribe-events-meta-custom-data">%s</dd>', $label, $value ),
+				$label,
+				$value);
+		}
+		$meta_html = apply_filters('tribe_the_custom_fields', $meta_html);
+		if( $echo ) {
+			echo $meta_html;
+		} else {
+			return $meta_html;
+		}
+	}
+
+	/**
+	 * Get Event Custom Field by Label
+	 *
+	 * retrieve a custom field's value by searching its label
+	 * instead of its (more obscure) ID
+	 *
+	 * @since 2.0.3
+	 * @param (string) $label, the label to search for
+	 * @param (int) $eventID (optional), the event to look for, defaults to global $post
+	 * @return (string) value of the field
+	 */
+	function tribe_get_custom_field( $label, $eventID = null ) {
+		return apply_filters('tribe_get_custom_field', TribeEventsCustomMeta::get_custom_field_by_label( $label, $eventID ) );
+	}
+
+	/**
+	 * Echo Event Custom Field by Label
+	 *
+	 * same as above but echo instead of return
+	 *
+	 * @since 2.0.3
+	 * @param (string) $label, the label to search for
+	 * @param (int) $eventID (optional), the event to look for, defaults to global $post
+	 * @return (string) value of the field
+	 */
+	function tribe_custom_field( $label, $eventID = null ) {
+		echo tribe_get_custom_field( $label, $eventID = null );
+	}
+
+	/**
+	 * iCal Link (Single)
+	 *
+	 * Returns an ical feed for a single event. Must be used in the loop.
+	 *
+	 * @return string URL for ical for single event.
+	 * @since 2.0
+	 */
+	function tribe_get_single_ical_link() {
+		$output = TribeiCal::get_ical_link();
+		return apply_filters( 'tribe_get_ical_link', $output );
+	}
+
+	/**
+	 * iCal Link
+	 *
+	 * Returns a sitewide ical link
+	 *
+	 * @return string URL for ical dump.
+	 * @since 2.0
+	 */
+	function tribe_get_ical_link() {
+		$output = TribeiCal::get_ical_link();
+		return apply_filters( 'tribe_get_ical_link', $output );
+	}
+
+	/**
+	 * Google Calendar Link
+	 *
+	 * Returns an add to Google Calendar link. Must be used in the loop
+	 *
+	 * @param int $postId (optional)
+	 * @return string URL for google calendar.
+	 * @since 2.0
+	 */
+	function tribe_get_gcal_link( $postId = null )  {
+		$postId = TribeEvents::postIdHelper( $postId );
+		$tribe_ecp = TribeEventsPro::instance();
+		$output = esc_url($tribe_ecp->googleCalendarLink( $postId ));
+		return apply_filters('tribe_get_gcal_link', $output);
+	}
+
+	/**
+	 * Day View Link
+	 *
+	 * Get a link to day view
+	 *
+	 * @param string $date
+	 * @param string $day
+	 * @return string HTML linked date
+	 * @since 2.0
+	 */
+	function tribe_get_linked_day($date, $day) {
+		$return = '';
+		$return .= "<a href='" . tribe_get_day_link($date) . "'>";
+		$return .= $day;
+		$return .= "</a>";
+		return apply_filters('tribe_get_linked_day', $return);
+	}
+
+	/**
+	* Get Related Events
+	*
+	* Get a list of related events to the current post
+	*
+	* @param int $count
+	* @return array Array of events
+	* @since 2.1
+	*/
+	function tribe_get_related_events ($count=3) {
+		return apply_filters('tribe_get_related_events', TribeRelatedEvents::getEvents( $count ) );
+	}
+
+	/**
+	* Display Related Events
+	*
+	* Display a list of related events to the current post
+	*
+	* @param string $title
+	* @param int $count
+	* @param bool $thumbnails
+	* @param bool $start_date
+	* @since 2.1
+	*/
+	function tribe_related_events ($title, $count=3, $thumbnails=false, $start_date=false, $get_title=true) {
+		return apply_filters('tribe_related_events', TribeRelatedEvents::displayEvents( $title, $count, $thumbnails, $start_date, $get_title ) );
+	}
+
+	/**
+	 * Displays the saved organizer
+	 * Used in the settings screen
+	 *
+	 * @author jkudish
+	 * @since 2.0.5
+	 * @return void
+	 */
+	function tribe_display_saved_organizer() {
+		$current_organizer_id = tribe_get_option('eventsDefaultOrganizerID', 'none' );
+		$current_organizer = ($current_organizer_id != 'none' && $current_organizer_id != 0 && $current_organizer_id) ? tribe_get_organizer($current_organizer_id) : __('No default set', 'tribe-events-calendar-pro');
+		$current_organizer = esc_html( $current_organizer );
+		echo '<p class="tribe-field-indent description">'.sprintf( __('The current default organizer is: %s', 'tribe-events-calendar-pro' ), '<strong>'.$current_organizer.'</strong>').'</p>';
+	}
+
+	/**
+	 * Displays the saved venue
+	 * Used in the settings screen
+	 *
+	 * @author jkudish
+	 * @since 2.0.5
+	 * @return void
+	 */
+	function tribe_display_saved_venue() {
+		$current_venue_id = tribe_get_option('eventsDefaultVenueID', 'none' );
+		$current_venue = ($current_venue_id != 'none' && $current_venue_id != 0 && $current_venue_id) ? tribe_get_venue($current_venue_id) : __('No default set', 'tribe-events-calendar-pro');
+		$current_venue = esc_html( $current_venue );
+		echo '<p class="tribe-field-indent tribe-field-description description">'.sprintf( __('The current default venue is: %s', 'tribe-events-calendar-pro' ), '<strong>'.$current_venue.'</strong>').'</p>';
+	}
+
+	/**
+	 * Displays the saved address
+	 * Used in the settings screen
+	 *
+	 * @author jkudish
+	 * @since 2.0.5
+	 * @return void
+	 */
+	function tribe_display_saved_address() {
+		$option = tribe_get_option('eventsDefaultAddress', __('No default set', 'tribe-events-calendar-pro'));
+		$option = ( !isset($option) || $option == '' || !$option ) ? __('No default set', 'tribe-events-calendar-pro') : $option;
+		$option = esc_html( $option );
+		echo '<p class="tribe-field-indent tribe-field-description venue-default-info description">'.sprintf( __('The current default address is: %s', 'tribe-events-calendar-pro' ), '<strong>'.$option.'</strong>').'</p>';
+	}
+
+	/**
+	 * Displays the saved city
+	 * Used in the settings screen
+	 *
+	 * @author jkudish
+	 * @since 2.0.5
+	 * @return void
+	 */
+	function tribe_display_saved_city() {
+		$option = tribe_get_option('eventsDefaultCity', __('No default set', 'tribe-events-calendar-pro'));
+		$option = ( !isset($option) || $option == '' || !$option ) ? __('No default set', 'tribe-events-calendar-pro') : $option;
+		$option = esc_html( $option );
+		echo '<p class="tribe-field-indent tribe-field-description venue-default-info description">'.sprintf( __('The current default city is: %s', 'tribe-events-calendar-pro' ), '<strong>'.$option.'</strong>').'</p>';
+	}
+
+	/**
+	 * Displays the saved state
+	 * Used in the settings screen
+	 *
+	 * @author jkudish
+	 * @since 2.0.5
+	 * @return void
+	 */
+	function tribe_display_saved_state() {
+		$option = tribe_get_option('eventsDefaultState', __('No default set', 'tribe-events-calendar-pro'));
+		$option = ( !isset($option) || $option == '' || !$option ) ? __('No default set', 'tribe-events-calendar-pro') : $option;
+		$option = esc_html( $option );
+		echo '<p class="tribe-field-indent tribe-field-description venue-default-info description">'.sprintf( __('The current default state is: %s', 'tribe-events-calendar-pro' ), '<strong>'.$option.'</strong>').'</p>';
+	}
+
+	/**
+	 * Displays the saved province
+	 * Used in the settings screen
+	 *
+	 * @author jkudish
+	 * @since 2.0.5
+	 * @return void
+	 */
+	function tribe_display_saved_province() {
+		$option = tribe_get_option('eventsDefaultProvince', __('No default set', 'tribe-events-calendar-pro'));
+		$option = ( !isset($option) || $option == '' || !$option ) ? __('No default set', 'tribe-events-calendar-pro') : $option;
+		$option = esc_html( $option );
+		echo '<p class="tribe-field-indent tribe-field-description venue-default-info description">'.sprintf( __('The current default province is: %s', 'tribe-events-calendar-pro' ), '<strong>'.$option.'</strong>').'</p>';
+	}
+
+	/**
+	 * Displays the saved zip
+	 * Used in the settings screen
+	 *
+	 * @author jkudish
+	 * @since 2.0.5
+	 * @return void
+	 */
+	function tribe_display_saved_zip() {
+		$option = tribe_get_option('eventsDefaultZip', __('No default set', 'tribe-events-calendar-pro'));
+		$option = ( !isset($option) || $option == '' || !$option ) ? __('No default set', 'tribe-events-calendar-pro') : $option;
+		$option = esc_html( $option );
+		echo '<p class="tribe-field-indent tribe-field-description venue-default-info description">'.sprintf( __('The current default postal code/zip code is: %s', 'tribe-events-calendar-pro' ), '<strong>'.$option.'</strong>').'</p>';
+	}
+
+	/**
+	 * Displays the saved country
+	 * Used in the settings screen
+	 *
+	 * @author jkudish
+	 * @since 2.0.5
+	 * @return void
+	 */
+	function tribe_display_saved_country() {
+		$option = tribe_get_option('defaultCountry', __('No default set', 'tribe-events-calendar-pro'));
+		$option = ( !isset($option) || $option == '' || !$option || empty($option) || !is_array($option) || !isset($option[1]) ) ? __('No default set', 'tribe-events-calendar-pro') : $option = $option[1];
+		$option = esc_html( $option );
+		echo '<p class="tribe-field-indent tribe-field-description venue-default-info description">'.sprintf( __('The current default country is: %s', 'tribe-events-calendar-pro' ), '<strong>'.$option.'</strong>').'</p>';
+	}
+
+	/**
+	 * Displays the saved phone
+	 * Used in the settings screen
+	 *
+	 * @author jkudish
+	 * @since 2.0.5
+	 * @return void
+	 */
+	function tribe_display_saved_phone() {
+		$option = tribe_get_option('eventsDefaultPhone', __('No default set', 'tribe-events-calendar-pro'));
+		$option = ( !isset($option) || $option == '' || !$option ) ? __('No default set', 'tribe-events-calendar-pro') : $option;
+		$option = esc_html( $option );
+		echo '<p class="tribe-field-indent tribe-field-description venue-default-info description">'.sprintf( __('The current default phone is: %s', 'tribe-events-calendar-pro' ), '<strong>'.$option.'</strong>').'</p>';
+	}
+
+	/**
+	 * Returns the formatted and converted distance from the db (always in kms.) to the unit selected
+	 * by the user in the 'defaults' tab of our settings.
+	 *
+	 * @param $distance_in_kms
+	 *
+	 * @return mixed
+	 *
+	 */
+	function tribe_get_distance_with_unit( $distance_in_kms ) {
+
+		$tec = TribeEvents::instance();
+
+		$unit     = $tec->getOption( 'geoloc_default_unit', 'miles' );
+		$distance = round( tribe_convert_units( $distance_in_kms, 'kms', $unit ), 2 );
+
+		return apply_filters( 'tribe_formatted_distance', $distance . ' ' .  $unit );
+	}
+
+	/**
+	 * Returns an events distance from location search term
+	 *
+	 * @since 3.0
+	 * @return string
+	 *
+	 */
+	function tribe_event_distance() {
+		global $post;
+ 		if ( !empty( $post->distance ) ) {
+			return '<span class="tribe-events-distance">'. tribe_get_distance_with_unit( $post->distance ) .'</span>';
+		}
+	}
+
+	/**
+	 *
+	 * Converts units. Uses tribe_convert_$unit_to_$unit_ratio filter to get the ratio.
+	 *
+	 * @param $value
+	 * @param $unit_from
+	 * @param $unit_to
+	 */
+	function tribe_convert_units( $value, $unit_from, $unit_to ) {
+
+		if ( $unit_from === $unit_to )
+			return $value;
+
+		$filter = sprintf( 'tribe_convert_%s_to_%s_ratio', $unit_from, $unit_to );
+		$ratio  = apply_filters( $filter, 0 );
+
+		// if there's not filter for this conversion, let's return the original value
+		if ( empty( $ratio ) )
+			return $value;
+
+		return ( $value * $ratio );
+
+	}
+
+	/**
+	 * Get the first day of the week from a provided date
+	 *
+	 * @param null|mixed $date  given date or week # (week # assumes current year)
+	 * @return string
+	 */
+	function tribe_get_first_week_day( $date = null ) {
+		global $wp_query;
+		$offset = 7 - get_option( 'start_of_week', 0 );
+
+		$date = is_null( $date ) ? $wp_query->get('start_date') : $date;
+
+		try {
+			$date = new DateTime( $date );
+		} catch ( exception $e ) {
+			$date = new DateTime();
+		}
+
+		// $date = is_null($date) ? new DateTime( $wp_query->get( 'start_date' ) ) : new DateTime( $date );
+		// Clone to avoid altering the original date
+		$r = clone $date;
+		$r->modify(-(($date->format('w') + $offset) % 7) . 'days');
+		return apply_filters('tribe_get_first_week_day', $r->format('Y-m-d'));
+	}
+
+	/**
+	 * Get the last day of the week from a provided date
+	 *
+	 * @param string|int $date_or_int A given date or week # (week # assumes current year)
+	 * @param bool $by_date determines how to parse the date vs week provided
+	 * @param int $first_day sets start of the week (offset) respectively, accepts 0-6
+	 * @return DateTime
+	 */
+	function tribe_get_last_week_day( $date_or_int, $by_date = true ) {
+		return apply_filters('tribe_get_last_week_day', date('Y-m-d', strtotime( tribe_get_first_week_day( $date_or_int, $by_date ) . ' +7 days' )));
+	}
+
+	/**
+	 * Week Loop View Test
+	 *
+	 * @return bool
+	 * @since 3.0
+	 */
+	function tribe_is_week()  {
+		$is_week = (TribeEvents::instance()->displaying == 'week') ? true : false;
+		return apply_filters('tribe_is_week', $is_week);
+	}
+
+	/**
+	 * Week Loop View Test
+	 *
+	 * @return bool
+	 * @since 3.0
+	 */
+	function tribe_is_photo()  {
+		$is_photo = (TribeEvents::instance()->displaying == 'photo') ? true : false;
+		return apply_filters('tribe_is_photo', $is_photo);
+	}
+
+	/**
+	 * Map Loop View Test
+	 *
+	 * @return bool
+	 * @since 3.0
+	 */
+	function tribe_is_map()  {
+		$tribe_ecp = TribeEvents::instance();
+		$is_map = ($tribe_ecp->displaying == 'map') ? true : false;
+		return apply_filters('tribe_is_map', $is_map);
+	}
+
+	/**
+	 * Display Week Navigation
+	 *
+	 * @param string $week
+	 * @since 3.0
+	 */
+	// REMOVE IF FOUND UNNEEDED
+	// function tribe_display_by_week_navigation( $week = null ){
+	// 	if( is_null($week) ){
+	// 		$week = date("Y-m-d", strtotime('now'));
+	// 	}
+	// 	echo date('Y-m-d', strtotime( tribe_get_first_week_day( $week ) . ' -1 day'));
+	// 	echo '<br />';
+	// 	echo tribe_get_last_week_day( $week );
+	// }
+
+	/**
+	 * Get last week permalink by provided date (7 days offset)
+	 *
+	 * @uses tribe_get_week_permalink
+	 * @param string $week
+	 * @param bool $is_current
+	 * @return string $permalink
+	 * @since 3.0
+	 */
+	function tribe_get_last_week_permalink( $week = null ) {
+		$week = !empty( $week ) ? $week : tribe_get_first_week_day();
+		if ( PHP_INT_SIZE <= 4 ) {
+			if ( date('Y-m-d', strtotime($week)) < '1902-01-08' ) {
+				throw new OverflowException(__('Date out of range.', 'tribe-events-calendar-pro'));
+			}
+		}
+		$week = date('Y-m-d', strtotime( $week . ' -1 week'));
+		return apply_filters('tribe_get_last_week_permalink', tribe_get_week_permalink( $week ) );
+	}
+
+	/**
+	 * Get next week permalink by provided date (7 days offset)
+	 *
+	 * @uses tribe_get_week_permalink
+	 * @param string $week
+	 * @return string $permalink
+	 * @since 3.0
+	 */
+	function tribe_get_next_week_permalink( $week = null ) {
+		$week = !empty( $week ) ? $week : tribe_get_first_week_day();
+		if ( PHP_INT_SIZE <= 4 ) {
+			if ( date('Y-m-d', strtotime($week)) > '2037-12-24' ) {
+				throw new OverflowException(__('Date out of range.', 'tribe-events-calendar-pro'));
+			}
+		}
+		$week = date('Y-m-d', strtotime( $week . ' +1 week'));
+		return apply_filters('tribe_get_next_week_permalink', tribe_get_week_permalink( $week ) );
+	}
+
+	/**
+	 * Output an html link to a day
+	 *
+	 * @param string $date 'previous day', 'next day', 'yesterday', 'tomorrow', or any date string that strtotime() can parse
+	 * @param string $text text for the link
+	 * @return void
+	 * @since 3.0
+	 **/
+	function tribe_the_day_link( $date = null, $text = null ) {
+		try {
+			if ( is_null( $text ) ) {
+				$text = tribe_get_the_day_link_label($date);
+			}
+			$date = tribe_get_the_day_link_date( $date );
+
+			$link = tribe_get_day_link($date);
+
+			$html = '<a href="'. $link .'" data-day="'. $date .'" rel="prev">'.$text.'</a>';
+		} catch ( OverflowException $e ) {
+			$html = '';
+		}
+
+		echo apply_filters( 'tribe_the_day_link', $html );
+	}
+
+	/**
+	 * Get the label for the day navigation link
+	 *
+	 * @param string $date_description
+	 * @return string
+	 * @since 3.1.1
+	 */
+	function tribe_get_the_day_link_label( $date_description ) {
+		switch ( strtolower( $date_description ) ) {
+			case null :
+				return __( 'Today', 'tribe-events-calendar-pro' );
+			case 'previous day' :
+				return __( '<span>&laquo;</span> Previous Day', 'tribe-events-calendar-pro' );
+			case 'next day' :
+				return __( 'Next Day <span>&raquo;</span>', 'tribe-events-calendar-pro' );
+			case 'yesterday' :
+				return __( 'Yesterday', 'tribe-events-calendar-pro' );
+			case 'tomorrow' :
+				return __( 'Tomorrow', 'tribe-events-calendar-pro' );
+			default :
+				return date_i18n( 'Y-m-d', strtotime( $date_description ) );
+		}
+	}
+
+
+	/**
+	 * Get the date for the day navigation link.
+	 *
+	 * @param string $date_description
+	 * @return string
+	 * @since 3.1.1
+	 * @throws OverflowException
+	 */
+	function tribe_get_the_day_link_date( $date_description ) {
+		if ( is_null($date_description) ) {
+			return TribeEventsPro::instance()->todaySlug;
+		}
+		if ( $date_description == 'previous day' ) {
+			return tribe_get_previous_day_date(get_query_var('start_date'));
+		}
+		if ( $date_description == 'next day' ) {
+			return tribe_get_next_day_date(get_query_var('start_date'));
+		}
+		return date('Y-m-d', strtotime($date_description) );
+	}
+
+	/**
+	 * Get the next day's date
+	 *
+	 * @param string $start_date
+	 * @return string
+	 * @since 3.1.1
+	 * @throws OverflowException
+	 */
+	function tribe_get_next_day_date( $start_date ) {
+		if ( PHP_INT_SIZE <= 4 ) {
+			if ( date('Y-m-d', strtotime($start_date)) > '2037-12-30' ) {
+				throw new OverflowException(__('Date out of range.', 'tribe-events-calendar-pro'));
+			}
+		}
+		$date = Date('Y-m-d', strtotime($start_date . " +1 day") );
+		return $date;
+	}
+
+	/**
+	 * Get the previous day's date
+	 *
+	 * @param string $start_date
+	 * @return string
+	 * @since 3.1.1
+	 * @throws OverflowException
+	 */
+	function tribe_get_previous_day_date( $start_date ) {
+		if ( PHP_INT_SIZE <= 4 ) {
+			if ( date('Y-m-d', strtotime($start_date)) < '1902-01-02' ) {
+				throw new OverflowException(__('Date out of range.', 'tribe-events-calendar-pro'));
+			}
+		}
+		$date = Date('Y-m-d', strtotime($start_date . " -1 day") );
+		return $date;
+	}
+
+
+	/**
+	 * Get week permalink
+	 *
+	 * @param string $week
+	 * @return string $permalink
+	 * @since 3.0
+	 */
+	function tribe_get_week_permalink( $week = null, $term = true ){
+		$week = is_null($week) ? false : date('Y-m-d', strtotime( $week ) );
+		if ( isset( $wp_query->query_vars[TribeEvents::TAXONOMY] ) )
+			$term = $wp_query->query_vars[TribeEvents::TAXONOMY];
+		$output = TribeEvents::instance()->getLink( 'week', $week, $term );
+		return apply_filters('tribe_get_week_permalink', $output);
+	}
+
+
+	/**
+	 * Get photo permalink by provided date
+	 * @return string $permalink
+	 * @since 3.0
+	 */
+	function tribe_get_photo_permalink( $term = true ) {
+		if ( isset( $wp_query->query_vars[TribeEvents::TAXONOMY] ) )
+			$term = $wp_query->query_vars[TribeEvents::TAXONOMY];
+		$output = TribeEvents::instance()->getLink( 'photo', null, $term );
+		return apply_filters( 'tribe_get_photo_view_permalink', $output );
+	}
+
+	/**
+	 * Echos the single events page related events boxes.
+	 *
+	 * @param mixed $tag The specific tags you want it relating to.
+	 * @param mixed $category The specific categories you want it relating to.
+	 * @param int $count The number of related events to find.
+	 * @return void.
+	 */
+	function tribe_single_related_events( $count = 3 ) {
+		$posts = tribe_get_related_posts( $count );
+		if ( is_array( $posts ) && !empty( $posts ) ) {
+			echo '<h3 class="tribe-events-related-events-title">'.  __( 'Related Events', 'tribe-events-calendar-pro' ) .'</h3>';
+			echo '<ul class="tribe-related-events tribe-clearfix hfeed vcalendar">';
+			foreach ( $posts as $post ) {
+				echo '<li>';
+
+					$thumb = ( has_post_thumbnail( $post->ID ) ) ? get_the_post_thumbnail( $post->ID, 'large' ) : '<img src="'. trailingslashit( TribeEventsPro::instance()->pluginUrl ) . 'resources/images/tribe-related-events-placeholder.png" alt="'. get_the_title( $post->ID ) .'" />';;
+					echo '<div class="tribe-related-events-thumbnail">';
+					echo '<a href="'. tribe_get_event_link( $post ) .'" class="url" rel="bookmark">'. $thumb .'</a>';
+					echo '</div>';
+					echo '<div class="tribe-related-event-info">';
+						echo '<h3 class="tribe-related-events-title summary"><a href="'. tribe_get_event_link( $post ) .'" class="url" rel="bookmark">'. get_the_title( $post->ID ) .'</a></h3>';
+
+						if ( $post->post_type == TribeEvents::POSTTYPE ) {
+							echo tribe_events_event_schedule_details( $post );
+						}
+					echo '</div>';
+				echo '</li>';
+			}
+			echo '</ul>';
+		}
+	}
+
+	/**
+	 * Template tag to get related posts for the current post.
+	 *
+	 * @since 1.1
+	 * @author Paul Hughes
+	 * @param int $count number of related posts to return.
+	 * @param int|obj $post the post to get related posts to, defaults to current global $post
+	 * @return array the related posts.
+	 */
+	function tribe_get_related_posts( $count = 3, $post = false ) {
+		$post_id = TribeEvents::postIdHelper( $post );
+		$tags = wp_get_post_tags( $post_id, array( 'fields' => 'ids' ) );
+		$categories = wp_get_object_terms( $post_id, TribeEvents::TAXONOMY, array( 'fields' => 'ids' ) );
+		if ( ! $tags && ! $categories )
+			return;
+		$args = array(
+			'posts_per_page' => $count,
+			'post__not_in' => array( $post_id ),
+			'eventDisplay' => 'upcoming',
+			'tax_query' => array('relation' => 'OR'),
+			'orderby' => 'rand',
+		);
+		if ( $tags ) {
+			$args['tax_query'][] = array( 'taxonomy' => 'post_tag', 'field' => 'id', 'terms' => $tags );
+		}
+		if ( $categories ) {
+			$args['tax_query'][] = array( 'taxonomy' => TribeEvents::TAXONOMY, 'field' => 'id', 'terms' => $categories );
+		}
+
+		$args = apply_filters( 'tribe_related_posts_args', $args );
+
+		if ( $args ) {
+			$posts = TribeEventsQuery::getEvents( $args );
+		} else {
+			$posts = array();
+		}
+
+		return apply_filters( 'tribe_get_related_posts',  $posts ) ;
+	}
+
+	/**
+	 * show the recurring event info in a tooltip
+	 *
+	 * return the details of the start/end date/time
+	 *
+	 * @since  3.5
+	 * @param int     $post_id
+	 * @return string
+	 */
+	function tribe_events_recurrence_tooltip( $post_id = null ) {
+		if ( empty( $post_id ) ) {
+			$post_id = get_the_ID();
+		}
+		$tooltip = '';
+		if ( tribe_is_recurring_event( $post_id ) ) {
+			$tooltip .= '<div class="recurringinfo">';
+			$tooltip .= '<div class="event-is-recurring">';
+			$tooltip .= '<span class="tribe-events-divider">|</span>';
+			$tooltip .= __( 'Recurring Event', 'tribe-events-calendar' );
+			$tooltip .= sprintf(' <a href="%s">%s</a>',
+				tribe_all_occurences_link( $post_id, false ),
+				__( '(See all)', 'tribe-events-calendar' )
+			);
+			$tooltip .= '<div id="tribe-events-tooltip-'. $post_id .'" class="tribe-events-tooltip recurring-info-tooltip">';
+			$tooltip .= '<div class="tribe-events-event-body">';
+			$tooltip .= tribe_get_recurrence_text( $post_id );
+			$tooltip .= '</div>';
+			$tooltip .= '<span class="tribe-events-arrow"></span>';
+			$tooltip .= '</div>';
+			$tooltip .= '</div>';
+			$tooltip .= '</div>';
+		}
+
+		$tooltip = apply_filters( 'tribe_events_event_recurring_info_tooltip', $tooltip ); // for backwards-compat, will be removed
+		return apply_filters( 'tribe_events_recurrence_tooltip', $tooltip );
+	}
+
+	/*
+	 * Returns or echoes a url to a file in the Events Calendar PRO plugin resources directory
+	 *
+	 * @param string $resource the filename of the resource
+	 * @param bool $echo whether or not to echo the url
+	 * @return string
+	 * @author Jessica Yazbek
+	 * @since 3.5
+	 **/
+	function tribe_events_pro_resource_url($resource, $echo = false) {
+		$url = apply_filters('tribe_events_pro_resource_url', trailingslashit( TribeEventsPro::instance()->pluginUrl ).'resources/'.$resource, $resource);
+		if ($echo) {
+			echo $url;
+		}
+		return $url;
+	}
+
+
+}