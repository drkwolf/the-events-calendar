--- conflicted
+++ resolved
@@ -417,18 +417,15 @@
 		return apply_filters('tribe_event_featured_image', $featured_image);
 	}
 
-<<<<<<< HEAD
+
 	/**
 	 * show the recurring event info in a tooltip
-=======
 	/** 
 	 * return the details of the start/end date/time
->>>>>>> 8da950cd
 	 * @since  3.0
 	 * @param  int $post_id
 	 * @return string
 	 */
-<<<<<<< HEAD
 	function tribe_event_recurring_info_tooltip( $post_id = null ){
 		if( is_null( $post_id ))
 			$post_id = get_the_ID();
@@ -453,7 +450,6 @@
 		return apply_filters('tribe_event_recurring_info_tooltip', $tooltip);
 	}	
 
-=======
 	function tribe_event_schedule_details( $post_id = null){
 		if (is_null( $post_id ))
 			$post_id = get_the_ID();
@@ -472,7 +468,5 @@
 			return $schedule;
 			return apply_filters('tribe_event_recurring_info_tooltip', $schedule);
 	}
-		
->>>>>>> 8da950cd
 }
 ?>