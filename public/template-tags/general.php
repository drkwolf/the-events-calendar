--- conflicted
+++ resolved
@@ -10,7 +10,7 @@
 	die( '-1' );
 }
 
-if ( class_exists( 'TribeEvents' ) ) {
+if ( class_exists( 'Tribe__Events__Events' ) ) {
 
 	/**
 	 * Instantiate the template class, preparing a view file for use. If no name is passed, defaults to the class for the current view
@@ -22,7 +22,7 @@
 	 **/
 	function tribe_initialize_view( $class = false ) {
 		do_action( 'tribe_pre_initialize_view' );
-		TribeEventsTemplates::instantiate_template_class( $class );
+		Tribe__Events__Templates::instantiate_template_class( $class );
 	}
 
 	/**
@@ -39,7 +39,7 @@
 		if ( ! $view ) {
 			$template_file = tribe_get_current_template();
 		} else {
-			$template_file = TribeEventsTemplates::getTemplateHierarchy( $view, array( 'disable_view_check' => true ) );
+			$template_file = Tribe__Events__Templates::getTemplateHierarchy( $view, array( 'disable_view_check' => true ) );
 		}
 
 		if ( file_exists( $template_file ) ) {
@@ -102,7 +102,7 @@
 
 		// loop through templates, return first one found.
 		foreach ( $templates as $template ) {
-			$file = TribeEventsTemplates::getTemplateHierarchy( $template, array( 'disable_view_check' => true ) );
+			$file = Tribe__Events__Templates::getTemplateHierarchy( $template, array( 'disable_view_check' => true ) );
 			$file = apply_filters( 'tribe_get_template_part_path', $file, $template, $slug, $name );
 			$file = apply_filters( 'tribe_get_template_part_path_' . $template, $file, $slug, $name );
 			if ( file_exists( $file ) ) {
@@ -130,7 +130,7 @@
 	 * @todo Abstract this function out of template tags or otherwise secure it from other namespace conflicts.
 	 */
 	function tribe_get_option( $optionName, $default = '' ) {
-		$tribe_ecp = TribeEvents::instance();
+		$tribe_ecp = Tribe__Events__Events::instance();
 
 		return apply_filters( 'tribe_get_option', $tribe_ecp->getOption( $optionName, $default ), $optionName, $default );
 	}
@@ -150,13 +150,13 @@
 					$is_ajax_view_request = ( ! empty( $_REQUEST['tribe_event_display'] ) || ! empty( $_REQUEST['eventDate'] ) || ! empty( $_REQUEST['tribe-bar-date'] ) || ! empty( $_REQUEST['tribe_paged'] ) );
 					break;
 				case 'month' :
-					$is_ajax_view_request = ( $_REQUEST['action'] == Tribe_Events_Month_Template::AJAX_HOOK );
+					$is_ajax_view_request = ( $_REQUEST['action'] == Tribe__Events__Template__Month::AJAX_HOOK );
 					break;
 				case 'list' :
-					$is_ajax_view_request = ( $_REQUEST['action'] == Tribe_Events_List_Template::AJAX_HOOK);
+					$is_ajax_view_request = ( $_REQUEST['action'] == Tribe__Events__Template__List::AJAX_HOOK);
 					break;
 				case 'day' :
-					$is_ajax_view_request = ( $_REQUEST['action'] == Tribe_Events_Day_Template::AJAX_HOOK );
+					$is_ajax_view_request = ( $_REQUEST['action'] == Tribe__Events__Template__Day::AJAX_HOOK );
 					break;
 			}
 		}
@@ -176,7 +176,7 @@
 	 * @return void
 	 */
 	function tribe_update_option( $optionName, $value ) {
-		$tribe_ecp = TribeEvents::instance();
+		$tribe_ecp = Tribe__Events__Events::instance();
 		$tribe_ecp->setOption( $optionName, $value );
 	}
 
@@ -193,7 +193,7 @@
 	 * @todo Abstract this function out of template tags or otherwise secure it from other namespace conflicts.
 	 */
 	function tribe_get_network_option( $optionName, $default = '' ) {
-		$tribe_ecp = TribeEvents::instance();
+		$tribe_ecp = Tribe__Events__Events::instance();
 
 		return $tribe_ecp->getNetworkOption( $optionName, $default );
 	}
@@ -209,7 +209,7 @@
 	 * @return bool true if this post is an Event post type
 	 */
 	function tribe_is_event( $postId = null ) {
-		return apply_filters( 'tribe_is_event', TribeEvents::instance()->isEvent( $postId ), $postId );
+		return apply_filters( 'tribe_is_event', Tribe__Events__Events::instance()->isEvent( $postId ), $postId );
 	}
 
 	/**
@@ -232,7 +232,7 @@
 			$args['eventDisplay'] = 'custom';
 		}
 
-		return apply_filters( 'tribe_get_events', TribeEventsQuery::getEvents( $args, $full ), $args, $full );
+		return apply_filters( 'tribe_get_events', Tribe__Events__Query::getEvents( $args, $full ), $args, $full );
 	}
 
 	/**
@@ -252,14 +252,14 @@
 			return $post;
 		}
 
-		if ( is_a( $event, 'WP_Post' ) && TribeEvents::POSTTYPE === get_post_type( $event ) ) {
+		if ( is_a( $event, 'WP_Post' ) && Tribe__Events__Events::POSTTYPE === get_post_type( $event ) ) {
 			return $post;
 		}
 
 		if ( is_numeric( $event ) && $event == intval( $event ) ) {
 			$event = get_post( $event );
 
-			if ( null !== $event && TribeEvents::POSTTYPE === get_post_type( $event ) ) {
+			if ( null !== $event && Tribe__Events__Events::POSTTYPE === get_post_type( $event ) ) {
 				return $event;
 			}
 		}
@@ -278,7 +278,7 @@
 	 * @return bool
 	 */
 	function tribe_event_is_all_day( $postId = null ) {
-		//		$postId = TribeEvents::postIdHelper( $postId );
+		//		$postId = Tribe__Events__Events::postIdHelper( $postId );
 		$output = ! ! tribe_get_event_meta( $postId, '_EventAllDay', true );
 
 		return apply_filters( 'tribe_event_is_all_day', $output, $postId );
@@ -295,7 +295,7 @@
 	 * @return bool true if event spans multiple days
 	 */
 	function tribe_event_is_multiday( $postId = null ) {
-		$postId = TribeEvents::postIdHelper( $postId );
+		$postId = Tribe__Events__Events::postIdHelper( $postId );
 		$start  = (array) tribe_get_event_meta( $postId, '_EventStartDate', false );
 		sort( $start );
 		$start  = $start[0];
@@ -314,9 +314,9 @@
 	 * @uses wp_get_object_terms()
 	 */
 	function tribe_get_event_cat_ids( $post_id = 0 ) {
-		$post_id = TribeEvents::postIdHelper( $post_id );
-
-		return wp_list_pluck( (array) get_the_terms( $post_id, TribeEvents::TAXONOMY ), 'term_id' );
+		$post_id = Tribe__Events__Events::postIdHelper( $post_id );
+
+		return wp_list_pluck( (array) get_the_terms( $post_id, Tribe__Events__Events::TAXONOMY ), 'term_id' );
 	}
 
 	/**
@@ -328,8 +328,8 @@
 	 * @uses wp_get_object_terms()
 	 */
 	function tribe_get_event_cat_slugs( $post_id = 0 ) {
-		$post_id = TribeEvents::postIdHelper( $post_id );
-		$slugs   = wp_list_pluck( (array) get_the_terms( $post_id, TribeEvents::TAXONOMY ), 'slug' );
+		$post_id = Tribe__Events__Events::postIdHelper( $post_id );
+		$slugs   = wp_list_pluck( (array) get_the_terms( $post_id, Tribe__Events__Events::TAXONOMY ), 'slug' );
 
 		return apply_filters( 'tribe_get_event_cat_slugs', $slugs, $post_id );
 	}
@@ -346,8 +346,8 @@
 	 * @return string HTML string of taxonomy terms
 	 */
 	function tribe_get_event_taxonomy( $post_id = null, $args = array() ) {
-		$post_id   = TribeEvents::postIdHelper( $post_id );
-		$tribe_ecp = TribeEvents::instance();
+		$post_id   = Tribe__Events__Events::postIdHelper( $post_id );
+		$tribe_ecp = Tribe__Events__Events::instance();
 		$defaults  = array(
 			'taxonomy' => $tribe_ecp->get_event_taxonomy(),
 			'before'   => '<li>',
@@ -427,7 +427,7 @@
 			$label = __( 'Tags:', 'tribe-events-calendar' );
 		}
 
-		$tribe_ecp = TribeEvents::instance();
+		$tribe_ecp = Tribe__Events__Events::instance();
 		$list      = get_the_term_list( get_the_ID(), 'post_tag', '<dt>' . $label . '</dt><dd class="tribe-event-tags">', $separator, '</dd>' );
 		$list      = apply_filters( 'tribe_meta_event_tags', $list, $label, $separator, $echo );
 		if ( $echo ) {
@@ -450,8 +450,8 @@
 	 * @return mixed meta value(s)
 	 */
 	function tribe_get_event_meta( $postId = null, $meta = false, $single = true ) {
-		$postId    = TribeEvents::postIdHelper( $postId );
-		$tribe_ecp = TribeEvents::instance();
+		$postId    = Tribe__Events__Events::postIdHelper( $postId );
+		$tribe_ecp = Tribe__Events__Events::instance();
 		$output    = $tribe_ecp->getEventMeta( $postId, $meta, $single );
 
 		return apply_filters( 'tribe_get_event_meta', $output, $postId, $meta, $single );
@@ -466,7 +466,7 @@
 	 * @return string Name of the Event Category
 	 */
 	function tribe_meta_event_category_name() {
-		$tribe_ecp   = TribeEvents::instance();
+		$tribe_ecp   = Tribe__Events__Events::instance();
 		$current_cat = get_query_var( 'tribe_events_cat' );
 		if ( $current_cat ) {
 			$term_info = get_term_by( 'slug', $current_cat, $tribe_ecp->get_event_taxonomy() );
@@ -485,7 +485,7 @@
 	 * @return string Page template
 	 */
 	function tribe_get_current_template() {
-		return apply_filters( 'tribe_get_current_template', TribeEventsTemplates::get_current_page_template() );
+		return apply_filters( 'tribe_get_current_template', Tribe__Events__Templates::get_current_page_template() );
 	}
 
 	/**
@@ -499,7 +499,7 @@
 	 * @return bool True if post type id Venue
 	 */
 	function tribe_is_venue( $postId = null ) {
-		$tribe_ecp = TribeEvents::instance();
+		$tribe_ecp = Tribe__Events__Events::instance();
 
 		return apply_filters( 'tribe_is_venue', $tribe_ecp->isVenue( $postId ), $postId );
 	}
@@ -515,7 +515,7 @@
 	 * @return bool True if post type id Venue
 	 */
 	function tribe_is_organizer( $postId = null ) {
-		$tribe_ecp = TribeEvents::instance();
+		$tribe_ecp = Tribe__Events__Events::instance();
 
 		return apply_filters( 'tribe_is_organizer', $tribe_ecp->isOrganizer( $postId ), $postId );
 	}
@@ -672,7 +672,7 @@
 	 * @return string
 	 **/
 	function tribe_events_resource_url( $resource, $echo = false ) {
-		$url = apply_filters( 'tribe_events_resource_url', trailingslashit( TribeEvents::instance()->pluginUrl ) . 'resources/' . $resource, $resource );
+		$url = apply_filters( 'tribe_events_resource_url', trailingslashit( Tribe__Events__Events::instance()->pluginUrl ) . 'resources/' . $resource, $resource );
 		if ( $echo ) {
 			echo $url;
 		}
@@ -690,9 +690,9 @@
 	 **/
 	function tribe_events_get_days_of_week( $format = null ) {
 		if ( $format == 'short' ) {
-			$days_of_week = TribeEvents::instance()->daysOfWeekShort;
+			$days_of_week = Tribe__Events__Events::instance()->daysOfWeekShort;
 		} else {
-			$days_of_week = TribeEvents::instance()->daysOfWeek;
+			$days_of_week = Tribe__Events__Events::instance()->daysOfWeek;
 		}
 		$start_of_week = get_option( 'start_of_week', 0 );
 		for ( $i = 0; $i < $start_of_week; $i ++ ) {
@@ -732,8 +732,8 @@
 	 * @return string Cost of the event.
 	 */
 	function tribe_get_cost( $postId = null, $withCurrencySymbol = false ) {
-		$tribe_ecp = TribeEvents::instance();
-		$postId    = TribeEvents::postIdHelper( $postId );
+		$tribe_ecp = Tribe__Events__Events::instance();
+		$postId    = Tribe__Events__Events::postIdHelper( $postId );
 
 		$cost = tribe_get_event_meta( $postId, '_EventCost', true );
 
@@ -782,7 +782,7 @@
 	 */
 	function tribe_format_currency( $cost, $postId = null, $currency_symbol = null, $reverse_position = null ) {
 
-		$postId = TribeEvents::postIdHelper( $postId );
+		$postId = Tribe__Events__Events::postIdHelper( $postId );
 
 		// if no currency symbol was passed, and we're looking at a particular event,
 		// let's check if there was a currency symbol set on that event
@@ -895,9 +895,9 @@
 			$event_id = get_the_ID();
 		}
 
-		$term = term_exists( $event_cat_slug, TribeEvents::TAXONOMY );
-
-		if ( tribe_is_event( $event_id ) && is_object_in_term( $event_id, TribeEvents::TAXONOMY, array( $term['term_id'] ) ) ) {
+		$term = term_exists( $event_cat_slug, Tribe__Events__Events::TAXONOMY );
+
+		if ( tribe_is_event( $event_id ) && is_object_in_term( $event_id, Tribe__Events__Events::TAXONOMY, array( $term['term_id'] ) ) ) {
 			$return = true;
 		} else {
 			$return = false;
@@ -1151,7 +1151,7 @@
 			$end_date->modify( '-1 day' );
 		}
 
-		return TribeDateUtils::dateDiff( $start_date->format( 'Y-m-d ' . $day_cutoff ), $end_date->format( 'Y-m-d ' . $day_cutoff ) );
+		return Tribe__Events__Date_Utils::dateDiff( $start_date->format( 'Y-m-d ' . $day_cutoff ), $end_date->format( 'Y-m-d ' . $day_cutoff ) );
 	}
 
 	/**
@@ -1243,7 +1243,7 @@
 		} else {
 			$excerpt = $event->post_content;
 		}
-		$excerpt = TribeEvents::instance()->truncate( $excerpt, 30 );
+		$excerpt = Tribe__Events__Events::instance()->truncate( $excerpt, 30 );
 
 		$category_classes = tribe_events_event_classes( $event->ID, false );
 
@@ -1283,7 +1283,7 @@
 	 *
 	 * @category Events
 	 *
-	 * @param array $args       Args to be passed to TribeEventsQuery::getEvents()
+	 * @param array $args       Args to be passed to Tribe__Events__Query::getEvents()
 	 * @param bool  $initialize Whether the list view template class needs to be included and initialized
 	 *
 	 * @return string
@@ -1294,16 +1294,16 @@
 		// hijack the main query to load the events via provided $args
 		if ( ! is_null( $args ) || ! ( $wp_query->tribe_is_event || $wp_query->tribe_is_event_category ) ) {
 			$reset_q  = $wp_query;
-			$wp_query = TribeEventsQuery::getEvents( $args, true );
+			$wp_query = Tribe__Events__Query::getEvents( $args, true );
 		}
 
 		// single-event notices are jumping in on this init when loading as a module
-		TribeEvents::removeNotice( 'event-past' );
+		Tribe__Events__Events::removeNotice( 'event-past' );
 
 		// get the list view template
 		ob_start();
 		if ( $initialize ) {
-			tribe_initialize_view( 'Tribe_Events_List_Template' );
+			tribe_initialize_view( 'Tribe__Events__Template__List' );
 		}
 		tribe_get_view( 'list/content' );
 		$list_view_html = ob_get_clean();
@@ -1328,7 +1328,7 @@
 	 * @see Tribe__Events__Events::getNotices()
 	 **/
 	function tribe_events_the_notices( $echo = true ) {
-		$notices = TribeEvents::getNotices();
+		$notices = Tribe__Events__Events::getNotices();
 
 		$html        = ! empty( $notices ) ? '<div class="tribe-events-notices"><ul><li>' . implode( '</li><li>', $notices ) . '</li></ul></div>' : '';
 		$the_notices = apply_filters( 'tribe_events_the_notices', $html, $notices );
@@ -1432,11 +1432,7 @@
 	 **/
 	function tribe_events_promo_banner( $echo = true ) {
 		if ( tribe_get_option( 'donate-link', false ) == true && ! tribe_is_bot() ) {
-<<<<<<< HEAD
-			$promo = apply_filters( 'tribe_events_promo_banner_message', sprintf( __( 'Calendar powered by %sThe Events Calendar%s', 'tribe-events-calendar' ), '<a class="vcard url org fn" href="' . TribeEvents::$tribeUrl . 'wordpress-events-calendar/?utm_medium=plugin-tec&utm_source=banner&utm_campaign=in-app">', '</a>' ) );
-=======
 			$promo = apply_filters( 'tribe_events_promo_banner_message', sprintf( __( 'Calendar powered by %sThe Events Calendar%s', 'tribe-events-calendar' ), '<a class="vcard url org fn" href="' . Tribe__Events__Events::$tecUrl . 'product/wordpress-events-calendar/?utm_medium=plugin-tec&utm_source=banner&utm_campaign=in-app">', '</a>' ) );
->>>>>>> 93c7f34a
 			$html  = apply_filters( 'tribe_events_promo_banner', sprintf( '<p class="tribe-events-promo">%s</p>', $promo ), $promo );
 			if ( $echo ) {
 				echo $html;
@@ -1513,7 +1509,7 @@
 	 *
 	 */
 	function tribe_events_get_tab_index() {
-		$tribe_events = TribeEvents::instance();
+		$tribe_events = Tribe__Events__Events::instance();
 
 		return apply_filters( 'tribe_events_tab_index', $tribe_events->tabIndex() );
 	}
@@ -1531,7 +1527,7 @@
 	 *
 	 * @category Events
 	 *
-	 * @param string $view Name of view to check, should match what's in TribeEvents->displaying when on that view
+	 * @param string $view Name of view to check, should match what's in Tribe__Events__Events->displaying when on that view
 	 *
 	 * @return bool
 	 **/
@@ -1591,18 +1587,18 @@
 	 *
 	 * @return mixed bool|string
 	 */
-	function tribe_events_latest_date( $format = TribeDateUtils::DBDATETIMEFORMAT ) {
+	function tribe_events_latest_date( $format = Tribe__Events__Date_Utils::DBDATETIMEFORMAT ) {
 		// Check if the latest end date is already known
 		$latest = tribe_get_option( 'latest_date', false );
 		if ( false !== $latest ) {
-			return TribeDateUtils::reformat( $latest, $format );
+			return Tribe__Events__Date_Utils::reformat( $latest, $format );
 		}
 
 		// If not, try to determine now
-		TribeEvents::instance()->rebuild_known_range();
+		Tribe__Events__Events::instance()->rebuild_known_range();
 		$latest = tribe_get_option( 'latest_date', false );
 		if ( false !== $latest ) {
-			return TribeDateUtils::reformat( $latest, $format );
+			return Tribe__Events__Date_Utils::reformat( $latest, $format );
 		}
 
 		return false;
@@ -1620,18 +1616,18 @@
 	 *
 	 * @return mixed bool|string
 	 */
-	function tribe_events_earliest_date( $format = TribeDateUtils::DBDATETIMEFORMAT ) {
+	function tribe_events_earliest_date( $format = Tribe__Events__Date_Utils::DBDATETIMEFORMAT ) {
 		// Check if the earliest start date is already known
 		$earliest = tribe_get_option( 'earliest_date', false );
 		if ( false !== $earliest ) {
-			return TribeDateUtils::reformat( $earliest, $format );
+			return Tribe__Events__Date_Utils::reformat( $earliest, $format );
 		}
 
 		// If not, try to determine now
-		TribeEvents::instance()->rebuild_known_range();
+		Tribe__Events__Events::instance()->rebuild_known_range();
 		$earliest = tribe_get_option( 'earliest_date', false );
 		if ( false !== $earliest ) {
-			return TribeDateUtils::reformat( $earliest, $format );
+			return Tribe__Events__Date_Utils::reformat( $earliest, $format );
 		}
 
 		return false;
@@ -1645,9 +1641,8 @@
 	 */
 	function tribe_get_default_value( $field ) {
 		$field = strtolower( $field );
-		$defaults = TribeEvents::instance()->defaults();
+		$defaults = Tribe__Events__Events::instance()->defaults();
 		$value = call_user_func( array( $defaults, $field ) );
 		return $value;
-	}
-
+}
 }