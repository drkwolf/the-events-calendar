<?php
/**
 * The Events Calendar Template Tags
 *
 * Display functions (template-tags) for use in WordPress templates.
 */

// Don't load directly
if ( !defined('ABSPATH') ) { die('-1'); }

if( class_exists( 'TribeEvents' ) ) {

	/**
	 * Get Options
	 *
	 * Retrieve specific key from options array, optionally provide a default return value
	 *
	 * @param string $optionName Name of the option to retrieve.
	 * @param string $default Value to return if no such option is found.
	 * @return mixed Value of the option if found.
	 * @todo Abstract this function out of template tags or otherwise secure it from other namespace conflicts.
	 * @since 2.0
	 */
	function tribe_get_option($optionName, $default = '')  {
		$tribe_ecp = TribeEvents::instance();
		return apply_filters('tribe_get_option', $tribe_ecp->getOption($optionName, $default));
	}

	/**
	 * Update Option
	 *
	 * Set specific key from options array, optionally provide a default return value
	 *
	 * @param string $optionName Name of the option to retrieve.
	 * @param string $value Value to save
	 * @return void
	 * @since 2.0.3
	 */
	function tribe_update_option($optionName, $value)  {
		$tribe_ecp = TribeEvents::instance();
		return $tribe_ecp->setOption($optionName, $value);
	}

	/**
	 * Event Type Test
	 *
	 * Checks type of $postId to determine if it is an Event
	 *
	 * @param int $postId (optional)
	 * @return bool true if this post is an Event post type
	 * @since 2.0
	 */
	function tribe_is_event( $postId = null )  {
		return apply_filters('tribe_is_event', TribeEvents::instance()->isEvent($postId));
	}
	
	/**
	 * Get Event
	 *
	 * Queries the events using WordPress get_posts() by setting the post type and sorting by event date.
	 *
	 * @param array $args query vars with added defaults including post_type of events, sorted (orderby) by event date (order) ascending
	 * @return array List of posts.
	 * @link http://codex.wordpress.org/Template_Tags/get_posts
	 * @link http://codex.wordpress.org/Function_Reference/get_post
	 * @uses get_posts()
	 * @see get_posts()
	 * @since 2.0
	 */
	function tribe_get_events( $args = '' )  {
		$tribe_ecp = TribeEvents::instance();
		return apply_filters('tribe_get_events', $tribe_ecp->getEvents( $args ));
	}

	/**
	 * All Day Event Test
	 *
	 * Returns true if the event is an all day event
	 *
	 * @param int $postId (optional)
	 * @return bool
	 * @since 2.0
	 */
	function tribe_get_all_day( $postId = null )  {
		$postId = TribeEvents::postIdHelper( $postId );
		$output = !! tribe_get_event_meta( $postId, '_EventAllDay', true );
		return apply_filters('tribe_get_all_day', $output);
	}
	
	/**
	 * Multi-day Event Test
	 *
	 * Returns true if the event spans multiple days
	 *
	 * @param int $postId (optional)
	 * @return bool true if event spans multiple days
	 * @since 2.0
	 */
	function tribe_is_multiday( $postId = null)  {
		$postId = TribeEvents::postIdHelper( $postId );
		$start = (array)tribe_get_event_meta( $postId, '_EventStartDate', false );
		sort($start);
		$start = strtotime($start[0]);
		$end = strtotime(tribe_get_event_meta( $postId, '_EventEndDate', true ));
		$output = date('d-m-Y', $start) != date('d-m-Y', $end);
		return apply_filters('tribe_is_multiday', $output);
	}
	
	/**
 	 * Event Category ID's
 	 *
 	 * Display the event category ID as a class for events wrapper
 	 *
 	 * @uses wp_get_object_terms()
 	 * @since 2.1
 	 */    	
	function tribe_get_event_cat_ids( $post_id ) {

		if ( isset( $post_id ) ) {
			$post_id = get_the_ID();
		}
		
		$return_id = array();
		
		$tribe_cat_ids = wp_get_object_terms( $post_id, TribeEvents::TAXONOMY );
		if( !empty( $tribe_cat_ids ) ){
			if( !is_wp_error( $tribe_cat_ids ) ) {
				foreach( $tribe_cat_ids as $tribe_cat_id ) {
					$return_id[] = $tribe_cat_id->term_id;
				}
			}
		}
		return $return_id;
	}

	/**
	 * Event Categories (Display)
	 *
	 * Display the event categories
	 *
	 * @param string $label
	 * @param string $separator
	 * @uses the_terms()
	 * @since 2.0
	 */	
	function tribe_meta_event_cats( $label=null, $separator=', ')  {
		if( !$label ) { $label = __('Category:', 'tribe-events-calendar'); }

		$tribe_ecp = TribeEvents::instance();

		$list = apply_filters('tribe_meta_event_cats', get_the_term_list( get_the_ID(), $tribe_ecp->get_event_taxonomy(), '<dt>'.$label.'</dt><dd class="tribe-event-categories">', $separator, '</dd>' ));

		echo $list;
	}

	/**
	 * Event Tags (Display)
	 *
	 * Display the event tags
	 *
	 * @param string $label
	 * @param string $separator
	 * @uses the_terms()
	 * @since 2.1
	 */
	function tribe_meta_event_tags( $label=null, $separator=', ')  {
		if( !$label ) { $label = __('Tags:', 'tribe-events-calendar'); }

		$tribe_ecp = TribeEvents::instance();
		$list = apply_filters('tribe_meta_event_tags', get_the_term_list( get_the_ID(), 'post_tag', '<dt>'.$label.'</dt><dd class="tribe-event-tags">', $separator, '</dd>' ));

		echo $list;
	}

	/**
	 * Event Post Meta
	 *
	 * Get event post meta.
	 *
	 * @param int $postId (optional)
	 * @param string $meta name of the meta_key
	 * @param bool $single determines if the results should be a single item or an array of items.
	 * @return mixed meta value(s)
	 * @since 2.0
	 */
	function tribe_get_event_meta( $postId = null, $meta = false, $single = true ){
		$postId = TribeEvents::postIdHelper( $postId );
		$tribe_ecp = TribeEvents::instance();
		$output = $tribe_ecp->getEventMeta( $postId, $meta, $single );
		return apply_filters('tribe_get_event_meta', $output);
	}
	
	/**
	 * Event Category Name
	 *
	 * Return the current event category name based the url.
	 *
	 * @return string Name of the Event Category
	 * @since 2.0
	 */ 
	function tribe_meta_event_category_name() {
		$tribe_ecp = TribeEvents::instance();
		$current_cat = get_query_var('tribe_events_cat');
		if($current_cat){
			$term_info = get_term_by('slug',$current_cat,$tribe_ecp->get_event_taxonomy());
			return apply_filters('tribe_meta_event_category_name', $term_info->name);
		}
	}
		
	/**
	 * Current Template
	 *
	 * Get the current page template that we are on
	 *
	 * @todo Update the function name to ensure there are no namespace conflicts.
	 * @return string Page template
	 * @since 2.0
	 */
	function tribe_get_current_template() {
		return apply_filters('tribe_get_current_template', TribeEventsTemplates::get_current_page_template());
	}

	/**
	 * Venue Type Test
	 *
	 * Checks type of $postId to determine if it is a Venue
	 *
	 * @param int $postId (optional)
	 * @return bool True if post type id Venue
	 * @since 2.0
	 */
	function tribe_is_venue( $postId = null )  {
		$tribe_ecp = TribeEvents::instance();
		return apply_filters('tribe_is_venue', $tribe_ecp->isVenue($postId));
	}

	/**
	 * HTML Before Event (Display)
	 *
	 * Display HTML to output before the event template
	 *
	 * @since 2.0
	 */
	function tribe_events_before_html() {
		echo apply_filters('tribe_events_before_html', stripslashes(tribe_get_option('tribeEventsBeforeHTML')));
	}

	/**
	 * HTML After Event (Display)
	 *
	 * Display HTML to output after the event template
	 *
	 * @since 2.0
	 */
	function tribe_events_after_html() {
		echo apply_filters('tribe_events_after_html', stripslashes(tribe_get_option('tribeEventsAfterHTML')));
	}
	
	/**
	 * Event Cost
	 *
	 * If EventBrite plugin is active
	 * - If the event is registered in Eventbrite, and has one ticket. Return the cost of that ticket.
	 * - If the event is registered in Eventbrite, and there are many tickets, return "Varies"
	 *   - If the event is not registered in Eventbrite, and there is meta, return that.
	 *   - If the event is not registered in Eventbrite, and there is no meta, return ""
	 *
	 * @param int $postId (optional)
	 * @return string Cost of the event.
	 */
	function tribe_get_cost( $postId = null)  {
		$tribe_ecp = TribeEvents::instance();
		$postId = TribeEvents::postIdHelper( $postId );
		if( class_exists( 'Eventbrite_for_TribeEvents' ) ) {
			global $spEventBrite;
			$returned = $spEventBrite->tribe_get_cost($postId);
			if($returned) {
				return apply_filters( 'tribe_get_cost', esc_html($returned));
			}
		}

		$cost = tribe_get_event_meta( $postId, '_EventCost', true );

		if($cost === ''){
			$cost = '';
		}elseif($cost == '0'){
			$cost = __( "Free", 'tribe-events-calendar' );
		}else{
			$cost = esc_html($cost);
		}

		return apply_filters( 'tribe_get_cost', $cost );
	}
	
	/**
	 * Get the minimum cost of all events.
	 *
	 * @author PaulHughes01
	 * @since 2.1
	 * @return int the minimum cost.
	 */
	function tribe_get_minimum_cost() {
		global $wpdb;
		
		$costs = $wpdb->get_col( 'SELECT meta_value FROM ' . $wpdb->postmeta . ' WHERE meta_key = \'_EventCost\';');
		
		$costs = array_map( 'tribe_map_cost_array_callback', $costs );
		
		$min = min( $costs );
		if ( $min == '' )
			$min = 0;
			
		return $min;
	}
	
	/**
	 * Get the maximum cost of all events.
	 *
	 * @author PaulHughes01
	 * @since 2.1
	 * @return int the maximum cost.
	 */
	function tribe_get_maximum_cost() {
		global $wpdb;
		
		$costs = $wpdb->get_col( 'SELECT meta_value FROM ' . $wpdb->postmeta . ' WHERE meta_key = \'_EventCost\';');
		
		$costs = array_map( 'tribe_map_cost_array_callback', $costs );
		
		$max = max( $costs );
		if ( $max == '' )
			$max = 0;
			
		return $max;
	}
	
	/**
	 * Maps the cost array to make finding the minimum and maximum costs possible.
	 *
	 * @param $costs
	 * @return $costs
	 */
	function tribe_map_cost_array_callback( $costs ) {
		return $costs;
	}
	
	/** 
	 * Event in Category Conditional
	 * 
	 * Returns true if the event is in the specified catagory slug
	 *
	 * @param string $event_cat_slug
	 * @param int $event_id
	 * @return boolean
	 * @since 2.0.2
	 */
	function tribe_event_in_category($event_cat_slug, $event_id = null){
	
		if( empty($event_id) )
			$event_id = get_the_ID();
		
		$term = term_exists($event_cat_slug, TribeEvents::TAXONOMY);
		
		if ( tribe_is_event($event_id) && is_object_in_term($event_id, TribeEvents::TAXONOMY, array( $term['term_id'] ) ) ) {
			$return = true;
		}else{
			$return = false;
		}
		return apply_filters('tribe_event_in_category', $return);
	}

	/**
	 * Placeholder function that is used for ticketing plugins
	 * meant to be filtered by such plugins
	 *
	 * @author jkudish
	 * @since 2.1
	 * @return void
	 */
	function tribe_get_ticket_form() {
		$ticket_form = apply_filters('tribe_get_ticket_form', false);
		if ($ticket_form && is_string($ticket_form)) {
			echo $ticket_form;
		} else {
			return $ticket_form;
		}
	}

	/**
	 * helper function to remove empty lines from multi-line strings
	 *
	 * @since 2.0.5
	 * @author jkudish
	 * @link http://stackoverflow.com/questions/709669/how-do-i-remove-blank-lines-from-text-in-php
	 * @param string $multi_line_string a multiline string
	 * @return string the same string without empty lines
	 */
	function tribe_multi_line_remove_empty_lines( $multi_line_string ) {
		return preg_replace( "/^\n+|^[\t\s]*\n+/m", '', $multi_line_string );
	}

	/**
	 * return the featured image html to an event (within the loop automatically will get event ID)
	 * @since  3.0
	 * @param  int $post_id
	 * @param  string $size
	 * @return string
	 */
	function tribe_event_featured_image( $post_id = null, $size = 'full' ){
		if( is_null( $post_id ))
			$post_id = get_the_ID();
		$image_src = wp_get_attachment_image_src( get_post_thumbnail_id( $post_id ), $size );			
		$featured_image = '';
		if ( !empty($image_src) ) {
			$featured_image .= '<div class="tribe-events-event-image"><a href="'. tribe_get_event_link() .'" title="'. get_the_title( $post_id ) .'"><img src="'.  $image_src[0] .'" title="'. get_the_title( $post_id) .'" /></a></div>';
		}
		return apply_filters('tribe_event_featured_image', $featured_image);
	}

	/**
	 * show the recurring event info in a tooltip
	 * 
<<<<<<< HEAD
=======
	 * return the details of the start/end date/time
	 * @since  3.0
	 * @param  int $post_id
	 * @return string
	 */
	function tribe_event_recurring_info_tooltip( $post_id = null ){
		if( is_null( $post_id ))
			$post_id = get_the_ID();
		$eventID = $post_id;
		$tooltip = '';
		if( class_exists( 'TribeEventsPro' ) )  { // should this be a template tag?
			if ( tribe_is_recurring_event() ) { 
				$tooltip .= '<span class="recurringinfo">';
				$tooltip .= '<div class="event-is-recurring">';
					$tooltip .= '[ <img src="'. trailingslashit( TribeEvents::instance()->pluginUrl ) . 'resources/images/recurring-event-icon.png" /> event ]';
					$tooltip .= '<div id="tribe-events-tooltip-'. $eventID .'" class="tribe-events-tooltip recurring-info-tooltip">';
						$tooltip .= '<div class="tribe-events-event-body">';
							$tooltip .= tribe_get_recurrence_text();
						$tooltip .= '</div>';	
						$tooltip .= '<span class="tribe-events-arrow"></span>';	
					$tooltip .= '</div>';
				$tooltip .= '</div>';
			$tooltip .= '</span>';		
		 }
		}
		return $tooltip;
		return apply_filters('tribe_event_recurring_info_tooltip', $tooltip);
	}

	/** 
>>>>>>> 8d714102
	 * return the details of the start/end date/time
	 * @since  3.0
	 * @param  int $post_id
	 * @return string
	 */
	function tribe_event_recurring_info_tooltip( $post_id = null ){
		if( is_null( $post_id ))
			$post_id = get_the_ID();
		$eventID = $post_id;
		$tooltip = '';
		if( class_exists( 'TribeEventsPro' ) )  { // should this be a template tag?
			if ( tribe_is_recurring_event() ) { 
				$tooltip .= '<span class="recurringinfo">';
				$tooltip .= '<div class="event-is-recurring">';
					$tooltip .= '[ <img src="'. trailingslashit( TribeEvents::instance()->pluginUrl ) . 'resources/images/recurring-event-icon.png" /> event ]';
					$tooltip .= '<div id="tribe-events-tooltip-'. $eventID .'" class="tribe-events-tooltip">';
						$tooltip .= '<div class="tribe-events-event-body">';
							$tooltip .= tribe_get_recurrence_text();
						$tooltip .= '</div>';	
						$tooltip .= '<span class="tribe-events-arrow"></span>';	
					$tooltip .= '</div>';
				$tooltip .= '</div>';
			$tooltip .= '</span>';		
		 }
		}
		return $tooltip;
		return apply_filters('tribe_event_recurring_info_tooltip', $tooltip);
	}	

	function tribe_event_schedule_details( $post_id = null){
		if (is_null( $post_id ))
			$post_id = get_the_ID();
			$schedule = '';
			 if ( tribe_is_multiday( $post_id ) ) { // multi-date event 
				$schedule .= '<span class="dtstart">'. tribe_get_start_date() .'</span> - <span class="dtend">'. tribe_get_end_date() .'</span>';
			 } elseif ( tribe_get_all_day( $post_id ) ) {  // all day event
				$schedule .= '<span class="dtstart">'. tribe_get_start_date() .'</span>';
			} else { // single day event
					if ( tribe_get_start_date( $post_id, false, 'g:i A' ) == tribe_get_end_date( $post_id, false, 'g:i A' ) ) { // Same start/end time 
						$schedule .= '<span class="dtstart">'. tribe_get_start_date($post_id, false) .'</span> @ <span class="starttime">'. tribe_get_start_date( $post_id, false, 'g:i A' ) .'</span>';
					 } else {  // defined start/end time
					  $schedule .= '<span class="dtstart">'. tribe_get_start_date( $post_id, false ) .'</span> | <span class="starttime">'. tribe_get_start_date( $post_id, false, 'g:i A' ) .' - <span class="starttime">'. tribe_get_end_date( $post_id, false, 'g:i A' ) .'</span>';	
					 } 					
			}			 
			return $schedule;
			return apply_filters('tribe_event_schedule_details', $schedule);
	}
}
?><|MERGE_RESOLUTION|>--- conflicted
+++ resolved
@@ -420,8 +420,6 @@
 	/**
 	 * show the recurring event info in a tooltip
 	 * 
-<<<<<<< HEAD
-=======
 	 * return the details of the start/end date/time
 	 * @since  3.0
 	 * @param  int $post_id
@@ -452,36 +450,11 @@
 	}
 
 	/** 
->>>>>>> 8d714102
 	 * return the details of the start/end date/time
 	 * @since  3.0
 	 * @param  int $post_id
 	 * @return string
 	 */
-	function tribe_event_recurring_info_tooltip( $post_id = null ){
-		if( is_null( $post_id ))
-			$post_id = get_the_ID();
-		$eventID = $post_id;
-		$tooltip = '';
-		if( class_exists( 'TribeEventsPro' ) )  { // should this be a template tag?
-			if ( tribe_is_recurring_event() ) { 
-				$tooltip .= '<span class="recurringinfo">';
-				$tooltip .= '<div class="event-is-recurring">';
-					$tooltip .= '[ <img src="'. trailingslashit( TribeEvents::instance()->pluginUrl ) . 'resources/images/recurring-event-icon.png" /> event ]';
-					$tooltip .= '<div id="tribe-events-tooltip-'. $eventID .'" class="tribe-events-tooltip">';
-						$tooltip .= '<div class="tribe-events-event-body">';
-							$tooltip .= tribe_get_recurrence_text();
-						$tooltip .= '</div>';	
-						$tooltip .= '<span class="tribe-events-arrow"></span>';	
-					$tooltip .= '</div>';
-				$tooltip .= '</div>';
-			$tooltip .= '</span>';		
-		 }
-		}
-		return $tooltip;
-		return apply_filters('tribe_event_recurring_info_tooltip', $tooltip);
-	}	
-
 	function tribe_event_schedule_details( $post_id = null){
 		if (is_null( $post_id ))
 			$post_id = get_the_ID();
@@ -500,5 +473,6 @@
 			return $schedule;
 			return apply_filters('tribe_event_schedule_details', $schedule);
 	}
+		
 }
 ?>