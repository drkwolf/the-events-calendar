<?php
/**
 * The Events Calendar Template Tags
 *
 * Display functions (template-tags) for use in WordPress templates.
 */

// Don't load directly
if ( !defined('ABSPATH') ) { die('-1'); }

if( class_exists( 'TribeEvents' ) ) {

	/**
	 * Get Options
	 *
	 * Retrieve specific key from options array, optionally provide a default return value
	 *
	 * @param string $optionName Name of the option to retrieve.
	 * @param string $default Value to return if no such option is found.
	 * @return mixed Value of the option if found.
	 * @todo Abstract this function out of template tags or otherwise secure it from other namespace conflicts.
	 * @since 2.0
	 */
	function tribe_get_option($optionName, $default = '')  {
		$tribe_ecp = TribeEvents::instance();
		return apply_filters('tribe_get_option', $tribe_ecp->getOption($optionName, $default));
	}

	/**
	 * Update Option
	 *
	 * Set specific key from options array, optionally provide a default return value
	 *
	 * @param string $optionName Name of the option to retrieve.
	 * @param string $value Value to save
	 * @return void
	 * @since 2.0.3
	 */
	function tribe_update_option($optionName, $value)  {
		$tribe_ecp = TribeEvents::instance();
		return $tribe_ecp->setOption($optionName, $value);
	}

	/**
	 * Event Type Test
	 *
	 * Checks type of $postId to determine if it is an Event
	 *
	 * @param int $postId (optional)
	 * @return bool true if this post is an Event post type
	 * @since 2.0
	 */
	function tribe_is_event( $postId = null )  {
		return apply_filters('tribe_is_event', TribeEvents::instance()->isEvent($postId));
	}
	
	/**
	 * Get Event
	 *
	 * Queries the events using WordPress get_posts() by setting the post type and sorting by event date.
	 *
	 * @param array $args query vars with added defaults including post_type of events, sorted (orderby) by event date (order) ascending
	 * @return array List of posts.
	 * @link http://codex.wordpress.org/Template_Tags/get_posts
	 * @link http://codex.wordpress.org/Function_Reference/get_post
	 * @uses get_posts()
	 * @see get_posts()
	 * @since 2.0
	 */
	function tribe_get_events( $args = '' )  {
		$tribe_ecp = TribeEvents::instance();
		return apply_filters('tribe_get_events', $tribe_ecp->getEvents( $args ));
	}

	/**
	 * All Day Event Test
	 *
	 * Returns true if the event is an all day event
	 *
	 * @param int $postId (optional)
	 * @return bool
	 * @since 2.0
	 */
	function tribe_get_all_day( $postId = null )  {
		$postId = TribeEvents::postIdHelper( $postId );
		$output = !! tribe_get_event_meta( $postId, '_EventAllDay', true );
		return apply_filters('tribe_get_all_day', $output);
	}
	
	/**
	 * Multi-day Event Test
	 *
	 * Returns true if the event spans multiple days
	 *
	 * @param int $postId (optional)
	 * @return bool true if event spans multiple days
	 * @since 2.0
	 */
	function tribe_is_multiday( $postId = null)  {
		$postId = TribeEvents::postIdHelper( $postId );
		$start = (array)tribe_get_event_meta( $postId, '_EventStartDate', false );
		sort($start);
		$start = strtotime($start[0]);
		$end = strtotime(tribe_get_event_meta( $postId, '_EventEndDate', true ));
		$output = date('d-m-Y', $start) != date('d-m-Y', $end);
		return apply_filters('tribe_is_multiday', $output);
	}
	
	/**
 	 * Event Category ID's
 	 *
 	 * Display the event category ID as a class for events wrapper
 	 *
 	 * @uses wp_get_object_terms()
 	 * @since 2.1
 	 */    	
	function tribe_get_event_cat_ids( $post_id ) {

		if ( isset( $post_id ) ) {
			$post_id = get_the_ID();
		}
		
		$return_id = array();
		
		$tribe_cat_ids = wp_get_object_terms( $post_id, TribeEvents::TAXONOMY );
		if( !empty( $tribe_cat_ids ) ){
			if( !is_wp_error( $tribe_cat_ids ) ) {
				foreach( $tribe_cat_ids as $tribe_cat_id ) {
					$return_id[] = $tribe_cat_id->term_id;
				}
			}
		}
		return $return_id;
	}

	/**
	 * Event Categories (Display)
	 *
	 * Display the event categories
	 *
	 * @param string $label
	 * @param string $separator
	 * @uses the_terms()
	 * @since 2.0
	 */	
	function tribe_meta_event_cats( $label=null, $separator=', ')  {
		if( !$label ) { $label = __('Category:', 'tribe-events-calendar'); }

		$tribe_ecp = TribeEvents::instance();

		$list = apply_filters('tribe_meta_event_cats', get_the_term_list( get_the_ID(), $tribe_ecp->get_event_taxonomy(), '<dt>'.$label.'</dt><dd class="tribe-event-categories">', $separator, '</dd>' ));

		echo $list;
	}

	/**
	 * Event Tags (Display)
	 *
	 * Display the event tags
	 *
	 * @param string $label
	 * @param string $separator
	 * @uses the_terms()
	 * @since 2.1
	 */
	function tribe_meta_event_tags( $label=null, $separator=', ')  {
		if( !$label ) { $label = __('Tags:', 'tribe-events-calendar'); }

		$tribe_ecp = TribeEvents::instance();
		$list = apply_filters('tribe_meta_event_tags', get_the_term_list( get_the_ID(), 'post_tag', '<dt>'.$label.'</dt><dd class="tribe-event-tags">', $separator, '</dd>' ));

		echo $list;
	}

	/**
	 * Event Post Meta
	 *
	 * Get event post meta.
	 *
	 * @param int $postId (optional)
	 * @param string $meta name of the meta_key
	 * @param bool $single determines if the results should be a single item or an array of items.
	 * @return mixed meta value(s)
	 * @since 2.0
	 */
	function tribe_get_event_meta( $postId = null, $meta = false, $single = true ){
		$postId = TribeEvents::postIdHelper( $postId );
		$tribe_ecp = TribeEvents::instance();
		$output = $tribe_ecp->getEventMeta( $postId, $meta, $single );
		return apply_filters('tribe_get_event_meta', $output);
	}
	
	/**
	 * Event Category Name
	 *
	 * Return the current event category name based the url.
	 *
	 * @return string Name of the Event Category
	 * @since 2.0
	 */ 
	function tribe_meta_event_category_name() {
		$tribe_ecp = TribeEvents::instance();
		$current_cat = get_query_var('tribe_events_cat');
		if($current_cat){
			$term_info = get_term_by('slug',$current_cat,$tribe_ecp->get_event_taxonomy());
			return apply_filters('tribe_meta_event_category_name', $term_info->name);
		}
	}
		
	/**
	 * Current Template
	 *
	 * Get the current page template that we are on
	 *
	 * @todo Update the function name to ensure there are no namespace conflicts.
	 * @return string Page template
	 * @since 2.0
	 */
	function tribe_get_current_template() {
		return apply_filters('tribe_get_current_template', TribeEventsTemplates::get_current_page_template());
	}

	/**
	 * Venue Type Test
	 *
	 * Checks type of $postId to determine if it is a Venue
	 *
	 * @param int $postId (optional)
	 * @return bool True if post type id Venue
	 * @since 2.0
	 */
	function tribe_is_venue( $postId = null )  {
		$tribe_ecp = TribeEvents::instance();
		return apply_filters('tribe_is_venue', $tribe_ecp->isVenue($postId));
	}

	/**
	 * HTML Before Event (Display)
	 *
	 * Display HTML to output before the event template
	 *
	 * @since 2.0
	 */
	function tribe_events_before_html() {
		echo apply_filters('tribe_events_before_html', stripslashes(tribe_get_option('tribeEventsBeforeHTML')));
	}

	/**
	 * HTML After Event (Display)
	 *
	 * Display HTML to output after the event template
	 *
	 * @since 2.0
	 */
	function tribe_events_after_html() {
		echo apply_filters('tribe_events_after_html', stripslashes(tribe_get_option('tribeEventsAfterHTML')));
	}
	
	/**
	 * Event Cost
	 *
	 * If EventBrite plugin is active
	 * - If the event is registered in Eventbrite, and has one ticket. Return the cost of that ticket.
	 * - If the event is registered in Eventbrite, and there are many tickets, return "Varies"
	 *   - If the event is not registered in Eventbrite, and there is meta, return that.
	 *   - If the event is not registered in Eventbrite, and there is no meta, return ""
	 *
	 * @param int $postId (optional)
	 * @return string Cost of the event.
	 */
	function tribe_get_cost( $postId = null)  {
		$tribe_ecp = TribeEvents::instance();
		$postId = TribeEvents::postIdHelper( $postId );
		if( class_exists( 'Eventbrite_for_TribeEvents' ) ) {
			global $spEventBrite;
			$returned = $spEventBrite->tribe_get_cost($postId);
			if($returned) {
				return apply_filters( 'tribe_get_cost', esc_html($returned));
			}
		}

		$cost = tribe_get_event_meta( $postId, '_EventCost', true );

		if($cost === ''){
			$cost = '';
		}elseif($cost == '0'){
			$cost = __( "Free", 'tribe-events-calendar' );
		}else{
			$cost = esc_html($cost);
		}

		return apply_filters( 'tribe_get_cost', $cost );
	}
	
	/**
	 * Get the minimum cost of all events.
	 *
	 * @author PaulHughes01
	 * @since 2.1
	 * @return int the minimum cost.
	 */
	function tribe_get_minimum_cost() {
		global $wpdb;
		
		$costs = $wpdb->get_col( 'SELECT meta_value FROM ' . $wpdb->postmeta . ' WHERE meta_key = \'_EventCost\';');
		
		$costs = array_map( 'tribe_map_cost_array_callback', $costs );
		
		$min = min( $costs );
		if ( $min == '' )
			$min = 0;
			
		return $min;
	}
	
	/**
	 * Get the maximum cost of all events.
	 *
	 * @author PaulHughes01
	 * @since 2.1
	 * @return int the maximum cost.
	 */
	function tribe_get_maximum_cost() {
		global $wpdb;
		
		$costs = $wpdb->get_col( 'SELECT meta_value FROM ' . $wpdb->postmeta . ' WHERE meta_key = \'_EventCost\';');
		
		$costs = array_map( 'tribe_map_cost_array_callback', $costs );
		
		$max = max( $costs );
		if ( $max == '' )
			$max = 0;
			
		return $max;
	}
	
	/**
	 * Maps the cost array to make finding the minimum and maximum costs possible.
	 *
	 * @param $costs
	 * @return $costs
	 */
	function tribe_map_cost_array_callback( $costs ) {
		return $costs;
	}
	
	/** 
	 * Event in Category Conditional
	 * 
	 * Returns true if the event is in the specified catagory slug
	 *
	 * @param string $event_cat_slug
	 * @param int $event_id
	 * @return boolean
	 * @since 2.0.2
	 */
	function tribe_event_in_category($event_cat_slug, $event_id = null){
	
		if( empty($event_id) )
			$event_id = get_the_ID();
		
		$term = term_exists($event_cat_slug, TribeEvents::TAXONOMY);
		
		if ( tribe_is_event($event_id) && is_object_in_term($event_id, TribeEvents::TAXONOMY, array( $term['term_id'] ) ) ) {
			$return = true;
		}else{
			$return = false;
		}
		return apply_filters('tribe_event_in_category', $return);
	}

	/**
	 * Placeholder function that is used for ticketing plugins
	 * meant to be filtered by such plugins
	 *
	 * @author jkudish
	 * @since 2.1
	 * @return void
	 */
	function tribe_get_ticket_form() {
		$ticket_form = apply_filters('tribe_get_ticket_form', false);
		if ($ticket_form && is_string($ticket_form)) {
			echo $ticket_form;
		} else {
			return $ticket_form;
		}
	}

	/**
	 * helper function to remove empty lines from multi-line strings
	 *
	 * @since 2.0.5
	 * @author jkudish
	 * @link http://stackoverflow.com/questions/709669/how-do-i-remove-blank-lines-from-text-in-php
	 * @param string $multi_line_string a multiline string
	 * @return string the same string without empty lines
	 */
	function tribe_multi_line_remove_empty_lines( $multi_line_string ) {
		return preg_replace( "/^\n+|^[\t\s]*\n+/m", '', $multi_line_string );
	}

	/**
	 * return the featured image html to an event (within the loop automatically will get event ID)
	 * @since  3.0
	 * @param  int $post_id
	 * @param  string $size
	 * @return string
	 */
	function tribe_event_featured_image( $post_id = null, $size = 'full' ){
		if( is_null( $post_id ))
			$post_id = get_the_ID();
		$image_src = wp_get_attachment_image_src( get_post_thumbnail_id( $post_id ), $size );			
		$featured_image = '';
		if ( !empty($image_src) ) {
			$featured_image .= '<div class="tribe-events-event-image"><a href="'. tribe_get_event_link() .'" title="'. get_the_title( $post_id ) .'"><img src="'.  $image_src[0] .'" title="'. get_the_title( $post_id) .'" /></a></div>';
		}
		return apply_filter('tribe_event_featured_image', $featured_image);
	}

	function tribe_event_schedule_details( $post_id = null){
		if (is_null( $post_id ))
			$post_id = get_the_ID();
			$schedule = '';
<<<<<<< HEAD
			if ( tribe_is_multiday( $post_id ) ) { // multi-date event 
				$schedule .= '<span class="dtstart">'. tribe_get_start_date() .'</span> - <span class="dtend">'. tribe_get_end_date() .'</span>';
			} elseif ( tribe_get_all_day( $post_id ) ) {  // all day event
=======
			 if ( tribe_is_multiday( $post_id ) ) { // multi-date event 
				$schedule .= '<span class="dtstart">'. tribe_get_start_date() .'</span> - <span class="dtend">'. tribe_get_end_date() .'</span>';
			 } elseif ( tribe_get_all_day( $post_id ) ) {  // all day event
>>>>>>> 72c13481
				$schedule .= '<span class="dtstart">'. tribe_get_start_date() .'</span>';
			} else { // single day event
					if ( tribe_get_start_date( $post_id, false, 'g:i A' ) == tribe_get_end_date( $post_id, false, 'g:i A' ) ) { // Same start/end time 
						$schedule .= '<span class="dtstart">'. tribe_get_start_date($post_id, false) .'</span> @ <span class="starttime">'. tribe_get_start_date( $post_id, false, 'g:i A' ) .'</span>';
					 } else {  // defined start/end time
<<<<<<< HEAD
					  $schedule .= '<span class="dtstart">'. tribe_get_start_date( $post_id, false ) .'</span> | <span class="starttime">'. tribe_get_start_date( $post_id, false, 'g:i A' ) .' - <span class="starttime">'. tribe_get_end_date( $post_id, false, 'g:i A' ) .'';	
					 } 					
			}			 
			return $schedule;
			return apply_filters('tribe_event_recurring_info_tooltip', $schedule);
	} 

=======
					  $schedule .= '<span class="dtstart">'. tribe_get_start_date( $post_id, false ) .'</span> | <span class="starttime">'. tribe_get_start_date( $post_id, false, 'g:i A' ) .' - <span class="starttime">'. tribe_get_end_date( $post_id, false, 'g:i A' ) .'</span>';	
					 } 					
			}			 
			return $schedule;
			return apply_filters('tribe_event_schedule_details', $schedule);
	}
		
>>>>>>> 72c13481
}
?><|MERGE_RESOLUTION|>--- conflicted
+++ resolved
@@ -418,39 +418,22 @@
 	}
 
 	function tribe_event_schedule_details( $post_id = null){
-		if (is_null( $post_id ))
-			$post_id = get_the_ID();
-			$schedule = '';
-<<<<<<< HEAD
-			if ( tribe_is_multiday( $post_id ) ) { // multi-date event 
-				$schedule .= '<span class="dtstart">'. tribe_get_start_date() .'</span> - <span class="dtend">'. tribe_get_end_date() .'</span>';
-			} elseif ( tribe_get_all_day( $post_id ) ) {  // all day event
-=======
-			 if ( tribe_is_multiday( $post_id ) ) { // multi-date event 
-				$schedule .= '<span class="dtstart">'. tribe_get_start_date() .'</span> - <span class="dtend">'. tribe_get_end_date() .'</span>';
-			 } elseif ( tribe_get_all_day( $post_id ) ) {  // all day event
->>>>>>> 72c13481
-				$schedule .= '<span class="dtstart">'. tribe_get_start_date() .'</span>';
-			} else { // single day event
-					if ( tribe_get_start_date( $post_id, false, 'g:i A' ) == tribe_get_end_date( $post_id, false, 'g:i A' ) ) { // Same start/end time 
-						$schedule .= '<span class="dtstart">'. tribe_get_start_date($post_id, false) .'</span> @ <span class="starttime">'. tribe_get_start_date( $post_id, false, 'g:i A' ) .'</span>';
-					 } else {  // defined start/end time
-<<<<<<< HEAD
-					  $schedule .= '<span class="dtstart">'. tribe_get_start_date( $post_id, false ) .'</span> | <span class="starttime">'. tribe_get_start_date( $post_id, false, 'g:i A' ) .' - <span class="starttime">'. tribe_get_end_date( $post_id, false, 'g:i A' ) .'';	
-					 } 					
-			}			 
-			return $schedule;
-			return apply_filters('tribe_event_recurring_info_tooltip', $schedule);
-	} 
-
-=======
-					  $schedule .= '<span class="dtstart">'. tribe_get_start_date( $post_id, false ) .'</span> | <span class="starttime">'. tribe_get_start_date( $post_id, false, 'g:i A' ) .' - <span class="starttime">'. tribe_get_end_date( $post_id, false, 'g:i A' ) .'</span>';	
-					 } 					
-			}			 
-			return $schedule;
-			return apply_filters('tribe_event_schedule_details', $schedule);
-	}
-		
->>>>>>> 72c13481
+	if (is_null( $post_id ))
+		$post_id = get_the_ID();
+		$schedule = '';
+		 if ( tribe_is_multiday( $post_id ) ) { // multi-date event 
+			$schedule .= '<span class="dtstart">'. tribe_get_start_date() .'</span> - <span class="dtend">'. tribe_get_end_date() .'</span>';
+		 } elseif ( tribe_get_all_day( $post_id ) ) {  // all day event
+			$schedule .= '<span class="dtstart">'. tribe_get_start_date() .'</span>';
+		} else { // single day event
+				if ( tribe_get_start_date( $post_id, false, 'g:i A' ) == tribe_get_end_date( $post_id, false, 'g:i A' ) ) { // Same start/end time 
+					$schedule .= '<span class="dtstart">'. tribe_get_start_date($post_id, false) .'</span> @ <span class="starttime">'. tribe_get_start_date( $post_id, false, 'g:i A' ) .'</span>';
+				 } else {  // defined start/end time
+				  $schedule .= '<span class="dtstart">'. tribe_get_start_date( $post_id, false ) .'</span> | <span class="starttime">'. tribe_get_start_date( $post_id, false, 'g:i A' ) .' - <span class="starttime">'. tribe_get_end_date( $post_id, false, 'g:i A' ) .'</span>';	
+				 } 					
+		}			 
+		return $schedule;
+		return apply_filters('tribe_event_schedule_details', $schedule);
+	}
 }
 ?>