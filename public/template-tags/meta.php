--- conflicted
+++ resolved
@@ -358,48 +358,14 @@
 		echo apply_filters('tribe_display_meta', tribe_get_meta( $meta_id ));
 	}
 
-<<<<<<< HEAD
-/**
- * Return the single event meta
- *
- * @return void
- * @since 3.0
- **/
-function tribe_events_single_event_meta() {
-	$event_id = get_the_ID();
-	$skeleton_mode = apply_filters( 'tribe_events_single_event_the_meta_skeleton', false, $event_id ) ;
-	$group_venue = apply_filters( 'tribe_events_single_event_the_meta_group_venue', false, $event_id );
-	$html = '';
-
-	if ( $skeleton_mode ) {
-
-		// show all visible meta_groups in skeleton view
-		$html .= tribe_get_the_event_meta();
-
-	} else {
-		$html .= '<div class="tribe-events-single-section tribe-events-event-meta tribe-clearfix">';
-		// Event Details
-		$html .= tribe_get_meta_group( 'tribe_event_details' );
-
-		// When there is no map show the venue info up top
-		if ( ! $group_venue && ! tribe_embed_google_map( $event_id ) ) {
-			// Venue Details
-			$html .= tribe_get_meta_group( 'tribe_event_venue' );
-			$group_venue = false;
-		} else if ( ! $group_venue && ! tribe_has_organizer( $event_id ) && tribe_address_exists( $event_id ) && tribe_embed_google_map( $event_id ) ) {
-			$html .= sprintf( '%s<div class="tribe-events-meta-group">%s</div>',
-				tribe_get_meta_group( 'tribe_event_venue' ),
-				tribe_get_meta( 'tribe_venue_map' )
-			);
-			$group_venue = false;
-=======
-	/**
-	 * Output the single event meta
-	 *
-	 * @return void
-	 * @since 3.0
+	/**
+	 * Return the single event meta
+	 *
+	 * @return string
+	 * @since 3.0
+	 * @author Jessica Yazbek
 	 **/
-	function tribe_events_the_single_event_meta() {
+	function tribe_events_single_event_meta() {
 		$event_id = get_the_ID();
 		$skeleton_mode = apply_filters( 'tribe_events_single_event_the_meta_skeleton', false, $event_id ) ;
 		$group_venue = apply_filters( 'tribe_events_single_event_the_meta_group_venue', false, $event_id );
@@ -410,7 +376,6 @@
 			// show all visible meta_groups in skeleton view
 			$html .= tribe_get_the_event_meta();
 
->>>>>>> 8d005d2a
 		} else {
 			$html .= '<div class="tribe-events-single-section tribe-events-event-meta tribe-clearfix">';
 			// Event Details
@@ -449,13 +414,7 @@
 					tribe_get_meta( 'tribe_venue_map' )
 				) );
 		}
-
-<<<<<<< HEAD
-	return apply_filters( 'tribe_events_single_event_meta', $html );
-=======
-		echo $html;
->>>>>>> 8d005d2a
-
+		return apply_filters( 'tribe_events_single_event_meta', $html );
 	}
 }
 ?>