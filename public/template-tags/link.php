--- conflicted
+++ resolved
@@ -10,7 +10,7 @@
 	die( '-1' );
 }
 
-if ( class_exists( 'TribeEvents' ) ) {
+if ( class_exists( 'Tribe__Events__Events' ) ) {
 
 	/**
 	 * Link to Previous Event (Display)
@@ -36,11 +36,7 @@
 	function tribe_get_prev_event_link( $anchor = false ) {
 		global $post;
 
-<<<<<<< HEAD
-		return apply_filters( 'tribe_get_next_event_link', TribeEvents::instance()->get_event_link( $post, 'previous', $anchor ) );
-=======
 		return apply_filters( 'tribe_get_prev_event_link', Tribe__Events__Events::instance()->get_event_link( $post, 'previous', $anchor ) );
->>>>>>> 93c7f34a
 	}
 
 	/**
@@ -67,7 +63,7 @@
 	function tribe_get_next_event_link( $anchor = false ) {
 		global $post;
 
-		return apply_filters( 'tribe_get_next_event_link', TribeEvents::instance()->get_event_link( $post, 'next', $anchor ) );
+		return apply_filters( 'tribe_get_next_event_link', Tribe__Events__Events::instance()->get_event_link( $post, 'next', $anchor ) );
 	}
 
 	/**
@@ -116,7 +112,7 @@
 	 * @return string URL
 	 */
 	function tribe_get_events_link() {
-		$tribe_ecp = TribeEvents::instance();
+		$tribe_ecp = Tribe__Events__Events::instance();
 		$output    = $tribe_ecp->getLink( 'home' );
 
 		return apply_filters( 'tribe_get_events_link', $output );
@@ -133,7 +129,7 @@
 	 * @todo rename
 	 */
 	function tribe_get_gridview_link( $term = null ) {
-		$tribe_ecp = TribeEvents::instance();
+		$tribe_ecp = Tribe__Events__Events::instance();
 		$output    = $tribe_ecp->getLink( 'month', false, $term );
 
 		return apply_filters( 'tribe_get_gridview_link', $output );
@@ -149,7 +145,7 @@
 	 * @return string URL
 	 */
 	function tribe_get_listview_link( $term = null ) {
-		$tribe_ecp = TribeEvents::instance();
+		$tribe_ecp = Tribe__Events__Events::instance();
 		$output    = $tribe_ecp->getLink( 'list', false, $term );
 
 		return apply_filters( 'tribe_get_listview_link', $output );
@@ -165,7 +161,7 @@
 	 * @return string URL
 	 */
 	function tribe_get_listview_past_link( $term = null ) {
-		$tribe_ecp = TribeEvents::instance();
+		$tribe_ecp = Tribe__Events__Events::instance();
 		$output    = $tribe_ecp->getLink( 'past', false, $term );
 
 		return apply_filters( 'tribe_get_listview_past_link', $output );
@@ -196,9 +192,9 @@
 	 */
 	function tribe_get_event_link( $event = null ) {
 		if ( '' == get_option( 'permalink_structure' ) ) {
-			return apply_filters( 'tribe_get_event_link', TribeEvents::instance()->getLink( 'single', $event ), $event );
-		} else {
-			return trailingslashit( apply_filters( 'tribe_get_event_link', TribeEvents::instance()->getLink( 'single', $event ), $event ) );
+			return apply_filters( 'tribe_get_event_link', Tribe__Events__Events::instance()->getLink( 'single', $event ), $event );
+		} else {
+			return trailingslashit( apply_filters( 'tribe_get_event_link', Tribe__Events__Events::instance()->getLink( 'single', $event ), $event ) );
 		}
 	}
 
