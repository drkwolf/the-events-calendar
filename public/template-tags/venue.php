<?php
/**
 * Events Calendar Pro Venue Template Tags
 *
 * Display functions for use in WordPress templates.
 */

// Don't load directly
if ( ! defined( 'ABSPATH' ) ) {
	die( '-1' );
}

if ( class_exists( 'TribeEventsPro' ) ) {

	/**
	 * Output the upcoming events associated with a venue
	 *
	 * @return void
	 */
	function tribe_venue_upcoming_events( $post_id = false ) {

		$post_id = TribeEvents::postIdHelper( $post_id );

		if ( $post_id ) {
			// turn off the venue group
			tribe_set_the_meta_visibility( 'tribe_event_venue', false, 'meta_group' );

			$args = array(
<<<<<<< HEAD
				'venue'        => $post_id,
				'eventDisplay' => 'upcoming'
			);
=======
				'venue' => $post_id,
				'eventDisplay' => 'list' );
>>>>>>> 511b680c

			$html = tribe_include_view_list( $args );

			// housekeeping: turn on the venue meta group before we leave
			tribe_set_the_meta_visibility( 'tribe_event_venue', true, 'meta_group' );

			return apply_filters( 'tribe_venue_upcoming_events', $html );
		}
	}
}<|MERGE_RESOLUTION|>--- conflicted
+++ resolved
@@ -7,10 +7,10 @@
 
 // Don't load directly
 if ( ! defined( 'ABSPATH' ) ) {
-	die( '-1' );
+	die('-1');
 }
 
-if ( class_exists( 'TribeEventsPro' ) ) {
+if( class_exists('TribeEventsPro')) {
 
 	/**
 	 * Output the upcoming events associated with a venue
@@ -21,24 +21,19 @@
 
 		$post_id = TribeEvents::postIdHelper( $post_id );
 
-		if ( $post_id ) {
+		if ($post_id) {
 			// turn off the venue group
-			tribe_set_the_meta_visibility( 'tribe_event_venue', false, 'meta_group' );
+			tribe_set_the_meta_visibility( 'tribe_event_venue', false, 'meta_group');
 
 			$args = array(
-<<<<<<< HEAD
-				'venue'        => $post_id,
-				'eventDisplay' => 'upcoming'
+				'venue' => $post_id,
+				'eventDisplay' => 'list'
 			);
-=======
-				'venue' => $post_id,
-				'eventDisplay' => 'list' );
->>>>>>> 511b680c
 
 			$html = tribe_include_view_list( $args );
 
 			// housekeeping: turn on the venue meta group before we leave
-			tribe_set_the_meta_visibility( 'tribe_event_venue', true, 'meta_group' );
+			tribe_set_the_meta_visibility( 'tribe_event_venue', true, 'meta_group');
 
 			return apply_filters( 'tribe_venue_upcoming_events', $html );
 		}
