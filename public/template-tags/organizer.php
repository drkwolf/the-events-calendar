<?php
/**
 * Organizer Functions
 *
 * Display functions (template-tags) for use in WordPress templates.
 */

// Don't load directly
if ( ! defined( 'ABSPATH' ) ) {
	die( '-1' );
}

if ( class_exists( 'Tribe__Events__Main' ) ) {

	/**
	 * Organizer ID
	 *
	 * Returns the event Organizer ID.
	 *
	 * @param int $postId Can supply either event id or organizer id, if none specified, current post is used
	 *
	 * @return int Organizer
	 */
	function tribe_get_organizer_id( $postId = null ) {
		$postId       = Tribe__Events__Main::postIdHelper( $postId );
		$organizer_id = null;
		if ( is_numeric( $postId ) && $postId > 0 ) {
			$tribe_ecp = Tribe__Events__Main::instance();
			// check if $postId is an organizer id
			if ( $tribe_ecp->isOrganizer( $postId ) ) {
				$organizer_id = $postId;
			} else {
				$organizer_id = tribe_get_event_meta( $postId, '_EventOrganizerID', true );
			}
		}

		return apply_filters( 'tribe_get_organizer_id', $organizer_id, $postId );
	}

	/**
	 * Get Organizer Label Singular
	 *
	 * Returns the singular version of the Organizer Label
	 *
	 * @return string
	 */
	function tribe_get_organizer_label_singular() {
		return apply_filters( 'tribe_organizer_label_singular', __( 'Organizer', 'tribe-events-calendar' ) );
	}

	/**
	 * Get Organizer Label Plural
	 *
	 * Returns the plural version of the Organizer Label
	 *
	 * @return string
	 */
	function tribe_get_organizer_label_plural() {
		return apply_filters( 'tribe_organizer_label_plural', __( 'Organizers', 'tribe-events-calendar' ) );
	}

	/**
	 * Get Organizer
	 *
	 * Returns the name of the Organizer
	 *
	 * @param int $postId Can supply either event id or organizer id, if none specified, current post is used
	 *
	 * @return string Organizer's Name
	 */
	function tribe_get_organizer( $postId = null ) {
		$postId       = Tribe__Events__Main::postIdHelper( $postId );
		$organizer_id = (int) tribe_get_organizer_id( $postId );
		$output       = '';
		if ( $organizer_id > 0 ) {
			$output = esc_html( get_the_title( $organizer_id ) );
		}

		return apply_filters( 'tribe_get_organizer', $output );
	}

	/**
	 * Organizer Test
	 *
	 * Returns true or false depending on if the post id has/is a n organizer
	 *
	 * @param int $postId Can supply either event id or organizer id, if none specified, current post is used
	 *
	 * @return bool
	 */
	function tribe_has_organizer( $postId = null ) {
		$postId        = Tribe__Events__Main::postIdHelper( $postId );
		$has_organizer = ( tribe_get_organizer_id( $postId ) > 0 ) ? true : false;

		return apply_filters( 'tribe_has_organizer', $has_organizer );
	}

	/**
	 * Organizer Email
	 *
	 * Returns the Organizer's Email
	 *
	 * @param int $postId Can supply either event id or organizer id, if none specified, current post is used
	 *
	 * @return string Organizer's Email
	 */
	function tribe_get_organizer_email( $postId = null ) {
		$postId = Tribe__Events__Main::postIdHelper( $postId );
		$output = esc_html( tribe_get_event_meta( tribe_get_organizer_id( $postId ), '_OrganizerEmail', true ) );

		return apply_filters( 'tribe_get_organizer_email', $output );
	}

	/**
	 * Organizer Page Link
	 *
	 * Returns the event Organizer Name with a link to their single organizer page
	 *
	 * @param int  $postId    Can supply either event id or organizer id, if none specified, current post is used
	 * @param bool $full_link If true displays full html links around organizers name, if false returns just the link without displaying it
	 * @param bool $echo      If true, echo the link, otherwise return
	 *
	 * @return string Organizer Name and Url
	 */
	function tribe_get_organizer_link( $postId = null, $full_link = true, $echo = true ) {
<<<<<<< HEAD
		$postId = Tribe__Events__Main::postIdHelper( $postId );
		if ( class_exists( 'Tribe__Events__Pro__Main' ) ) {
			$url = esc_url( get_permalink( tribe_get_organizer_id( $postId ) ) );
=======
		$postId = TribeEvents::postIdHelper( $postId );
		if ( class_exists( 'TribeEventsPro' ) ) {
			$url = esc_url_raw( get_permalink( tribe_get_organizer_id( $postId ) ) );
>>>>>>> ea3e23cc
			if ( $full_link ) {
				$name = tribe_get_organizer( $postId );
				$link = ! empty( $url ) && ! empty( $name ) ? '<a href="' . esc_url( $url ) . '">' . $name . '</a>' : false;
				$link = apply_filters( 'tribe_get_organizer_link', $link, $postId, $echo, $url, $name );
			} else {
				$link = $url;
			}
			if ( $echo ) {
				echo $link;
			} else {
				return $link;
			}
		}
	}

	/**
	 * Organizer Phone
	 *
	 * Returns the event Organizer's phone number
	 *
	 * @param int $postId Can supply either event id or organizer id, if none specified, current post is used
	 *
	 * @return string Organizer's Phone Number
	 */
	function tribe_get_organizer_phone( $postId = null ) {
		$postId = Tribe__Events__Main::postIdHelper( $postId );
		$output = esc_html( tribe_get_event_meta( tribe_get_organizer_id( $postId ), '_OrganizerPhone', true ) );

		return apply_filters( 'tribe_get_organizer_phone', $output );
	}

	/**
	 * Organizer website url
	 *
	 * Returns the event Organizer Name with a url to their supplied website
	 *
	 * @param $postId post ID for an event
	 *
	 * @return string
	 **/
	if ( ! function_exists( 'tribe_get_organizer_website_url' ) ) { // wrapped in if function exists to maintain compatibility with community events 3.0.x. wrapper not needed after 3.1.x.
		function tribe_get_organizer_website_url( $postId = null ) {
			$postId = Tribe__Events__Main::postIdHelper( $postId );
			$output = esc_url( tribe_get_event_meta( tribe_get_organizer_id( $postId ), '_OrganizerWebsite', true ) );

			return apply_filters( 'tribe_get_organizer_website_url', $output );
		}
	}

	/**
	 * Organizer website link
	 *
	 * Returns the event Organizer Name with a link to their supplied website
	 *
	 * @param $post_id post ID for an event
	 * @param $label   text for the link
	 *
	 * @return string
	 **/
	function tribe_get_organizer_website_link( $post_id = null, $label = null ) {
		$post_id = tribe_get_organizer_id( $post_id );
		$url     = tribe_get_event_meta( $post_id, '_OrganizerWebsite', true );
		if ( ! empty( $url ) ) {
			$label = is_null( $label ) ? $url : $label;
			if ( ! empty( $url ) ) {
				$parseUrl = parse_url( $url );
				if ( empty( $parseUrl['scheme'] ) ) {
					$url = "http://$url";
				}
			}
			$html = sprintf(
				'<a href="%s" target="%s">%s</a>',
				esc_url( $url ),
				apply_filters( 'tribe_get_organizer_website_link_target', 'self' ),
				apply_filters( 'tribe_get_organizer_website_link_label', $label )
			);
		} else {
			$html = '';
		}

		return apply_filters( 'tribe_get_organizer_website_link', $html );
	}

	/**
	 * Get all the organizers
	 *
	 * @param $deprecated
	 * @param $posts_per_page Maximum number of results
	 *
	 * @return array An array of organizer post objects.
	 */
	function tribe_get_organizers( $deprecated = null, $posts_per_page = -1 ) {
		if ( null !== $deprecated ) {
			_deprecated_argument( __FUNCTION__, '3.0', 'This parameter is no longer supported.' );
		}

		$organizers = get_posts( array( 'post_type'      => Tribe__Events__Main::ORGANIZER_POST_TYPE,
										'posts_per_page' => $posts_per_page
			)
		);

		return $organizers;
	}

}<|MERGE_RESOLUTION|>--- conflicted
+++ resolved
@@ -123,15 +123,9 @@
 	 * @return string Organizer Name and Url
 	 */
 	function tribe_get_organizer_link( $postId = null, $full_link = true, $echo = true ) {
-<<<<<<< HEAD
 		$postId = Tribe__Events__Main::postIdHelper( $postId );
 		if ( class_exists( 'Tribe__Events__Pro__Main' ) ) {
-			$url = esc_url( get_permalink( tribe_get_organizer_id( $postId ) ) );
-=======
-		$postId = TribeEvents::postIdHelper( $postId );
-		if ( class_exists( 'TribeEventsPro' ) ) {
 			$url = esc_url_raw( get_permalink( tribe_get_organizer_id( $postId ) ) );
->>>>>>> ea3e23cc
 			if ( $full_link ) {
 				$name = tribe_get_organizer( $postId );
 				$link = ! empty( $url ) && ! empty( $name ) ? '<a href="' . esc_url( $url ) . '">' . $name . '</a>' : false;
