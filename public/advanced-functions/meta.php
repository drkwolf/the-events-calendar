--- conflicted
+++ resolved
@@ -482,7 +482,7 @@
 	tribe_register_meta_group( 'tribe_event_group_custom_meta', array(
 			'label' => __( 'Other', 'tribe-events-calendar' ),
 			'classes' => array(
-				'before'=>array('tribe-events-meta-column'),
+				'before'=>array('tribe-events-meta-group'),
 				'label_before'=>array('tribe-event-single-section-title')),
 			'wrap' => $tribe_events_default_meta_group_templates
 		) );
@@ -525,34 +525,6 @@
 			'priority' => 10,
 			'filter_callback' => array( 'Tribe_Register_Meta', 'venue_map' )
 		) );
-<<<<<<< HEAD
-=======
-
-	/**
-	 * Register Meta Group: Event Custom Meta
-	 */
-	tribe_register_meta_group( 'tribe_event_group_custom_meta', array(
-			'label' => __( 'Other', 'tribe-events-calendar' ),
-			'classes' => array(
-				'before'=>array('tribe-events-meta-group'),
-				'label_before'=>array('tribe-event-single-section-title')),
-			'wrap' => $tribe_events_default_meta_group_templates
-		) );
-
-	/**
-	 * Register Meta: Event Custom Meta
-	 *
-	 * @group tribe_event_custom_meta
-	 */
-	tribe_register_meta( 'tribe_event_custom_meta', array(
-			'wrap' => $tribe_events_default_meta_templates,
-			'label' => '',
-			'priority' => 10,
-			'filter_callback' => array( 'Tribe_Register_Meta', 'custom_meta' ),
-			'group' => 'tribe_event_group_custom_meta'
-		) );
-
->>>>>>> ba641864
 	tribe_register_meta( 'tribe_event_venue_gmap_link', array(
 			'wrap' => array(
 				'before'=>'',
