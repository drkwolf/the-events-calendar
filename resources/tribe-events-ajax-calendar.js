/**
 * @file This file contains all month view specific javascript.
 * This file should load after all vendors and core events javascript.
 * @version 3.0
 */

(function( window, document, $, td, te, tf, ts, tt, config, dbug ) {

	/*
	 * $    = jQuery
	 * td   = tribe_ev.data
	 * te   = tribe_ev.events
	 * tf   = tribe_ev.fn
	 * ts   = tribe_ev.state
	 * tt   = tribe_ev.tests
	 * dbug = tribe_debug
	 */

	$( document ).ready( function() {

		var $body = $( 'body' ),
			$nav_link = $( '[class^="tribe-events-nav-"] a' ),
			base_url = '/',
			initial_date = tf.get_url_param( 'tribe-bar-date' ),
			$wrapper = $( '#tribe-events' ),
			$tribedate = $( '#tribe-bar-date' ),
			date_mod = false;

		if ( $nav_link.length ) {
			base_url = $nav_link.first().attr( 'href' ).slice( 0, -8 );
		}

		if ( td.default_permalinks ) {
			base_url = base_url.split("?")[0];
		}

		if ( $( '.tribe-events-calendar' ).length && $( '#tribe-events-bar' ).length ) {
			if ( initial_date && initial_date.length > 7 ) {
				$( '#tribe-bar-date-day' ).val( initial_date.slice( -3 ) );
				$tribedate.val( initial_date.substring( 0, 7 ) );
			}
		}

		// begin display date formatting

		var date_format = 'yyyy-mm';

		if ( ts.datepicker_format !== '0' ) {

			// we are not using the default query date format, lets grab it from the data array

			var arr_key = parseInt( ts.datepicker_format ),
				mask_key = 'm' + ts.datepicker_format.toString();

			date_format = td.datepicker_formats.month[arr_key];

			// if url date is set and datepicker format is different from query format
			// we need to fix the input value to emulate that before kicking in the datepicker

			if ( initial_date ) {
				if ( initial_date.length <= 7 ) {
					initial_date = initial_date + '-01';
				}

				$tribedate.val( tribeDateFormat( initial_date, mask_key ) );
			}


		}

		td.datepicker_opts = {
			format     : date_format,
			minViewMode: 'months',
			autoclose  : true
		};

		$tribedate
			.bootstrapDatepicker( td.datepicker_opts )
			.on( 'changeDate', function( e ) {

				ts.mdate = e.date;

				var year = e.date.getFullYear(),
					month = ('0' + (e.date.getMonth() + 1)).slice( -2 );

				date_mod = true;

				ts.date = year + '-' + month;

				if ( tt.no_bar() || tt.live_ajax() && tt.pushstate ) {
					if ( ts.ajax_running || ts.updating_picker ) {
						return;
					}
					if ( ts.filter_cats ) {
						td.cur_url = $( '#tribe-events-header' ).data( 'baseurl' ) + ts.date + '/';
					}
					else {
						if ( td.default_permalinks ) {
							td.cur_url = base_url;
						} else {
							td.cur_url = base_url + ts.date + '/';
						}
					}
					ts.popping = false;
					tf.pre_ajax( function() {
						tribe_events_calendar_ajax_post();
					} );
				}

			} );

		function tribe_mobile_load_events( date ) {
<<<<<<< HEAD
			var $target = $( '.tribe-mobile-day[data-day="' + date + '"]' ),
				$cell = $( '.tribe-events-calendar td[data-day="' + date + '"]' ),
				$more = $cell.find( '.tribe-events-viewmore' ),
				$events = $cell.find( '.hentry' );
=======

			var date_adj = date;
			if ( date < 10 ) {
				date_adj = '0' + date;
			}

			var $target = $wrapper.find( '.tribe-mobile-day[data-day="' + date + '"]' ),
				$more = $wrapper.find( '.tribe-event-day-' + date_adj + ' .tribe-events-viewmore' ),
				$events = $wrapper.find( '.tribe-event-day-' + date_adj + ' .hentry' );
>>>>>>> 9505de98

			if ( $events.length ) {
				$events
					.each( function() {

						var $this = $( this );

						if ( $this.tribe_has_attr( 'data-tribejson' ) ) {

							var data = $this.data( 'tribejson' );

							$target
								.append( tribe_tmpl( 'tribe_tmpl_month_mobile', data ) );
						}

					} );

				if ( $more.length ) {
					$target
						.append( $more.clone() );
				}
			}

		}

		function tribe_mobile_setup_day( date, date_name ) {

			var $container = $wrapper.find( '#tribe-mobile-container' ),
				$day_blocks = $wrapper.find( '.tribe-mobile-day' ),
				$mobile_trigger = $wrapper.find( '.mobile-trigger' ),
				$target_day = $wrapper.find( '.tribe-mobile-day[data-day="' + date + '"]' ),
				full_date_name = 'undefined' === typeof( date_name )  ? '' : date_name,
				day_data = { "date": date, "date_name": full_date_name };

			$mobile_trigger
				.removeClass( 'mobile-active' );

			// If full_date_name is empty then default to highlighting the first day of the current month
			var filter = full_date_name.length
				? '[data-date-name="' + full_date_name + '"]'
				: '.tribe-events-thismonth[data-day="' + date + '"]';

			$mobile_trigger
				.filter( filter )
				.addClass( 'mobile-active' );

			$day_blocks.hide();

			if ( $target_day.length ) {
				$target_day.show();
			}
			else {
				$container
					.append( tribe_tmpl( 'tribe_tmpl_month_mobile_day_header', day_data ) );

				tribe_mobile_load_events( date );
			}

		}

		function tribe_mobile_month_setup() {

			var $today = $wrapper.find( '.tribe-events-present' ),
				$mobile_trigger = $wrapper.find( '.mobile-trigger' ),
				$tribe_grid = $wrapper.find( '#tribe-events-content > .tribe-events-calendar' );

			if ( !$( '#tribe-mobile-container' ).length ) {
				$( '<div id="tribe-mobile-container" />' ).insertAfter( $tribe_grid );
			}

			if ( $today.length && $today.is( '.tribe-events-thismonth' ) ) {
				tribe_mobile_setup_day( $today.attr( 'data-day' ), $today.attr( 'data-date-name' ) );
			}
			else {
				var $first_current_day = $mobile_trigger.filter( ".tribe-events-thismonth" ).first();
				tribe_mobile_setup_day( $first_current_day.attr( 'data-day' ), $first_current_day.attr( 'data-date-name' ) );
			}

		}

		function tribe_mobile_day_abbr() {

			$wrapper.find( '.tribe-events-calendar th' ).each( function() {
				var $this = $( this ),
					day_abbr = $this.attr( 'data-day-abbr' ),
					day_full = $this.attr( 'title' );

				if ( $body.is( '.tribe-mobile' ) ) {
					$this.text( day_abbr );
				}
				else {
					$this.text( day_full );
				}
			} );

		}

		function tribe_month_view_init( resize ) {
			if ( $body.is( '.tribe-mobile' ) ) {
				tribe_mobile_day_abbr();
				tribe_mobile_month_setup();
			}
			else {
				if ( resize ) {
					tribe_mobile_day_abbr();
				}
			}
		}

		tribe_month_view_init( true );

		$( te ).on( 'tribe_ev_resizeComplete', function() {
			tribe_month_view_init( true );
		} );

		if ( tt.pushstate && !tt.map_view() ) {

			var params = 'action=tribe_calendar&eventDate=' + $( '#tribe-events-header' ).data( 'date' );

			if ( td.params.length ) {
				params = params + '&' + td.params;
			}

			if ( ts.category ) {
				params = params + '&tribe_event_category=' + ts.category;
			}

			history.replaceState( {
				"tribe_params": params
			}, ts.page_title, location.href );

			$( window ).on( 'popstate', function( event ) {

				var state = event.originalEvent.state;

				if ( state ) {
					ts.do_string = false;
					ts.pushstate = false;
					ts.popping = true;
					ts.params = state.tribe_params;
					tf.pre_ajax( function() {
						tribe_events_calendar_ajax_post();
					} );

					tf.set_form( ts.params );
				}
			} );
		}

		$( '#tribe-events' )
			.on( 'click', '.tribe-events-nav-previous, .tribe-events-nav-next', function( e ) {
				e.preventDefault();
				if ( ts.ajax_running ) {
					return;
				}
				var $this = $( this ).find( 'a' );
				ts.date = $this.data( "month" );
				ts.mdate = ts.date + '-01';
				if ( ts.datepicker_format !== '0' ) {
					tf.update_picker( tribeDateFormat( ts.mdate, mask_key ) );
				}
				else {
					tf.update_picker( ts.date );
				}

				if ( ts.filter_cats ) {
					td.cur_url = $( '#tribe-events-header' ).data( 'baseurl' );
				}
				else {
					td.cur_url = $this.attr( "href" );
				}
				if ( td.default_permalinks ) {
					td.cur_url = td.cur_url.split("?")[0];
				}
				ts.popping = false;
				tf.pre_ajax( function() {
					tribe_events_calendar_ajax_post();
				} );
			} )
			.on( 'click', 'td.tribe-events-thismonth a', function( e ) {
				e.stopPropagation();
			} )
			.on( 'click', '[id*="tribe-events-daynum-"] a', function( e ) {
				if ( $body.is( '.tribe-mobile' ) ) {
					e.preventDefault();

					var $trigger = $( this ).closest( '.mobile-trigger' );
					tribe_mobile_setup_day( $trigger.attr( 'data-day' ), $trigger.attr( 'data-date-name' ) );

				}
			} )
			.on( 'click', '.mobile-trigger', function( e ) {
				if ( $body.is( '.tribe-mobile' ) ) {
					e.preventDefault();
					e.stopPropagation();
					tribe_mobile_setup_day( $( this ).attr( 'data-day' ), $( this ).attr( 'data-date-name' ) );
				}
			} );

		tf.snap( '#tribe-bar-form', 'body', '#tribe-events-footer .tribe-events-nav-previous, #tribe-events-footer .tribe-events-nav-next' );

		/**
		 * @function tribe_events_bar_calendar_ajax_actions
		 * @desc On events bar submit, this function collects the current state of the bar and sends it to the month view ajax handler.
		 * @param {event} e The event object.
		 */

		function tribe_events_bar_calendar_ajax_actions( e ) {
			if ( tribe_events_bar_action != 'change_view' ) {
				e.preventDefault();
				if ( ts.ajax_running ) {
					return;
				}
				if ( $tribedate.val().length ) {
					if ( ts.datepicker_format !== '0' ) {
						ts.date = tribeDateFormat( $tribedate.bootstrapDatepicker( 'getDate' ), 'tribeMonthQuery' );
					}
					else {
						ts.date = $tribedate.val();
					}
				}
				else {
					if ( !date_mod ) {
						ts.date = td.cur_date.slice( 0, -3 );
					}
				}

				if ( ts.filter_cats ) {
					td.cur_url = $( '#tribe-events-header' ).data( 'baseurl' ) + ts.date + '/';
				}
				else {
					td.cur_url = base_url + ts.date + '/';
				}
				ts.popping = false;
				tf.pre_ajax( function() {
					tribe_events_calendar_ajax_post();
				} );
			}
		}

		$( 'form#tribe-bar-form' ).on( 'submit', function( e ) {
			tribe_events_bar_calendar_ajax_actions( e );
		} );

		$( te ).on( "tribe_ev_runAjax", function() {
			tribe_events_calendar_ajax_post();
		} );

		$( te ).on( "tribe_ev_updatingRecurrence", function() {
			ts.date = $( '#tribe-events-header' ).data( "date" );
			if ( ts.filter_cats ) {
				td.cur_url = $( '#tribe-events-header' ).data( 'baseurl' ) + ts.date + '/';
			}
			else {
				td.cur_url = base_url + ts.date + '/';
			}
			ts.popping = false;
		} );

		/**
		 * @function tribe_events_calendar_ajax_post
		 * @desc The ajax handler for month view.
		 * Fires the custom event 'tribe_ev_serializeBar' at start, then 'tribe_ev_collectParams' to gather any additional paramters before actually launching the ajax post request.
		 * As post begins 'tribe_ev_ajaxStart' and 'tribe_ev_monthView_AjaxStart' are fired, and then 'tribe_ev_ajaxSuccess' and 'tribe_ev_monthView_ajaxSuccess' are fired on success.
		 * Various functions in the events plugins hook into these events. They are triggered on the tribe_ev.events object.
		 */

		function tribe_events_calendar_ajax_post() {

			if ( tf.invalid_date( ts.date ) ) {
				return;
			}

			$( '.tribe-events-calendar' ).tribe_spin();
			ts.pushcount = 0;
			ts.ajax_running = true;

			if ( !ts.popping ) {

				ts.params = {
					action   : 'tribe_calendar',
					eventDate: ts.date
				};

				if ( ts.category ) {
					ts.params['tribe_event_category'] = ts.category;
				}

				ts.url_params = {};

				if ( td.default_permalinks ) {
					if( !ts.url_params.hasOwnProperty( 'post_type' ) ){
						ts.url_params['post_type'] = config.events_post_type;
					}
					if( !ts.url_params.hasOwnProperty( 'eventDisplay' ) ){
						ts.url_params['eventDisplay'] = ts.view;
					}
				}

				$( te ).trigger( 'tribe_ev_serializeBar' );

				ts.params = $.param( ts.params );
				ts.url_params = $.param( ts.url_params );

				$( te ).trigger( 'tribe_ev_collectParams' );

				if ( ts.pushcount > 0 || ts.filters || td.default_permalinks ) {
					ts.do_string = true;
					ts.pushstate = false;
				}
				else {
					ts.do_string = false;
					ts.pushstate = true;
				}
			}

			if ( tt.pushstate && !ts.filter_cats ) {

				// @ifdef DEBUG
				dbug && debug.time( 'Month View Ajax Timer' );
				// @endif

				$( te ).trigger( 'tribe_ev_ajaxStart' ).trigger( 'tribe_ev_monthView_AjaxStart' );

				$.post(
					TribeCalendar.ajaxurl,
					ts.params,
					function( response ) {

						ts.initial_load = false;
						tf.enable_inputs( '#tribe_events_filters_form', 'input, select' );

						if ( response.success ) {

							ts.ajax_running = false;

							td.ajax_response = {
								'total_count': '',
								'view'       : response.view,
								'max_pages'  : '',
								'tribe_paged': '',
								'timestamp'  : new Date().getTime()
							};

							// @ifdef DEBUG
							if ( dbug && response.html === 0 ) {
								debug.warn( 'Month view ajax had an error in the query and returned 0.' );
							}
							// @endif

							var $the_content = '';
							if ( $.isFunction( $.fn.parseHTML ) ) {
								$the_content = $.parseHTML( response.html );
							}
							else {
								$the_content = response.html;
							}

							$( '#tribe-events-content' ).replaceWith( $the_content );

							tribe_month_view_init( true );

							ts.page_title = $( '#tribe-events-header' ).data( 'title' );
							document.title = ts.page_title;

							if ( ts.do_string ) {
								td.cur_url = td.cur_url + '?' + ts.url_params;
								history.pushState( {
									"tribe_date"  : ts.date,
									"tribe_params": ts.params
								}, ts.page_title, td.cur_url );
							}

							if ( ts.pushstate ) {
								history.pushState( {
									"tribe_date"  : ts.date,
									"tribe_params": ts.params
								}, ts.page_title, td.cur_url );
							}

							$( te ).trigger( 'tribe_ev_ajaxSuccess' ).trigger( 'tribe_ev_monthView_ajaxSuccess' );

							// @ifdef DEBUG
							dbug && debug.timeEnd( 'Month View Ajax Timer' );
							// @endif
						}
					}
				);

			}
			else {
				if ( ts.url_params.length ) {
					window.location = td.cur_url + '?' + ts.url_params;
				}
				else {
					window.location = td.cur_url;
				}
			}
		}

		// @ifdef DEBUG
		dbug && debug.info( 'TEC Debug: tribe-events-ajax-calendar.js successfully loaded, Tribe Events Init finished' );
		dbug && debug.timeEnd( 'Tribe JS Init Timer' );
		// @endif
	} );

})( window, document, jQuery, tribe_ev.data, tribe_ev.events, tribe_ev.fn, tribe_ev.state, tribe_ev.tests, tribe_js_config, tribe_debug );<|MERGE_RESOLUTION|>--- conflicted
+++ resolved
@@ -110,22 +110,10 @@
 			} );
 
 		function tribe_mobile_load_events( date ) {
-<<<<<<< HEAD
 			var $target = $( '.tribe-mobile-day[data-day="' + date + '"]' ),
 				$cell = $( '.tribe-events-calendar td[data-day="' + date + '"]' ),
 				$more = $cell.find( '.tribe-events-viewmore' ),
 				$events = $cell.find( '.hentry' );
-=======
-
-			var date_adj = date;
-			if ( date < 10 ) {
-				date_adj = '0' + date;
-			}
-
-			var $target = $wrapper.find( '.tribe-mobile-day[data-day="' + date + '"]' ),
-				$more = $wrapper.find( '.tribe-event-day-' + date_adj + ' .tribe-events-viewmore' ),
-				$events = $wrapper.find( '.tribe-event-day-' + date_adj + ' .hentry' );
->>>>>>> 9505de98
 
 			if ( $events.length ) {
 				$events
