--- conflicted
+++ resolved
@@ -1,52 +1,36 @@
 var tribe_list_paged = 1;
 
 jQuery( document ).ready( function ( $ ) {
-
+	
 	var container = $('#tribe-events-photo-events');
 	var containerWidth = container.width();
-			  if ( containerWidth < 643 ) {
-        	container.addClass('photo-two-col');
-        } else {
-        	container.removeClass('photo-two-col');
-        }	
-		$(window).load(function(){ 
-	    container.imagesLoaded( function(){    
-				container.isotope({
-					containerStyle: {
-						position: 'relative', 
-						overflow: 'visible'
-					},
-					resizable: false // disable normal resizing
-				});
-			});	
-		}); 
+  if ( containerWidth < 643 ) {
+  	container.addClass('photo-two-col');
+  } else {
+  	container.removeClass('photo-two-col');
+  }	
+	$(window).load(function(){ 
+    container.imagesLoaded( function(){    
+			container.isotope({
+				containerStyle: {
+					position: 'relative', 
+					overflow: 'visible'
+				},
+				resizable: false // disable normal resizing
+			});
+		});	
+	}); 
 
 	// update columnWidth on window resize
-<<<<<<< HEAD
-    $(window).resize(function() {
-    	var containerWidth = container.width();
-        if ( containerWidth < 643 ) {
-        	container.addClass('photo-two-col');
-        } else {
-        	container.removeClass('photo-two-col');
-        }
-       container.isotope('reLayout');
-    });
-
-	$("#tribe-bar-dates").remove();	
-=======
-	$(window).smartresize(function(){
-		$container.isotope({
-			containerStyle: {
-				position: 'relative', 
-				overflow: 'visible'
-			},
-			masonry: {
-				columnWidth: $container.width() / 3
-			}
-		});
-	}).smartresize();
->>>>>>> ed526cb7
+  $(window).resize(function() {
+  	var containerWidth = container.width();
+      if ( containerWidth < 643 ) {
+      	container.addClass('photo-two-col');
+      } else {
+      	container.removeClass('photo-two-col');
+      }
+     container.isotope('reLayout');
+  });
 	
 	var tribe_is_paged = tribe_get_url_param('tribe_paged');		
 	
