jQuery(document).ready(function($) {

	function tribe_event_nudge() {		
		// prepare calendar for popups
		$('table.tribe-events-calendar tbody tr, table.tribe-events-grid tr.tribe-week-events-row').each(function() {
			// add a class of "tribe-events-right" to last 3 days of week so tooltips stay onscreen. To be replaced by php.
			$(this).find('td:gt(3)').addClass('tribe-events-right');
		});
	}
	
	tribe_event_nudge();

	function tribe_event_tooltips() { 
		// large event tooltips for main calendar & tooltips for week view
		$('.events-gridview .tribe-events-calendar, .tribe-events-week .tribe-events-grid').delegate('div[id*="tribe-events-event-"]', 'mouseenter', function() {
			// Check if on week view or calendar view
			if( $('body').hasClass('tribe-events-week') ) {
				var bottomPad = $(this).find('a').outerHeight();
			} else {
				var bottomPad = $(this).find('a').outerHeight() + 18;
			}	
			$(this).find('.tribe-events-tooltip').css('bottom', bottomPad).show();
		}).delegate('div[id*="tribe-events-event-"]', 'mouseleave', function() {
			if ($.browser.msie && $.browser.version <= 9) {
         		$(this).find('.tribe-events-tooltip').hide()
      		} else {
         		$(this).find('.tribe-events-tooltip').stop(true,false).fadeOut(200);
      		}
		});
		
		// small event tooltips for calendar widget
		$('.tribe-events-calendar-widget .tribe-events-calendar').delegate('div[id*="tribe-events-daynum-"]:has(a)', 'mouseenter', function() {
			var bottomPad = $(this).outerHeight() + 3;	
			$(this).find('.tribe-events-tooltip').css('bottom', bottomPad).stop(true,false).fadeIn(100);            
		}).delegate('div[id*="tribe-events-daynum-"]:has(a)', 'mouseleave', function() {
			if ($.browser.msie && $.browser.version <= 9) {
         		$(this).find('.tribe-events-tooltip').hide()
      		} else {
         		$(this).find('.tribe-events-tooltip').stop(true,false).fadeOut(200);
      		}
		});
<<<<<<< HEAD

		// tooltip for recurring info in list view
		$('.tribe-events-list .tribe-events-event-meta').delegate('div.event-is-recurring', 'mouseenter', function() {
=======
		// tooltip for recurring info in list view
		$('.tribe-events-list .tribe-events-event-meta, .tribe-events-single').delegate('div.event-is-recurring', 'mouseenter', function() {
>>>>>>> 8d714102
			var bottomPad = $(this).outerHeight() + 12;	
			$(this).find('.tribe-events-tooltip').css('bottom', bottomPad).stop(true,false).fadeIn(100);            
		}).delegate('div.event-is-recurring', 'mouseleave', function() {
			if ($.browser.msie && $.browser.version <= 9) {
         		$(this).find('.tribe-events-tooltip').hide()
      		} else {
         		$(this).find('.tribe-events-tooltip').stop(true,false).fadeOut(200);
      		}
		});		
	}
	
	tribe_event_tooltips();
	
	// PJAX for calendar date select
   	$('#tribe-events-header').delegate('.tribe-events-events-dropdown', 'change', function() {                
		var baseUrl = $(this).parent().attr('action');		
		var target_url = baseUrl + $('#tribe-events-events-year').val() + '-' + $('#tribe-events-events-month').val();
        $('.ajax-loading').show(); 
		$.pjax({ url: target_url, container: '#tribe-events-header', fragment: '#tribe-events-header', timeout: 10000 });
	});
	
	// PJAX for calendar next/prev month links
    $('#tribe-events-header').delegate('.tribe-events-nav-prev a, .tribe-events-nav-next a', 'click', function(e) {
    	e.preventDefault();
        $.pjax({ url: $(this).attr('href'), container: '#tribe-events-header', fragment: '#tribe-events-header', timeout: 10000 });
        $('.ajax-loading').show();      
   	});
        
    // Bind "tribe-events-right" class to last three days of calendar after ajax
    $('body').bind('end.pjax', function() { 
     	tribe_event_nudge();
    });
   
   	// Add classes on various loops
   	$('.tribe-events-loop .vevent:last').addClass('tribe-last');
   	$('.events-gridview table.tribe-events-calendar').find('td.tribe-events-thismonth').each(function(index) {
          $(this).children('.vevent').last().addClass('tribe-last');
    });
	
});<|MERGE_RESOLUTION|>--- conflicted
+++ resolved
@@ -39,14 +39,9 @@
          		$(this).find('.tribe-events-tooltip').stop(true,false).fadeOut(200);
       		}
 		});
-<<<<<<< HEAD
 
 		// tooltip for recurring info in list view
-		$('.tribe-events-list .tribe-events-event-meta').delegate('div.event-is-recurring', 'mouseenter', function() {
-=======
-		// tooltip for recurring info in list view
 		$('.tribe-events-list .tribe-events-event-meta, .tribe-events-single').delegate('div.event-is-recurring', 'mouseenter', function() {
->>>>>>> 8d714102
 			var bottomPad = $(this).outerHeight() + 12;	
 			$(this).find('.tribe-events-tooltip').css('bottom', bottomPad).stop(true,false).fadeIn(100);            
 		}).delegate('div.event-is-recurring', 'mouseleave', function() {
