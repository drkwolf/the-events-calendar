jQuery(document).ready(function($) {

<<<<<<< HEAD
	function tribe_event_nudge() {		
		// prepare calendar for popups
		$('table.tribe-events-calendar tbody tr, table.tribe-events-grid tr.tribe-week-events-row, .tribe-events-week .tribe-grid-content-wrap').each(function() {
			// add a class of "tribe-events-right" to last 3 days of week so tooltips stay onscreen. To be replaced by php.
			$(this).find('td:gt(3)').addClass('tribe-events-right');
			$(this).find('.column:gt(3)').addClass('tribe-events-right');
		});
	}
	
	tribe_event_nudge();

	function tribe_event_tooltips() {
		// Global tooltips
		$('.tribe-events-calendar, .tribe-events-grid, .tribe-events-list .tribe-events-event-meta, .tribe-events-single').delegate('div[id*="tribe-events-event-"], div[id*="tribe-events-daynum-"]:has(a), div.event-is-recurring', 'mouseenter', function() {
			// Week View Tooltips
=======
	function tribe_event_tooltips() {
		// large event tooltips for main calendar & tooltips for week view
		$('.events-gridview .tribe-events-calendar, .tribe-events-week .tribe-events-grid').delegate('div[id*="tribe-events-event-"]', 'mouseenter', function() {
			// Check if on week view or calendar view
>>>>>>> f8ba7637
			if( $('body').hasClass('tribe-events-week') ) {
				var bottomPad = $(this).outerHeight() + 5;
			} else if( $('body').hasClass('events-gridview') ) { // Cal View Tooltips
				var bottomPad = $(this).find('a').outerHeight() + 18;
			} else if( $('body').is('.single-tribe_events, .events-list') ) { // Single/List View Recurring Tooltips
				var bottomPad = $(this).outerHeight() + 12;
			}
			// Widget Tooltips
			if( $(this).parents('.tribe-events-calendar-widget').length ) {
				var bottomPad = $(this).outerHeight() - 6;
			}
			$(this).find('.tribe-events-tooltip').css('bottom', bottomPad).show();
		}).delegate('div[id*="tribe-events-event-"], div[id*="tribe-events-daynum-"]:has(a), div.event-is-recurring', 'mouseleave', function() {
			if ($.browser.msie && $.browser.version <= 9) {
         		$(this).find('.tribe-events-tooltip').hide()
      		} else {
         		$(this).find('.tribe-events-tooltip').stop(true,false).fadeOut(200);
      		}
		});		
	}
	
	tribe_event_tooltips();
	
//	// PJAX for calendar date select
//   	$('#tribe-events-header').delegate('.tribe-events-events-dropdown', 'change', function() {
//		var baseUrl = $(this).parent().attr('action');
//		var target_url = baseUrl + $('#tribe-events-events-year').val() + '-' + $('#tribe-events-events-month').val();
//        $('.ajax-loading').show();
//		$.pjax({ url: target_url, container: '#tribe-events-header', fragment: '#tribe-events-header', timeout: 10000 });
//	});
//
//	// PJAX for calendar next/prev month links
//    $('#tribe-events-header').delegate('.tribe-events-nav-prev a, .tribe-events-nav-next a', 'click', function(e) {
//    	e.preventDefault();
//        $.pjax({ url: $(this).attr('href'), container: '#tribe-events-header', fragment: '#tribe-events-header', timeout: 10000 });
//        $('.ajax-loading').show();
//   	});
        

   	// Add classes on various loops
   	$('.tribe-events-loop .vevent:last').addClass('tribe-last');
   	$('.events-gridview table.tribe-events-calendar').find('td.tribe-events-thismonth').each(function(index) {
          $(this).children('.vevent').last().addClass('tribe-last');
    });
	
});<|MERGE_RESOLUTION|>--- conflicted
+++ resolved
@@ -1,27 +1,10 @@
 jQuery(document).ready(function($) {
 
-<<<<<<< HEAD
-	function tribe_event_nudge() {		
-		// prepare calendar for popups
-		$('table.tribe-events-calendar tbody tr, table.tribe-events-grid tr.tribe-week-events-row, .tribe-events-week .tribe-grid-content-wrap').each(function() {
-			// add a class of "tribe-events-right" to last 3 days of week so tooltips stay onscreen. To be replaced by php.
-			$(this).find('td:gt(3)').addClass('tribe-events-right');
-			$(this).find('.column:gt(3)').addClass('tribe-events-right');
-		});
-	}
-	
-	tribe_event_nudge();
 
-	function tribe_event_tooltips() {
-		// Global tooltips
-		$('.tribe-events-calendar, .tribe-events-grid, .tribe-events-list .tribe-events-event-meta, .tribe-events-single').delegate('div[id*="tribe-events-event-"], div[id*="tribe-events-daynum-"]:has(a), div.event-is-recurring', 'mouseenter', function() {
-			// Week View Tooltips
-=======
 	function tribe_event_tooltips() {
 		// large event tooltips for main calendar & tooltips for week view
 		$('.events-gridview .tribe-events-calendar, .tribe-events-week .tribe-events-grid').delegate('div[id*="tribe-events-event-"]', 'mouseenter', function() {
 			// Check if on week view or calendar view
->>>>>>> f8ba7637
 			if( $('body').hasClass('tribe-events-week') ) {
 				var bottomPad = $(this).outerHeight() + 5;
 			} else if( $('body').hasClass('events-gridview') ) { // Cal View Tooltips
@@ -45,22 +28,6 @@
 	
 	tribe_event_tooltips();
 	
-//	// PJAX for calendar date select
-//   	$('#tribe-events-header').delegate('.tribe-events-events-dropdown', 'change', function() {
-//		var baseUrl = $(this).parent().attr('action');
-//		var target_url = baseUrl + $('#tribe-events-events-year').val() + '-' + $('#tribe-events-events-month').val();
-//        $('.ajax-loading').show();
-//		$.pjax({ url: target_url, container: '#tribe-events-header', fragment: '#tribe-events-header', timeout: 10000 });
-//	});
-//
-//	// PJAX for calendar next/prev month links
-//    $('#tribe-events-header').delegate('.tribe-events-nav-prev a, .tribe-events-nav-next a', 'click', function(e) {
-//    	e.preventDefault();
-//        $.pjax({ url: $(this).attr('href'), container: '#tribe-events-header', fragment: '#tribe-events-header', timeout: 10000 });
-//        $('.ajax-loading').show();
-//   	});
-        
-
    	// Add classes on various loops
    	$('.tribe-events-loop .vevent:last').addClass('tribe-last');
    	$('.events-gridview table.tribe-events-calendar').find('td.tribe-events-thismonth').each(function(index) {
