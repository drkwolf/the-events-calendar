=== The Events Calendar PRO ===

Contributors:  ModernTribe, roblagatta, faction23, jazbek, jbrinley, leahkoerper, brook-tribe, ckpicker, barry.hughes, joshlimecuda, geoffgraham, brianjessee, mdbitz, neillmcshea, peterchester, ryancurban, reid.peifer, shane.pearlman, borkweb
Tags: events, calendar, event, venue, organizer, dates, date, google maps, conference, workshop, concert, meeting, seminar, summit, class, modern tribe, tribe, widget, pro
Donate link: http://m.tri.be/29
Requires at least: 3.9
Tested up to: 4.2.2
Stable tag: 3.10.1
License: GPLv2 or later
License URI: http://www.gnu.org/licenses/gpl-2.0.html

A premium add-on to The Events Calendar plugin (required), enabling recurrence, custom attributes, venue pages, new widgets and more.

== Description ==

<a href="http://m.tri.be/3r">Events Calendar PRO</a> is a awesomely dynamic add-on for The Events Calendar that adds more features and functionality to an already robust plugin.

The Events Calendar allows you to create and manage events with ease from right within your WordPress dash; no shortcode is needed (nor is one available).  With Events Calendar PRO, you can go even further with recurring events, more calendar views (including Day and Week), Location Search, more widget options, and much more.

Plus, Events Calendar PRO users get access to our premium support forums. Need help or have a question? Post there and we'll get back to you within 24 hours (during the week). We're proud of our great support team and want to help you crush it with Events Calendar PRO.

= Features =

The following lists the PRO-only features. For a list of The Events Calendar features, check out that plugin's readme.txt or check out <a href="http://m.tri.be/3s">the Product page</a>.

Just getting started? You'll want to watch and read through the <a href="http://m.tri.be/3t">New User Primer</a>.

* Advanced Views: Day, Week, Map, Photo
* Venue and Organizer Pages
* Recurring Events
* Location Search
* Advanced Widgets: Advanced Upcoming Event List, Countdown, Calendar, Venue
* Related Events listing
* Custom Fields
* iCal and Google Calendar download
* Default Content
* Advanced Post Manager in admin
* Premium Forum access & support

== Installation ==

Remember, to use Events Calendar PRO you need to also be running The Events Calendar. You'll need to follow these steps for both plugins, starting with The Events Calendar.

1. From the dashboard of your site, navigate to Plugins --> Add New.
1. Select the Upload option and hit "Choose File."
1. When the popup appears select the the-events-calendar-x.x.zip file or events-calendar-pro-x.x.zip file from your desktop. (The 'x.x' will change depending on the current version number).
1. Follow the on-screen instructions and wait as the upload completes.
1. When it's finished, activate the plugin via the prompt. A message will show confirming activation was successful. A link to access the calendar directly on the frontend will be presented here as well.
1. For access to new updates, make sure you have added your valid License Key under Events --> Settings --> Licenses. You can find your license key on your tri.be account at http://m.tri.be/3u.

That's it! Just configure your settings as you see fit, and you're on your way to creating events in style.

= Requirements =

* PHP 5.2.4 or greater (recommended: PHP 5.4 or greater)
* WordPress 3.9 or above
* jQuery 1.11.x
* The Events Calendar 3.10 or newer

= Where to Begin =

If this is your first time using The Events Calendar and Events Calendar PRO, you're in for a treat! Here are some basics we've found helpful for users jumping into it for the first time:

* Our <a href="http://m.tri.be/3t">New User Primer</a> was designed for folks in your exact position. Featuring both step-by-step videos and written walkthroughs that feature accompanying screenshots, the primer aims to take you from zero to hero in no time.
* <a href="http://m.tri.be/3v">Installation/Setup FAQs</a> from our Support page can help give an overview of what the plugin can and cannot do. This section of the FAQs may be helpful as it aims to address any basic install questions not addressed by the new user primer.
* <a href="http://m.tri.be/9u">Tutorials</a>, based on commonly-requested hacks and tweaks, which will provide you guidance towards accomplishing some highly sought-after tweaks.
* Are you developer looking to build a custom frontend view? We created an example plugin that demonstrates how to register a new view. You can download the plugin at GitHub here: https://github.com/moderntribe/tribe-events-agenda-view
* Take care of your license key. Though not required to create your first event, you'll want to get it in place as soon as possible to guarantee your access to support and upgrades. Need help finding your license key? Check out http://m.tri.be/3w

Otherwise, if you're feeling adventurous, you can get started by heading to the Events menu and adding your first event.

== Frequently Asked Questions ==

= Is there a shortcode available for Events Calendar PRO? +

No, this plugin does not use a shortcode nor is one available at the time being.

= Are there any troubleshooting steps you'd suggest I try that might resolve my issue before I post a new thread? =

First, make sure that you're running the latest version of The Events Calendar (3.10 as of this release). If you're running Events Calendar PRO it needs to match the version number of The Events Calendar. And if you've got any other add-ons, make sure those are current / running the latest code as well.

The most common issues we see are either plugin or theme conflicts. You can test if a plugin or theme is conflicting by manually deactivating other plugins until just The Events Calendar 3.10 is running on your site. If the issue persists from there, revert to the default Twenty Twelve theme. If the issue is resolved after deactivating a specific plugin or your theme, you'll know that is the source of the conflict.

Note that we aren't going to say "tough luck" if you identify a plugin/theme conflict. While we can't guarantee 100% integration with any plugin or theme out there, we will do our best (and reach out the plugin/theme author as needed) to figure out a solution that benefits everyone.

= I'm still stuck. Where do I go to file a bug or ask a question? =

If you're already a PRO user, you're entitled access to our more actively-monitored <a href="http://m.tri.be/3x">PRO forums</a> at the tri.be website. We can provide a deeper level of support here and hit these forums on a daily basis during the work week. No post should go more than 24-hours during that time without a response.

= What add-ons are available for The Events Calendar and Events Calendar PRO, and where can I read more about them? =

Currently, the following add-ons are available for The Events Calendar/Events Calendar PRO:

* <a href="http://m.tri.be/2e">Eventbrite Tickets</a>, for selling tickets to your event directly through Eventbrite.
* <a href="http://m.tri.be/2g">Community Events</a>, for allowing frontend event submission from your readers.
* <a href="http://m.tri.be/2h">Facebook Events</a>, for importing events directly from an organization or page on Facebook.
* <a href="http://m.tri.be/2f">WooCommerce Tickets</a>, for harnessing the power of WooCommerce to sell event tickets directly on your site without being subject to fees or relying on a third-party service.
* <a href="http://m.tri.be/ci">EDD Tickets</a>, for using our ticketing framework to sell tickets on your events through The Events Calendar + Easy Digital Downloads.
* <a href="http://m.tri.be/cu">WPEC Tickets</a>, for using WP-eCommerce + The Events Calendar to sell event tickets directly from the frontend of your site.
* <a href="http://m.tri.be/dp">Shopp Tickets</a>, for harnessing the power of Shopp to sell event tickets on your WordPress site.
* <a href="http://m.tri.be/fa">Filter Bar</a>, for adding advanced frontend filtering capabilities to your events calendar.

= I have a feature idea. What's the best way to tell you about it? =

We've got a <a href="https://tribe.uservoice.com/forums/195723-feature-ideas">Modern Tribe UserVoice page</a> where we're actively watching for feature ideas from the community. Vote up existing feature requests or add your own, and help us shape the future of the products business in a way that best meets the community's needs.

= I've still got questions. Do you have a bigger FAQ somewhere? =

We do. If you check out our a href="http://m.tri.be/41">Frequently Asked Questions page</a> on the tri.be site, we've collected and addressed all of the common questions we see posed by users. In some cases we'll provide a Gist; in other cases we'll direct you to a tutorial; and in some situations we'll unfortunately say a certain capability is simply not possible. But the FAQ is a living, breathing document that we're actively updating based on commonly-seen requests.

== Documentation ==

All of our online documentation can be found at http://m.tri.be/42

Some docs you may find particularly useful are:

* <a href="http://m.tri.be/3t">The Events Calendar New User Primer</a>
* <a href="http://m.tri.be/43">The Themer's Guide to The Events Calendar</a>
* <a href="http://m.tri.be/41">The Events Calendar FAQ</a>

Tutorials are available at http://m.tri.be/44

For template tags, head over to our documentation page: http://m.tri.be/42

== Contributors ==

The plugin is produced by <a href="http://m.tri.be/45">Modern Tribe Inc</a>.

= Current Contributors =

* <a href="http://profiles.wordpress.org/users/jazbek">Jessica Yazbek</a>
* <a href="http://profiles.wordpress.org/users/roblagatta">Rob La Gatta</a>
* <a href="http://profiles.wordpress.org/users/barryhughes">Barry Hughes</a>
* <a href="http://profiles.wordpress.org/users/jbrinley">Jonathan Brinley</a>
* <a href="http://profiles.wordpress.org/users/faction23">Samuel Estok</a>
* <a href="http://profiles.wordpress.org/users/brianjessee">Brian Jessee</a>
* <a href="http://profiles.wordpress.org/users/mdbitz”>Matthew Denton</a>
* <a href="http://profiles.wordpress.org/users/geoffgraham">Geoff Graham</a>
* <a href="http://profiles.wordpress.org/users/joshlimecuda”>Josh Mallard</a>
* <a href="http://profiles.wordpress.org/users/neillmcshea">Neill McShea</a>
* <a href="http://profiles.wordpress.org/users/brook-tribe”>Brook Harding</a>
* <a href="http://profiles.wordpress.org/users/ckpicker”>Casey Picker</a>
* <a href="http://profiles.wordpress.org/users/leahkoerper">Leah Koerper</a>
* <a href="http://profiles.wordpress.org/users/peterchester">Peter Chester</a>
* <a href="http://profiles.wordpress.org/users/reid.peifer">Reid Peifer</a>
* <a href="http://profiles.wordpress.org/users/shane.pearlman">Shane Pearlman</a>
* <a href="http://profiles.wordpress.org/users/borkweb">Matthew Batchelder</a>

= Past Contributors =

* <a href="http://profiles.wordpress.org/users/paulhughes01">Paul Hughes</a>
* <a href="http://profiles.wordpress.org/users/kyleunzicker">Kyle Unzicker</a>
* <a href="http://profiles.wordpress.org/users/MZAWeb">Daniel Dvorkin</a>
* <a href="http://profiles.wordpress.org/users/ryancurban">Ryan Urban</a>
* <a href="http://profiles.wordpress.org/users/caseypatrickdriscoll">Casey Driscoll</a>
* <a href="http://profiles.wordpress.org/users/codearachnid">Timothy Wood</a>
* <a href="http://profiles.wordpress.org/users/kellykathryn">Kelly Groves</a>
* <a href="http://profiles.wordpress.org/users/jonahcoyote">Jonah West</a>
* <a href="http://profiles.wordpress.org/users/jkudish">Joachim Kudish</a>
* <a href="http://profiles.wordpress.org/users/nickciske">Nick Ciske</a>
* <a href="http://profiles.wordpress.org/users/kelseydamas">Kelsey Damas</a>
* <a href="http://profiles.wordpress.org/users/mattwiebe">Matt Wiebe</a>
* <a href="http://profiles.wordpress.org/users/dancameron">Dan Cameron</a>
* <a href="http://profiles.wordpress.org/users/jgadbois">John Gadbois</a>
* Justin Endler

= Translators =

* Afrikaans from Liza Welsh
* Arabic from Mamdouh Samy
* Bosnian from Marko Manojlovic
* Brazilian Portuguese from Emerson Marques
* British English from John Browning
* Bulgarian from Nedko Ivanov
* Catalan from Barbara Partegos Rof
* Chinese from Massound Huang
* Croatian from Marko Manojlovic
* Czech from Petr Bastan
* Danish from Hans Christian Andersen
* Dutch from Dirk Westenberg
* Estonian from Andra Saimre
* Finnish by Elias Okkonen
* French from Sylvain Delisle
* German from Oliver Heinrich
* Greek from Yannis Troullinos
* Hungarian from Balazs Dobos
* Icelandic by Baldvin Örn Berndsen
* Indonesian by Didik Priyanto
* Italian from Gabriele Taffi
* Latvian from Raivis Dejus
* Lithuanian from Gediminas Pankevicius
* Montenegrin from Sasa Vukovic
* Norwegian Bokmål by Morten Ruud
* Norwegian Nynorsk by Torbjørn Lauen
* Polish from Marek Kosina
* Portuguese from Sérgio Leite
* Romanian from Cosmin Vaman
* Russian from Alexander Tinyaev
* Serbian from Marko Manojlovic
* Slovak from Emilia Valova
* Slovenian from Žiga Vajdic
* Spanish from Juanjo Navarro
* Swedish from Jonas Reinicke
* Turkish by Nadin Kokciyan
* Ukranian by Vasily Vishnyakov

* Previous translators include Derin Korman, Stefan Dorscht, Laurent Proulx, Ari-Pekka Koponen, Antonio Pratas, Dennis Gruebner, J.F.M. Cornelissen, Frans Pronk, Roberto Scano, Maria Tsilimidou, Martin Kristan, Ben Andersen, Oliver Heinrich, Mikhail Michouris, Bastien BC, Erik Massop, Ed Boon, Rick van Dalen, Jacob Roel Meijering, Christian Andersen, Michael Sebel, Dionizio Bonfim Bach, Mihai Burcea, Filippo Montanari, David Decker, Kamil Szymanski, "Terje With Lunndal", Sagi Shrieber, Matthew Meyer, Arno Faure, Fanny Heraud, Vincent G from Host1Free, , Petri Kajander, Fran Rosa, Nico (wsMaurik), Panos Efstratiou, Dominique Monhardt, Thomas Butzek, Kjell Vestnes, Luiza Libardi, Diego Meneghetti, Benoit Burgener, Hector Gil Rizo, Burak Pehlevan, and Alexey Fedorov

== Add-Ons ==

But wait: there's more! We've got a whole stable of plugins available to help you be awesome at what you do. Check out a full list of the products below, and over at the <a href="http://m.tri.be/46">Modern Tribe website.</a>

Our Free Plugins:

* <a href="http://wordpress.org/extend/plugins/advanced-post-manager/?ref=tec-readme" target="_blank">Advanced Post Manager</a>
* <a href="http://wordpress.org/plugins/blog-copier/?ref=tec-readme" target="_blank">Blog Copier</a>
* <a href="http://wordpress.org/plugins/image-rotation-repair/?ref=tec-readme" target="_blank">Image Rotation Widget</a>
* <a href="http://wordpress.org/plugins/widget-builder/?ref=tec-readme" target="_blank">Widget Builder</a>

Our Premium Plugins:

* <a href="http://m.tri.be/2c" target="_blank">The Events Calendar PRO</a>
* <a href="http://m.tri.be/2e" target="_blank">The Events Calendar: Eventbrite Tickets</a>
* <a href="http://m.tri.be/2g" target="_blank">The Events Calendar: Community Events</a>
* <a href="http://m.tri.be/2h" target="_blank">The Events Calendar: Facebook Events</a>
* <a href="http://m.tri.be/2i" target="_blank">The Events Calendar: WooCommerce Tickets</a>
* <a href="http://m.tri.be/ci" target="_blank">The Events Calendar: EDD Tickets Tickets</a>
* <a href="http://m.tri.be/cu" target="_blank">The Events Calendar: WPEC Tickets</a>
* <a href="http://m.tri.be/dp" target="_blank">The Events Calendar: Shopp Tickets</a>
* <a href="http://m.tri.be/fa" target="_blank">The Events Calendar: Filter Bar</a>

== Changelog ==

= IMPORTANT NOTICE =

3.x is a complete overhaul of the plugin, and as a result we're starting the changelog fresh. For release notes from the 2.x lifecycle, see <a href="http://m.tri.be/k">our 2.x release notes.</a>

= [3.10.1] 2015-07-01 =

<<<<<<< HEAD
* Bug - Fixed an issue where the WP Customizer save button remained disabled when the Events Calendar widget filters were removed
* Bug - Fixed an issue where the Events Calendar widget form partially overflowed the widget container in the WP Customizer
* Bug - Addressed numerous minor styling issues with the Twenty Fifteen theme
* Tweak - Conformed code to updated coding standards
=======
* Bug - Addressed numerous minor styling issues with the Twenty Fifteen theme
* Bug - Fixed bug where an empty Events Calendar widget would cause a "No events found" notice to be displayed despite events being displayed in the main event loop
>>>>>>> e623f589
* Tweak - Removed TribeEventsPro.recurrence JS from the front-end
* Tweak - Made some changes to the EOD cutoff functionality behavior
* Tweak - Removed TribeEventsPro.recurrence from the JS that appears on the front end because it isn't used there
* Tweak - When rendering recurring event markers on an event map, only place one marker per event/location combination
* Feature - Added a pair of filters so that the recurring event cleanup query can be manipulated by plugin/theme authors: tribe_events_pro_clean_up_old_recurring_events_sql and tribe_events_pro_clean_up_old_recurring_events_sql_args (props to fortgordonmwr for the idea!)
* Performance - Paginated recurring event "See All" pages to avoid timeouts when there are many recurring events to display
* Security - Added escaping to a number of previously un-escaped values

= [3.10] 2015-06-15 =

* Bug - Fixed a bug where private events were being indicated on the Mini Calendar Widget, even though you couldn't see them (thanks to calach on the forums for the report!)
* Bug - Fixed a minor issue with recurring event tooltips within the advanced list widget (thanks to Daniella on the forums for the heads up!)
* Bug - Fixed an issue which caused the default venue fields to be automatically inserted within the event editor
* Bug - Fixed a bug preventing the view link from appearing for updated venues and organizers
* Bug - Fixed handling of recurrence splitting when hiding events from the front-end
* Bug - Fixed a bug that allowed invalid dates to be used in the Mini Cal widget
* Bug - Fixed a bug that caused the JetPack Visibility option to incorrectly hide other widgets when the Event List Widget is active (thanks to Daniella on the forums for this report, too!)
* Bug - Fixed a bug where resizing browser window caused Week View header to expand its height
* Bug - Fixed a bug with the tooltip improperly HTML escaping characters twice (thanks to evertramos on the dot-org forums for the report!)
* Bug - Removed notices that showed on the calendar widget when viewing week view with WP_DEBUG set to true
* Bug - Fixed issues with all day multiday events in Week View when Week Starts On was changed (thanks to Mark Root-Wiley for reporting this!)
* Bug - Fixed Tooltip to allow translations on recurring events (big thanks to quagis on the forums for the first report!)
* Bug - Fixed the recurring query logic, now only applied to the correct places, widgets are safe again!
* Tweak - Plugin code has been refactored to new standards: that did result in a new file structure and many renamed classes. Old class names will be deprecated in future releases and, while still working as expected, you can keep track of any deprecated classes yours or third party plugins are calling using the Log Deprecated Notices plugin (https://wordpress.org/plugins/log-deprecated-notices/)
* Tweak - Improved the iCal exporting to follow RFC 5545 Standards (thanks to heritagechurch for the original idea!)
* Tweak - Improved Google Maps to prevent 0,0 coordinates to be saved (thanks to csikimacko on the forums for sparking this revolution!)
* Tweak - Improved Map View to prevent category search to show event from outside of the current category
* Tweak - Removed some extra postmeta queries from tribe_is_recurring_event()
* Tweak - Existing all day events will now adjust properly when the EOD cutoff is changed
* Tweak - Updated tooltip positioning logic for week view to account for more edge cases
* Tweak - Updated week view to better handle very short events and long titles (thanks to csikimacko for the heads up!)
* Tweak - Ensured all non critical vendor files will not end up bundled in the final plugin zip
* Tweak - Refactored switch-case based asset handling in core + PRO
* Tweak - Scheduled task responsible for generating recurring events is now removed when the plugin is deactivated
* Tweak - Added some changelog formatting enhancements after seeing keepachangelog.com :)
* Tweak - Removed some unnecessary variable logic from some templates
* Tweak - Improved the recurring event user interface in relation to events ending after "x" cycles
* Tweak - Updated the mini-calendar widget to match the list widget styling
* Tweak - Implemented robust activation and deactivation methods
* Tweak - Tweaked flexible handling of default values to work with The Events Calendar 3.10
* Tweak - Ensured that old recurring events are cleaned up on schedule
* Tweak - Suped up usability for events with short durations in Week View
* Feature - Totally refactored WEEK VIEW! For more, see http://m.tri.be/18du (thanks to Lars - aka mending - for being the wind beneath our wings here!)
* Feature - Added a new additional field type (textareas) to compliment the existing text field
* Feature - Replaced scrolling library on week view for better performance and extensibility
* Feature - Introduced batch processing of recurring events to further improve performance and scalability (thanks to Jen at Mauitime for starting us down this path!)
* Feature - Added the ability for mapping via latitude/longitude coordinates (thanks to Andrew W on the dot-org forums for the idea so many moons ago!)
* Feature - Incorporated updated Bulgarian translation files, courtesy of Nedko Ivanov
* Feature - Incorporated new Hungarian translation files, courtesy of Balazs Dobos
* Feature - Incorporated new Slovak translation files, courtesy of Emilia Valova
* Feature - Incorporated new British English translation files, courtesy of John Browning
* Feature - Incorporated updated Icelandic translation files, courtesy of Baldvin Örn Berndsen

= 3.9.3 =

* Hardened URL output to protect against XSS attacks.

= 3.9.2 =

* Addressed a potential security vulnerability related to the ajax_change_month function; we now ensure only valid dates get $_POSTed (thanks to Mikko Verenius for reporting this to us!)

= 3.9.1 =

* Fixed the styling issues in relation to the calendar and advanced list widgets (big thanks to rantfarmentertainment for the first report on our PRO forums about this!)
* Incorporated updated German translation files, courtesy of Oliver Heinrich
* Incorporated updated French translation files, courtesy of Sylvain Delisle

= 3.9 =

* Added a new `[tribe_mini_calendar]` shortcode to make it easy to embed the calendar widget outside of sidebars
* Fixed an issue where some of the view date pickers did not reflect the 'Week starts on' WordPress setting
* Updated CSS selectors to no longer be reliant on microformat classes
* Fixed a plugin compatibility issue preventing the full use of ACF Pro in relation to recurring events
* Removed jquery 1.7 specific fallback javascript bloat, now support >= 1.8
* Implemented changes in relation to front page pagination to improve compatibility with various themes and plugins (thanks to brightspark on the forums for the initial report!)
* Implemented default permalink support to integrate better with certain add-ons, most notably Filter Bar
* Removed some deprecated and unused code
* Implemented internationalization support for map view location tooltips (thanks to csikimacko on the forums for the first report!)
* Removed pagination links from the /all/ view
* Reformatted code to better conform with WordPress code style
* Fixed an issue where all day events had incorrect spacing in the Twenty Thirteen theme on week view
* Incorporated updated Icelandic translation files, courtesy of Baldvin Örn Berndsen
* Incorporated updated German translation files, courtesy of Oliver Heinrich
* Incorporated updated Greek translation files, courtesy of Yannis Troullinos
* Incorporated new Lithuanian translation files, courtesy of Gediminas Pankevicius


= 3.8.1 =

* Removed some instances where deprecated function notices could show in Events Calendar Pro after updating The Events Calendar to 3.8 (thanks to sfbike on the forums for alerting us of this!)
* Switched all includes to use absolute paths to avoid collisions under certain include path settings

= 3.8 =

* Fixed a bug that caused instances of a recurring event to disappear when recurrence was removed and then added back to an event (thanks to drickard on the forums for the original report!)
* Fixed a bug that caused missing custom meta in events in a recurring series (thanks to Jacob Rylander for the heads up on this!)
* Fixed bad nesting in advanced list widget breaking the theme customizer
* Fixed issues with select2 implementation in our widgets breaking the theme customizer (thanks to George on the forums for the first report!)
* Removed confirmation dialog when bulk deleting events
* Added code to correctly identify recurring events as recurring even if they only have one instance (thanks to jrtoy4311 on the forums for reporting this!)
* Removed some unused code
* Fixed a bug causing mixed content issues when events are viewed over HTTPS (thanks to Nathan on the forums for the original report!)
* Enhanced embedded maps to position markers via longitude/latitude whenever that information is available (thanks to gatewaydevelopment on the forums for the original heads up!)
* Incorporated new Russian translation files, courtesy of Alexander Tinyaev
* Incorporated updated Italian translation files, courtesy of Gabriele Taffi
* Incorporated updated Spanish translation files, courtesy of Juanjo Navarro
* Incorporated updated Danish translation files, courtesy of Hans Christian Andersen
* Incorporated updated Dutch translation files, courtesy of Dirk Westenberg
* Incorporated updated Portuguese translation files, courtesy of Sérgio Leite
* Incorporated new Slovenian translation files, courtesy of Žiga Vajdic
* Incorporated updated German translation files, courtesy of Stefan Dorscht and Oliver Heinrich
* Incorporated updated Finnish translation files, courtesy of Elias Okkonen
* Incorporated updated Estonian translation files, courtesy of Andra Saimre

= 3.7 =

* Fixed some untranslatable text strings
* Altered Week View so so as not to link to days with no events
* Added the ability to override labels and slugs for venues and organizers
* Fixed some issues with GET params and IE 8/9
* Fixed an issue where non-standard widget implementation would break the ajax on the Calendar Widget (thanks to whirlmagazine on the forums for reporting this!)
* Added feature to scroll to first event of week on week view, instead of to 8am (thank you chaplin35 for bringing this up!)
* Optimized the Countdown Widget for sites with many events (thanks to vancouverfamily for highlighting this issue!)
* Fixed a problem where the relationship between additional fields and their labels could lead to conflicts (thank you to integrity for bringing this to our attention!)
* Added a notification for when a recurring event extends beyond the cutoff setting date
* Corrected a problem where European format commas for geolocation values were causing problems with Google Maps (thanks to andreassperber for reporting this!)
* Fixed an issue where Week View was being effected by "show only first recurrence" settings (thank you magictigger for bringing this up on the forum!)
* Improved the labeling of the date format settings
* Fixed a bug related to the APM start date filter (thanks to dankron for highlighting this issue!)
* Cleaned up PHPDoc comments
* Corrected a problem where events were not ordered chronologically on Map View (thank you mggillespie for reporting this!)
* Removed 2.x templates from codebase
* Added event classes to the event titles in the Featured Venue widget (props to @afragen for this!)
* Changed Week View pagination so as not to link to weeks before/after the earliest/latest events
* Fixed a bug in Chrome with Photo View where using the browser back button would drop a selected category (thank you to blinktech in the forum for bringing this up!)
* Incorporated new Bulgarian translation files, courtesy of Nedko Ivanov
* Incorporated new Chinese translation files, courtesy of Massound Huang
* Incorporated new Indonesian translation files, courtesy of Didik Priyanto
* Fixed re-registering of Venue Post Type so user customizations made from tribe_events_register_venue_type_args are maintained with PRO enabled.

= 3.6.1 =

* Fixed some CSS/JS minification issues
* Fixed a bug where the calendar widget list pagination wasn’t working properly
* Fixed an issue where the Google Maps API script didn't have a more specific script handle (thanks to @isagenix on the forum for the heads up!)
* Incorporated updated Greek translation files, courtesy of Yannis Troullinos

= 3.6 =

* Incorporated taxonomy filters to the advanced events list widget
* Incorporated a feature to make the end date follow the start date when editing recurrence in the admin
* Deprecated the meta walker and added new templates for custom field data
* Fixed recurring event URLs when using default permalinks
* Fixed the query for days with events in the mini calendar widget
* Added code to prevent the re-creation of deleted instances of recurring events, when the original event is re-saved or the series is split
* Fixed switching a recurring event to a non-recurring event
* Incorporated code to better handle recurring events when importing events from a WordPress XML export
* tribe_get_events() now provides a default value for the eventDisplay query parameter
* Added the iCalendar feed that was formerly only available with Pro
* Moved all HTML Markup (and the loop) to the List Widgettemplate
* Fixed an issue where Category CSS classes were being removed from Events when in Responsive Mode
* Fixed an issue where duplicate Prev/Next Nav elements would display in Photo & Map View when no events were found
* Incorporated code to hide the 'All Day' bar in Week View when no All Day events are found
* Added a 'View All Events at this Venue' link to the Featured Venue Widget
* Split out the Related Events code to it's own template file: views/pro/related-events.php
* Fixed an issue where the selected category wasn't being respecting when paginating on Photo View
* Fixed an issue where using the Mini Calendar widget could break comments on posts
* Incorporated code so that the mini calendar widget will no longer display expired events in the list below the calendar
* Incorporated new Estonian translation files, courtesy of Andra Saimre
* Incorporated updated German translation files, courtesy of Dennis Gruebner
* Incorporated updated Swedish translation files, courtesy of Jonas Reinicke
* Incorporated new Latvian translation files, courtesy of Raivis Dejus
* Incorporated new Afrikaans translation files, courtesy of Liza Welsh
* Incorporated updated Czech translation files, courtesy of Petr Bastan
* Incorporated updated Greek translation files, courtesy of Yannis Troullinos

= 3.5.2 =

* Fixed a bug that creates duplicate instances of events scheduled past the future cutoff date

= 3.5.1 =

* Patched a bug where the “Recurring event instances” setting was impacting month view, instead of just appearing on list-based views (thanks to alexhammerstein on the forums for this report!)
* Addressed an issue caused by our recurrence refactor where certain sites/hosting providers experienced a fatal error blocking admins from the dashboard (thanks to Jared on the forums for the first report!)
* Fixed an uncaught exception/fatal error that appeared during the conversion of recurring events for some users (thanks to Mariruth on the forum for the first report of this!)
* Patched a SQL error that appeared on sites without any events (thanks to user nothingtodo on the forums for the report here!)

= 3.5 =

* Incorporated fully responsive styles and functionality for all Events views! For an overview of the changes, see <a href="http://m.tri.be/hv">this blog post</a>
* Changed how recurring events are stored, to give a unique post ID to each recurrence
* Fixed an issue where the Category class wasn't properly being added to events when paging in Week View (thanks to Andy Fragen on the forums for reporting this!)
* Fixed issue with popstate and bug in webkit when coming back from single venue view
* Fixed issue were week view title would be cut off on short events (thanks to umediagroup on the forums for their report of this!)
* Changed the workflow for breaking instances of a recurring event out of their series
* Fixed recurring event permalinks in tag archives
* Changed Week view to use the "End of day cutoff" setting (thanks to zengirl on the forums for the report here!)
* Updated the recurrence UI to prevent setting a recurrence end date before the series start date
* Fixed an issue where deleting an instance of a recurring event would delete the entire series
* Fixed an issue where the Mini Calendar Widget could skip February when navigating through the months (thanks to timhengeveld on the forums for this report!)
* Optimized some queries related to map view (thanks to crack00r on the forums for the report that got us thinking about this!)
* Fixed an issue where the "Hide if no events" checkbox was not working in the Featured Venue widget
* Fixed an issue where the iCal button would always download all events, instead of the events currently being viewed (thanks to philmacaulay on the forums for the first report of this!)
* Fixed a variety of untranslatable strings
* Incorporated new Ukranian translation files, courtesy of Vasily Vishnyakovw
* Incorporated updated Spanish translation files, courtesy of Juan Jose Reparaz Sarasola
* Incorporated new Montenegrin translation files, courtesy of Sasa Vukovic
* Incorporated updated Norwegian Bokmål translation files, courtesy of Morten Ruud
* Incorporated new Norwegian Nynorsk translation files, courtesy of Torbjørn Lauen
* Incorporated updated Romanian translation files, courtesy of Cosmin Vaman
* Incorporated updated German translation files by Oliver Heinrich
* Incorporated updated Brazilian Portuguese translation files from Emerson Marques
* Incorporated updated Dutch translation files from J.F.M. Cornelissen and Frans Pronk
* Incorporated updated French translation files from Laurent Proulx

= 3.4 =

* Added extra reassurance that All Day events will show first on Day view
* Fixed the automated recurrence description for events with no end date
* Added hooks for use in widgets (thanks to Daniel Maier on the forums for reporting this!)
* HTML tags are now properly stripped from Google Calendar descriptions (thanks to masspeaceaction for reporting this bug at the forums!)
* Fixed a bug where the wrapper div was incorrectly being replicated each time you navigated within the mini calendar widget (thanks to timhengeveld for reporting this bug!)
* Fixed a bug where the calendar widget redirected improperly when set to show 0 events (thanks to Oliver for reporting this one on the forum!)
* Fixed a bug where the "Show only the first instance of each recurring event" option was only affecting the first page of events
* Addressed an issue where the “View All Events” link accessed disabled months for certain PRO users (thanks to yvrmark for reporting this bug!)
* Scheduled events are no longer exposed before being published (thanks to adamfitz for the explanation here!)

= 3.3 =

* Fixed an issue with featured venue widget not returning expected results in all conditions (thanks to millcreekpark on the forums for the heads up here!)
* Calendar widget improvements: query clean up and end-of-day-cutoff setting respected (thanks to davecfraser from the forums for the original report on this front!)
* Map view pagination improved
* Fixed a bug that caused events to disappear when changing the time for an existing series (thanks to Denise Crosbie on the forums for the first report here!)
* Patched a bug that caused multiple instances of recurring events to fail to display (thanks to mastafu on the forums for reporting this!)
* Fixed an issue with the display of multi-day events in week view
* Map view now respects the selected category (thanks to mindful on the forums for originally reporting this!)
* Fixed bug that caused the "Show only the first instance of each recurring event" setting to affect the "See all" page for recurring events
* The TribeField class no longer uses the extract() function
* Deactivating ECP will now also deactivate the default content settings (they will be restored if you reactivate ECP)
* Fixed a JavaScript issue on APM that was breaking some users installs (thanks to user tsdexter for the report and patch!)
* Added CSS classes to the list widget events (thanks to Andy Fragen for requesting these!)
* Incorporated updated German translation files, courtesy of Oliver Heinrich
* Incorporated updated French translation files, courtesy of Bastien BC

= 3.2 =

* Incorporated code to allow for recurring events with no end date (just set "Never" under the appropriate dropdown when setting up your recurrence pattern!)
* Added settings to limit the number of recurring event instances that will be created; instances beyond this will be automatically created on a rolling basis
* Fixed a bug where instances of recurring events would sometimes disappear on certain database configurations
* Tackled a bug where making an event sticky while breaking it from a series would create many copies of the event
* Fixed the canonical URL on recurring events when object caching is enabled (thanks to Kevin on the forums for the initial report!)
* Patched a bug where events with a small time span were not displaying properly in week view
* Addressed a number of compatibility/aesthetic issues with the Twenty Thirteen theme
* Fixed a translation issue relating to day view (thanks to dimitrilongo for the initial report!)
* Fixed an issue with day view not respecting the timezone selection in WordPress' General settings
* Updated the mini calendar widget to not break event views, when the widget appears before the content
* Fixed an issue where the iCal button rendered on views that have no events
* Addressed an issue where events section on single event page showed unrelated events as being Related
* Incorporated text to make explanation for "Recurring event instances" setting clearer
* Fixed an issue with venue descriptions sometimes not displaying on single venue view
* Patched a bug where the Additional Fields link ceases to function in certain non-English languages (thanks to Oliver on the forums for his report!)
* Fixed a bug where the pin marker in map view sometimes showed in the middle of the world (thanks to overseen in the forums for first reporting this!)
* Incorporated code so day view now uses its own template part for single event (instead of using list view's)
* Fixed an iCal export issue where sometimes incorrect event dates showed in the .ics file
* Fixed an error that was making the location search fail in some installs
* Addressed an issue related to i18n for the mini calendar widget
* Patched a notice for PHP 5.3.20

= 3.1 =

* Recurring events can now display more than once in the search results, main blog loop, and other queries that contain multiple post types (thanks to user Darren for the original report!)
* Added a setting for hiding related events (thanks to those on UserVoice who requested this!)
* Fixed error that occurred when ordering the admin listing by venue or organizer (thanks to Bernhard for reporting this!)
* Fixed bug where the Events Calendar title would take over all the pages on the site
* Month view and the mini calendar widget will no longer link to Day view if Day view is disabled
* GEO, CATEGORY, and ATTACH fields added to the iCal feed
* Fixed z-index bug with the recurrence dialog box in the WordPress 3.6 post editor
* Fixed bug where the option to filter the admin Events list by recurrence wasn't working
* Fixed bug where sometimes an event entered at the end of the month wouldn't show on the mini calendar widget
* Fixed intermittent display errors with Photo view
* Fixed two PHP errors on the admin events list
* Fixed incorrect "No results" message after a keyword search on week view
* Updated translations: Brazilian Portuguese (new), Turkish (new), Norwegian Dutch, Icelandic, Greek, Finnish
* Various minor bug and security fixes

= 3.0.5 =

* Fixed issue with the ECP stylesheet being enqueued twice
* Fixed recurring events links in the calendar widget (Thanks to user JANPP for the report!)

= 3.0.4 =

* CSS files in the tribe-events directory of your theme are now loaded in addition to ECP css files, instead of replacing them
* Performance improvements to the plugin update engine
* Improved handling of international characters in iCal exports (thanks to PAUSSUS for catching this)
* Various bug fixes to the Events List and Events Calendar widgets
* Improved location search results (thanks to BISDIGITAL for getting the discussion going on this)
* Addressed some previously non-translatable strings in the Tribe Bar

= 3.0.3 =

* Fixed bug with hard-coded table prefixes
* Made some strings in tribe bar translatable

= 3.0.2 =

* Fixed bug with events not showing up on past view (thanks to MY-WEB and GOLFDAWGG for pointing this out!)
* Miscellaneous bug fixes

= 3.0.1 =

* Fix a bug in the plugin upgrade system to work on MU sites.

= 3.0 =

3.0 is a complete overhaul of the plugin.

== Help ==

Welcome to The Events Calendar and Events Calendar PRO, a full-featured events management system for WordPress. Thank you so much for using the labor of our love. We are Modern Tribe and we are here to help you be awesome.

If you aren't familiar with The Events Calendar and Events Calendar PRO, check out our <a href="http://m.tri.be/3t">new user primer.</a> It'll introduce you to the basics of what the plugin has to offer and will have you creating events in no time. From there, the resources below -- extensive template tag documentation, FAQs, video walkthroughs and more -- will give you a leg up as you dig deeper.

Additional resources available include:

* <a href="http://m.tri.be/42">Documentation</a>
* <a href="http://m.tri.be/3v">FAQ</a>
* <a href="http://m.tri.be/4c">Help Videos</a>
* <a href="http://m.tri.be/44">Tutorials</a>
* <a href="http://m.tri.be/4b">Release Notes</a>
* <a href="http://m.tri.be/3x">Forums</a>

We hit the <a href="http://m.tri.be/3x">premium forums</a> daily during the week to help paid users with site integration, minor customization, troubleshooting, and more.

Some things to consider before posting on the forum:

* Look through existing threads before posting a new one and check that there isn't already a discussion going on your issue.
* Your issue will be solved more quickly if you run a few checks before making a support request. Deactivate your plugins one by one - if the issue is fixed by deactivating a plugin you know you've got a plugin conflict. To test your Theme, revert to the default Twenty Twelve Theme to see if you are still experiencing the problem. If not, your Theme is the issue. Please provide this information when making your supper request.
* Sometimes, just resetting your permalinks can fix the issue. Visit Events -> Settings -> Permalinks, save your permalinks with a different option and then save with your preferred choice again. This can solve events-related problems and can is worth a shot before creating a new thread.

Still not happy? Shoot us an email to pro@tri.be or tweet to @moderntribeinc and tell us why. We'll do what we can to make it right.

== Upgrade Notice ==

IMPORTANT NOTICE: 3.10 is a massive update from the 3.9 build, which contains a number of changes under-the-hood (including a total rebuild of the week view functionality). All users are encouraged to backup their site before updating, and to apply the updates on a staging/test site where they can check on + fix customizations as needed before deploying to production. Existing pre-3.10 week view customizations WILL break if you neglect to take this precaution.

= 3.10 =

This is a major update; make sure you’ve backed up your site before applying it + are prepared to redo certain customizations (especially anything related to WEEK VIEW) on a staging site before deploying to production. You can see the changelog for the complete list of changes in this release.

= 3.9 =

Please see the changelog for the complete list of changes in this release. Remember to always make a backup of your database and files before updating!

= 3.8 =

Please see the changelog for the complete list of changes in this release. Remember to always make a backup of your database and files before updating!

= 3.7 =

Please see the changelog for the complete list of changes in this release. Remember to always make a backup of your database and files before updating!

= 3.6 =

Please see the changelog for the complete list of changes in this release. Remember to always make a backup of your database and files before updating!

= 3.5.2 =

Please see the changelog for the complete list of changes in this release. Remember to always make a backup of your database and files before updating!

= 3.5.1 =

Please see the changelog for the complete list of changes in this release. Remember to always make a backup of your database and files before updating!

= 3.5 =

Please see the changelog for the complete list of changes in this release. Remember to always make a backup of your database and files before updating!

= 3.4 =

Please see the changelog for the complete list of changes in this release. Remember to always make a backup of your database and files before updating!

= 3.3 =

Please see the changelog for the complete list of changes in this release. Remember to always make a backup of your database and files before updating!

= 3.2 =

When upgrading to 3.2, please ensure template overrides for Events Calendar Pro in your theme should be moved to [your-theme]/tribe-events/pro directory; a deprecated notice will be generated if they are directly in the [your-theme]/tribe-events folder

= 3.1 =

Please see the changelog for the complete list of changes in this release. Remember to always make a backup of your database and files before updating!

= 3.0 =

3.x is a HUGE upgrade from Events Calendar PRO 2.x. If you're upgrading from 1.3.3 or any release between 2.0 and 2.0.10, make sure to upgrade to Events Calendar PRO 2.0.11 first. If you're upgrading from Events Calendar PRO 2.0.11, please back up your data BEFORE initiating, and be prepared to manually update your customizations based on changes to the plugin's tempting structure.<|MERGE_RESOLUTION|>--- conflicted
+++ resolved
@@ -235,17 +235,12 @@
 
 3.x is a complete overhaul of the plugin, and as a result we're starting the changelog fresh. For release notes from the 2.x lifecycle, see <a href="http://m.tri.be/k">our 2.x release notes.</a>
 
-= [3.10.1] 2015-07-01 =
-
-<<<<<<< HEAD
+= [Unreleased] unreleased =
+
 * Bug - Fixed an issue where the WP Customizer save button remained disabled when the Events Calendar widget filters were removed
 * Bug - Fixed an issue where the Events Calendar widget form partially overflowed the widget container in the WP Customizer
 * Bug - Addressed numerous minor styling issues with the Twenty Fifteen theme
 * Tweak - Conformed code to updated coding standards
-=======
-* Bug - Addressed numerous minor styling issues with the Twenty Fifteen theme
-* Bug - Fixed bug where an empty Events Calendar widget would cause a "No events found" notice to be displayed despite events being displayed in the main event loop
->>>>>>> e623f589
 * Tweak - Removed TribeEventsPro.recurrence JS from the front-end
 * Tweak - Made some changes to the EOD cutoff functionality behavior
 * Tweak - Removed TribeEventsPro.recurrence from the JS that appears on the front end because it isn't used there
@@ -253,6 +248,11 @@
 * Feature - Added a pair of filters so that the recurring event cleanup query can be manipulated by plugin/theme authors: tribe_events_pro_clean_up_old_recurring_events_sql and tribe_events_pro_clean_up_old_recurring_events_sql_args (props to fortgordonmwr for the idea!)
 * Performance - Paginated recurring event "See All" pages to avoid timeouts when there are many recurring events to display
 * Security - Added escaping to a number of previously un-escaped values
+
+= [3.10.1] 2015-07-01 =
+
+* Bug - Addressed numerous minor styling issues with the Twenty Fifteen theme
+* Bug - Fixed bug where an empty Events Calendar widget would cause a "No events found" notice to be displayed despite events being displayed in the main event loop
 
 = [3.10] 2015-06-15 =
 
