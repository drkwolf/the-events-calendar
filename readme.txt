--- conflicted
+++ resolved
@@ -225,7 +225,6 @@
 
 == Changelog ==
 
-<<<<<<< HEAD
 = [4.0.2] 2015-12-16 =
 
 * Tweak - Avoid notice level errors when advanced events list widget settings are saved (Thank you Johan for the report!)
@@ -240,10 +239,7 @@
 * Fix - Fixed bug with the List Widget where the Organizer displayed even when it is disabled in the widget settings (Thank you Eric!)
 * Fix - Resolved translation issues with the List Widget (Props to amazing on the forum for reporting this!)
 
-= [4.0.1] 2015-12-09 =
-=======
 = [4.0.1] 2015-12-10 =
->>>>>>> 41cef9c8
 
 * Tweak - Included a Filter for filtering Recurrence Output Data `tribe_events_pro_output_recurrence_data`
 * Tweak - Add better support for Daylight Saving Time
