--- conflicted
+++ resolved
@@ -224,11 +224,8 @@
 * Fix - Updated the Events Gutenberg extension install check to show only when the extension is not active [114577]
 * Fix - Stop potential fatal errors from debug logging when running EA import actions from command line [114555]
 * Fix - Fixed a bug where it was often not possible to un-check the "Enable JSON-LD" option in the Events List Widget (thanks to @myrunningresource and @craigwilcox for reporting this!) [113541]
-<<<<<<< HEAD
+* Fix - Added checks to prevent JS Type Error in mobile view. Thanks szenenight, agrilife and others for flagging this! [113524]
 * Tweak - Ensure linked posts are listed alphabetically in metabox dropdowns, as they are in all other admin locations [108120]
-=======
-* Fix - Added checks to prevent JS Type Error in mobile view. Thanks szenenight, agrilife and others for flagging this! [113524]
->>>>>>> 2b1c5c50
 * Tweak - Added the `tribe_events_month_daily_events` filter to the Month view [114041]
 * Tweak - Move Google Maps API loading to tribe_assets and only load once on single views when PRO is active, thanks to info2grow first reporting [112221]
 * Tweak - Accept 0 as an argument in tribe_get_events() so that `'post_parent' => 0` works, thanks Cy for the detailed report [111518]
