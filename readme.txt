--- conflicted
+++ resolved
@@ -234,11 +234,8 @@
 * Fix - Split linked posts (Organizers and Venues) by ownership, for all users [71349]
 * Fix - The connected status for Eventbrite under Third Party Accounts on the Help page [106868]
 * Fix - Resolved the datepicker losing state after visiting an event and hitting the "back" button on month view. [69707]
-<<<<<<< HEAD
 * Fix - Fixed linked post type ordering logic, which could cause `tribe_get_linked_posts_by_post_type()` to return empty (props to @natureslens for reporting this) [105116]
-=======
 * Fix - Fixed two PHP 5.2 errors on the Events > Help page [108338]
->>>>>>> 19c0c896
 * Tweak - Modify the default values for the CSV settings if there's no EA license [94426]
 * Tweak - Added classes to meta output in Single Event meta templates to facilitate customization [62704]
 * Tweak - Add the `tribe_aggregator_async_insert_event` filter to allow overriding the Event Aggregator asynchronous event insertion [107929]
