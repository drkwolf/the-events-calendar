--- conflicted
+++ resolved
@@ -308,11 +308,6 @@
 
 == Changelog ==
 
-<<<<<<< HEAD
-= TBD =
-
-* Tweak - Sending an empty `timezone` parameter to the REST API for an event no longer results in an error response and now properly clears the timezone for the event [100274]
-=======
 = [4.6.12] TBD =
 
 * Fix - Add version parameter to _doing_it_wrong to prevent PHP notices in date utils (props to @sharewisdom for pointing this out) [99117]
@@ -327,7 +322,7 @@
 * Tweak - Prevent the `tribe_get_prev_event_link()` and `tribe_get_next_event_link()` queries from running more times than necessary on single-event views, which improves performance [94587]
 * Tweak - Refactor link attributes generation to extend mechanism to handle pagination on list view [97772]
 * Tweak - Ensure calendar is full-width in Twenty Seventeen theme if set to be the site's homepage [97977]
->>>>>>> d517a412
+* Tweak - Sending an empty `timezone` parameter to the REST API for an event no longer results in an error response and now properly clears the timezone for the event [100274]
 
 = [4.6.11.1] 2018-02-16 =
 
