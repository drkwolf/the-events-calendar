=== The Events Calendar ===

Contributors: ModernTribe, borkweb, zbtirrell, barry.hughes, bordoni, brianjessee, brook-tribe, faction23, geoffgraham, ggwicz, jazbek, jbrinley, joshlimecuda, leahkoerper, lucatume, mastromktg, mat-lipe, mdbitz, neillmcshea, nicosantos, peterchester, reid.peifer, roblagatta, ryancurban, shane.pearlman, thatdudebutch
Tags: events, calendar, event, venue, organizer, dates, date, google maps, conference, workshop, concert, meeting, seminar, summit, class, modern tribe, tribe, widget
Donate link: http://m.tri.be/29
Requires at least: 3.9
Tested up to: 4.3.1
Stable tag: 4.0
License: GPLv2 or later
License URI: http://www.gnu.org/licenses/gpl-2.0.html

The Events Calendar is a carefully crafted, extensible plugin that lets you easily share your events. Beautiful. Solid. Awesome.

== Description ==

><strong>A note about support:</strong> We’re here to help troubleshoot bugs, but should set expectations early that the support forums at WordPress.org are only checked once a week. Please read our <a href="http://wordpress.org/support/topic/welcome-the-events-calendar-users-read-this-first?replies=3">sticky post</a> before creating a new thread.
>
> Users looking for more timely/in-depth support are encouraged to check out <a href="http://m.tri.be/mj" target="_blank" title="[new window]">Events Calendar PRO</a>.

Create and manage events with ease. Get professional-level quality and features backed by a team you can trust. The Events Calendar will help take your site to the next level.

The Events Calendar is built and supported by WordPress artisans Modern Tribe. Looking for additional functionality including recurring events, ticket sales, publicly submitted events, new views, Facebook event integration and more? <a href="http://m.tri.be/2a">Check out the available add-ons.</a>

= BUILT SOLID & SUPPORTED =

The Events Calendar is crafted the WordPress way.

The Events Calendar has been audited by many of the industry's WordPress experts including core developer Mark Jaquith for security & plugin review team member Pippin Williamson for best practices and plugin compatibility.

We've poured hundreds of hours into QA by a dedicated support team, monthly usability tests to guarantee that it's easy to use, and numerous user interviews to make sure you get what you want. We care about quality and crafting products that thrive in the wild.

The team at Modern Tribe stands by our work and offers light support every Wednesday to the community via the WordPress.org support forums. Feel free to ask a question if you're having a problem with implementation or if you find bugs. Looking for help NOW or need a deeper level of support? Add the <a href="http://m.tri.be/2c">premium add-on plugin</a> and you get access to premium support forums with 24-48 hour response times on weekdays.

Enjoy using The Events Calendar, know how to get under the hood and want to make money helping people? We're growing our community team and would love to hear from you. If you’re interested, <a href="http://m.tri.be/mk">check this out!</a>

= PLUG-N-PLAY & HIGHLY CUSTOMIZABLE =

The Events Calendar is built to work out of the box: it doesn’t use a shortcode (nor is one available). Just turn it on, configure the settings to match your needs and you'll be making events within less than 5 minutes.

By developers, for developers...it's ready to be the foundation for your wildest hack sessions. Complete with a skeleton stylesheet to theme fast and efficiently, loads of tools including partial template overrides, a host of template tags, hooks and filters, <a href="http://m.tri.be/eu">careful documentation</a>, as well as a <a href="https://github.com/moderntribe">library of code snippets</a> on GitHub. The Events Calendar is built FOR people who build websites.

Whether your vision is big or small, we have you in mind.

We've scaled The Events Calendar to work on a network with over 25 million unique visitors per month and hundreds of thousands of events. We have it running for Fortune 100 companies. Major universities, government institutions and some seriously epic startups push their events with our platform. Thousands of churches, eateries, small businesses, musicians, venues, and non-profits are publishing and promoting their events with The Events Calendar. You're in good company.

= FEATURES =

Whether you're operating a hyperlocal hub listing thousands of events, a university with many thousands of users, or you're a sole business owner listing your classes, The Events Calendar has your back.

Just getting started? Definitely watch and read through the <a href="http://m.tri.be/2d">New User Primer</a> before going much further.

* Rapidly create events
* Saved venues & organizers
* Calendar month view with tooltips
* List view
* Day view
* Event search
* Google maps
* Widget: Upcoming events list
* Events Taxonomies (Categories & Tags)
* Google Calendar and iCal exporting
* Completely ajaxified for super smooth browsing
* Completely responsive from mobile to tablet to desktop
* Tested on the major theme frameworks such as Avada, Genesis, Woo Themes, Thesis and many more.
* Increase your SEO with Microformats
* Internationalized & Translated
* Multiple stylesheets (Skeleton, Default, Tribe Event Styles) to improve integration
* Extensive Template Tags for Customization
* Hook & Filters up the wazoo
* Caching Support
* Debug Mode for Developers

Looking for something else?

* <a href="http://m.tri.be/2c">Events Calendar PRO</a>: recurring events, a whole range of new views ( week / map / photo / venue / organizer) & widgets (calendar / featured venue / week / event countdown), custom event attributes, default content, location search and a lot more.
<<<<<<< HEAD
* Sell tickets, collect sales, and manage attendees all from within your WordPress dashboard! Combine our <a href="http://m.tri.be/18wg">Tickets Plus add-on</a> with your favorite ecommerce plugin (WooCommerce, Shopp, Easy Digital Downloads, or WP E-commerce).
=======
* Sell tickets, collect sales, and manage attendees all from within your WordPress dashboard! Combine our <a href="http://m.tri.be/18wg">Event Tickets Plus add-on</a> with your favorite ecommerce plugin (WooCommerce, Shopp, Easy Digital Downloads, or WP E-commerce).
>>>>>>> b831e705
* <a href="http://m.tri.be/2h">Import events from Facebook</a> or let your <a href="http://m.tri.be/2g">users submit events</a> from right on your website!
* Have so many amazing events that your users get overwhelmed? Drop some filters on them with the <a href="http://m.tri.be/52" target="_blank">Filter Bar plugin</a>.
* Connect with your Eventbrite.com account! Import/export between The Events Calendar and Eventbrite, plus ticket sales. Check out the <a href="http://m.tri.be/18wf">Eventbrite Tickets</a> add-on!

<a href="https://www.facebook.com/theeventscalendar/" target="_blank">Join us on Facebook</a> to be part of our active community, check us out <a href="https://twitter.com/TheEventsCal" target="_blank">on Twitter</a>, and <a href="http://m.tri.be/rm">sign up for our newsletter</a> for release announcements and discounts.

= SUBMITTING PATCHES =

If you’ve identified a bug and want to submit a patch, we’d welcome it at our <a href="https://github.com/moderntribe/the-events-calendar" target="_blank">GitHub page for The Events Calendar.</a> Simply cue up your proposed patch as a pull request, and we’ll review as part of our monthly release cycle and merge into the codebase if appropriate from there. (If a pull request is rejected, we’ll do our best to tell you why). Users whose pull requests are accepted will receive credit in the plugin’s changelog. For more information, check out the readme at our GitHub page. Happy coding!

== Installation ==

= Install & Activate =

Installing the plugin is easy. Just follow these steps:

1. From the dashboard of your site, navigate to Plugins --> Add New.
2. Select the Upload option and hit "Choose File."
3. When the popup appears select the the-events-calendar-x.x.zip file from your desktop. (The 'x.x' will change depending on the current version number).
4. Follow the on-screen instructions and wait as the upload completes.
5. When it's finished, activate the plugin via the prompt. A message will show confirming activation was successful. A link to access the calendar directly on the frontend will be presented here as well.

That's it! Just configure your settings as you see fit, and you're on your way to creating events in style. Need help getting things started? Check out our <a href="http://m.tri.be/2l">new user primer</a> for help with settings and features.

= Requirements =

* PHP 5.2.4 or greater (recommended: PHP 5.4 or greater)
* WordPress 3.9 or above
* jQuery 1.11.x

== Screenshots ==

1. Month View
2. List View
3. Single Event
4. Event Category
5. Event Editor
6. Events Admin Listing
7. General Settings
8. Map and Miscellaneous Settings
9. Display Settings
10. Event Menu Items
11. Events Widget
12. Month View with Classic Header
13. Month View with Full Styles


== Frequently Asked Questions ==

= Is there a shortcode available for The Events Calendar? =

No, this plugin does not use a shortcode nor is one available at the time being. However, the premium add-on Events Calendar PRO comes with <a href="http://m.tri.be/18wh">widget shortcodes</a> that allow you to post any PRO widget (including the mini calendar) into a post or page.

= Are there any troubleshooting steps you'd suggest I try that might resolve my issue before I post a new thread? =

First, make sure that you're running the latest version of The Events Calendar (4.0 as of this release). If you're running Events Calendar PRO it needs to match the version number of The Events Calendar. And if you've got any other add-ons, make sure those are current / running the latest code as well.

The most common issues we see are either plugin or theme conflicts. You can test if a plugin or theme is conflicting by manually deactivating other plugins until just The Events Calendar is running on your site. If the issue persists from there, revert to the default Twenty Fourteen theme. If the issue is resolved after deactivating a specific plugin or your theme, you'll know that is the source of the conflict.

Note that we aren't going to say "tough luck" if you identify a plugin/theme conflict. While we can't guarantee 100% integration with any plugin or theme out there, we will do our best (and reach out the plugin/theme author as needed) to figure out a solution that benefits everyone.

= I'm still stuck. Where do I go to file a bug or ask a question? =

Users of the free The Events Calendar should post their questions in the plugin's <a href="http://wordpress.org/support/plugin/the-events-calendar/">WordPress.org forum</a>, which we hit about once a week (usually on Wednesdays). Please make sure to read <a href="http://wordpress.org/support/topic/welcome-the-events-calendar-users-read-this-first">our sticky post</a> providing an overview of the support we provide free users BEFORE posting. If you find you're not getting support in as timely a fashion as you wish, you might want to consider purchasing a PRO license.

If you're already a PRO user, you're entitled access to our more actively-monitored <a href="http://m.tri.be/2r">Events Calendar PRO forum</a> on our website. We can provide a deeper level of support here and hit these forums on a daily basis during the work week. Generally, except in times of increased support loads, we reply to all comments within 24-48 hours during the business week.

= Events Calendar PRO looks awesome! I'm sold! How can I get my hands on it? =

Events Calendar PRO can be purchased directly on <a href="http://m.tri.be/18wi">our website.</a> There are five (5) license types available, and all licenses include 1 year of access to support + updates.

= I'm interested in PRO or another add-on, but there are a few questions I've got before making the purchase. Can you help me get those addressed? =

Absolutely. If you're not finding your questions answered on the product pages, hit up our <a href="http://m.tri.be/2w">pre-sales forum</a> on our site. You can save yourself some time by reviewing the threads first to verify if your question has already been asked. If it hasn't, post a new thread as a guest. We'll get you a reply as quickly as we can, so you can make an informed decision regarding purchase.

= What add-ons are available for The Events Calendar, and where can I read more about them? =

Currently, the following add-ons are available for The Events Calendar:

* <a href="http://m.tri.be/18wi">Events Calendar PRO</a>, for adding premium calendar features like recurring events, advanced views, cool widgets, shortcodes, additional fields, and more!
* <a href="http://m.tri.be/18wj">Event Tickets</a> (free), which allows you to collect RSVPs to events. It can run alongside The Events Calendar or as a standalone plugin that adds RSVP functionality to WordPress posts and pages.
<<<<<<< HEAD
* <a href="http://m.tri.be/18wk">Tickets Plus</a>, which allows you to sell tickets for your events using your favorite e-commerce platform.
=======
* <a href="http://m.tri.be/18wk">Event Tickets Plus</a>, which allows you to sell tickets for your events using your favorite e-commerce platform.
>>>>>>> b831e705
* <a href="http://m.tri.be/2g">Community Events</a>, for allowing frontend event submission from your readers.
* <a href="http://m.tri.be/18wl">Community Tickets</a>, which allows event organizers to sell tickets to the events they submit via Community Events.
* <a href="http://m.tri.be/2h">Facebook Events</a>, for importing events directly from an organization or page on Facebook.
* <a href="http://m.tri.be/fa">Filter Bar</a>, for adding advanced frontend filtering capabilities to your events calendar.
* <a href="http://m.tri.be/18h9">iCal Importer</a>, for importing events any iCal feed or ICS file.
* <a href="http://m.tri.be/2e">Eventbrite Tickets</a>, for selling tickets to your event directly through Eventbrite.

= I have a feature idea. What's the best way to tell you about it? =

We've got a <a href="https://tribe.uservoice.com/forums/195723-feature-ideas">UserVoice page</a> where we're actively watching for feature ideas from the community. Vote up existing feature requests or add your own, and help us shape the future of the products business in a way that best meets the community's needs.

= I've still got questions. Where can I find answer? =

Check out our extensive <a href="http://m.tri.be/18wm">knowledgebase</a> for articles on using, tweaking, and troubleshooting our plugins.


== Documentation ==

All of our online documentation can be found on <a href="http://m.tri.be/eu">our documentation site</a>.

Some links you may find particularly useful are:

* <a href="http://m.tri.be/2l">The Events Calendar New User Primer</a>
* <a href="http://m.tri.be/2m">The Themer's Guide to The Events Calendar</a>
* <a href="http://m.tri.be/18wm" target="_blank">Knowledgebase</a>

If you have any questions about this plugin, you can post a thread in our <a href="https://wordpress.org/support/plugin/the-events-calendar">WordPress.org forum</a>. Please search existing threads before opening a new one.

The <a href="http://m.tri.be/2r">Modern Tribe PRO support forums</a> are available for you to read. You won't, however, be able to post a message in any forums beyond Pre-Sale Questions unless you have purchase a PRO license.

== Contributors ==

The plugin is produced by <a href="http://m.tri.be/2s">Modern Tribe Inc</a>.

= Current Contributors =

<a href="https://profiles.wordpress.org/barryhughes">Barry Hughes</a>
<a href="https://profiles.wordpress.org/brianjessee">Brian Jessee</a>
<a href="https://profiles.wordpress.org/brook-tribe">Brook Harding</a>
<a href="https://profiles.wordpress.org/cliffpaulick">Clifford Paulick</a>
<a href="https://profiles.wordpress.org/MZAWeb">Daniel Dvorkin</a>
<a href="https://profiles.wordpress.org/geoffgraham">Geoff Graham</a>
<a href="https://profiles.wordpress.org/ggwicz">George Gecewicz</a>
<a href="https://profiles.wordpress.org/bordoni">Gustavo Bordoni</a>
<a href="https://profiles.wordpress.org/jazbek">Jessica Yazbek</a>
<a href="https://profiles.wordpress.org/joshlimecuda">Josh Mallard</a>
<a href="https://profiles.wordpress.org/leahkoerper">Leah Koerper</a>
<a href="https://profiles.wordpress.org/lucatume">Luca Tumedei</a>
<a href="https://profiles.wordpress.org/borkweb">Matthew Batchelder</a>
<a href="https://profiles.wordpress.org/neillmcshea">Neill McShea</a>
<a href="https://profiles.wordpress.org/mastromktg">Nick Mastromattei</a>
<a href="https://profiles.wordpress.org/nicosantos”>Nico Santo</a>
<a href="https://profiles.wordpress.org/peterchester">Peter Chester</a>
<a href="https://profiles.wordpress.org/roblagatta">Rob La Gatta</a>
<a href="https://profiles.wordpress.org/reid.peifer">Reid Peifer</a>
<a href="https://profiles.wordpress.org/shane.pearlman">Shane Pearlman</a>
<a href="https://profiles.wordpress.org/thatdudebutch">Wayne Stratton</a>
<a href="https://profiles.wordpress.org/zbtirrell">Zachary Tirrell</a>

= Past Contributors =

<a href="https://profiles.wordpress.org/caseypatrickdriscoll">Casey Driscoll</a>
<a href="https://profiles.wordpress.org/ckpicker">Casey Picker</a>
<a href="https://profiles.wordpress.org/dancameron">Dan Cameron</a>
<a href="https://profiles.wordpress.org/jkudish">Joachim Kudish</a>
<a href="https://profiles.wordpress.org/jgadbois">John Gadbois</a>
<a href="https://profiles.wordpress.org/jonahcoyote">Jonah West</a>
<a href="https://profiles.wordpress.org/jbrinley">Jonathan Brinley</a>
<a href="https://profiles.wordpress.org/justinendler/">Justin Endler</a>
<a href="https://profiles.wordpress.org/kellykathryn">Kelly Groves</a>
<a href="https://profiles.wordpress.org/kelseydamas">Kelsey Damas</a>
<a href="https://profiles.wordpress.org/kyleunzicker">Kyle Unzicker</a>
<a href="https://profiles.wordpress.org/mdbitz">Matthew Denton</a>
<a href="https://profiles.wordpress.org/mattwiebe">Matt Wiebe</a>
<a href="https://profiles.wordpress.org/mat-lipe">Mat Lipe</a>
<a href="https://profiles.wordpress.org/nickciske">Nick Ciske</a>
<a href="https://profiles.wordpress.org/paulhughes01">Paul Hughes</a>
<a href="https://profiles.wordpress.org/ryancurban">Ryan Urban</a>
<a href="https://profiles.wordpress.org/faction23">Samuel Estok</a>
<a href="https://profiles.wordpress.org/codearachnid">Timothy Wood</a>

= Translations =

* Bulgarian
* Catalan
* Czech
* Danish
* Dutch
* Finnish
* French (Canada)
* French (France)
* German
* Greek
* Hungarian
* Icelandic
* Italian
* Lithuanian
* Norwegian
* Portuguese (Brazil)
* Portuguese (Portugal)
* Russian
* Slovak
* Spanish (Spain)
* Swedish
* Turkish

Many thanks to all our translators!  You can grab the latest translations or contribute at http://translations.theeventscalendar.com

== Add-Ons ==

But wait: there's more! We've got a whole stable of plugins available to help you be awesome at what you do. Check out a full list of the products below, and over on <a href="http://m.tri.be/18wn" target="_blank">our website.</a>

Our Free Plugins:

* <a href="https://wordpress.org/support/plugin/event-tickets/" target="_blank">Event Tickets</a>
* <a href="http://wordpress.org/extend/plugins/advanced-post-manager/" target="_blank">Advanced Post Manager</a>
* <a href="http://wordpress.org/plugins/blog-copier/" target="_blank">Blog Copier</a>
* <a href="http://wordpress.org/plugins/image-rotation-repair/" target="_blank">Image Rotation Widget</a>
* <a href="http://wordpress.org/plugins/widget-builder/" target="_blank">Widget Builder</a>

Our Premium Plugins:

* <a href="http://m.tri.be/18wi" target="_blank">Events Calendar PRO</a>
* <a href="http://m.tri.be/18wk" target="_blank">Event Tickets Plus</a>
* <a href="http://m.tri.be/2g" target="_blank">The Events Calendar: Community Events</a>
* <a href="http://m.tri.be/18wl" target="_blank">The Events Calendar: Community Tickets</a>
* <a href="http://m.tri.be/2h" target="_blank">The Events Calendar: Facebook Events</a>
* <a href="http://m.tri.be/fa" target="_blank">The Events Calendar: Filter Bar</a>
* <a href="http://m.tri.be/18h9" target="_blank">The Events Calendar: iCal Importer</a>
* <a href="http://m.tri.be/2e" target="_blank">The Events Calendar: Eventbrite Tickets</a>

== Versioning ==

Curious about our versioning process, and how it's changed since The Events Calendar 3.0's launch? Look no further.

As a general practice, version numbers for The Events Calendar, Events Calendar PRO and our other add-ons follows the <a href="http://en.wikipedia.org/wiki/Software_versioning#Semantic_versioning">Semantic Versioning guidelines</a> whenever practical.

This means releases will maintain a three-part version number: major version; minor version; and patch. Let's say we're looking at The Events Calendar 3.1, as an example:

Major version = 3
Minor version = 1
Patch = 0

If we deployed a follow-up maintenance build that addressed a couple small bugs, and called it 3.1.1, we'd now have:

Major version = 3
Minor version = 1
Patch = 1

At no point during the 3.0 lifecycle will the major version change. But you can expect that either minor version and/or patch will change with each release.

== Changelog ==

<<<<<<< HEAD
= [4.1] unreleased =

* Tweak - For SEO reasons, use an <h1> for the title rather than an <h2> (props to wpexplorer for this fix)

= [4.0 beta] unreleased =
=======
= [4.0] 2015-12-02 =
>>>>>>> b831e705

* Security - A TON of escaping was added to our codebase thanks to the efforts of the always-helpful Andy Fragen (@afragen)
* Feature - Moved the Ticket framework code into its own plugin (event-tickets)
* Feature - The event cost now supports more international formats with the addition of the tribe_events_cost_separators filter (Thank you remokrol for bringing this to our attention!)
* Feature - Added support for the twentysixteen theme
* Feature - Created a new Add-Ons tab in Settings so that TEC add-ons can have a consolidated settings tab
* Feature - Improve the date formats UI by providing example output for each selected format
* Tweak - Restructured TEC's core settings code for reusability with other standalone plugins like Event Tickets
* Tweak - Deprecate old JS event names in favor of a new JS event naming standard. Example: deprecated tribe_ev_runAjax in favor of run-ajax.tribe
* Tweak - Consolidated import pages for TEC and add-ons
* Tweak - When suggesting a UTF-8 compatibility CSV formatting tool, point to one that still exists
* Tweak - Added the ability to filter attendees CSV items via tribe_events_tickets_attendees_csv_items (Props to @bostondv on GitHub for this patch!)
* Tweak - Updated all excerpt output to use tribe_events_get_the_excerpt() to ensure a consistent display of excerpt content (Cheers to Joseph to pointing this out!)
* Tweak - Add support for wp_get_document_title in response to the WordPress 4.4 deprecation of wp_title
* Tweak - Check post creation permissions before letting users create venues and organizers from the event meta box
* Tweak - Only display data separators between fields that have data when rendering organizers (Thank you Bud for highlighting this issue!)
* Tweak - When a user cannot create organizers, prevent the auto-selection of organizers when editing an event
* Tweak - Remove microformat CSS classes from templates and replace with namespaced content-relevant CSS classes
* Tweak - Changed the "updated" CSS class to "tribe-updated" so that it is properly namespaced (Thank you vijayrajesh!)
* Tweak - The Plugin Update Checker will now auto-save valid plugin keys (Thanks to Denon for originally bringing this up!)
* Tweak - Cleaned up the output of JSON-LD data. Filterable via the new tribe_google_data_markup_json filter
* Tweak - Drop the use of the generic CSS class "placeholder" in favor of "tribe-event-placeholder" (Thanks to Marc on the forums!)
* Tweak - Adjusted the CSS padding on Admin Menu items for Events
* Tweak - Various codesniffer fixes
* Tweak - tribe_get_venue_link() no longer echoes if you ask it to return an <a> element
* Tweak - Error messages for empty Venue names
* Tweak - Improve our responsiveness for the widget mini calendar, allowing smaller sidebars.
* Tweak - No longer retrieve empty costs when fetching all costs for all events
* Tweak - Change the priority of bootstrapping the-events-calendar to ensure it occurs before any of the TEC addons in the event some addons are upgraded to v4.0 later than TEC
* Tweak - Adjust the logic used for adding a noindex/follow tag to event views
* Tweak - No longer hiding default address fields when default venues are selected when Pro is active
* Fix - Resolved issue where the iCal feed did not provide an appropriately formatted timezone in some cases (Cheers to Matt for the report!)
* Fix - Added support for translating some previously untranslatable strings (Props to tititou36, media325, and Stef!)
* Fix - Prevented duplicate CSS IDs on the mini calendars (Cheers to Corrado for the help!)
* Fix - Fixed bug causing tribe_get_single_ical_link() and tribe_get_ical_link() to use the same URL when it shouldn't (Props to Ben Byrne @drywall on Twitter for the heads up!)
* Fix - Fixed issue where the "Add another organizer" text wasn't using the correct singular label (Thank you MIKE for the report!)
* Fix - Various CSS fixes for twenty(ten-fifteen)
* Fix - Improved our handling of `get_current_screen()` across the plugin, avoiding notices and warnings (Thank you Mike for the help!)
* Fix - Fixed bug where accessing object properties on a non object errored out when saving event meta (props to @dalethedeveloper on GitHub for this fix!)
* Fix - Fixed bug where organizer ID meta attached sometimes included a blank record. That blank record is no longer returned in tribe_get_organizer_ids()
* Fix - Fixed error message returned when tabbing away from a blank event name meta box so that it properly indicates that an event name is required (Our thanks to @tapan29bd for this fix!)
* Fix - Resolved issue where Timezone event start/end date property name strings were malformed which guaranteed a a call to get_post_meta for Timezone date strings
* Fix - Fixed CSS issue where the month view calendar could sometimes extend beyond the edge of the page when Skeleton Styles were enabled
* Fix - Fixed a problem where iCal data was generated with incorrect dates in the case of some all days events (thanks to Matt for highlighting this)
* Fix - Resolved a problem causing the previous month view to appear when it should not
* Fix - Fixed issue in mobile month view where date was missing from heading
* Fix - Resolved issue that caused /events/ to 404 if it was visited on a new install before hitting "Save" on the Events > Settings > Display page
* Deprecated - The Tribe__Events__Main::defaultValueReplaceEnabled() method is being deprecated in favor of tribe_get_option('defaultValueReplace'). Schedules for removal in v4.5
* Deprecated - The tribe_event_link() has been deprecated in favor of tribe_get_event_link(). Scheduled for removal in 5.0
* Deprecated - The third parameter of tribe_get_organizer_link() (the $echo parameter) has been deprecated and is scheduled for removal in 5.0
* Deprecated - Tribe__Events__Abstract_Deactivation in favor of Tribe__Abstract_Deactivation
* Deprecated - Tribe__Events__Admin__Helpers in favor of Tribe__Admin__Helpers
* Deprecated - Tribe__Events__App_Shop in favor of Tribe__App_Shop
* Deprecated - Tribe__Events__Autoloader in favor of Tribe__Autoloader
* Deprecated - Tribe__Events__Cache in favor of Tribe__Cache
* Deprecated - Tribe__Events__Cache_Listener in favor of Tribe__Cache_Listener
* Deprecated - Tribe__Events__Changelog_Reader in favor of Tribe__Changelog_Reader
* Deprecated - Tribe__Events__Credits in favor of Tribe__Credits
* Deprecated - Tribe__Events__Date_Utils in favor of Tribe__Date_Utils
* Deprecated - Tribe__Events__Field in favor of Tribe__Field
* Deprecated - Tribe__Events__Settings in favor of Tribe__Settings
* Deprecated - Tribe__Events__Settings_Tab in favor of Tribe__Settings_Tab
* Deprecated - Tribe__Events__Support in favor of Tribe__Support
* Deprecated - Tribe__Events__Template_Part_Cache in favor of Tribe__Template_Part_Cache
* Deprecated - Tribe__Events__Tickets__Attendees_Table in favor of Tribe__Tickets__Attendees_Table in the event-tickets plugin
* Deprecated - Tribe__Events__Tickets__Metabox in favor of Tribe__Tickets__Metabox in the event-tickets plugin
* Deprecated - Tribe__Events__Tickets__Ticket_Object in favor of Tribe__Tickets__Ticket_Object in the event-tickets plugin
* Deprecated - Tribe__Events__Tickets__Tickets in favor of Tribe__Tickets__Tickets in the event-tickets plugin
* Deprecated - Tribe__Events__Tickets__Tickets_Pro in favor of Tribe__Tickets__Tickets_Handler in the event-tickets plugin
* Deprecated - Tribe__Events__Validate in favor of Tribe__Validate
* Deprecated - Tribe__Events__View_Helpers in favor of Tribe__View_Helpers
* Deprecated - Tribe__Events__Main::OPTIONNAME in favor of Tribe__Main::OPTIONNAME
* Deprecated - Tribe__Events__Main::OPTIONNAMENETWORK in favor of Tribe__Main::OPTIONNAMENETWORK
* Deprecated - Tribe__Events__Main::addHelpAdminMenuItem() in favor of Tribe__Settings_Manager::add_help_admin_menu_item()
* Deprecated - Tribe__Events__Main::addNetworkOptionsPage() in favor of Tribe__Settings_Manager::add_network_options_page()
* Deprecated - Tribe__Events__Main::array_insert_after_key() in favor of Tribe__Main::array_insert_after_key()
* Deprecated - Tribe__Events__Main::array_insert_before_key() in favor of Tribe__Main::array_insert_before_key()
* Deprecated - Tribe__Events__Main::debug() in favor of Tribe__Debug::debug()
* Deprecated - Tribe__Events__Main::defaultValueReplaceEnabled() in favor of tribe_get_option( 'defaultValueReplace' )
* Deprecated - Tribe__Events__Main::doHelpTab() in favor of Tribe__Settings_Manager::do_help_tab()
* Deprecated - Tribe__Events__Main::doNetworkSettingTab() in favor of Tribe__Settings_Manager::do_network_settings_tab()
* Deprecated - Tribe__Events__Main::doSettingTabs() in favor of Tribe__Settings_Manager::do_setting_tabs()
* Deprecated - Tribe__Events__Main::do_licenses_tab() in favor of Tribe__Settings_Manager::do_licenses_tab()
* Deprecated - Tribe__Events__Main::getNetworkOption() in favor of Tribe__Settings_Manager::get_network_option()
* Deprecated - Tribe__Events__Main::getNetworkOptions() in favor of Tribe__Settings_Manager::get_network_options()
* Deprecated - Tribe__Events__Main::getNotices() in favor of Tribe__Notices::get()
* Deprecated - Tribe__Events__Main::getOption() in favor of Tribe__Settings_Manager::get_option()
* Deprecated - Tribe__Events__Main::getOptions() in favor of Tribe__Settings_Manager::get_options()
* Deprecated - Tribe__Events__Main::have_addons() in favor of Tribe__Settings_Manager::have_addons()
* Deprecated - Tribe__Events__Main::isNotice() in favor of Tribe__Notices::is_notice()
* Deprecated - Tribe__Events__Main::pluginDir in favor of Tribe__Events__Main::plugin_dir
* Deprecated - Tribe__Events__Main::pluginName in favor of Tribe__Events__Main::plugin_name
* Deprecated - Tribe__Events__Main::pluginPath in favor of Tribe__Events__Main::plugin_path
* Deprecated - Tribe__Events__Main::pluginUrl in favor of Tribe__Events__Main::plugin_url
* Deprecated - Tribe__Events__Main::removeNotice() in favor of Tribe__Notices::remove_notice()
* Deprecated - Tribe__Events__Main::renderDebug() in favor of Tribe__Debug::render()
* Deprecated - Tribe__Events__Main::saveAllTabsHidden() in favor of Tribe__Settings_Manager::save_all_tabs_hidden()
* Deprecated - Tribe__Events__Main::setNetworkOptions() in favor of Tribe__Settings_Manager::set_network_options()
* Deprecated - Tribe__Events__Main::setNotice() in favor of Tribe__Notices::set_notice()
* Deprecated - Tribe__Events__Main::truncate() in favor of tribe_events_get_the_excerpt()
* Deprecated - tribe_event_beginning_of_day() in favor of tribe_beginning_of_day()
* Deprecated - tribe_event_end_of_day() in favor of tribe_end_of_day()
* Deprecated - tribe_event_format_date() in favor of tribe_format_date()
* Deprecated - tribe_events_the_notices() in favor of tribe_the_notices()

= [3.12.6] 2015-11-12 =

* Fix - Remove constraints on defining new venues and organizers that were added prematurely (our thanks to Jeramey for highlighting this)
* Fix - Resolve error encountered by users of some ticketing addons when accessing the orders report (our thanks to Sean for highlighting this)
* Fix - Restore live reload functionality which was failing to function in some cases (our thanks to cityofroundrock for highlighting this)
* Tweak - Alter month view logic for better isolation of different month views (such as when the calendar widget and main calendar view co-exist)

= [3.12.5] 2015-11-05 =

* Fix - Restore styling and full mobile functionality to month view (our thanks to Rich Cottee for highlighting this)

= [3.12.4] 2015-11-04 =

* Feature - Added support for the new Events Community Tickets plugin
* Tweak - Wrapping functions in conditionals to avoid fatals in our upcoming 4.0 release

= [3.12.3] 2015-10-01 =

* Fix - Ensure daily counts in month view are accurate (our thanks to @communityanswers in the support forums for highlighting this)

= [3.12.2] 2015-09-22 =

* Fix - Restore expected functionality for the Hide from Event Listings option
* Fix - Ensure the correct day is highlighted in month view, regardless of the site's timezone (our thanks to @james for making us aware of this)
* Fix - Improve compatibility with the standard WordPress import tool (our thanks to @joelgoodman for highlighting this)
* Fix - Ensure our URLs are compatible with pathinfo-style permalink structures (thanks to @mill.joes and others for make us aware of this)

= [3.12.1] 2015-09-09 =

* Tweak - Text domains updated for consistency with the plugin slug
* Fix - Restored normal operation of the changelog reader (used within the update screen)

= [3.12] 2015-09-08 =

* Security - Resolved JS vulnerability in minified JS by upgrading to uglifyjs 2.4.24
* Performance - Greatly optimized the generation of Month View data
* Feature - Extended CSV importer fields to include full coverage of Event, Organizer, and Venue fields (Thank you Sean for the original UserVoice post!)
* Feature - Added support for WPML, thanks for waiting!
* Feature - Make the attendees report nav filterable with tribe_events_tickets_attendees_table_nav (Thank you aaemnnosttv!)
* Feature - Add filters to the attendees report meta information: tribe_events_tickets_attendees_event_summary_table_before, tribe_events_tickets_attendees_event_details_top, tribe_events_tickets_attendees_event_details_bottom, tribe_events_tickets_attendees_ticket_sales_top, tribe_events_tickets_attendees_ticket_sales_bottom, tribe_events_tickets_attendees_totals_top, tribe_events_tickets_attendees_totals_bottom, tribe_events_tickets_attendees_event_summary_table_after (Props to aaemnnosttv!)
* Feature - Make the attendees report page title filterable with tribe_events_tickets_attendees_event_title (Props to aaemnnosttv!)
* Feature - Make the venue metabox template file filterable with tribe_events_venue_meta_box_template (Thank you aaemnnosttv!)
* Feature - Added a filter (tribe_show_organizer_email_obfuscation_alert) to make the organizer email obfuscation message optional (Thanks for the idea Cliffy!)
* Feature - Added a filter (tribe_minutes_increment) that allows you to alter the minute incrementor used to generate the Minutes drop-down box (Thank you d4mation-!)
* Feature - Added timezone support to allow different events to be set in different timezones
* Feature - Added a warning when a page with the same slug as the events archive already exists
* Fix - Resolved bug where executing wp_insert_post within a hook to publish_tribe_events prevented event meta from being saved appropriately
* Fix - Fixed a fatal caused by attempting to use get_current_screen before it was available for use in some contexts (props to Enchiridion)
* Fix - Fixed bug where Date_Utils::datetime_from_format converted dates with 1 character days/months incorrectly
* Fix - Fixed issue with event title attributes not always escaping properly on List and Day views
* Fix - Fixed issue with Event Costs not updating when a new ticket was only submitted via Ajax
* Fix - Fixed an issue Twenty Fourteen and the event views being hidden in screen sizes smaller then 400px
* Fix - Fixed an issue where the month view date selector became full window width when Skeleton styles were enabled
* Fix - Fixed a notice on the plugin updater page
* Fix - Fixed a localization issue in the settings environment (props to @tititou36 for highlighting the issue)
* Fix - Fixed a problem which was resetting the "Show Google Map" option for events when they were re-imported via CSV (thanks to @jameswemyss for highlighting this)
* Fix - Fixed default event, organizer and venue website targets pointing to 'self'
* Tweak - Relocated event recurrence-specific JS to Events PRO where it belongs
* Tweak - Style nowrap on ticket forms with CSS rather than HTML attributes (Thanks Mark!)
* Tweak - Updated the attendees template to use divs to separate event data (Props to aaemnnosttv!)
* Tweak - Display the order id with a proper link in the attendees report (Thank you aaemnnosttv!)
* Tweak - Pointed the "Add-on Documentation" link on the Event > Settings > Help page to a better location.
* Tweak - Pad SQL joins with spacing to avoid conflicts with other plugins that modify SQL (props to jeremyfelt)
* Deprecated - The tribe_events_getLink is being deprecated in favor of tribe_events_get_link. Scheduled removal from source is v4.2
* Deprecated - The Tribe__Events__Advanced_Functions__Register_Meta::gmap_link() has been deprecated since 3.6 and has now been removed from source
* Deprecated - The tribe_events_single_event_meta() function has been deprecated since 3.6 and has now been removed from source

= [3.11.2] 2015-07-30 =

* Bug - Resolved issue where List View paging into the past only allowed you to go 1 page in the past (thanks to Richard from Prescott Art Store for reporting this!)
* Bug - Fixed bug where the iCal export for Month View inappropriately observed the events-per-page limit causing some events to be excluded (thanks to Neil on the forums for the heads up!)

= [3.11.1] 2015-07-28 =

* Bug - Fixed bug where all events regardless of category were shown on category month views while paging through months (thanks to our long-time user Anthony of Design Big Dreams for the first report here!)
* Bug - Fixed bug where events marked as "Hide From Event Listings" were visible while paging through months in Month View (thanks to Joel on the forums for the heads up!)
* Bug - Fixed bug where recurring events were hidden in Month View when recurring event instances were disabled in List View (thanks to Rebecca Redding on the forum for letting us know!)
* Bug - Fixed bug where all admin dashboard post queries inappropriately included event date SQL which caused query/sorting instability (thanks to everyone on the forums who reported this conflict post-launch!)

= [3.11] 2015-07-22 =

* Security - Added escaping to a number of previously un-escaped values
* Feature - Added single letter 'min' format to tribe_events_get_days_of_week()
* Feature - Added support for multiple organizers per event (Thank you to Greg for submitting this idea on UserVoice!)
* Feature - Exploration + initial work on updated timepicker in events admin
* Feature - Enhancements to month view class + queries
* Feature - Added the ability to filter Attendees_Table constructor arguments via tribe_events_tickets_attendees_table_args (Thank to aaemnnosttv for this!)
* Feature - Allowing yes/true boolean imports for “Show Google Maps (link)” field in CSV import
* Feature - Added JS events for ticket events: save-ticket.tec.tribe, saved-ticket.tec.tribe, edit-ticket.tec.tribe, delete-ticket.tec.tribe, deleted-ticket.tec.tribe (Props to aaemnnosttv for the inspiration!)
* Feature - Added the ability to sort events in the dashboard by Event Category and Tags (Thank you kittsville on GitHub for this!)
* Feature - Detect when rewrite rules are being flushed when the Events Help page is loaded and drop that information into the System Information box (Thanks to Zoe for the inspiration!)
* Tweak - Empty event views should no longer return a 404 Not Found status
* Tweak - Single event map objects are now accessible for easier customization (Thank you tddewey for bringing this up!)
* Tweak - Include date separator on the administration of events (Thanks to Loffe on GitHub for the request!)
* Tweak - Datepickers now respect settings on the administration
* Tweak - Conformed code to updated coding standards
* Tweak - Enhancements/updates to iCal subscribe button
* Tweak - Formatting consistency on filler text within calendar inputs
* Tweak - Adjusted the rules for triggering the new/upgrade installation splash screen
* Tweak - Ensured that datepickers for tickets observe the "Week Starts On" WordPress option (Thank you danfeeley for bringing this up!)
* Tweak - Always display Event Categories in a hierarchy in the Event Category metabox
* Tweak - Prevented the injection of event start/end dates into WP_Query/get_posts calls when the fields requested are set to 'ids' or 'id=>parent' (Cheers to tracylove for the heads up!)
* Tweak - Removed the deprecated "Event Phone" CSV import target (Thanks to alistek for reporting this!)
* Tweak - Allow the View selection drop-down box to function when JavaScript is disabled
* Tweak - Allow the pagination links in List View to function when JavaScript is disabled
* Tweak - Allow better support of new license types for premium add-ons
* Tweak - Allow only super admins to turn Tribe debug mode on in Multisite environments (Thank you to @earnjam for the inspiration!)
* Tweak - Added filters for post/taxonomy labels: tribe_events_register_event_post_type_labels, tribe_events_register_venue_post_type_labels, tribe_events_register_organizer_post_type_labels, and tribe_events_register_category_taxonomy_labels (Thank you kopepasah for your help!)
* Tweak - Added filter for changing the addons page capability - (tribe_events_addon_page_capability) Defaults to "install_plugins" (Props to garrettjohnson on Github for this one!)
* Tweak - Prevents redirects to welcome page if the user is trying to accomplish a task when activating or updating the plugin
* Tweak - Improve documentation on tribe_get_events
* Tweak - Google Calendar description content now has html stripped, but retains line spacing with custom sanitization of the export url
* Update - Updated bootstrap-datepicker to version 1.4.0 which resolves a few UI behavior bugs
* Template - Added a data-parent-post-id data attribute to the post div in the views/list/loop.php template (Thank you Jen Russo!)
* Bug - Fixed a bug where the last grid date in Month View never displayed events even when events existed on that date (props to Patrick Garman for finding this bug!)
* Bug - Fixed an issue where the "Export Month's events" button wasn't appearing on Month view
* Bug - Fixed an issue where notification of mismatched TEC Addon versions failed to appear on dot releases above x.9
* Bug - Fixed an issue where ticket prices were not displayed in List View when tickets were marked as "Free" (Cheers to liblogger and tracylove for the heads up!)
* Bug - Fixed a bug where an event's start/end dates were purged when calling tribe_update_event() without passing start/end dates
* Bug - Fixed an issue where events with multiple prices showed inaccurate price ranges in list view (Props to Sonya for reporting this!)
* Bug - Fixed a bug where 24-hour datetime formats would sometimes fail to initialize datetime pickers appropriately (Thank you mtmuddnadd for the help!)
* Bug - Fixed a bug where titles containing certain special character combinations were getting partially stripped (Thank you webquest for the report!)
* Bug - Fixed an issue where disabling the Day View prevented users from being able to "View all" events from a given day of the month that exceeded the number of visible events while in Month/Week View
* Bug - Fixed an issue allowing all day events to be incorrectly duplicated during CSV imports (Props to fibdes for the report!)
* Bug - Fixed a bug stopping escape characters from working when applied within the date format settings (Thank you to Torsten for finding this!)
* Bug - Fixed a bug where events that had been hidden from event listings were linked to from the single event nav (Thanks tuberb for reporting this!)
* Bug - Fixed a bug in the iCal exporter causing multiday events to sometimes be exported as if they were multiple single events (Cheers to beh0t for catching this!)
* Bug - Fixed an issue causing certain date ranges to be unselectable when defining ticket sale dates (Thank you mtmuddnadd!)
* Bug - Fixed an issue where the Hide from Event Listings setting was not respected in day view (Props to efromdc for bringing this up!)
* Bug - Fixed an issue causing the Default Event View setting to reset inappropriately
* Bug - Fixed an issue where the excerpt of password protected events was exposed in month view tooltips
* Bug - Fixed an issue stopping month view from being setup as the default view in new installations
* Bug - Fixed a problem with translations on JavaScript templates (Thank you Carl!)
* Bug - Fixed an issue with iCal email encoding (Thanks to Karen for first reporting this!)
* Bug - Fixed an issue with default Venue and Organizer displaying with null message
* Bug - Fixed an issue with publication date in the RSS feed not being converted to UTC 000 (Props to teammultiverse for the heads up!)
* Bug - Resolved an issue in the Tribe search bar where hitting enter while the date field was selected caused the field to be blanked out
* Bug - Fixed some display issues in Twenty Fifteen with the Default Page Template
* Bug - Resolved various notices (Thanks to BackuPs for help!)
* Deprecated - camelCase methods in Tribe__Events__Date_Utils have been deprecated in favor of snake_case method names. Note: no parameters have changed - just the method name
* Deprecated - Tribe__Events__Main::dateToTimeStamp has been deprecated in favor of the PHP strtotime function
* Deprecated - Tribe__Events__Main::dateHelper has been deprecated in favor of the PHP date function
* Deprecated - Removed some methods that have been deprecated since version 3.6 and earlier: tribe_events_single_event_meta, Tribe__Events__View_Helpers::[getMonthOptions, getDayOptions, getYearOptions], Tribe__Events__Query::posts_groupby, Tribe__Events__Main::[getRealStartDate, weekToDate, previousWeek]
* Deprecated - Removed filter that has been deprecated since version 3.8 (tribe_events_add_title). Use tribe_events_title_tag instead
* Deprecated - Removed filter that has been deprecated since version 3.4 (tribe_current_events_page_template). Use tribe_events_current_view_template instead
* Deprecated - Removed filter that has been deprecated since version 3.4 (tribe_current_events_template_class). Use tribe_events_current_template_class instead

= [3.10.1] 2015-07-01 =

* Bug - Fixed bug where a "No events found" notice was displayed in certain situations even when events were visible on the page
* Bug - Fixed star rating for retina on admin help page
* Tweak - Improvements to the license key system for premium plugin users
* Tweak - Improved performance on Month View

= [3.10] 2015-06-16 =

* Bug - Resolved a compatibility issue where WooCommerce shortcodes could trigger unusual side effects in month view (thanks to tmcquaid on the forums for the first report!)
* Bug - Fixed an issue where malformed URLs could trigger fatal exceptions (thanks to go3asy on the dot-org forums for the report!)
* Bug - Fixed an issue where the Venue state field was displaying for countries other than US (props to Oliver on the forums for the heads up!)
* Bug - Fixed an issue where tooltips were not respecting the time range separator
* Bug - Fixed an issue preventing list view from being accessed when default permalinks are in use (thanks to Jan on the forums for the original report!)
* Bug - Fixed an issue causing unnecessary post meta data to be generated for new venues
* Bug - Fixed issued where a URL query string ended with a slash (thanks to Mark Root-Wiley for reporting this!)
* Bug - Fixed a PHP notice in the templates class
* Bug - Fixed an issue causing the Date separator to be incorrectly escaped
* Bug - Fixed an issue causing Permission Denied for the Addons Page
* Bug - Fixed an issue where default permalinks was creating non re-usable links
* Bug - Fixed a bug where ticket emails did not include the expected venue links (thanks to aovivo on the forums for the heads up!)
* Bug - Resolved mobile CSS issues on the backend events list
* Bug - Clicking "View all X Events" on a Month View category will now only show you events in the category you were viewing (props to kirstyburgoine for the first report!)
* Tweak - Plugin code has been refactored to new standards: that did result in a new file structure and many renamed classes. Old class names will be deprecated in future releases and, while still working as expected, you can keep track of any deprecated classes yours or third party plugins are calling using the Log Deprecated Notices plugin (https://wordpress.org/plugins/log-deprecated-notices/)
* Tweak - CSV importer can now accept the Venue Website field
* Tweak - Refactored switch-case based asset handling in core + PRO
* Tweak - The CSV importer can now handle multiple formats for true / false values in all fields (thanks to wickedsharp on the forums for reporting this!)
* Tweak - Ensured previous and next event link titles on single events are passed through the_title filter (PR #26 from @Morhaus)
* Tweak - Amped event featured images by having WordPress' built-in functions output them
* Tweak - Better description of how to use Google Rich Snippets (thanks to Trickshot699 at the dot-org forums for letting us know!)
* Tweak - Improved Month day navigation for Mobile Views (thanks to mswartz for the first report on our forums!)
* Tweak - Removed unnecessary logic for variables in some front-end templates
* Tweak - Ensured enabled views setting is saved in the database when plugin is activated
* Tweak - Improved compatibility with Ninja Forms
* Tweak - Reduced the number of queries in tribe_is_view_enabled() for a small performance improvement
* Tweak - Changed the sort column on event queries for a small performance improvement
* Tweak - Improved messaging when columns are suggested for a CSV import
* Tweak - Added messaging to warn users of potential performance issues when their events per day setting on month view is high
* Tweak - Removed all WooTickets CSS from The Events Calendar
* Tweak - Implemented under-the-hood enhancements to the main event editor meta box
* Tweak - Added more robust plugin activation and deactivation
* Tweak - Optimized registration of capabilities during install/activation
* Tweak - Removed dependencies on Events Calendar PRO for handling default values
* Tweak - Avoided showing the admin welcome/activation message within iframes
* Tweak - Ensured all non critical vendor files will not end up bundled in the final plugin zip
* Tweak - Added some changelog formatting enhancements after seeing keepachangelog.com :)
* Tweak - Implemented performance enhancements in relation to list view pagination
* Feature - Added new tribe_event_is_on_day() function
* Feature - Added a setting to enable HTML caching on Month view, which will provide a huge performance improvement on Month View for sites with many events per day
* Feature - Updated the Organizer/Venue metabox UI to be more helpful when adding/editing events
* Feature - Added calendar icon to the Admin Bar (fancy!)
* Feature - Added new shortcodes letting the featured venue, advanced list and event countdown widgets be embedded easily in posts and pages
* Feature - Added the ability to customize the 'Event' label using the new 'tribe_event_label_singular' and 'tribe_event_label_plural' filters (Usage example: http://m.tri.be/tj)
* Feature - Incorporated updated Bulgarian translation files, courtesy of Nedko Ivanov
* Feature - Incorporated new Hungarian translation files, courtesy of Balazs Dobos
* Feature - Incorporated new British English translation files, courtesy of John Browning
* Feature - Incorporated new Slovak translation files, courtesy of Emilia Valova
* Feature - Incorporated updated Icelandic translation files, courtesy of Baldvin Örn Berndsen

= 3.9.3 =

* Ensured that rewrite rules are flushed upon plugin activation so event pages do not 404
* Fixed a bug that caused JavaScript-generated event pagination URLs to be malformed during day/month browsing when pagination anchor tags are absent from the page
* Fixed a style bug where save/update notices for events in the dashboard had a colored border

= 3.9.2 =

* Hardened URL output to protect against XSS attacks.

= 3.9.1 =

* Implemented some styling to ensure compatibility and cohesive design with the new Twenty Fifteen theme (more to come in 3.10)
* Fixed a bug where occasionally it wasn't possible to page through to an event that had been recently edited (thanks to kevinbergin on the forums for the report!)
* Clarified the wording of a warning that shows when an add-on should be updated
* Incorporated updated German translation files, courtesy of Oliver Heinrich
* Incorporated updated French translation files, courtesy of Sylvain Delisle

= 3.9 =

* Implemented default permalink support for add-ons that weren’t in compliance, specifically Filter Bar
* Fixed a bug where events in child categories would not display when viewing the parent category on month view (thanks to Bryce on the forums for the original report!)
* Fixed bug where the tribe_is_category() function was returning the wrong value
* Added support for Google's JSON-LD event markup format (thanks to Thomas on the forums for the first request!)
* Lowered the aggressiveness of the activation/upgrade page to improve compatibility with other plugins
* Removed the old activation message, now that we have the new activation screen
* Fixed an issue where the list view date picker did not reflect the 'Week starts on' WordPress setting
* Updated CSS selectors to no longer be reliant on microformat classes
* Fixed a couple of layout issues with TwentyFourteen child themes
* Added a Modern Tribe credit in the HTML page source in the footer - this can be removed with the following snippet: http://m.tri.be/p6
* Added links on the settings page to view Welcome/Updated pages
* Fixed an issue where the incorrect icon was displaying for the 'List' option in the view switcher
* Fixed a translation issue with the Organizer & Venue field labels on the Add/Edit Event screen (thanks to Oliver for reporting this on the forums!)
* Enhanced structured data support in relation to the ticketing framework
* Removed jquery 1.7 specific fallback javascript bloat, now support >= 1.8
* Revised CSS to help avoid theme compatibility issues causing event dates/times to be hidden (thanks to thepresenters on the forum for the first report!)
* Improved integration between the ticketing framework and the Filter Bar plugin (thanks to brandonpence on the forums for the heads up here!)
* Added useful system information to the help screen to assist in support and troubleshooting for the core plugin
* Enhanced month view to populate the leading/trailing days of adjacent months included in the current view
* Fixed a bug in the ticketing framework causing ticket start sale dates to reset to 1st January 1970 (thanks to loveyourlocalgroup on the forums for the first report!)
* Extended the attendee list's filtering capabilities to cover purchaser names (big thanks to Adam on the forums for the first report of this!)
* Added support for WP-eCommerce, Easy Digital Downloads and Shopp plugins to show sold and pending tickets count in the attendee list.
* Incorporated updated Icelandic translation files, courtesy of Baldvin Örn Berndsen
* Incorporated updated German translation files, courtesy of Oliver Heinrich
* Incorporated updated Greek translation files, courtesy of Yannis Troullinos
* Incorporated new Lithuanian translation files, courtesy of Gediminas Pankevicius

= 3.8.1 =

* Fixed a bug where the wrong date was showing in the title of the page when a date was selected in the tribe bar
* Fixed a bug where previous and next events links were (or were not) showing up when they're supposed to
* Fixed a bug where sending our datepicker into no conflict mode could cause javascript errors on events pages were it was not loaded (thanks to adamvanbavel for reporting this on the forums!)
* Added mailing list subscription options to the Welcome/Update plugin activation pages
* Fixed a bug causing issues with the display of maps in single event and venue views (thanks to Trevor on the forums for the original report!)

= 3.8 =

* Changed capability for importing events from "administrator" to "import"
* Fixed an issue where mobile styles were active when printing (thanks to wallyglenn on the forums for the original report!)
* Venues with no address now display on the single event page (thanks to Cliff on the forums for the heads up!)
* Fixed an issue where duplicate pagination links were displaying in mobile week view
* Added plugin activation/upgrade pages
* Fixed an issue with styling of Recurring Events in the list view widget (thanks to evigo on the forums for reporting this!)
* Removed a bunch of unused code
* Fixed list view not respecting the end-of-day cutoff (thanks to zirok06 for the original report!)
* Reformatted the overall codebase to adhere to WordPress coding standards
* Removed /upcoming and /past from list view URLs, and change to /list (thanks to joco18 on the dot-org forum for the heads up here!)
* Past view events are no longer reverse ordered (another thanks to joco18 on the dot-org forum for this one too!)
* Changed page titles to show date range of currently displayed events when a date is selected in the tribe bar
* Removed the “audit trail" functionality
* Fixed bug when using default permalinks, where Day view would link to the home page (thanks to thestudiodoor on the forums for first reporting this!)
* Moved ajax view handlers to the appropriate template classes
* Added ability to import the Event Website in the CSV importer (props to @hvizdak for the pull request!)
* Removed hard-coded format for 2nd date in a date range for all day events, added a new filter 'tribe_format_second_date_in_range' (thanks to users on the forum, including Thomas, for the original report!)
* Fixed some untranslated strings
* Updated Chosen select library to version 1.1.0 (thanks to Amanda Dalziel for the heads up here!)
* Fixed bug with widgets breaking the theme customizer layout (thanks to George on the forums for reporting this!)
* Fixed some issues with browser history and the view switcher javascript (thanks to adambloomer at the WordPress.org forum for the original report!)
* Enhanced attendee list in tickets framework to optionally summarize the number of tickets held in incomplete orders
* Fixed a bug stopping pagination links from displaying when needed
* Removed the requirement to explicitly set the post_type when working with tribe_create_event()
* Enhanced Google Maps integration to make customization via a template override possible (thanks to Pau, who’s original report got us thinking about this!)
* Improved embedded Google Maps implementation to use wp_enqueue_script() (thanks to bmcrec on the forums for the original report!)
* Fixed a minor bug in network settings, which was impacting multisite users
* Extended support of 24hr time formats to include hours without a leading zero (thanks to Gregory on the forums for the first report!)
* Improved the plugin’s auto-generated System Information output to make it easier to see HTML used within settings
* Added a suite of helper functions to make ticketing-based customizations easier (extrapolated from Barry Hughes’ WootLibrary plugin!)
* Cleaned up code used to build the plugin URL
* Added new template tag tribe_get_start_time to return Event Start Time
* Added new template tag tribe_get_end_Time to return Event End Time
* Incorporated new Russian translation files, courtesy of Alexander Tinyaev
* Incorporated updated Italian translation files, courtesy of Gabriele Taffi
* Incorporated updated Spanish translation files, courtesy of Juanjo Navarro
* Incorporated updated Danish translation files, courtesy of Hans Christian Andersen
* Incorporated updated Dutch translation files, courtesy of Dirk Westenberg
* Incorporated updated Portuguese translation files, courtesy of Sérgio Leite
* Incorporated new Slovenian translation files, courtesy of Žiga Vajdic
* Incorporated updated German translation files, courtesy of Stefan Dorscht and Oliver Heinrich
* Incorporated updated Finnish translation files, courtesy of Elias Okkonen
* Incorporated updated Estonian translation files, courtesy of Andra Saimre

= 3.7. =

* Added promotional blurb to plugin footer
* Fixed some untranslatable strings
* Cleaned up PHPDoc comments and some unused code
* Fixed an issue where subscriber level users could see the Events admin menu item
* Fixed an issue where the plugin wasn't correctly outputting the class names to body_class() for custom page templates
* Improved behavior of the end-of-day cutoff setting, particularly in month view
* Fixed incorrect ordering of events on Day view (thank you IbInra for reporting this!)
* Simplified and cleaned up the code in the nav.php template for list view
* Fixed the PHP notice when calling tribe_delete_events (thanks to studiotenfour for highlighting this!)
* Added time zone data to the system information listed on the Help page
* Added exporting to Google Calendar from calendar views (thanks to Memeco on Uservoice for this idea!)
* Fixed some issues with GET params and IE 8/9 (thank you irishrunner16 for bringing this to our attention!)
* Added the ability to override labels and slugs for venues/organizers
* Fixed an issue where manual dates in the Event Bar did not cooperate with AJAX
* Fixed an issue where all day events were showing on multiple days
* Corrected an issue with the start times of multi-day events
* Resolved array to string conversion error (thanks to integrity on the forums!)
* Fixed a fatal JS error on calendar pages without navigation links
* Incorporated new Bulgarian translation files, courtesy of Nedko Ivanov
* Incorporated new Chinese translation files, courtesy of Massound Huang
* Incorporated new Indonesian translation files, courtesy of Didik Priyanto

= 3.6.1 =

* Fixed some JS/CSS minification issues
* Fixed an issue where the "Hide From Event Listings" checkbox was not hiding events from Month view
* Incorporated updated Greek translation files, courtesy of Yannis Troullinos

= 3.6 =

* Added shortcode support to the before/after calendar HTML fields (thanks to aurelio on the forums for the idea!)
* Added facilities for easier customization of ticketing plugin attendee tables (thanks to Mike Z from Tuna Traffic and his awesome developer, Evan, for the assistance!)
* Added ability to remove entries from ticketing plugin attendee tables (thanks to user artworkcreative on the forum for the heads up!)
* Added support for various datepicker date formats in the front end (thanks to africaatlanta on the forums for getting the ball rolling on this!)
* Improved tribe bar handling of custom inputs (thanks to manishie on the forums for the report!)
* Improved datepicker namespacing in admin to avoid collisions with other plugins (thanks to jonathanhaswell for the report!)
* Improved user interface for event start/end times in the event editor (when working in 12hr format)
* Improved microformats implementation across multiple views (thanks to Kevin on the forums for the report!)
* Deprecated the meta walker and added new templates for the display of single event meta
* Fixed an incorrect redirect when visiting an event with the wrong date in the URL
* Addressed a bug that prevented correctly saving venue and organizer information when an event is saved
* Moved the iCalendar feed to the core The Events Calendar plugin
* Moved the Google Calendar feed to the core The Events Calendar plugin
* Moved all HTML Markup (and the loop) to the List Widget template (thanks to cityofroundrock for the idea!)
* Now only enqueueing events-admin.css on appropriate Events Pages (thanks to verdipro on the forums for reporting this!)
* Fixed an issue where Category CSS classes were being removed from Events when in Responsive Mode (thanks to Andy Fragen for the report!)
* Fixed an issue where page 2 or more of past view on list view was inaccessible (thanks to Bob on the forums for reporting this!)
* Fixed an issue with double quotes being incorrectly escaped for tribe json function (thanks to laurasbeads on the forum for catching this!)
* Removed all obsolete references to hide-visibility.css (thanks to aljuk at WordPress.org for catching this!)
* Addressed gcal export files to add the Event Permalink to the Event Description when importing into Google Calendar
* Removed the hyperlink on the Featured image in the Event single template (thanks to bigriverseo for catching this!)
* Improved the 'No Events Found' messaging for various scenarios to more helpful and descriptive (thanks to morktron on the forums for the idea!)
* Fixed an issue where duplicate Prev/Next Nav elements would display in Photo & Map View when no events were found
* Moved Day view from Events Calendar PRO to The Events Calendar
* Fixed an issue where switching between views would show events from incorrect dates
* Fixed an issue where selecting a date in the Tribe Bar may not have desired results when object caching is on
* Added settings for specifying custom formats for dates that are displayed throughout the plugin
* Ordered events in the events RSS feed by event date, rather than date of publication (thanks to everyone who requested this!)
* Removed "View Venue" links when Events Calendar PRO is not active
* Fixed a bug where each time you previewed an event with unsaved data, it could create duplicate Venues and Organizers (thanks to snorton on the forums for the heads up!)
* Remove Events dropdown from the admin bar when you're in the network admin (thanks to @cfoellmann on GitHub for catching this!)
* Ensured that external links on the TEC row in the admin Plugins page now open in a new tab (thanks to @cfoellmann on GitHub for the idea!)
* Added a readme page for the Github repository
* Fixed an issue with multi-day All Day events were not showing at the top of Day view
* Fixed an issue where the iCal feed was exporting all events rather than the currently displaying events (thanks to Glenn on the forums for the report!)
* Added new Estonian translation files, courtesy of Andra Saimre
* Added updated German translation files, courtesy of Dennis Gruebner
* Added updated Swedish translation files, courtesy of Jonas Reinicke
* Added new Latvian translation files, courtesy of Raivis Dejus
* Added new Afrikaans translation files, courtesy of Liza Welsh
* Added updated Czech translation files, courtesy of Petr Bastan
* Added updated Greek translation files, courtesy of Yannis Troullinos
* Added new Danish translation files, courtesy of @bechster

= 3.5.1 =

* Fixed a bug where default events view dropdown on Settings page did not reflect the actual current default events view
* Addressed poor display issues related to how week view rendered events on sites where the end of the day cutoff was set to midnight (thanks to Andy Fragen on the forums for catching this!)
* Patched a problem where events in both a parent and child category would display multiple times in list view (thanks to Quentin for catching this one!)
* Fixed an issue where tribe-events-full.css caused blog post titles to disappear for some users (thanks to Cynthia on the forums for the original report here!)

= 3.5 =

* Added fully responsive styles and functionality for all Events views! For an overview of the changes, see <a href="http://m.tri.be/hv">this blog post</a>
* Added javascript templating for use in tooltips and mobile views were needed
* Updated Countdown widget styling to match TwentyEleven/TwentyTwelve/TwentyThirteen/TwentyFourteen theme styling
* Fixed a responsive layout issue with the Classic Tribe Bar
* Fixed a responsive layout issue with days not lining up properly in the Month view in TwentyFourteen
* Fixed an issue where the address wasn't displaying properly in the single venue view
* Fixed an issue where events can overlap the Date Picker in week view
* Fixed a styling issue with the 'Cancel' button when creating tickets for an event
* Fixed an issue where the 'View Calendar' link wasn't displaying correctly on the Event List page in the admin (thanks to Patti on the forums for reporting this!)
* Fixed an issue where the <select> dropdown wasn't firing events correctly when using Skeleton styles (thanks to jenthomson on the forum for initially catching this!)
* Fixed default view selector sync with available views checkboxes in settings admin
* Removed javascript dependency on wp body class function in month view (big thanks to cooperinstitute at the PRO forums for this report!)
* Fixed various issues with admin settings (with thanks to Grégory Viguier for reporting them!)
* Fixed issue with unnecessary separator symbols in title output (thanks to Patti on the forums for her report here!)
* Implemented various Help screen improvements
* Fixed an issue affecting handling of sticky posts (thanks to bechster on the dot-org forums for the first report of this!)
* Improved handling of categories to automatically include child categories (thanks to materdeiknights for the original report of this at the forums!)
* Removed recurrence-related code unused by core
* Fixed handling of errors when importing malformed CSV files
* Fixed an issue where Venue & Organizer titles could be set to "Unnamed"
* Fixed an issue where using a comma in the event cost field would disable the currency symbol from displaying (thanks to Bernhard for first reporting this over at the forums!)
* Fixed a variety of untranslatable strings
* Updated link to the Filter Bar plugin in the help tab
* Added new Ukranian translation files, courtesy of Vasily Vishnyakov
* Added new Montenegrin translation files, courtesy of Sasa Vukovic
* Added updated Norwegian Bokmål translation files, courtesy of Morten Ruud
* Added new Norwegian Nynorsk translation files, courtesy of Torbjørn Lauen
* Added updated Romanian translation files, courtesy of Cosmin Vaman
* Added updated German translation files by Oliver Heinrich
* Added updated Brazilian Portuguese translation files courtesy of Emerson Marques
* Added updated Dutch translation files courtesy of J.F.M. Cornelissen and Frans Pronk
* Added updated French translation files from Laurent Proulx

= 3.4.1 =

* Fixed an issue where jQuery UI Datepicker could overwrite our datepicker before its noconflict method was called

= 3.4 =

* Complete overhaul and update to new fork of datepicker for all views! Corrects day 31 empty next month bug and adds many new features for future expansion (Thanks to Eric on the forums for the first report on this!)
* Fixed a bug where past events were listed in the incorrect order (Thanks to Alastair on the forums for reporting this one!)
* Number of events that can be imported from CSV in a single batch is now customizable to help avoid timeouts in low powered environments (Thanks to baynature on the forums for the original report here!)
* General compatibility improvements to ensure better integration with WP e-Commerce
* Fixed bug with display of comments for single event pages (Thanks to John on the forums for reporting this bug!)
* Fixed issue with tribe_create_venue() API function, resulting in unnamed venues (Thanks to Oliver for the original report of this!)
* Fixed bug leading to list widget linking to deactivated views
* Added hooks for use in widgets (Thanks to Andy Fragen for the request on this one!)
* Added styles for compatibility with the Twenty Fourteen theme
* Fixed typo in the rel attribute on "Previous Events" links (thanks to Nate on the forums for his report!)
* When the List Widget is set to display events from a particular category, the "View All Events" link will now read "View All Events in Category" (Thanks to WCKG on our UserVoice page for requesting this tweak!)
* Fixed an SQL error that could occur when our queries are mixed with multiple post types and a meta query (Thanks to karen on the forums for the heads up here!)
* Classes that identify the current theme are now echoed by the body_class() function
* Addressed an issue where the admin CSS was referencing non-existent images (thanks to geoz on the dot-org forum for the report here!)
* Fixed a few broken/outdated links on the Help page
* Tweaked the update notice prompts that display to appear more consistently in certain environments
* Updated the admin icon to use a dashicon in 3.8+

= 3.3.1 =

* Fixed a bug where all day events created prior to 3.3 would show as ending on the previous day.

= 3.3 =

* Improved support for international date formats (big props to jeroenjoosen on the forums for the original report on this!)
* Localization improvements for displaying the event cost field (thanks to mastafu on the forums for the heads up!)
* List view will now link to a page of previous events if there are indeed previous events to show (props to oceanfilm on the forums for pointing this out!)
* Fixed an issue with empty category views that could result in a fatal error (thanks to mastafu on the forums for this one, too!)
* Fixed an issue where titles for single events were empty in some installations
* Fixes for the tribe_get_the_day_link_date() function (thanks to @nathanielks on Twitter for catching + patching this one for us!)
* Fixed admin menu highlighting when editing tags for events
* Google maps will now be included properly on pages with https URLs (thanks to bmitchellini on the forums for the first report here!)
* Tag queries that don't specify a post type will no longer be modified to be an events query (thanks to Jason on the forums for reporting this first!)
* Fixed an issue that caused some events not to show on month view when viewing a category (thanks to yorkshiretots on the forum for catching this!)
* All day events are now saved with a start/end time that is determined by the end of day cutoff. This fix will not modify previously created all day events (thanks to wallyglenn on the forums for spotting this!)
* Fixed a lot of strings that were not getting included in our language files and updated our POT file
* Removed an invalid iCal link from the markup to prevent it being indexed by search engines (Thanks to Kevin Lisota for the original report!)
* Fixed an XSS vulnerability in the Tribe Bar (Mega props to Yasser Khan and Chuck Tsang for the research and responsible disclosure!)
* Implemented performance improvements in some queries for large amounts of data
* Fixed a bug that was making our date pickers ignore the start-of-the-week setting in WordPress core (thanks to Katarina for the original report!)
* Added CSS classes to the list widget events (thanks to Andy Fragen for requesting these!)
* Fixed some small CSS bugs
* Incorporated updated German translation files, courtesy of Oliver Heinrich
* Incorporated updated French translation files, courtesy of Bastien BC

= 3.2 =

* Incorporated the much-fabled CSV importer! Import CSV files directly into your The Events Calendar/Events Calendar PRO site (for an overview on how to use it, read this: http://m.tri.be/9t)
* Implemented code requesting that search engines do not index calendar pages that have no events to display
* Addressed a number of Twenty Thirteen theme compatibility fixes
* Improved how date and time are displayed on single event entries for single day events (thanks to Robin for the heads up!)
* Added a suggestion by the Organizer email field to obfuscate email addresses published on your site (thanks, Thea, for requesting this on our UserVoice page!)
* Improved compliance with PHP strict standards (thanks to Bryan in the forums for making this request!)
* Added more flexible formatting options for event schedule details
* Incorporated a fix to improve behaviors of the tribe_is_month() template tag (thanks jhned at the WordPress.org forums for this report!)
* Added a fix for when "show events in main blog loop" option disrupts certain static home pages (thanks to yorkshiretots for reporting this on the forum!)
* Added a fix for when the "show events in main blog loop" option disrupts the product listing on WooCommerce storefront for certain users (thanks to forge for the first report on this!)
* Fixed an issue with broken commenting that appeared on some templates (thanks to Tom for first reporting this at the PRO forums!)
* Added ability to create recurring events that happen every 5th occurence of a day in the month; e.g., every 5th Sunday (thanks to gregwiley for the original report!)
* Fixed an issue where future recurring events displayed as having passed when object caching is enabled (a big thanks to Ray for first bringing this up on the forums!)
* Fixed the calculation used for determining all events in a month, which was causing the last day of multi-day events to be incorrectly left off (thanks to paracleteweb for first reporting this at the WordPress.org forums!)
* Added code to make sure tribe_show_month() won't break any event views that come after it (thanks to our friend Big on the forums for the first report of this!)
* Incorporated a number of enhancements to ease compatibility with Easy Digital Downloads (thanks for all your help, Pippin!)
* Removed a PHP notice that arose when querying from events and other post types at the same time
* Fixed an issue where inaccurate draft counts were appearing on the backend events list (thanks to Neil on the forums for the first report!)
* Incorporated updated Icelandic translation by Baldvin Berndsen


= 3.1 =

* Significant performance improvements to month view (thanks to Gr‚àö¬©gory for the initial report!)
* Improved compatibility with Canvas and other themes by WooThemes (thanks to Paul Pruneau for the heads up!)
* Fixed several bugs relating to event cutoff times and month view (thanks jadonulrich for the report!)
* The correct default view now applies to event category listings
* Tag cloud links now work on both events and non-events pages (thanks to user 'onelittlemoose' for the report!)
* Days with no events are no longer linked from the month view (thanks to reneeyoxon for the original report!)
* Fixed a bug where the selected category would not apply after you navigate to the next month in Month view (thanks to Kyle for the report!)
* Fixed bug where the comments form would show twice on single events
* Enabled auto-submissions in situations where classic view is present instead of the event bar (thanks to user wiredimpact for getting the discussion started on this!)
* New "System Information" section on the Events > Help page
* Updated translations: Brazilian Portuguese (new), Turkish (new), Norwegian Dutch, Icelandic, Greek, Finnish, French, and German (French courtesy of Rick)
* Fixed some display bugs in IE (thanks to user wiredimpact for bringing up most of these!)
* Various minor bug and security fixes

= 3.0.3 =

* Changed some SQL that could trigger a MySQL bug involving an infinite loop. See http://bugs.mysql.com/bug.php?id=21262
* Fixed some bugs with View As dropdown in Tribe Bar, including a bug in Firefox where you couldn't change the dropdown
* Removed select2 javascript dependency from front-end

= 3.0.2 =

* Fixed bug with queries that included more than one post type. This should resolve issues with "Link to Existing Content" in the WordPress editor, attaching media to posts from the Media Library, and relationship fields in the Advanced Custom Fields plugin (thanks to users KARKS88 and ANDYWILMOT for catching this!)
* Fixed 404 in page title on month view when no events are in the month, and other 404-related tweaks (thanks to CYNTHIA, JOHN and ELLAEARTH for catching these)
* CSS files in the tribe-events directory of your theme are now loaded in addition to TEC css files, instead of replacing them
* Removed Select2 dependency in the Tribe Bar
* Fixed various issues with the Events List widget (thanks to DUVALDEMOCRATS and ZAVASTORONTO for the heads up)
* Tag permalinks are no longer malformed in tag cloud widget and single event pages (thanks to MARC for catching this)
* Addressed some previously non-translatable strings in the Tribe Bar
* Long event costs no longer overflow the designed box in list view
* Various minor bug fixes

= 3.0.1 =

* Added setting for number of events per day on month view (under Events > Settings > Display)
* Fixed an issue with the venue migration tool (thanks to ADAM for the heads up!)
* Fixed bug with events not showing up on past view & related duration issues (thanks to MY-WEB and GOLFDAWGG for the heads up!)
* Fixed bug where subscribers could add events
* Fixed bug when WordPress is installed in a subdirectory (thanks to DAVID for catching this!)
* Fixed display issues with Events Calendar sidebar (thanks to JNORRIS235 for catching this!)
* Miscellaneous widget enhancements
* Miscellaneous bug fixes
* Various security fixes (thanks to HARRY METCALFE for his helpful feedback)

= 3.0 =

3.0 is a complete overhaul of the plugin, and as a result we're starting the changelog fresh. For release notes from the 2.x lifecycle, see <a href="http://m.tri.be/k">our 2.x release notes.</a>

== Help ==

Welcome to The Events Calendar, a full-featured events management system for WordPress. Thank you so much for using the labor of our love. We are Modern Tribe and we are here to help you be awesome.

If you aren't familiar with The Events Calendar, check out our <a href="http://m.tri.be/2p">new user primer.</a> It'll introduce you to the basics of what the plugin has to offer and will have you creating events in no time. From there, the resources below -- extensive template tag documentation, FAQs, video walkthroughs and more -- will give you a leg up as you dig deeper.

Additional resources available include:

* <a href="http://m.tri.be/eu">Documentation</a>
* <a href="http://m.tri.be/2n">FAQ</a>
* <a href="http://m.tri.be/2t">Help Videos</a>
* <a href="http://m.tri.be/2u">Tutorials</a>
* <a href="http://m.tri.be/2v">Release Notes</a>
* <a href="http://m.tri.be/2r">Forums</a>

We hit the <a href="http://wordpress.org/support/plugin/the-events-calendar/">The Events Calendar forum here on WordPress.org</a> about once a week, assisting users with basic troubleshooting and identifying bugs that have been reported. (If you are looking for more active support, might we suggest buying a PRO license? Our team hits the <a href="http://m.tri.be/2r">PRO forums</a> daily.)

Some things to consider before posting on the forum:

* Look through existing threads before posting a new one and check that there isn't already a discussion going on your issue.
* Your issue will be solved more quickly if you run a few checks before making a support request. Deactivate your plugins one by one - if the issue is fixed by deactivating a plugin you know you've got a plugin conflict. To test your Theme, revert to the default Twenty Twelve Theme to see if you are still experiencing the problem. If not, your Theme is the issue. Please provide this information when making your supper request.
* Sometimes, just resetting your permalinks can fix the issue. Visit Events -> Settings -> Permalinks, save your permalinks with a different option and then save with your preferred choice again. This can solve events-related problems and can is worth a shot before creating a new thread.

Still not happy? Shoot us an email to pro@tri.be or tweet to @moderntribeinc and tell us why. We'll do what we can to make it right.

== Upgrade Notice ==

= 3.11 =

Please see the changelog for the complete list of changes in this release. Remember to always make a backup of your database and files before updating!

= 3.10 =

This is a major update; make sure you’ve backed up your site before applying it + are prepared to redo certain customizations on a staging site before deploying to production. You can see the changelog for the complete list of changes in this release.

= 3.9 =

Please see the changelog for the complete list of changes in this release. Remember to always make a backup of your database and files before updating!

= 3.8 =

Please see the changelog for the complete list of changes in this release. Remember to always make a backup of your database and files before updating!

= 3.7 =

Please see the changelog for the complete list of changes in this release. Remember to always make a backup of your database and files before updating!

= 3.6 =

Please see the changelog for the complete list of changes in this release. Remember to always make a backup of your database and files before updating!

= 3.5 =

Please see the changelog for the complete list of changes in this release. Remember to always make a backup of your database and files before updating!

= 3.4 =

Please see the changelog for the complete list of changes in this release. Remember to always make a backup of your database and files before updating!

= 3.3.1 =

Fixed a bug with all day events when event cutoff time is set to be past midnight.

= 3.3 =

Please see the changelog for the complete list of changes in this release. Remember to always make a backup of your database and files before updating!

= 3.2 =

Please see the changelog for the complete list of changes in this release. Remember to always make a backup of your database and files before updating!

= 3.1 =

Please see the changelog for the complete list of changes in this release. Remember to always make a backup of your database and files before updating!

= 3.0 =

1. Version 3.0 is a HUGE upgrade from The Events Calendar 2.0.x! Please back up your data BEFORE upgrading!

2. If you have any Events theme customizations, you should test this upgrade on a development server before updating your live site.

3. If you're upgrading from 1.6.5 or any release between 2.0 and 2.0.10, make sure to upgrade to The Events Calendar 2.0.11 first.

= 2.0.9 =

2.0.9 contains bug patches and new features for 2.0. Are you upgrading from 1.6.5? Events 2.0 is a MAJOR upgrade, please backup your data and plan a little time in case you have to make any theme edits. Check out the upgrade tutorials in support on the tri.be website.

= 2.0.8 =

2.0.8 contains bug patches and new features for 2.0. Are you upgrading from 1.6.5? Events 2.0 is a MAJOR upgrade, please backup your data and plan a little time in case you have to make any theme edits. Check out the upgrade tutorials in support on the tri.be website.

= 2.0.7 =

2.0.7 contains bug patches and new features for 2.0. Are you upgrading from 1.6.5? Events 2.0 is a MAJOR upgrade, please backup your data and plan a little time in case you have to make any theme edits. Check out the upgrade tutorials in support on the tri.be website.

= 2.0.5 =

2.0.5 contains bug patches and new features for 2.0. Are you upgrading from 1.6.5? Events 2.0 is a MAJOR upgrade, please backup your data and plan a little time in case you have to make any theme edits. Check out the upgrade tutorials in support on the tri.be website.

= 2.0.4 =

2.0.4 contains bug patches and new features for 2.0. Are you upgrading from 1.6.5? Events 2.0 is a MAJOR upgrade, please backup your data and plan a little time in case you have to make any theme edits. Check out the upgrade tutorials in support on the tri.be website.

= 2.0.3 =

2.0.3 is a minor bug patch for 2.0. Are you upgrading from 1.6.5? Events 2.0 is a MAJOR upgrade, please backup your data and plan a little time in case you have to make any theme edits. Check out the upgrade tutorials in support on the tri.be website.
<|MERGE_RESOLUTION|>--- conflicted
+++ resolved
@@ -73,11 +73,7 @@
 Looking for something else?
 
 * <a href="http://m.tri.be/2c">Events Calendar PRO</a>: recurring events, a whole range of new views ( week / map / photo / venue / organizer) & widgets (calendar / featured venue / week / event countdown), custom event attributes, default content, location search and a lot more.
-<<<<<<< HEAD
-* Sell tickets, collect sales, and manage attendees all from within your WordPress dashboard! Combine our <a href="http://m.tri.be/18wg">Tickets Plus add-on</a> with your favorite ecommerce plugin (WooCommerce, Shopp, Easy Digital Downloads, or WP E-commerce).
-=======
 * Sell tickets, collect sales, and manage attendees all from within your WordPress dashboard! Combine our <a href="http://m.tri.be/18wg">Event Tickets Plus add-on</a> with your favorite ecommerce plugin (WooCommerce, Shopp, Easy Digital Downloads, or WP E-commerce).
->>>>>>> b831e705
 * <a href="http://m.tri.be/2h">Import events from Facebook</a> or let your <a href="http://m.tri.be/2g">users submit events</a> from right on your website!
 * Have so many amazing events that your users get overwhelmed? Drop some filters on them with the <a href="http://m.tri.be/52" target="_blank">Filter Bar plugin</a>.
 * Connect with your Eventbrite.com account! Import/export between The Events Calendar and Eventbrite, plus ticket sales. Check out the <a href="http://m.tri.be/18wf">Eventbrite Tickets</a> add-on!
@@ -159,11 +155,7 @@
 
 * <a href="http://m.tri.be/18wi">Events Calendar PRO</a>, for adding premium calendar features like recurring events, advanced views, cool widgets, shortcodes, additional fields, and more!
 * <a href="http://m.tri.be/18wj">Event Tickets</a> (free), which allows you to collect RSVPs to events. It can run alongside The Events Calendar or as a standalone plugin that adds RSVP functionality to WordPress posts and pages.
-<<<<<<< HEAD
-* <a href="http://m.tri.be/18wk">Tickets Plus</a>, which allows you to sell tickets for your events using your favorite e-commerce platform.
-=======
 * <a href="http://m.tri.be/18wk">Event Tickets Plus</a>, which allows you to sell tickets for your events using your favorite e-commerce platform.
->>>>>>> b831e705
 * <a href="http://m.tri.be/2g">Community Events</a>, for allowing frontend event submission from your readers.
 * <a href="http://m.tri.be/18wl">Community Tickets</a>, which allows event organizers to sell tickets to the events they submit via Community Events.
 * <a href="http://m.tri.be/2h">Facebook Events</a>, for importing events directly from an organization or page on Facebook.
@@ -317,15 +309,11 @@
 
 == Changelog ==
 
-<<<<<<< HEAD
 = [4.1] unreleased =
 
 * Tweak - For SEO reasons, use an <h1> for the title rather than an <h2> (props to wpexplorer for this fix)
 
-= [4.0 beta] unreleased =
-=======
 = [4.0] 2015-12-02 =
->>>>>>> b831e705
 
 * Security - A TON of escaping was added to our codebase thanks to the efforts of the always-helpful Andy Fragen (@afragen)
 * Feature - Moved the Ticket framework code into its own plugin (event-tickets)
