--- conflicted
+++ resolved
@@ -310,13 +310,10 @@
 
 = [4.6.7] TBD =
 
+* Tweak - Added the `tribe_events_x_theme_force_full_content()` filter to let users disable X Theme compatibility code [92554]
 * Fix - Fixed an issue where EA imports might not correctly create venues for iCalendar imports [94323]
-<<<<<<< HEAD
 * Fix - Fixed an issue where Month View wouldn't render correctly in X Theme with the "Events template" option set to "Default Page Template" [92554]
-* New - Added the `tribe_events_x_theme_force_full_content()` filter to let users disable X Theme compatibility code [92554]
-=======
 * Fix - Fixed a WPML incompatibility issue where language could be switched to the wrong one (thanks @dgwatkins) [94732]
->>>>>>> 9f7603f2
 
 = [4.6.6] 2017-11-21 =
 
