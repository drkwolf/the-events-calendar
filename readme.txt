--- conflicted
+++ resolved
@@ -225,15 +225,13 @@
 
 == Changelog ==
 
-<<<<<<< HEAD
 = [4.1] unreleased =
 
 * Fix - Fixed invalid class name when throwing Tribe notices in the Map template
-=======
+
 = [4.0.5] 2016-01-25 =
 
 * Security - Improved escaping within Advanced Post Manager integration (our thanks to Daniel Kudwien for highlighting this)
->>>>>>> ccce89dc
 
 = [4.0.4] 2016-01-15 =
 
