--- conflicted
+++ resolved
@@ -327,17 +327,12 @@
 * Fix - Improved legacy URL redirect logic to prevent unwanted redirects (our thanks to wesleyanhq and Adam Schwartz for highlighting this issue) [86942]
 * Fix - Modified tribe_get_template_part() to remove potential for multiple templates to be rendered in a single call [46630]
 * Fix - Removed code which was automatically populating various address fields with default values when creating a new venue from within the event editor [44732]
-<<<<<<< HEAD
 * Fix - Resolved some issues with the "Show Map" and "Show Map Link" options in CSV files not being reliably respected on import, especially when imported through Event Aggregator (props @joappf and many others for highlighting this issue) [82784]
-* Fix - Fixed a bug where only some parts of event featured images were clickable in List Views (thanks @mattemkadia for highlighting this issue) [81392]
-* Tweak - Fix PHP 7.1 compatibility with Event Aggregator (props @BJP NEALE) [90002]
-=======
 * Fix - Added opportunities to override edit linked post links [89015]
 * Fix - Fixed a bug where only some parts of event featured images were clickable in List Views (thanks @mattemkadia for highlighting this issue) [81392]
 * Fix - Fixed the broken 'Learn more' URL received after an unsuccessful "Other URL" import preview [92890]
+* Tweak - Tweaked some language in Event Aggregator's metabox on individual edit-event screens to reduce confusion around the impact of the Update Authority on CSV imports [77957]
 * Tweak - Fix PHP 7.1 compatibility with Event Aggregator (props @BJP NEALE) [90002]
-* Tweak - Tweaked some language in Event Aggregator's metabox on individual edit-event screens to reduce confusion around the impact of the Update Authority on CSV imports [77957]
->>>>>>> e00e6cfe
 * Tweak - Added new filter: `tribe_events_force_filtered_ical_link`. This makes the "Export Events" URL more easily modifiable (thanks to @tdudley07 for highlighting this issue) [43908]
 * Tweak - Made the "End of Day Cutoff" option better accommodate 24-hour and other time formats (thanks @festivalgeneral for bringing this issue to our attention!) [78621]
 
