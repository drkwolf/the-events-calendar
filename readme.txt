--- conflicted
+++ resolved
@@ -329,11 +329,8 @@
 
 = [4.6.1] TBD =
 
-<<<<<<< HEAD
 * Fix - Fixed some layout issues with the Tribe Bar datepicker that would arise when using a Twentysixteen or Twentyfifteen child them (thanks to @stefanrueegger for reporting this) [46471]
-=======
 * Fix - Fixed issues with the jQuery Timepicker vendor script conflicting with other plugins' similar scripts (props: @hcny et al.) [74644]
->>>>>>> 2ae6a078
 * Tweak - Remove unnecessary paramters from some remove_action calls in the plugin (thanks to @JPry on GitHub for submitting this fix!) [88867]
 * Tweak - Adjusted the EA cron start time so that it never gets created in the past [88965]
 * Tweak - Adjusted the `tribe_update_venue()` template tag so it no longer creates some unncessary meta fields involving post_title, post_content, etc. (thanks @oheinrich for bringing this to our attention) [66968]
