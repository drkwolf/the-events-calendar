--- conflicted
+++ resolved
@@ -215,7 +215,11 @@
 
 == Changelog ==
 
-<<<<<<< HEAD
+= [4.6.19] TBD =
+
+* Fix - Make the date picker respect the "Start of the week" Setting. Thanks to @websource, @dsb and others for flagging this! [76320]
+
+
 = [4.6.18] 2018-05-30 =
 
 * Add - Eventbrite to Event Aggregator import origins [61172]
@@ -229,11 +233,6 @@
 * Tweak - Move Eventbrite settings from Legacy Import to Settings Import Tab [94388]
 * Tweak - Add Eventbrite imports to the Import History Tab [81826]
 * Tweak - Remove Legacy Imports UI [81829]
-=======
-= [4.6.18] TBD =
-
-* Fix - Make the date picker respect the "Start of the week" Setting. Thanks to @websource, @dsb and others for flagging this! [76320]
->>>>>>> f5ecbf0d
 
 = [4.6.17] 2018-05-29 =
 
