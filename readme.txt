--- conflicted
+++ resolved
@@ -341,18 +341,13 @@
 * Bug - Fixed an issue where tooltips were not respecting the Time Range Separator
 * Bug - Fixed an issue preventing list view from being accessed when default permalinks are in use
 * Bug - Fixed an issue causing unnecessary post meta data to be generated for new venues
-<<<<<<< HEAD
-* Bug - Fixed a bug where ticket emails did not include the expected venue links
 * Bug - Fixed issued where a URL query string ended with a slash
-* Tweak - Removed unnecessary logic for variables in some front-end templates
-=======
 * Bug - Fixed an issue causing the Date separator to be incorrectly escaped
 * Bug - Fixed an issue causing Permission Denied for the Addons Page
 * Bug - Fixed an issue where WordPress without permalinks was creating non re-usable links
 * Bug - Fixed a bug where ticket emails did not include the expected venue links
 * Bug - Fixed a PHP notice in the templates class
 * Bug - Resolved mobile CSS on the administration for events listing
-
 * Tweak - Better description of how to use Google Rich Snippets
 * Tweak - Improved Month day navigation for Mobile Views
 * Tweak - Removed unnecessary logic for variables in some front-end templates
@@ -362,7 +357,6 @@
 * Tweak - Changed the sort column on event queries for a small performance improvement
 * Tweak - Improved messaging when columns are suggested for a CSV import
 * Tweak - Added messaging to warn users of potential performance issues when their events per day setting on month view is high
->>>>>>> b308088c
 * Tweak - Removed all WooTickets CSS from Core
 * Tweak - Implemented under-the-hood enhancements to the main event editor meta box
 * Tweak - More robust plugin activation and deactivation
