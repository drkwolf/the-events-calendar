=== The Events Calendar ===

Contributors: ModernTribe, borkweb, zbtirrell, barry.hughes, bordoni, brianjessee, brook-tribe, faction23, geoffgraham, ggwicz, jazbek, jbrinley, joshlimecuda, leahkoerper, lucatume, mastromktg, mat-lipe, mdbitz, MZAWeb, neillmcshea, nicosantos, peterchester, reid.peifer, roblagatta, ryancurban, shelbelliott, shane.pearlman, aguseo, tribecari, trishasalas
Tags: events, calendar, event, venue, organizer, dates, date, google maps, conference, workshop, concert, meeting, seminar, summit, class, modern tribe, tribe, widget
Donate link: http://m.tri.be/29
Requires at least: 3.9
Tested up to: 4.6.1
Stable tag: 4.3.0.1
License: GPLv2 or later
License URI: http://www.gnu.org/licenses/gpl-2.0.html

The Events Calendar is a carefully crafted, extensible plugin that lets you easily share your events. Beautiful. Solid. Awesome.

== Description ==

Create and manage your calendar of events with ease. Get professional-level quality and features backed by a team you can trust. The Events Calendar will help take your site to the next level.

The Events Calendar is built and supported by Modern Tribe's WordPress artisans. Looking for additional functionality including recurring events, ticket sales, publicly submitted events, new views, Facebook event integration and more?

<strong>Check out [Events Calendar PRO](http://m.tri.be/mj) and [other add-ons](http://m.tri.be/2a)</strong>

><strong>New Import Tool!</strong>
>We’ve made bulk event imports easier to manage than ever. This add-on service for The Events Calendar allows you to import events from your favorite sources, including Facebook, Meetup, Google Calendar, iCalendar, CSV, and ICS.
>[Check out Event Aggregator now](http://m.tri.be/197u).
>

= BUILT SOLID & SUPPORTED =

The Events Calendar is crafted the WordPress way.

The Events Calendar has been audited by many of the industry's WordPress experts including core developer Mark Jaquith for security & plugin review team member Pippin Williamson for best practices and plugin compatibility.

We've poured hundreds of hours into QA by a dedicated support team, monthly usability tests to guarantee that it's easy to use, and numerous user interviews to make sure you get what you want. We care about quality and crafting products that thrive in the wild.

The team at Modern Tribe stands by our work and offers light support every Wednesday to the community via the WordPress.org support forums. Feel free to ask a question if you're having a problem with implementation or if you find bugs. Looking for help NOW or need a deeper level of support? Add the [premium add-on plugin](http://m.tri.be/2c) and you get access to premium support forums with 24-48 hour response times on weekdays.

Enjoy using The Events Calendar, know how to get under the hood and want to make money helping people? We're growing our community team and would love to hear from you. If you’re interested, [check this out!](http://m.tri.be/mk)

= PLUG-N-PLAY & HIGHLY CUSTOMIZABLE =

The Events Calendar is built to work out of the box. Just turn it on, configure the settings to match your needs and you'll be making events in less than 5 minutes.

By developers, for developers...it's ready to be the foundation for your wildest hack sessions. Complete with a skeleton stylesheet to theme fast and efficiently, loads of tools including partial template overrides, a host of template tags, hooks and filters, [careful documentation](http://m.tri.be/eu), as well as a [library of code snippets](https://github.com/theeventscalendar) on GitHub. The Events Calendar is built FOR people who build websites.

Whether your vision is big or small, we have you in mind.

We've scaled The Events Calendar to work on a network with over 25 million unique visitors per month and hundreds of thousands of events. We have it running for Fortune 100 companies. Major universities, government institutions and some seriously epic startups push their events with our platform. Thousands of churches, eateries, small businesses, musicians, venues, and non-profits are publishing and promoting their events with The Events Calendar. You're in good company.

= FEATURES =

Whether you're operating a hyperlocal hub listing thousands of events, a university with many thousands of users, or you're a sole business owner listing your classes, The Events Calendar has your back.

Just getting started? Definitely watch and read through the [New User Primer](http://m.tri.be/2d) before going much further.

* Rapidly create events
* Saved venues & organizers
* Calendar month view with tooltips
* List view
* Day view
* Event search
* Google maps
* Widget: Upcoming events list
* Events Taxonomies (Categories & Tags)
* Google Calendar and iCal exporting
* Completely ajaxified for super smooth browsing
* Completely responsive from mobile to tablet to desktop
* Tested on the major theme frameworks such as Avada, Genesis, Woo Themes, Thesis and many more.
* Increase your SEO with Microformats
* Internationalized & Translated
* Multiple stylesheets (Skeleton, Default, Tribe Event Styles) to improve integration
* Extensive Template Tags for Customization
* Hook & Filters up the wazoo
* Caching Support
* Debug Mode for Developers

Looking for something else? We’ve got add-ons available to take your calendar to the next level.

= PRO Features =

Add recurring events, a whole recurring events, a whole range of new views ( week / map / photo / venue / organizer) & widgets (calendar / featured venue / week / event countdown), custom event attributes, default content, location search, much more with [Events Calendar PRO](http://m.tri.be/2c)

= Event Ticketing =

Collect free RSVPs with Event Tickets or add paid ticketing features with [Event Tickets Plus](http://m.tri.be/18wg), including the ability to sell tickets, collect sales, and manage attendees all from within your WordPress dashboard!  Works with your favorite eCommerce plugin (WooCommerce, Shopp, Easy Digital Downloads, or WP E-Commerce).

= Bulk Event Import =

Fill your calendar with events from your favorite sources, including Facebook, Meetup, Google Calendar, iCalendar, CSV, and ICS. Event Aggregator provides a convenient dashboard to manage scheduled imports, manual imports, filters, one-way sync, import history, and more.

= User-Submitted Events =

Running a community calendar? [Community Events](http://m.tri.be/2g) lets users add events directly to your calendar without needing access to your admin.

= Advanced User Search & Filters =

Have so many amazing events that your users get overwhelmed? [Filter Bar](http://m.tri.be/52) adds a configurable set of filters to your event pages so users can view and search for the exact events that interest them.

= Integrate With Eventbrite =

Connect your calendar with your Eventbrite.com account! [Eventbrite Tickets](http://m.tri.be/18wf) allows you to import/export between The Events Calendar and Eventbrite, and incorporate ticket sales.

[Join us on Facebook](https://www.facebook.com/theeventscalendar/) to be part of our active community, check us out [on Twitter](https://twitter.com/TheEventsCal), and [sign up for our newsletter](http://m.tri.be/rm) for release announcements and discounts.

= SUBMITTING PATCHES =

If you’ve identified a bug and want to submit a patch, we’d welcome it at our [GitHub page for The Events Calendar](https://github.com/moderntribe/the-events-calendar). Simply cue up your proposed patch as a pull request, and we’ll review as part of our monthly release cycle and merge into the codebase if appropriate from there. (If a pull request is rejected, we’ll do our best to tell you why). Users whose pull requests are accepted will receive credit in the plugin's changelog. For more information, check out the readme at our GitHub page. Happy coding!

== Installation ==

= Install & Activate =

Installing the plugin is easy. Just follow these steps:

1. From the dashboard of your site, navigate to Plugins --> Add New.
2. Select the Upload option and hit "Choose File."
3. When the popup appears select the the-events-calendar-x.x.zip file from your desktop. (The 'x.x' will change depending on the current version number).
4. Follow the on-screen instructions and wait as the upload completes.
5. When it's finished, activate the plugin via the prompt. A message will show confirming activation was successful. A link to access the calendar directly on the frontend will be presented here as well.

That's it! Just configure your settings as you see fit, and you're on your way to creating events in style. Need help getting things started? Check out our [new user primer](http://m.tri.be/2l) for help with settings and features.

= Requirements =

* PHP 5.2.4 or greater (recommended: PHP 5.4 or greater)
* WordPress 3.9 or above
* jQuery 1.11.x

== Screenshots ==

1. Month View with Hover
2. Month View
3. List View
4. Day View
5. Single Event
6. Event Editor
7. Events Admin Listing
8. General Settings
9. Display Settings
10. Events List Widget
11. Mobile Month View
12. CSV Importer

== Frequently Asked Questions ==

= Are there any troubleshooting steps you'd suggest I try that might resolve my issue before I post a new thread? =

First, make sure that you're running the latest version of The Events Calendar (4.0 as of this release). If you're running Events Calendar PRO it needs to match the version number of The Events Calendar. And if you've got any other add-ons, make sure those are current / running the latest code as well.

The most common issues we see are either plugin or theme conflicts. You can test if a plugin or theme is conflicting by manually deactivating other plugins until just The Events Calendar is running on your site. If the issue persists from there, revert to the default Twenty Fourteen theme. If the issue is resolved after deactivating a specific plugin or your theme, you'll know that is the source of the conflict.

Note that we aren't going to say "tough luck" if you identify a plugin/theme conflict. While we can't guarantee 100% integration with any plugin or theme out there, we will do our best (and reach out the plugin/theme author as needed) to figure out a solution that benefits everyone.

= I'm still stuck. Where do I go to file a bug or ask a question? =

Users of the free The Events Calendar should post their questions in the plugin's [WordPress.org forum](http://wordpress.org/support/plugin/the-events-calendar/), which we hit about once a week (usually on Wednesdays). Please make sure to read [our sticky post](http://wordpress.org/support/topic/welcome-the-events-calendar-users-read-this-first) providing an overview of the support we provide free users BEFORE posting. If you find you're not getting support in as timely a fashion as you wish, you might want to consider purchasing a PRO license.

If you're already a PRO user, you're entitled access to our more actively-monitored [Events Calendar PRO forum](http://m.tri.be/2r) on our website. We can provide a deeper level of support here and hit these forums on a daily basis during the work week. Generally, except in times of increased support loads, we reply to all comments within 24-48 hours during the business week.

= Events Calendar PRO looks awesome! I'm sold! How can I get my hands on it? =

Events Calendar PRO can be purchased directly on [our website](http://m.tri.be/18wi). There are five (5) license types available, and all licenses include 1 year of access to support + updates.

= I'm interested in PRO or another add-on, but there are a few questions I've got before making the purchase. Can you help me get those addressed? =

Absolutely. If you're not finding your questions answered on the product pages, hit up our [pre-sales forum](http://m.tri.be/2w) on our site. You can save yourself some time by reviewing the threads first to verify if your question has already been asked. If it hasn't, post a new thread as a guest. We'll get you a reply as quickly as we can, so you can make an informed decision regarding purchase.

= What add-ons are available for The Events Calendar, and where can I read more about them? =

Currently, the following add-ons are available for The Events Calendar:

* [Events Calendar PRO](http://m.tri.be/18wi), for adding premium calendar features like recurring events, advanced views, cool widgets, shortcodes, additional fields, and more!
* [Event Aggregator](http://m.tri.be/197u), a service that effortlessly fills your calendar with events from Facebook, Meetup, Google Calendar, iCalendar, CSV, and ICS.
* [Event Tickets](http://m.tri.be/18wj) (free), which allows you to collect RSVPs to events. It can run alongside The Events Calendar or as a standalone plugin that adds RSVP functionality to WordPress posts and pages.
* [Event Tickets Plus](http://m.tri.be/18wk), which allows you to sell tickets for your events using your favorite e-commerce platform.
* [Community Events](http://m.tri.be/2g), for allowing frontend event submission from your readers.
* [Community Tickets](http://m.tri.be/18wl), which allows event organizers to sell tickets to the events they submit via Community Events.
* [Filter Bar](http://m.tri.be/fa), for adding advanced frontend filtering capabilities to your events calendar.
* [Eventbrite Tickets](http://m.tri.be/2e), for selling tickets to your event directly through Eventbrite.

= I have a feature idea. What's the best way to tell you about it? =

We've got a [UserVoice page](https://tribe.uservoice.com/forums/195723-feature-ideas) where we're actively watching for feature ideas from the community. Vote up existing feature requests or add your own, and help us shape the future of the products business in a way that best meets the community's needs.

= I've still got questions. Where can I find answers? =

Check out our extensive [knowledgebase](http://m.tri.be/18wm) for articles on using, tweaking, and troubleshooting our plugins.

== Documentation ==

All of our online documentation can be found on [our documentation site](http://m.tri.be/eu).

Some links you may find particularly useful are:

* [The Events Calendar New User Primer](http://m.tri.be/2l)
* [The Themer's Guide to The Events Calendar](http://m.tri.be/2m)
* [Knowledgebase](http://m.tri.be/18wm)

If you have any questions about this plugin, you can post a thread in our [WordPress.org forum](https://wordpress.org/support/plugin/the-events-calendar). Please search existing threads before opening a new one.

The [Modern Tribe premium support forums](http://m.tri.be/2r) are available for you to read. You won't, however, be able to post a message in any forums beyond Pre-Sale Questions unless you have purchased a premium license.

== Add-Ons ==

But wait: there's more! We've got a whole stable of plugins available to help you be awesome at what you do. Check out a full list of the products below, and over on [our website](http://m.tri.be/18wn).

Our Free Plugins:

* [Event Tickets](https://wordpress.org/support/plugin/event-tickets/)
* [Advanced Post Manager](https://wordpress.org/extend/plugins/advanced-post-manager/)
* [Blog Copier](https://wordpress.org/plugins/blog-copier/)
* [GigPress](https://wordpress.org/plugins/gigpress/)
* [Image Widget](https://wordpress.org/plugins/image-widget/)
* [Widget Builder](https://wordpress.org/plugins/widget-builder/)

Our Premium Plugins and Services:

* [Events Calendar PRO](http://m.tri.be/18wi)
* [Event Aggregator](http://m.tri.be/197u) (service)
* [Event Tickets Plus](http://m.tri.be/18wk)
* [The Events Calendar: Community Events](http://m.tri.be/2g)
* [The Events Calendar: Community Tickets](http://m.tri.be/18wl)
* [The Events Calendar: Filter Bar](http://m.tri.be/fa)
* [The Events Calendar: Eventbrite Tickets](http://m.tri.be/2e)

== Translations ==

The Events Calendar is translated by volunteers at [translate.wordpress.org](https://translate.wordpress.org/projects/wp-plugins/the-events-calendar/stable). There you can find a list of available languages, download translation files, or help update the translations. Thank you to everyone who helps to maintain our translations!

== Help ==

Welcome to The Events Calendar, a full-featured events management system for WordPress. Thank you so much for using the labor of our love. We are Modern Tribe and we are here to help you be awesome.

If you aren't familiar with The Events Calendar, check out our [new user primer](http://m.tri.be/2p). It'll introduce you to the basics of what the plugin has to offer and will have you creating events in no time. From there, the resources below -- extensive template tag documentation, FAQs, video walkthroughs and more -- will give you a leg up as you dig deeper.

Additional resources available include:

* [Release Schedule](https://theeventscalendar.com/release-schedule/)
* [Known Issues](https://theeventscalendar.com/known-issues/)
* [Documentation](http://m.tri.be/eu)
* [FAQ](http://m.tri.be/2n)
* [Help Videos](http://m.tri.be/2t)
* [Tutorials](http://m.tri.be/2u)
* [Release Notes](http://m.tri.be/2v)
* [Forums](http://m.tri.be/2r)

We hit the [The Events Calendar forum here on WordPress.org](http://wordpress.org/support/plugin/the-events-calendar/) about once a week, assisting users with basic troubleshooting and identifying bugs that have been reported. (If you are looking for more active support, might we suggest buying a PRO license? Our team hits the [Premium Forums](http://m.tri.be/2r) daily.)

Some things to consider before posting on the forum:

* Look through existing threads before posting a new one and check that there isn't already a discussion going on your issue.
* Your issue will be solved more quickly if you run a few checks before making a support request. Deactivate your plugins one by one - if the issue is fixed by deactivating a plugin you know you've got a plugin conflict. To test your Theme, revert to the default Twenty Twelve Theme to see if you are still experiencing the problem. If not, your Theme is the issue. Please provide this information when making your supper request.
* Sometimes, just resetting your permalinks can fix the issue. Visit Events -> Settings -> Permalinks, save your permalinks with a different option and then save with your preferred choice again. This can solve events-related problems and can is worth a shot before creating a new thread.

Still not happy? Shoot us an email to support@theeventscalendar.com or tweet to [@TheEventsCal](https://twitter.com/TheEventsCal) and tell us why. We'll do what we can to make it right.

== Contributors ==

The plugin is made with love by [Modern Tribe Inc](http://m.tri.be/2s).

= Current Contributors =

* [Andras Guseo](https://profiles.wordpress.org/aguseo)
* [Barry Hughes](https://profiles.wordpress.org/barryhughes)
* [Brian Jessee](https://profiles.wordpress.org/brianjessee)
* [Brook Harding](https://profiles.wordpress.org/brook-tribe)
* [Caroline Tucker](https://profiles.wordpress.org/tribecari)
* [Clifford Paulick](https://profiles.wordpress.org/cliffpaulick)
* [Daniel Dvorkin](https://profiles.wordpress.org/MZAWeb)
* [Geoff Graham](https://profiles.wordpress.org/geoffgraham)
* [George Gecewicz](https://profiles.wordpress.org/ggwicz)
* [Gustavo Bordoni](https://profiles.wordpress.org/bordoni)
* [Hunter Wilson](https://profiles.wordpress.org/joinfof)
* [Josh Mallard](https://profiles.wordpress.org/joshlimecuda)
* [Leah Koerper](https://profiles.wordpress.org/leahkoerper)
* [Luca Tumedei](https://profiles.wordpress.org/lucatume)
* [Matthew Batchelder](https://profiles.wordpress.org/borkweb)
* [Neill McShea](https://profiles.wordpress.org/neillmcshea)
* [Nico Santos](https://profiles.wordpress.org/nicosantos)
* [Peter Chester](https://profiles.wordpress.org/peterchester)
* [Reid Peifer](https://profiles.wordpress.org/reid.peifer)
* [Shane Pearlman](https://profiles.wordpress.org/shane.pearlman)
* [Trisha Salas](https://profiles.wordpress.org/trishasalas)
* [Zachary Tirrell](https://profiles.wordpress.org/zbtirrell)

= Past Contributors =

* [Casey Driscoll](https://profiles.wordpress.org/caseypatrickdriscoll)
* [Casey Picker](https://profiles.wordpress.org/ckpicker)
* [Dan Cameron](https://profiles.wordpress.org/dancameron)
* [Jessica Yazbek](https://profiles.wordpress.org/jazbek)
* [Joachim Kudish](https://profiles.wordpress.org/jkudish)
* [John Gadbois](https://profiles.wordpress.org/jgadbois)
* [Jonah West](https://profiles.wordpress.org/jonahcoyote)
* [Jonathan Brinley](https://profiles.wordpress.org/jbrinley)
* [Justin Endler](https://profiles.wordpress.org/justinendler)
* [Kelly Groves](https://profiles.wordpress.org/kellykathryn)
* [Kelsey Damas](https://profiles.wordpress.org/kelseydamas)
* [Kyle Unzicker](https://profiles.wordpress.org/kyleunzicker)
* [Mat Lipe](https://profiles.wordpress.org/mat-lipe)
* [Matt Wiebe](https://profiles.wordpress.org/mattwiebe)
* [Matthew Denton](https://profiles.wordpress.org/mdbitz)
* [Nick Ciske](https://profiles.wordpress.org/nickciske)
* [Nick Mastromattei](https://profiles.wordpress.org/mastromktg)
* [Paul Hughes](https://profiles.wordpress.org/paulhughes01)
* [Rob La Gatta](https://profiles.wordpress.org/roblagatta)
* [Ryan Urban](https://profiles.wordpress.org/ryancurban)
* [Samuel Estok](https://profiles.wordpress.org/faction23)
* [Timothy Wood](https://profiles.wordpress.org/codearachnid)

== Upgrade Notice ==

= [4.3] =

Please see the changelog for the complete list of changes in this release. Remember to always make a backup of your database and files before updating!

== Changelog ==

<<<<<<< HEAD
= [4.3.1] TBD =
* Tweak - Improve `tribe_create_event` documentation (Props to Keith) [44871]
=======
= [4.3.1] tbd =

* Fix - Fixed the support for translated event category archive slug that could lead to broken links on the front-end while using WPML [62018]
* Fix - Fixed a bug where searching for past events in the List view would always yield no results [61863]
>>>>>>> b48cfaba

= [4.3.0.1] 2016-10-14 =

* Fix - Preventing legacy Facebook events from been duplicated

= [4.3] 2016-10-13 =

* Feature - Added Event Aggregator to enable service-based event imports from iCal feeds, Facebook, and Meetup
* Feature - Revamped the CSV import screens to work within the new Event Aggregator pages
* Tweak - Adjusted some view logic to support the new Event Views shortcode in Pro [44800]
* Tweak - Added a button to copy the system infomation on the help tab [43709]
* Tweak - Added an option for users to opt into automatic system infomation so our support system can grab the system information found on the help tab automatically [31645]
* Tweak - Use an earlier hook for iCal feed generation (props @jlambe) [64141]
* Tweak - Revise and simplify integration with Event Tickets attendee screen [61992]
* Tweak - Added context to a set of strings to make translation easier (props @pedro-mendonca) [64586]
* Tweak - Deprecated various disused functions and classes relating to the Meta Factory [39905]
* Fix - Cease using GLOB_BRACE for including deprecated files due to limited server support [63172]
* Fix - Avoid problems that can occur when hooking and unhooking actions (props @Chouby) [63474]
* Fix - Resolves an issue where we were duplicating a core WordPress hook but with a different set of parameters (props @Chouby) [66455]
* Fix - Correct the datetime formatting issues within the iCal feed (props @henryk) [65968]
* Deprecated - `Tribe__Events__Main::initOptions()` has been deprecated with no replacement
* Deprecated - `Tribe__Events__Main::set_meta_factory_global()` has been deprecated in favor of using the `Tribe__Events__Meta_Factory` class
* Deprecated - The `setup_meta()` method in both the `Tribe__Events__Template__Single_Event` and `Tribe__Events__Template_Factory` classes has been deprecated
* Deprecated - The `the_title()`, `event_date()`, `event_category()`, `event_tag()`, `event_website()`, `event_origin()`, `organizer_name()`, `organizer_email()`, `venue_name()`, `venue_address()`, and `venue_map()` methods have been deprecated in the `Tribe__Events__Advanced_Functions__Register_Meta` class
* Deprecated - The `register()`, `check_exists()`, and `get_args()` methods have been deprecated in the `Tribe__Events__Meta_Factory` class

= [4.2.7] 2016-09-15 =

* Tweak - Additional support for plugin extensions

= [4.2.6] 2016-08-31 =

* Add - tribe_is_event_past() conditional to detect if event end time is past current time (Reported by @Jonathan in our support forums - thanks Jonathan.)

= [4.2.5] 2016-08-17 =

* Fix - Fixed inconsistent template filtering logic for single event template [62525]
* Tweak - Restored preview for published events [64874]

= [4.2.4] 2016-08-03 =

* Tweak - Changed "Event Add-Ons" to load faster [64286]
* Fix - Fixed default venue setting [64628]
* Fix - Fixed default venue state and province settings [64629]

= [4.2.3] 2016-07-20 =

* Fix - In month view, be sure to unhook JSON-LD output when calling unhook function
* Fix - Incorrect JSON-LD event start and end times (thank you @jjbte for reporting on .org forums)
* Fix - Show Google Map and Link checkbox so they show when editing an event (Reported originally by Michael of @NailedIT in the .org forum)
* Fix - Use Community Events Venue Edit Link when on Community Events Forms instead of Admin (also as a result of the report abve from @NailedIT. Thanks again.)

= [4.2.2] 2016-07-06 =

* Fix - Small CSS Issue on Welcome Page
* Fix - Month view on mobile device width doesn't have links to prev/next months
* Fix - Reimport of updated CSV removes featured image (Bug #46149)
* Fix - Fixed the issue that would make multiple organizers details disappear when trying to submit invalid event data using Community
* Fix - Add a check to avoid being unable to switch view when Filter Bar plugin is active and at least one field is set to auto-complete mode
* Fix - Only add the events custom post type to the tag archive queries and not custom queries with tags [45635]
* Fix - When using the filter tribe_events_excerpt_allow_shortcode shortcodes will be maybe be processed in event excerpts in the list views [42289]

= [4.2.1.1] 2016-06-28 =

* Fix - Ensure translations load as expected with all supported versions of WordPress (thanks to @JacobALund for originally reporting this on .org forums)

= [4.2.1] 2016-06-22 =

* Tweak - Adjust the caching rules for Month View for faster loading
* Fix - Replace a bad return type to avoid unnecessary notices in the error log
* Fix - Add missing styles for correctly hide screen reader text
* Fix - Fixes `tribe_get_event_link()` which wasn't working when passing second parameter as `true'
* Tweak - Reduce the ginormous font size of Month View titles in skeleton styles
* Fix - Add styling to adjust List View description to full width
* Fix - Miscellaneous tweaks to improve the Month and Day views
* Fix - Fix a shorthand array that was causing errors in PHP 5.2 and 5.3 when importing events

= [4.2] 2016-06-08 =

* Feature - Added Google Maps API key field in the Settings tab to avoid map timeouts and errors on larger sites (Thanks to Yan for reporting this!)
* Feature - Added support for featured image, multiple organizers, excerpt and more custom fields in the .csv file import function for events (Thank you to Graphic Designer for posting on UserVoice!)
* Feature - Added support for featured image, description, map details and more custom fields in the .csv file import function for venues
* Feature - Added support for featured image and description in the .csv file import function for organizers (Thank you to Rebecca for posting on UserVoice!)
* Feature - Added an oEmbed template for events
* Feature - Improve performance of a query used to determine if there are free/uncosted events (Thank you @fabianmarz for the pull request!)
* Feature - Added support for attaching custom post types to events
* Tweak - Improved filtering of the `tribe_event_featured_image()` function (Cheers to @fabianmarz!)
* Tweak - Add an encoding class for the CSV importer to prevent non utf8 characters from preventing imports (Thanks to screenrage for the report!)
* Tweak - Improved our JSON-LD output to ensure consistency (Props to @garrettjohnson and Lars!)
* Tweak - Language files in the `wp-content/languages/plugins` path will be loaded before attempting to load internal language files (Thank you to user aafhhl for bringing this to our attention!)
* Tweak - Switch to HTTPS for the "Powered by The Events Calendar" link (Thank you Cynthia for reporting this!)
* Tweak - Switch to using HTTPS by default for interactions with Google Maps API
* Tweak - Improved filterability of calendar excerpts by introducing the new `tribe_events_get_the_excerpt` filter hook
* Tweak - Improved filtering of organizer details when importing by CSV (Props to @Geir for bringing this up!)
* Tweak - Adjustments for single event view in Twenty Fifteen theme
* Tweak - Improved performance of query used to test for events without any cost
* Tweak - Added missing semicolon to a laquo (Props to mwender on GitHub for the fix!)
* Tweak - Improve the "stickiness" of CSV import column mappings (Thank you @jamesgol!)
* Tweak - Consistency of JSON-LD markup improved (Cheers to @garrettjohnson for the help!)
* Tweak - Avoid notice-level errors when working with WP CLI on a site where The Events Calendar is also active (Thanks to @sun)
* Tweak - Corrected the spelling of timezone in the CSV Importer's event field
* Tweak - Updated venue and organizer templates to use the new architecture for attaching custom post types to events
* Tweak - Move plugin CSS to PostCSS
* Tweak - Category default view is now set to `default` in place of hardcoding the current default view in the category base rewrite rule [31907]
* Deprecated - `Tribe__Events__PUE__Checker`, `Tribe__Events__PUE__Plugin_Info`, and `Tribe__Events__PUE__Utility` classes are deprecated and are replaced by `Tribe__PUE__Checker`, `Tribe__PUE__Plugin_Info`, and `Tribe__PUE__Utility` classes
* Fixed - Changed the use of `have_posts()` in the maybe iCal links for the main views that could cause an infinite loop
* Accessibility - Focus styles added for search fields
* Accessibility - Add ARIA labels for Month/Day/List sub nav
* Accessibility - Add ARIA label for events footer sub nav heading

= [4.1.4] 2016-05-19 =

* Fix - Improve accuracy of list view pagination after switching from month view
* Tweak - Give the multi-organizer form 'sticky' properties so values persist even if the submission is initially rejected
* Tweak - Resolved minor CSS issues in the welcome page

= [4.1.3] 2016-04-28 =

* Fix - Month View single days are now ordered as follows: sticky events, ongoing multi-day events, all day events, then start time. In other words, all events should be ordered as you'd expect when viewing events in Month View.
* Fix - Updated the compatibility of CSV importer with WordPress 4.5 due to a change in the `post_status` filter. This will help prevent some of the errors you may have seen when importing events using a CSV file.
* Tweak - Added new event names for AJAX success to the List, Month, and Day views to help The Events Calendar's compatibility with our other premium plugins.

= [4.1.2] 2016-04-11 =

* Tweak - Removed an unneeded hook that attempted to add a query argument to event tag links
* Fix - Resolved an issue where events marked as "sticky" would not display as such in Month View
* Fix - Dashes, hyphens, or whatever you like to call them in the events archive slug no longer breaks the URL
* Fix - The notice that pops up when a conflicting "events" page exists can now be dismissed

= [4.1.1.1] 2016-04-07 =

* Security - Tightened up security with post type link filtering (props to Nadal Soler for reporting this issue!)
* Security - Tightened up security around tribe bar submissions (props to Paul Mynarsky for reporting this issue!)

= [4.1.1] 2016-03-30 =

* Fix - Resolved bug where array notices were output on single event pages when venues were not set (props to zaxiscreative for reporting this issue!)
* Fix - Resolved issue where the Month View in mobile sizes retained the long day-of-week names when the abbreviations should have been used (props to Lucy for the bug report!)
* Fix - Fixed bug where a "0" was added to the default Venue name when creating a new event
* Fix - Fixed notice that caused Ajax requests to fail (props to cgrymala on WP.org for reporting this!)
* Fix - Removed quotes from around TZID-specified timezones in iCal feeds which causes problems with some parsers (props to factory44 for reporting the issue that lead to this fix)
* Fix - Resolved various capitalization issues with German translations (props to oheinrich in our forums for pointing out this issue!)

= [4.1.0.1] 2016-03-17 =

* Fix - Resolved multiple issues with the German `de_DE` language file that caused a number of site-breaking issues

= [4.1] 2016-03-15 =

* Feature - Added a tribe_get_venue_website_url() function for fetching Venue website URLs (props to fervorcreative in our forums for this request!)
* Performance - Lazy-load venue and organizer selector data
* Tweak - Allow iCal filenames to be filtered via a new filter: tribe_events_ical_feed_filename
* Tweak - Added a hook to allow single day queries in month view to be filtered: tribe_events_month_daily_events_query_args
* Tweak - Improved the logic around rebuilding known date ranges
* Tweak - Always show the "Merge Duplicates" button for venues and organizers in the Events General Settings page
* Tweak - Allow the "same slug" notice to be dismissed and fix some text in that message
* Tweak - Ignore alpha/beta/rc suffixes on version numbers when checking template versions
* Tweak - Add a filter for month view daily events query: tribe_events_month_daily_events_query_args
* Tweak - Added a more flexible cost range parsing function
* Tweak - Obfuscate license keys Events > Help > System Information
* Fix - Fixed a fatal that sometimes occurred when refreshing the import CSV page
* Fix - Fixed issue where some characters were not escaped appropriately for month and year formats
* Fix - Added missing tribe-loading@2x.gif
* Fix - Fixed a warning produced by passing a DateTime() object into start_date or end_date args of tribe_get_events (props to iamhexcoder for the pull request!)
* Fix - Fixed bug where events in month view were not always sorted in chronological order
* Fix - Fixed the System Info URL in Events > Help
* Fix - Resolved issue where the default country would be "Array" if no default country is set
* Fix - Fixed bug where ajaxurl was sometimes undefined

= [4.0.7] 2016-03-02 =

* Fix - Resolve display issues on templates with Jetpack and a few themes
* Fix - Mobile breakpoints on month view working with custom breakpoints
* Fix - Reordering Venue and Organizer metadata no longer breaks titles
* Fix - Prevented notices from happening when using `the_title` filter
* Fix - iCal links now will respect categories on the first page
* Fix - Prevent third-party bugs with SEO plugins when inserting events programmatically
* Fix - Organizer information is showing up again correctly
* Fix - Modified the add-on license validation method to better explain what is happening
* Fix - Description on mobile views now have the correct class attribute on HTML
* Fix - Added missing semicolon on the list navigation for "&laquo"

= [4.0.6] 2016-02-17 =

* Tweak - Adjust injection of event data into the_content from priority 10 to 9 for better 3rd-party plugin compatibility
* Tweak - Change mobile month view selector to load event details below the calendar for better theme compatibility
* Tweak - Better handling of edge cases on the post_excerpt for List View
* Tweak - Removal of generic CSS classes like `.updated` and `.published`
* Fix - Prevent Notices from appearing when using `tribe_get_organizer()`
* Fix - Make HTML Single Event Pages valid
* Fix - Numeric named categories URLs are now fully working
* Fix - Event Title now Accepts HTML on Tooltips
* Fix - Licenses Tab now will work with `DISALLOW_FILE_MODS` (Props to Sun for spotting and fixing this)

= [4.0.5] 2016-01-15 =

* Security - Security fix with Venues and Organizers (props to grantdayjames for reporting this!)

= [4.0.4] 2015-12-23 =

* Tweak - Including the latest embedded Event Tickets release for backward compatibility

= [4.0.3] 2015-12-22 =

* Tweak - Adjust single-event.php template to allow the "Time" title and content to be filterable (Props to Sitecrafting for highlighting this issue!)
* Fix - Resolved issue with an overly escaped Event Category edit URL that prevented editing categories (Thanks to Ian for the first report of this issue!)
* Fix - Fixed issue where clicking on columns on the Events listed in the Admin Dashboard were ALWAYS sorted by Event start/end date before sorting by the column selected (Cheers to Corrado for bringing this to our attention!)

= [4.0.2] 2015-12-16 =

* Tweak - Adding better support for non-numeric cost values on events (Props to Mirja for highlighting this!)
* Tweak - Avoid notice level errors when advanced events list widget settings are saved (Thank you Johan for reporting the issue!)
* Tweak - Improve messaging in the same-slug warning message (Thanks to Simon for bringing this to our attention!)
* Tweak - Hook to Event Tickets to inject event dates into ticket emails
* Tweak - Adding better support for default venues (Props to Karly for noting this!)
* Tweak - Improve handling of internationalized slugs (Cheers to Oliver for the help!)
* Fix - Ensure the past events list displays the correct events when accessed via ajax (Thank you Jesse for highlighting this!)
* Fix - Support ordering by venue/organizer within event queries (Thank you Doug for bringing this to our attention!)
* Fix - Fixed issue where events with the same date/time would sometimes be excluded from single-event navigation (Cheers to JeremyEnglert for the tip!)
* Fix - Resolved issue where events set with the explicit cost of 0 were not showing as "Free" (Thank you terrizsolo for reporting this!)
* Fix - Fixed bug where the datepicker in Twenty Sixteen was really ugly
* Fix - Fixed bug where using Quick Edit on events caused the table columns in the event list to become jumbled on save (Props to A K for the report!)
* Fix - Resolved bug where category links sometimes included event category 1 (Thank you Anthony for the original report of this problem!)
* Fix - Fixed a settings page URL (Props to Kristy for the heads up!)

= [4.0.1] 2015-12-10 =

* Tweak - Add a warning message for major updates
* Tweak - For SEO reasons, use an h1 for the title rather than an h2 (props to wpexplorer for this fix)
* Tweak - Target the calendar view grid in JS using a simpler selector
* Fix - Resolved WP 4.4 related fatal on the Nav Menu page that prevented the admin footer from rendering/enqueuing JS
* Fix - Resolved bug where visiting /events/upcoming could sometimes result in an infinite redirect loop
* Fix - Removed `wp_trim_excerpt` and use only it's powers, fixing the excerpt problem
* Fix - Fixed bug where the mobile calendar view did not display the date for the date being viewed
* Fix - Fixed bug where the admin toolbar's Events > Import > CSV did not link to the CSV importer page
* Fix - Fixed issue where the events list in the admin dashboard were not ordered in an intuitive manner
* Fix - Resolved bug where sorting by event category or tag resulted in an error
* Fix - Fixed bug where full event content text was displayed where excerpts should have been displayed
* Fix - Resolved issue where events imported via CSV were excluded from single event navigation
* Fix - Fixed bug where /events/list would sometimes 404 on a new install
* Fix - Resolved bug where multiday all-day events displayed the end date as one day later than it should be when the End of Day Cut-off was set to something other than 12am
* Fix - Timezone handling fixed within generated iCal feeds

= [4.0] 2015-12-02 =

* Security - A TON of escaping was added to our codebase thanks to the efforts of the always-helpful Andy Fragen (@afragen)
* Feature - Moved the Ticket framework code into its own plugin (event-tickets)
* Feature - The event cost now supports more international formats with the addition of the tribe_events_cost_separators filter (Thank you remokrol for bringing this to our attention!)
* Feature - Added support for the twentysixteen theme
* Feature - Created a new Add-Ons tab in Settings so that TEC add-ons can have a consolidated settings tab
* Feature - Improve the date formats UI by providing example output for each selected format
* Tweak - Restructured TEC's core settings code for reusability with other standalone plugins like Event Tickets
* Tweak - Deprecate old JS event names in favor of a new JS event naming standard. Example: deprecated tribe_ev_runAjax in favor of run-ajax.tribe
* Tweak - Consolidated import pages for TEC and add-ons
* Tweak - When suggesting a UTF-8 compatibility CSV formatting tool, point to one that still exists
* Tweak - Added the ability to filter attendees CSV items via tribe_events_tickets_attendees_csv_items (Props to @bostondv on GitHub for this patch!)
* Tweak - Updated all excerpt output to use tribe_events_get_the_excerpt() to ensure a consistent display of excerpt content (Cheers to Joseph to pointing this out!)
* Tweak - Add support for wp_get_document_title in response to the WordPress 4.4 deprecation of wp_title
* Tweak - Check post creation permissions before letting users create venues and organizers from the event meta box
* Tweak - Only display data separators between fields that have data when rendering organizers (Thank you Bud for highlighting this issue!)
* Tweak - When a user cannot create organizers, prevent the auto-selection of organizers when editing an event
* Tweak - Remove microformat CSS classes from templates and replace with namespaced content-relevant CSS classes
* Tweak - Changed the "updated" CSS class to "tribe-updated" so that it is properly namespaced (Thank you vijayrajesh!)
* Tweak - The Plugin Update Checker will now auto-save valid plugin keys (Thanks to Denon for originally bringing this up!)
* Tweak - Cleaned up the output of JSON-LD data. Filterable via the new tribe_google_data_markup_json filter
* Tweak - Drop the use of the generic CSS class "placeholder" in favor of "tribe-event-placeholder" (Thanks to Marc on the forums!)
* Tweak - Adjusted the CSS padding on Admin Menu items for Events
* Tweak - Various codesniffer fixes
* Tweak - tribe_get_venue_link() no longer echoes if you ask it to return an <a> element
* Tweak - Error messages for empty Venue names
* Tweak - Improve our responsiveness for the widget mini calendar, allowing smaller sidebars.
* Tweak - No longer retrieve empty costs when fetching all costs for all events
* Tweak - Change the priority of bootstrapping the-events-calendar to ensure it occurs before any of the TEC addons in the event some addons are upgraded to v4.0 later than TEC
* Tweak - Adjust the logic used for adding a noindex/follow tag to event views
* Tweak - No longer hiding default address fields when default venues are selected when Pro is active
* Fix - Resolved issue where the iCal feed did not provide an appropriately formatted timezone in some cases (Cheers to Matt for the report!)
* Fix - Added support for translating some previously untranslatable strings (Props to tititou36, media325, and Stef!)
* Fix - Prevented duplicate CSS IDs on the mini calendars (Cheers to Corrado for the help!)
* Fix - Fixed bug causing tribe_get_single_ical_link() and tribe_get_ical_link() to use the same URL when it shouldn't (Props to Ben Byrne @drywall on Twitter for the heads up!)
* Fix - Fixed issue where the "Add another organizer" text wasn't using the correct singular label (Thank you MIKE for the report!)
* Fix - Various CSS fixes for twenty(ten-fifteen)
* Fix - Improved our handling of `get_current_screen()` across the plugin, avoiding notices and warnings (Thank you Mike for the help!)
* Fix - Fixed bug where accessing object properties on a non object errored out when saving event meta (props to @dalethedeveloper on GitHub for this fix!)
* Fix - Fixed bug where organizer ID meta attached sometimes included a blank record. That blank record is no longer returned in tribe_get_organizer_ids()
* Fix - Fixed error message returned when tabbing away from a blank event name meta box so that it properly indicates that an event name is required (Our thanks to @tapan29bd for this fix!)
* Fix - Resolved issue where Timezone event start/end date property name strings were malformed which guaranteed a a call to get_post_meta for Timezone date strings
* Fix - Fixed CSS issue where the month view calendar could sometimes extend beyond the edge of the page when Skeleton Styles were enabled
* Fix - Fixed a problem where iCal data was generated with incorrect dates in the case of some all days events (thanks to Matt for highlighting this)
* Fix - Resolved a problem causing the previous month view to appear when it should not
* Fix - Fixed issue in mobile month view where date was missing from heading
* Fix - Resolved issue that caused /events/ to 404 if it was visited on a new install before hitting "Save" on the Events > Settings > Display page
* Deprecated - The Tribe__Events__Main::defaultValueReplaceEnabled() method is being deprecated in favor of tribe_get_option('defaultValueReplace'). Schedules for removal in v4.5
* Deprecated - The tribe_event_link() has been deprecated in favor of tribe_get_event_link(). Scheduled for removal in 5.0
* Deprecated - The third parameter of tribe_get_organizer_link() (the $echo parameter) has been deprecated and is scheduled for removal in 5.0
* Deprecated - Tribe__Events__Abstract_Deactivation in favor of Tribe__Abstract_Deactivation
* Deprecated - Tribe__Events__Admin__Helpers in favor of Tribe__Admin__Helpers
* Deprecated - Tribe__Events__App_Shop in favor of Tribe__App_Shop
* Deprecated - Tribe__Events__Autoloader in favor of Tribe__Autoloader
* Deprecated - Tribe__Events__Cache in favor of Tribe__Cache
* Deprecated - Tribe__Events__Cache_Listener in favor of Tribe__Cache_Listener
* Deprecated - Tribe__Events__Changelog_Reader in favor of Tribe__Changelog_Reader
* Deprecated - Tribe__Events__Credits in favor of Tribe__Credits
* Deprecated - Tribe__Events__Date_Utils in favor of Tribe__Date_Utils
* Deprecated - Tribe__Events__Field in favor of Tribe__Field
* Deprecated - Tribe__Events__Settings in favor of Tribe__Settings
* Deprecated - Tribe__Events__Settings_Tab in favor of Tribe__Settings_Tab
* Deprecated - Tribe__Events__Support in favor of Tribe__Support
* Deprecated - Tribe__Events__Template_Part_Cache in favor of Tribe__Template_Part_Cache
* Deprecated - Tribe__Events__Tickets__Attendees_Table in favor of Tribe__Tickets__Attendees_Table in the event-tickets plugin
* Deprecated - Tribe__Events__Tickets__Metabox in favor of Tribe__Tickets__Metabox in the event-tickets plugin
* Deprecated - Tribe__Events__Tickets__Ticket_Object in favor of Tribe__Tickets__Ticket_Object in the event-tickets plugin
* Deprecated - Tribe__Events__Tickets__Tickets in favor of Tribe__Tickets__Tickets in the event-tickets plugin
* Deprecated - Tribe__Events__Tickets__Tickets_Pro in favor of Tribe__Tickets__Tickets_Handler in the event-tickets plugin
* Deprecated - Tribe__Events__Validate in favor of Tribe__Validate
* Deprecated - Tribe__Events__View_Helpers in favor of Tribe__View_Helpers
* Deprecated - Tribe__Events__Main::OPTIONNAME in favor of Tribe__Main::OPTIONNAME
* Deprecated - Tribe__Events__Main::OPTIONNAMENETWORK in favor of Tribe__Main::OPTIONNAMENETWORK
* Deprecated - Tribe__Events__Main::addHelpAdminMenuItem() in favor of Tribe__Settings_Manager::add_help_admin_menu_item()
* Deprecated - Tribe__Events__Main::addNetworkOptionsPage() in favor of Tribe__Settings_Manager::add_network_options_page()
* Deprecated - Tribe__Events__Main::array_insert_after_key() in favor of Tribe__Main::array_insert_after_key()
* Deprecated - Tribe__Events__Main::array_insert_before_key() in favor of Tribe__Main::array_insert_before_key()
* Deprecated - Tribe__Events__Main::debug() in favor of Tribe__Debug::debug()
* Deprecated - Tribe__Events__Main::defaultValueReplaceEnabled() in favor of tribe_get_option( 'defaultValueReplace' )
* Deprecated - Tribe__Events__Main::doHelpTab() in favor of Tribe__Settings_Manager::do_help_tab()
* Deprecated - Tribe__Events__Main::doNetworkSettingTab() in favor of Tribe__Settings_Manager::do_network_settings_tab()
* Deprecated - Tribe__Events__Main::doSettingTabs() in favor of Tribe__Settings_Manager::do_setting_tabs()
* Deprecated - Tribe__Events__Main::do_licenses_tab() in favor of Tribe__Settings_Manager::do_licenses_tab()
* Deprecated - Tribe__Events__Main::getNetworkOption() in favor of Tribe__Settings_Manager::get_network_option()
* Deprecated - Tribe__Events__Main::getNetworkOptions() in favor of Tribe__Settings_Manager::get_network_options()
* Deprecated - Tribe__Events__Main::getNotices() in favor of Tribe__Notices::get()
* Deprecated - Tribe__Events__Main::getOption() in favor of Tribe__Settings_Manager::get_option()
* Deprecated - Tribe__Events__Main::getOptions() in favor of Tribe__Settings_Manager::get_options()
* Deprecated - Tribe__Events__Main::have_addons() in favor of Tribe__Settings_Manager::have_addons()
* Deprecated - Tribe__Events__Main::isNotice() in favor of Tribe__Notices::is_notice()
* Deprecated - Tribe__Events__Main::pluginDir in favor of Tribe__Events__Main::plugin_dir
* Deprecated - Tribe__Events__Main::pluginName in favor of Tribe__Events__Main::plugin_name
* Deprecated - Tribe__Events__Main::pluginPath in favor of Tribe__Events__Main::plugin_path
* Deprecated - Tribe__Events__Main::pluginUrl in favor of Tribe__Events__Main::plugin_url
* Deprecated - Tribe__Events__Main::removeNotice() in favor of Tribe__Notices::remove_notice()
* Deprecated - Tribe__Events__Main::renderDebug() in favor of Tribe__Debug::render()
* Deprecated - Tribe__Events__Main::saveAllTabsHidden() in favor of Tribe__Settings_Manager::save_all_tabs_hidden()
* Deprecated - Tribe__Events__Main::setNetworkOptions() in favor of Tribe__Settings_Manager::set_network_options()
* Deprecated - Tribe__Events__Main::setNotice() in favor of Tribe__Notices::set_notice()
* Deprecated - Tribe__Events__Main::truncate() in favor of tribe_events_get_the_excerpt()
* Deprecated - tribe_event_beginning_of_day() in favor of tribe_beginning_of_day()
* Deprecated - tribe_event_end_of_day() in favor of tribe_end_of_day()
* Deprecated - tribe_event_format_date() in favor of tribe_format_date()
* Deprecated - tribe_events_the_notices() in favor of tribe_the_notices()

= 3.x and previous =

For release notes from the 3.x and older lifecycles, see our [full historical release notes](https://theeventscalendar.com/category/products/release-notes/).<|MERGE_RESOLUTION|>--- conflicted
+++ resolved
@@ -315,15 +315,10 @@
 
 == Changelog ==
 
-<<<<<<< HEAD
 = [4.3.1] TBD =
 * Tweak - Improve `tribe_create_event` documentation (Props to Keith) [44871]
-=======
-= [4.3.1] tbd =
-
 * Fix - Fixed the support for translated event category archive slug that could lead to broken links on the front-end while using WPML [62018]
 * Fix - Fixed a bug where searching for past events in the List view would always yield no results [61863]
->>>>>>> b48cfaba
 
 = [4.3.0.1] 2016-10-14 =
 
