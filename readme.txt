=== The Events Calendar ===

Contributors: ModernTribe, borkweb, zbtirrell, barry.hughes, bordoni, brianjessee, brook-tribe, faction23, geoffgraham, ggwicz, jazbek, jbrinley, leahkoerper, lucatume, mastromktg, mat-lipe, mdbitz, MZAWeb, neillmcshea, nicosantos, peterchester, reid.peifer, roblagatta, ryancurban, shelbelliott, shane.pearlman, aguseo, tribecari, trishasalas, courane01
Tags: events, calendar, event, venue, organizer, dates, date, google maps, conference, workshop, concert, meeting, seminar, summit, class, modern tribe, tribe, widget
Donate link: http://m.tri.be/29
Requires at least: 3.9
Stable tag: 4.5.1
Tested up to: 4.7.3
License: GPLv2 or later
License URI: http://www.gnu.org/licenses/gpl-2.0.html

The Events Calendar is a carefully crafted, extensible plugin that lets you easily share your events. Beautiful. Solid. Awesome.

== Description ==

Create and manage your calendar of events with ease. Get professional-level quality and features backed by a team you can trust. The Events Calendar will help take your site to the next level.

The Events Calendar is built and supported by Modern Tribe's WordPress artisans. Looking for additional functionality including recurring events, ticket sales, publicly submitted events, new views, Facebook event integration and more?

<strong>Check out [Events Calendar PRO](http://m.tri.be/mj) and [other add-ons](http://m.tri.be/2a)</strong>

><strong>New Import Tool!</strong>
>We’ve made bulk event imports easier to manage than ever. This add-on service for The Events Calendar allows you to import events from your favorite sources, including Facebook, Meetup, Google Calendar, iCalendar, CSV, and ICS.
>[Check out Event Aggregator now](http://m.tri.be/197u).
>

= BUILT SOLID & SUPPORTED =

The Events Calendar is crafted the WordPress way.

The Events Calendar has been audited by many of the industry's WordPress experts including core developer Mark Jaquith for security & plugin review team member Pippin Williamson for best practices and plugin compatibility.

We've poured hundreds of hours into QA by a dedicated support team, monthly usability tests to guarantee that it's easy to use, and numerous user interviews to make sure you get what you want. We care about quality and crafting products that thrive in the wild.

The team at Modern Tribe stands by our work and offers light support every Wednesday to the community via the WordPress.org support forums. Feel free to ask a question if you're having a problem with implementation or if you find bugs. Looking for help NOW or need a deeper level of support? Add the [premium add-on plugin](http://m.tri.be/2c) and you get access to premium support forums with 24-48 hour response times on weekdays.

Enjoy using The Events Calendar, know how to get under the hood and want to make money helping people? We're growing our community team and would love to hear from you. If you’re interested, [check this out!](http://m.tri.be/mk)

= PLUG-N-PLAY & HIGHLY CUSTOMIZABLE =

The Events Calendar is built to work out of the box. Just turn it on, configure the settings to match your needs and you'll be making events in less than 5 minutes.

By developers, for developers...it's ready to be the foundation for your wildest hack sessions. Complete with a skeleton stylesheet to theme fast and efficiently, loads of tools including partial template overrides, a host of template tags, hooks and filters, [careful documentation](http://m.tri.be/eu), as well as a [library of code snippets](https://github.com/theeventscalendar) on GitHub. The Events Calendar is built FOR people who build websites.

Whether your vision is big or small, we have you in mind.

We've scaled The Events Calendar to work on a network with over 25 million unique visitors per month and hundreds of thousands of events. We have it running for Fortune 100 companies. Major universities, government institutions and some seriously epic startups push their events with our platform. Thousands of churches, eateries, small businesses, musicians, venues, and non-profits are publishing and promoting their events with The Events Calendar. You're in good company.

= FEATURES =

Whether you're operating a hyperlocal hub listing thousands of events, a university with many thousands of users, or you're a sole business owner listing your classes, The Events Calendar has your back.

Just getting started? Definitely watch and read through the [New User Primer](http://m.tri.be/2d) before going much further.

* Rapidly create events
* Saved venues & organizers
* Calendar month view with tooltips
* List view
* Day view
* Event search
* Google maps
* Widget: Upcoming events list
* Events Taxonomies (Categories & Tags)
* Google Calendar and iCal exporting
* Completely ajaxified for super smooth browsing
* Completely responsive from mobile to tablet to desktop
* Tested on the major theme frameworks such as Avada, Genesis, Woo Themes, Thesis and many more.
* Increase your SEO with Microformats
* Internationalized & Translated
* Multiple stylesheets (Skeleton, Default, Tribe Event Styles) to improve integration
* Extensive Template Tags for Customization
* Hook & Filters up the wazoo
* Caching Support
* Debug Mode for Developers

Looking for something else? We’ve got add-ons available to take your calendar to the next level.

= PRO Features =

Add recurring events, a whole recurring events, a whole range of new views ( week / map / photo / venue / organizer) & widgets (calendar / featured venue / week / event countdown), shortcodes, custom event attributes, default content, location search, much more with [Events Calendar PRO](http://m.tri.be/2c)

= Event Ticketing =

Collect free RSVPs with Event Tickets or add paid ticketing features with [Event Tickets Plus](http://m.tri.be/18wg), including the ability to sell tickets, collect sales, and manage attendees all from within your WordPress dashboard!  Works with your favorite eCommerce plugin (WooCommerce, Shopp, Easy Digital Downloads, or WP E-Commerce).

= Bulk Event Import =

Fill your calendar with events from your favorite sources, including Facebook, Meetup, Google Calendar, iCalendar, CSV, and ICS. [Event Aggregator](http://m.tri.be/197u) provides a convenient dashboard to manage scheduled imports, manual imports, filters, one-way sync, import history, and more.

= User-Submitted Events =

Running a community calendar? [Community Events](http://m.tri.be/2g) lets users add events directly to your calendar without needing access to your admin.

= Advanced User Search & Filters =

Have so many amazing events that your users get overwhelmed? [Filter Bar](http://m.tri.be/52) adds a configurable set of filters to your event pages so users can view and search for the exact events that interest them.

= Integrate With Eventbrite =

Connect your calendar with your Eventbrite.com account! [Eventbrite Tickets](http://m.tri.be/18wf) allows you to import/export between The Events Calendar and Eventbrite, and incorporate ticket sales.

[Join us on Facebook](https://www.facebook.com/theeventscalendar/) to be part of our active community, check us out [on Twitter](https://twitter.com/TheEventsCal), and [sign up for our newsletter](http://m.tri.be/rm) for release announcements and discounts.

= SUBMITTING PATCHES =

If you’ve identified a bug and want to submit a patch, we’d welcome it at our [GitHub page for The Events Calendar](https://github.com/moderntribe/the-events-calendar). Simply cue up your proposed patch as a pull request, and we’ll review as part of our monthly release cycle and merge into the codebase if appropriate from there. (If a pull request is rejected, we’ll do our best to tell you why). Users whose pull requests are accepted will receive credit in the plugin's changelog. For more information, check out the readme at our GitHub page. Happy coding!

== Installation ==

= Install & Activate =

Installing the plugin is easy. Just follow these steps:

1. From the dashboard of your site, navigate to Plugins --> Add New.
2. Select the Upload option and hit "Choose File."
3. When the popup appears select the the-events-calendar-x.x.zip file from your desktop. (The 'x.x' will change depending on the current version number).
4. Follow the on-screen instructions and wait as the upload completes.
5. When it's finished, activate the plugin via the prompt. A message will show confirming activation was successful. A link to access the calendar directly on the frontend will be presented here as well.

That's it! Just configure your settings as you see fit, and you're on your way to creating events in style. Need help getting things started? Check out our [new user primer](http://m.tri.be/2l) for help with settings and features.

= Requirements =

* PHP 5.2.4 or greater (recommended: PHP 5.4 or greater)
* WordPress 3.9 or above
* jQuery 1.11.x

== Screenshots ==

1. Month View with Hover
2. Month View
3. List View
4. Day View
5. Single Event
6. Event Editor
7. Events Admin Listing
8. General Settings
9. Display Settings
10. Events List Widget
11. Mobile Month View
12. CSV Importer

== Frequently Asked Questions ==

= Are there any troubleshooting steps you'd suggest I try that might resolve my issue before I post a new thread? =

First, make sure that you're running the latest version of The Events Calendar (4.0 as of this release). If you're running Events Calendar PRO it needs to match the version number of The Events Calendar. And if you've got any other add-ons, make sure those are current / running the latest code as well.

The most common issues we see are either plugin or theme conflicts. You can test if a plugin or theme is conflicting by manually deactivating other plugins until just The Events Calendar is running on your site. If the issue persists from there, revert to the default Twenty Fourteen theme. If the issue is resolved after deactivating a specific plugin or your theme, you'll know that is the source of the conflict.

Note that we aren't going to say "tough luck" if you identify a plugin/theme conflict. While we can't guarantee 100% integration with any plugin or theme out there, we will do our best (and reach out the plugin/theme author as needed) to figure out a solution that benefits everyone.

= I'm still stuck. Where do I go to file a bug or ask a question? =

Users of the free The Events Calendar should post their questions in the plugin's [WordPress.org forum](https://wordpress.org/support/plugin/the-events-calendar/), which we hit about once a week (usually on Wednesdays). Please make sure to read [our sticky post](https://wordpress.org/support/topic/welcome-the-events-calendar-users-read-this-first/) providing an overview of the support we provide free users BEFORE posting. If you find you're not getting support in as timely a fashion as you wish, you might want to consider purchasing a PRO license.

If you're already a PRO user, you're entitled access to our more actively-monitored [Events Calendar PRO forum](http://m.tri.be/2r) on our website. We can provide a deeper level of support here and hit these forums on a daily basis during the work week. Generally, except in times of increased support loads, we reply to all comments within 24-48 hours during the business week.

= Events Calendar PRO looks awesome! I'm sold! How can I get my hands on it? =

Events Calendar PRO can be purchased directly on [our website](http://m.tri.be/18wi). There are five (5) license types available, and all licenses include 1 year of access to support + updates.

= I'm interested in PRO or another add-on, but there are a few questions I've got before making the purchase. Can you help me get those addressed? =

Absolutely. If you're not finding your questions answered on the product pages, hit up our [pre-sales forum](http://m.tri.be/2w) on our site. You can save yourself some time by reviewing the threads first to verify if your question has already been asked. If it hasn't, post a new thread as a guest. We'll get you a reply as quickly as we can, so you can make an informed decision regarding purchase.

= What add-ons are available for The Events Calendar, and where can I read more about them? =

Currently, the following add-ons are available for The Events Calendar:

* [Events Calendar PRO](http://m.tri.be/18wi), for adding premium calendar features like recurring events, advanced views, cool widgets, shortcodes, additional fields, and more!
* [Event Aggregator](http://m.tri.be/197u), a service that effortlessly fills your calendar with events from Facebook, Meetup, Google Calendar, iCalendar, CSV, and ICS.
* [Event Tickets](http://m.tri.be/18wj) (free), which allows you to collect RSVPs to events. It can run alongside The Events Calendar or as a standalone plugin that adds RSVP functionality to WordPress posts and pages.
* [Event Tickets Plus](http://m.tri.be/18wk), which allows you to sell tickets for your events using your favorite e-commerce platform.
* [Community Events](http://m.tri.be/2g), for allowing frontend event submission from your readers.
* [Community Tickets](http://m.tri.be/18wl), which allows event organizers to sell tickets to the events they submit via Community Events.
* [Filter Bar](http://m.tri.be/fa), for adding advanced frontend filtering capabilities to your events calendar.
* [Eventbrite Tickets](http://m.tri.be/2e), for selling tickets to your event directly through Eventbrite.

= I have a feature idea. What's the best way to tell you about it? =

We've got a [UserVoice page](https://tribe.uservoice.com/forums/195723-feature-ideas) where we're actively watching for feature ideas from the community. Vote up existing feature requests or add your own, and help us shape the future of the products business in a way that best meets the community's needs.

= I've still got questions. Where can I find answers? =

Check out our extensive [knowledgebase](http://m.tri.be/18wm) for articles on using, tweaking, and troubleshooting our plugins.

== Documentation ==

All of our online documentation can be found on [our documentation site](http://m.tri.be/eu).

Some links you may find particularly useful are:

* [The Events Calendar New User Primer](http://m.tri.be/2l)
* [The Themer's Guide to The Events Calendar](http://m.tri.be/2m)
* [Knowledgebase](http://m.tri.be/18wm)

If you have any questions about this plugin, you can post a thread in our [WordPress.org forum](https://wordpress.org/support/plugin/the-events-calendar). Please search existing threads before opening a new one.

The [Modern Tribe premium support forums](http://m.tri.be/2r) are available for you to read. You won't, however, be able to post a message in any forums beyond Pre-Sale Questions unless you have purchased a premium license.

== Add-Ons ==

But wait: there's more! We've got a whole stable of plugins available to help you be awesome at what you do. Check out a full list of the products below, and over on [our website](http://m.tri.be/18wn).

Our Free Plugins:

* [Event Tickets](https://wordpress.org/plugin/event-tickets/)
* [Advanced Post Manager](https://wordpress.org/plugins/advanced-post-manager/)
* [Blog Copier](https://wordpress.org/plugins/blog-copier/)
* [GigPress](https://wordpress.org/plugins/gigpress/)
* [Image Widget](https://wordpress.org/plugins/image-widget/)
* [Widget Builder](https://wordpress.org/plugins/widget-builder/)

Our Premium Plugins and Services:

* [Events Calendar PRO](http://m.tri.be/18wi)
* [Event Aggregator](http://m.tri.be/197u) (service)
* [Event Tickets Plus](http://m.tri.be/18wk)
* [The Events Calendar: Community Events](http://m.tri.be/2g)
* [The Events Calendar: Community Tickets](http://m.tri.be/18wl)
* [The Events Calendar: Filter Bar](http://m.tri.be/fa)
* [The Events Calendar: Eventbrite Tickets](http://m.tri.be/2e)

== Translations ==

The Events Calendar is translated by volunteers at [translate.wordpress.org](https://translate.wordpress.org/projects/wp-plugins/the-events-calendar/stable). There you can find a list of available languages, download translation files, or help update the translations. Thank you to everyone who helps to maintain our translations!

== Help ==

Welcome to The Events Calendar, a full-featured events management system for WordPress. Thank you so much for using the labor of our love. We are Modern Tribe and we are here to help you be awesome.

If you aren't familiar with The Events Calendar, check out our [new user primer](http://m.tri.be/2p). It'll introduce you to the basics of what the plugin has to offer and will have you creating events in no time. From there, the resources below -- extensive template tag documentation, FAQs, video walkthroughs and more -- will give you a leg up as you dig deeper.

Additional resources available include:

* [Release Schedule](https://theeventscalendar.com/release-schedule/)
* [Known Issues](https://theeventscalendar.com/known-issues/)
* [Documentation](http://m.tri.be/eu)
* [FAQ](http://m.tri.be/2n)
* [Help Videos](http://m.tri.be/2t)
* [Tutorials](http://m.tri.be/2u)
* [Release Notes](http://m.tri.be/2v)
* [Forums](http://m.tri.be/2r)

We hit the [The Events Calendar forum here on WordPress.org](https://wordpress.org/support/plugin/the-events-calendar/) about once a week, assisting users with basic troubleshooting and identifying bugs that have been reported. (If you are looking for more active support, might we suggest buying a PRO license? Our team hits the [Premium Forums](http://m.tri.be/2r) daily.)

Some things to consider before posting on the forum:

* Look through existing threads before posting a new one and check that there isn't already a discussion going on your issue.
* Your issue will be solved more quickly if you run a few checks before making a support request. Deactivate your plugins one by one - if the issue is fixed by deactivating a plugin you know you've got a plugin conflict. To test your Theme, revert to the default Twenty Twelve Theme to see if you are still experiencing the problem. If not, your Theme is the issue. Please provide this information when making your supper request.
* Sometimes, just resetting your permalinks can fix the issue. Visit Events -> Settings -> Permalinks, save your permalinks with a different option and then save with your preferred choice again. This can solve events-related problems and can is worth a shot before creating a new thread.

Still not happy? Shoot us an email to support@theeventscalendar.com or tweet to [@TheEventsCal](https://twitter.com/TheEventsCal) and tell us why. We'll do what we can to make it right.

== Contributors ==

The plugin is made with love by [Modern Tribe Inc](http://m.tri.be/2s).

= Current Contributors =

* [Andras Guseo](https://profiles.wordpress.org/aguseo)
* [Barry Hughes](https://profiles.wordpress.org/barryhughes)
* [Brian Jessee](https://profiles.wordpress.org/brianjessee)
* [Brook Harding](https://profiles.wordpress.org/brook-tribe)
* [Caroline Tucker](https://profiles.wordpress.org/tribecari)
* [Clifford Paulick](https://profiles.wordpress.org/cliffpaulick)
* [Daniel Dvorkin](https://profiles.wordpress.org/MZAWeb)
* [Geoff Graham](https://profiles.wordpress.org/geoffgraham)
* [George Gecewicz](https://profiles.wordpress.org/ggwicz)
* [Gustavo Bordoni](https://profiles.wordpress.org/bordoni)
* [Hunter Wilson](https://profiles.wordpress.org/joinfof)
* [Leah Koerper](https://profiles.wordpress.org/leahkoerper)
* [Luca Tumedei](https://profiles.wordpress.org/lucatume)
* [Matthew Batchelder](https://profiles.wordpress.org/borkweb)
* [Neill McShea](https://profiles.wordpress.org/neillmcshea)
* [Nico Santos](https://profiles.wordpress.org/nicosantos)
* [Peter Chester](https://profiles.wordpress.org/peterchester)
* [Reid Peifer](https://profiles.wordpress.org/reid.peifer)
* [Shane Pearlman](https://profiles.wordpress.org/shane.pearlman)
* [Shelby Elliott](https://profiles.wordpress.org/shelbelliott)
* [Trisha Salas](https://profiles.wordpress.org/trishasalas)
* [Zachary Tirrell](https://profiles.wordpress.org/zbtirrell)

= Past Contributors =

* [Casey Driscoll](https://profiles.wordpress.org/caseypatrickdriscoll)
* [Casey Picker](https://profiles.wordpress.org/ckpicker)
* [Dan Cameron](https://profiles.wordpress.org/dancameron)
* [Jessica Yazbek](https://profiles.wordpress.org/jazbek)
* [Joachim Kudish](https://profiles.wordpress.org/jkudish)
* [John Gadbois](https://profiles.wordpress.org/jgadbois)
* [Jonah West](https://profiles.wordpress.org/jonahcoyote)
* [Jonathan Brinley](https://profiles.wordpress.org/jbrinley)
* [Josh Mallard](https://profiles.wordpress.org/joshlimecuda)
* [Justin Endler](https://profiles.wordpress.org/justinendler)
* [Kelly Groves](https://profiles.wordpress.org/kellykathryn)
* [Kelsey Damas](https://profiles.wordpress.org/kelseydamas)
* [Kyle Unzicker](https://profiles.wordpress.org/kyleunzicker)
* [Mat Lipe](https://profiles.wordpress.org/mat-lipe)
* [Matt Wiebe](https://profiles.wordpress.org/mattwiebe)
* [Matthew Denton](https://profiles.wordpress.org/mdbitz)
* [Nick Ciske](https://profiles.wordpress.org/nickciske)
* [Nick Mastromattei](https://profiles.wordpress.org/mastromktg)
* [Paul Hughes](https://profiles.wordpress.org/paulhughes01)
* [Rob La Gatta](https://profiles.wordpress.org/roblagatta)
* [Ryan Urban](https://profiles.wordpress.org/ryancurban)
* [Samuel Estok](https://profiles.wordpress.org/faction23)
* [Timothy Wood](https://profiles.wordpress.org/codearachnid)

== Upgrade Notice ==

= [4.3] =

Please see the changelog for the complete list of changes in this release. Remember to always make a backup of your database and files before updating!

== Changelog ==

= [4.5.1] TBD =

<<<<<<< HEAD
* Fix - Made EA preserve custom dates after reimporting a Facebook Event when option is set. [75787]
=======
* Fix - Enhance month view caching to minimize impact of JSON-LD generation [74656]
>>>>>>> bdadf860

= [4.5] TBD =

* Tweak - Clean up direct calls to get events and use wrapper tribe_get_events() which has a hook for customizing

= [4.4.5] 2017-03-23 =

* Fix - Local changes to events should be preserved in accordance with the Event Import Authority setting (thanks to @bryan for reporting this one) [72876]
* Fix - Correct the value for days of the week abbreviation (thanks @mmmmartin03 for the report) [75379]
* Tweak - Enable the month view cache by default on new installations [74867]
* Tweak - External links to Google maps changed from http to https (nice find by @bjf2000 - reported via the .org support page) [74930]
* Tweak - Links to WordPress.org changed from http to https (ultimately this is also credited to @bjf2000's find. Thanks!) [72273]

= [4.4.4] 2017-03-08 =

* Fix - Avoid unnecessarily removing a callback from an action while inside the same action (improves PolyLang compatibility - props @Chouby) [73122]
* Fix - Resolving issue where sites that overrode the wp-admin path would fail to successfully perform a Facebook OAuth with Event Aggregator [74687]
* Tweak - Improve template loading for easier customization by developers and better support of the template hierarchy (props @QWp6t) [72842]

= [4.4.3] 2017-02-22 =

* Fix - Resolved issue where iCal exports on month view were exporting more events than intended (thanks to @s2ldesign for reporting in our forums) [72133]
* Fix - Resolved meta width issue for maps when Pro is active (gracias a @ANTONIO JOSE por el reporte del error)  [69844, 72272]
* Fix - Resolved issue where featured images were not being imported via Event Aggregator Facebook imports (cheers to @Cody for the inital bug report) [72764]
* Fix - Resolved issue where translated 'all' slugs were not respected (thank you @Marianne for your report in the forums) [71996]
* Tweak - Translation improvements and fixes (@Katja - thanks! ) [70068]
* Tweak - Allow "-1" when specifying the "Month view events per day" setting [70497]

= [4.4.2] 2017-02-09 =

* Fix - Ensure the global and source-specific Google Map settings for imports are respected [67228]
* Fix - Prevent PHP 5.2 Strict mode from throwing notices due to usage of `is_a` [72812]
* Fix - Ensure the events list widget's show/hide if there are upcoming events setting is respected [72965]
* Tweak - Add filters for template tag functions related to dates: `tribe_get_start_time`, `tribe_get_end_time`, `tribe_get_start_date` and `tribe_get_end_date` [67759]

= [4.4.1.1] 2017-01-26 =

* Fix - Resolved fatal caused when rendering themes that override tribe styles

= [4.4.1] 2017-01-26 =

* Fix - Resolve the Fatals related to undefined methods and Memory exhaustion [71958, 71912]
* Fix - iCal export for Single events working again [71916]
* Tweak - Changes the Search label to prevent duplicate words (props @oheinrich) [72149]
* Tweak - Add theme version to `tribe-event.css` (props @berler) [71973]
* Fix - Resolve JavaScript error when jQuery was been de-registered [71369]
* Fix - Prevent Fatals when Importing Images on Event Aggregator [70576]
* Fix - Prevent Third Party notes to be escaped, anchor link working again [71872]
* Fix - Google Maps now are using HTTPS instead of HTTP (props @cliffordp)
* Fix - Prevent Fatals on Event Aggegrator Cron, due to Activity logging failure [71904]
* Fix - Elminate some cases of problem with Facebook manual import on Event Aggregator [69137]
* Fix - WPML integration smaller incompatibilities [70520, 70522]

= [4.4.0.1] 2017-01-09 =

* Fix - Adds safety check to ensure a smooth activation process when earlier versions of Tribe Common are active

= [4.4] 2017-01-09 =

* Feature - Add dynamic helper text to single event editor to display the events date and time [66484]
* Feature - Add support for featured events [65898]
* Feature - Add support for placing the main events archive on the site homepage [38757]
* Feature - Add support for the theme customizer [67489]
* Feature - Make it possible to adjust map pins via the theme customizer [65889]
* Feature - Support for Event Aggregator in a multisite network context added [61427]
* Fix - Add a link to The Events Calendar Help page in the Network Administration screen of multisite installations [68665]
* Fix - Multisite license editing and displaying consistency [68662]
* Tweak - Adjusted styles and added actions for featured events in the List Widget [65923]
* Tweak - Organizers and Venues are now with a better and cleaner interface [68430]
* Tweak - Eliminate duplicate meta data for organizer posts [25084]
* Tweak - Improved the start/end date user interface [66486, 66487, 66550]
* Tweak - iCal export now includes all events - up to a reasonable limit - rather than just those in the current view [65037]
* Tweak - Adjustments made to the default week view colour scheme [69756]
* Tweak - Add AJAX and improve consistency of the venue and organizer UI [38129]

= [4.3.5] 2016-12-20 =

* Tweak - Updated the template override instructions in a number of templates [68229]
* Tweak - Improve behaviour of tribe_get_events_title() in respect of single events [46313]
* Tweak - Event Aggregator will only load on the Administration, prevent bigger loads for Front-End users [70812]
* Tweak - Allow better filtering for Organizers and Venue Meta fields (Props: @Chouby from Polylang) [70894]
* Fix - Prevent JavaScript Notices related to Bumpdown [69886]
* Fix - Assets URL on Windows Servers are fully operational again [68377]
* Fix - JavaScript and CSS files will respect HTTPS on all pages [69561]
* Fix - Fixed comment count and visibility issues due to Event Aggregator records [68297]
* Fix - Fixed PHP notices and warnings raised when importing .ics files [69960]
* Fix - Only show link to Venues if Pro is active in List View [69887]
* Fix - Fixed and issue that would make Event Aggregator importing notices remain stuck in the Import screen [70614]
* Fix - Avoid error screen when saving licenses on multisite installations [68599]
* Fix - Fix calendar view links in WPML language switcher [67134]

= [4.3.4.2] 2016-12-13 =

* Fix - Correct an oversight leading to breakages of the /all/ events archive for Events Calendar PRO users [70662]

= [4.3.4.1] 2016-12-09 =

* Fix - Updates Tribe Common to remove some stray characters that were impacting page layouts (props: @Aetles) [70536]

= [4.3.4] 2016-12-08 =

* Tweak - Tribe Common now is loaded only once across our plugin suite, improves performance on some cases [65755]
* Fix - Featured Images for Event Aggregator imports are works as expected again. [69465]
* Fix - Google Calendar and iCalendar files are now updating it's repective events [68684]
* Fix - On demand Event Aggregator records will update events corretly [69542]

= [4.3.3] 2016-11-16 =

* Feature - Added Tribe Extension class and loader, to make small addons easier to build [68188]
* Fix - Ordering on Month view is working as expected again [69123]
* Fix - Enable ampersand character in mobile month view titles (thanks @kate for the report of this) [45409]
* Fix - Prevent notices for Event Aggregator License checking [67981]
* Fix - Miss-Matched text domains are resolved, important for translations (props to @Hans) [68462]
* Fix - Sticky on Month View is working as expect again [68902]
* Fix - Prevent HTTPS websites from pointing to Assets in HTTP [68372]
* Fix - On `WP_Query` we will no-longer overwrite custom `post__not_in` params [42143]

= [4.3.2] 2016-11-02 =

* Fix - Fixes an issue where the text in the Location search field was URL encoded when using the back or forward button for navigation. [61742]
* Fix - Aggregator Errors will not show more than once daily as comments (Thanks @Jacob for your report on the forums) [68094]
* Fix - Event Aggregator ICS default configuration now are been Selected Correctly [67885]
* Fix - Shortcode Month view now will display tooltips correctly [68094]
* Fix - Avoid loading the select2 JavaScript library twice when Advanced Custom Fields is activated (props to @ryan for the initial report [43605]
* Fix - Avoid errors and notices on calendar page when X theme and WPML plugins are active (thanks @ingrid for reporting this one) [64400]

= [4.3.1.1] 2016-10-20 =

* Fix - Corrected a packaging issue from the 4.3.1 release [67936]

= [4.3.1] 2016-10-20 =

* Tweak - Implement the pruning of Event Aggregator history records after 7 days, filterable by tribe_aggregator_record_retention [68283]
* Tweak - Event Aggregator will now verify that the license key has uses remaining before creating a history record [68286]
* Tweak - Improve `tribe_create_event` documentation (Props to Keith) [44871]
* Fix - Resolved an issue where scheduled Event Aggregator imports marked as "On Demand" were being run by cron [68284]
* Fix - Resolved a bug where empty meta fields were being inserted into Event Aggregator record post meta [68290]
* Fix - Resolved a bug where Venue and Organizers urls were been generated incorrectly (Thanks @Matt) [68168]
* Fix - Pagination links on Month view are updating correctly [67977]
* Fix - Resolved the support for translated event category archive slug that could lead to broken links on the front-end while using WPML (Props to Wilco in the support Forums) [62018]
* Fix - Resolved a bug where searching for past events in the List view would always yield no results (Thanks for the report @Davide) [61863]
* Fix - Resolved an issue where long file names would break plugin updates on some Windows installations (pros to @Alan [62552]
* Fix - Resolved an issue where the `/all` link on recurring events on non English websites could be broken (reported by @lumiest - thanks!) [68062]
* Fix - Pagination links on Month view are updating correctly [67977]

= [4.3.0.1] 2016-10-14 =

* Fix - Preventing legacy Facebook events from been duplicated

= [4.3] 2016-10-13 =

* Feature - Added Event Aggregator to enable service-based event imports from iCal feeds, Facebook, and Meetup
* Feature - Revamped the CSV import screens to work within the new Event Aggregator pages
* Tweak - Adjusted some view logic to support the new Event Views shortcode in Pro [44800]
* Tweak - Added a button to copy the system infomation on the help tab [43709]
* Tweak - Added an option for users to opt into automatic system infomation so our support system can grab the system information found on the help tab automatically [31645]
* Tweak - Use an earlier hook for iCal feed generation (props @jlambe) [64141]
* Tweak - Revise and simplify integration with Event Tickets attendee screen [61992]
* Tweak - Added context to a set of strings to make translation easier (props @pedro-mendonca) [64586]
* Tweak - Deprecated various disused functions and classes relating to the Meta Factory [39905]
* Fix - Cease using GLOB_BRACE for including deprecated files due to limited server support [63172]
* Fix - Avoid problems that can occur when hooking and unhooking actions (props @Chouby) [63474]
* Fix - Resolves an issue where we were duplicating a core WordPress hook but with a different set of parameters (props @Chouby) [66455]
* Fix - Correct the datetime formatting issues within the iCal feed (props @henryk) [65968]
* Deprecated - `Tribe__Events__Main::initOptions()` has been deprecated with no replacement
* Deprecated - `Tribe__Events__Main::set_meta_factory_global()` has been deprecated in favor of using the `Tribe__Events__Meta_Factory` class
* Deprecated - The `setup_meta()` method in both the `Tribe__Events__Template__Single_Event` and `Tribe__Events__Template_Factory` classes has been deprecated
* Deprecated - The `the_title()`, `event_date()`, `event_category()`, `event_tag()`, `event_website()`, `event_origin()`, `organizer_name()`, `organizer_email()`, `venue_name()`, `venue_address()`, and `venue_map()` methods have been deprecated in the `Tribe__Events__Advanced_Functions__Register_Meta` class
* Deprecated - The `register()`, `check_exists()`, and `get_args()` methods have been deprecated in the `Tribe__Events__Meta_Factory` class

= [4.2.7] 2016-09-15 =

* Tweak - Additional support for plugin extensions

= [4.2.6] 2016-08-31 =

* Add - tribe_is_event_past() conditional to detect if event end time is past current time (Reported by @Jonathan in our support forums - thanks Jonathan.)

= [4.2.5] 2016-08-17 =

* Fix - Fixed inconsistent template filtering logic for single event template [62525]
* Tweak - Restored preview for published events [64874]

= [4.2.4] 2016-08-03 =

* Tweak - Changed "Event Add-Ons" to load faster [64286]
* Fix - Fixed default venue setting [64628]
* Fix - Fixed default venue state and province settings [64629]

= [4.2.3] 2016-07-20 =

* Fix - In month view, be sure to unhook JSON-LD output when calling unhook function
* Fix - Incorrect JSON-LD event start and end times (thank you @jjbte for reporting on .org forums)
* Fix - Show Google Map and Link checkbox so they show when editing an event (Reported originally by Michael of @NailedIT in the .org forum)
* Fix - Use Community Events Venue Edit Link when on Community Events Forms instead of Admin (also as a result of the report abve from @NailedIT. Thanks again.)

= [4.2.2] 2016-07-06 =

* Fix - Small CSS Issue on Welcome Page
* Fix - Month view on mobile device width doesn't have links to prev/next months
* Fix - Reimport of updated CSV removes featured image (Bug #46149)
* Fix - Fixed the issue that would make multiple organizers details disappear when trying to submit invalid event data using Community
* Fix - Add a check to avoid being unable to switch view when Filter Bar plugin is active and at least one field is set to auto-complete mode
* Fix - Only add the events custom post type to the tag archive queries and not custom queries with tags [45635]
* Fix - When using the filter tribe_events_excerpt_allow_shortcode shortcodes will be maybe be processed in event excerpts in the list views [42289]

= [4.2.1.1] 2016-06-28 =

* Fix - Ensure translations load as expected with all supported versions of WordPress (thanks to @JacobALund for originally reporting this on .org forums)

= [4.2.1] 2016-06-22 =

* Tweak - Adjust the caching rules for Month View for faster loading
* Fix - Replace a bad return type to avoid unnecessary notices in the error log
* Fix - Add missing styles for correctly hide screen reader text
* Fix - Fixes `tribe_get_event_link()` which wasn't working when passing second parameter as `true'
* Tweak - Reduce the ginormous font size of Month View titles in skeleton styles
* Fix - Add styling to adjust List View description to full width
* Fix - Miscellaneous tweaks to improve the Month and Day views
* Fix - Fix a shorthand array that was causing errors in PHP 5.2 and 5.3 when importing events

= [4.2] 2016-06-08 =

* Feature - Added Google Maps API key field in the Settings tab to avoid map timeouts and errors on larger sites (Thanks to Yan for reporting this!)
* Feature - Added support for featured image, multiple organizers, excerpt and more custom fields in the .csv file import function for events (Thank you to Graphic Designer for posting on UserVoice!)
* Feature - Added support for featured image, description, map details and more custom fields in the .csv file import function for venues
* Feature - Added support for featured image and description in the .csv file import function for organizers (Thank you to Rebecca for posting on UserVoice!)
* Feature - Added an oEmbed template for events
* Feature - Improve performance of a query used to determine if there are free/uncosted events (Thank you @fabianmarz for the pull request!)
* Feature - Added support for attaching custom post types to events
* Tweak - Improved filtering of the `tribe_event_featured_image()` function (Cheers to @fabianmarz!)
* Tweak - Add an encoding class for the CSV importer to prevent non utf8 characters from preventing imports (Thanks to screenrage for the report!)
* Tweak - Improved our JSON-LD output to ensure consistency (Props to @garrettjohnson and Lars!)
* Tweak - Language files in the `wp-content/languages/plugins` path will be loaded before attempting to load internal language files (Thank you to user aafhhl for bringing this to our attention!)
* Tweak - Switch to HTTPS for the "Powered by The Events Calendar" link (Thank you Cynthia for reporting this!)
* Tweak - Switch to using HTTPS by default for interactions with Google Maps API
* Tweak - Improved filterability of calendar excerpts by introducing the new `tribe_events_get_the_excerpt` filter hook
* Tweak - Improved filtering of organizer details when importing by CSV (Props to @Geir for bringing this up!)
* Tweak - Adjustments for single event view in Twenty Fifteen theme
* Tweak - Improved performance of query used to test for events without any cost
* Tweak - Added missing semicolon to a laquo (Props to mwender on GitHub for the fix!)
* Tweak - Improve the "stickiness" of CSV import column mappings (Thank you @jamesgol!)
* Tweak - Consistency of JSON-LD markup improved (Cheers to @garrettjohnson for the help!)
* Tweak - Avoid notice-level errors when working with WP CLI on a site where The Events Calendar is also active (Thanks to @sun)
* Tweak - Corrected the spelling of timezone in the CSV Importer's event field
* Tweak - Updated venue and organizer templates to use the new architecture for attaching custom post types to events
* Tweak - Move plugin CSS to PostCSS
* Tweak - Category default view is now set to `default` in place of hardcoding the current default view in the category base rewrite rule [31907]
* Deprecated - `Tribe__Events__PUE__Checker`, `Tribe__Events__PUE__Plugin_Info`, and `Tribe__Events__PUE__Utility` classes are deprecated and are replaced by `Tribe__PUE__Checker`, `Tribe__PUE__Plugin_Info`, and `Tribe__PUE__Utility` classes
* Fixed - Changed the use of `have_posts()` in the maybe iCal links for the main views that could cause an infinite loop
* Accessibility - Focus styles added for search fields
* Accessibility - Add ARIA labels for Month/Day/List sub nav
* Accessibility - Add ARIA label for events footer sub nav heading

= [4.1.4] 2016-05-19 =

* Fix - Improve accuracy of list view pagination after switching from month view
* Tweak - Give the multi-organizer form 'sticky' properties so values persist even if the submission is initially rejected
* Tweak - Resolved minor CSS issues in the welcome page

= [4.1.3] 2016-04-28 =

* Fix - Month View single days are now ordered as follows: sticky events, ongoing multi-day events, all day events, then start time. In other words, all events should be ordered as you'd expect when viewing events in Month View.
* Fix - Updated the compatibility of CSV importer with WordPress 4.5 due to a change in the `post_status` filter. This will help prevent some of the errors you may have seen when importing events using a CSV file.
* Tweak - Added new event names for AJAX success to the List, Month, and Day views to help The Events Calendar's compatibility with our other premium plugins.

= [4.1.2] 2016-04-11 =

* Tweak - Removed an unneeded hook that attempted to add a query argument to event tag links
* Fix - Resolved an issue where events marked as "sticky" would not display as such in Month View
* Fix - Dashes, hyphens, or whatever you like to call them in the events archive slug no longer breaks the URL
* Fix - The notice that pops up when a conflicting "events" page exists can now be dismissed

= [4.1.1.1] 2016-04-07 =

* Security - Tightened up security with post type link filtering (props to Nadal Soler for reporting this issue!)
* Security - Tightened up security around tribe bar submissions (props to Paul Mynarsky for reporting this issue!)

= [4.1.1] 2016-03-30 =

* Fix - Resolved bug where array notices were output on single event pages when venues were not set (props to zaxiscreative for reporting this issue!)
* Fix - Resolved issue where the Month View in mobile sizes retained the long day-of-week names when the abbreviations should have been used (props to Lucy for the bug report!)
* Fix - Fixed bug where a "0" was added to the default Venue name when creating a new event
* Fix - Fixed notice that caused Ajax requests to fail (props to cgrymala on WP.org for reporting this!)
* Fix - Removed quotes from around TZID-specified timezones in iCal feeds which causes problems with some parsers (props to factory44 for reporting the issue that lead to this fix)
* Fix - Resolved various capitalization issues with German translations (props to oheinrich in our forums for pointing out this issue!)

= [4.1.0.1] 2016-03-17 =

* Fix - Resolved multiple issues with the German `de_DE` language file that caused a number of site-breaking issues

= [4.1] 2016-03-15 =

* Feature - Added a tribe_get_venue_website_url() function for fetching Venue website URLs (props to fervorcreative in our forums for this request!)
* Performance - Lazy-load venue and organizer selector data
* Tweak - Allow iCal filenames to be filtered via a new filter: tribe_events_ical_feed_filename
* Tweak - Added a hook to allow single day queries in month view to be filtered: tribe_events_month_daily_events_query_args
* Tweak - Improved the logic around rebuilding known date ranges
* Tweak - Always show the "Merge Duplicates" button for venues and organizers in the Events General Settings page
* Tweak - Allow the "same slug" notice to be dismissed and fix some text in that message
* Tweak - Ignore alpha/beta/rc suffixes on version numbers when checking template versions
* Tweak - Add a filter for month view daily events query: tribe_events_month_daily_events_query_args
* Tweak - Added a more flexible cost range parsing function
* Tweak - Obfuscate license keys Events > Help > System Information
* Fix - Fixed a fatal that sometimes occurred when refreshing the import CSV page
* Fix - Fixed issue where some characters were not escaped appropriately for month and year formats
* Fix - Added missing tribe-loading@2x.gif
* Fix - Fixed a warning produced by passing a DateTime() object into start_date or end_date args of tribe_get_events (props to iamhexcoder for the pull request!)
* Fix - Fixed bug where events in month view were not always sorted in chronological order
* Fix - Fixed the System Info URL in Events > Help
* Fix - Resolved issue where the default country would be "Array" if no default country is set
* Fix - Fixed bug where ajaxurl was sometimes undefined

= [4.0.7] 2016-03-02 =

* Fix - Resolve display issues on templates with Jetpack and a few themes
* Fix - Mobile breakpoints on month view working with custom breakpoints
* Fix - Reordering Venue and Organizer metadata no longer breaks titles
* Fix - Prevented notices from happening when using `the_title` filter
* Fix - iCal links now will respect categories on the first page
* Fix - Prevent third-party bugs with SEO plugins when inserting events programmatically
* Fix - Organizer information is showing up again correctly
* Fix - Modified the add-on license validation method to better explain what is happening
* Fix - Description on mobile views now have the correct class attribute on HTML
* Fix - Added missing semicolon on the list navigation for "&laquo"

= [4.0.6] 2016-02-17 =

* Tweak - Adjust injection of event data into the_content from priority 10 to 9 for better 3rd-party plugin compatibility
* Tweak - Change mobile month view selector to load event details below the calendar for better theme compatibility
* Tweak - Better handling of edge cases on the post_excerpt for List View
* Tweak - Removal of generic CSS classes like `.updated` and `.published`
* Fix - Prevent Notices from appearing when using `tribe_get_organizer()`
* Fix - Make HTML Single Event Pages valid
* Fix - Numeric named categories URLs are now fully working
* Fix - Event Title now Accepts HTML on Tooltips
* Fix - Licenses Tab now will work with `DISALLOW_FILE_MODS` (Props to Sun for spotting and fixing this)

= [4.0.5] 2016-01-15 =

* Security - Security fix with Venues and Organizers (props to grantdayjames for reporting this!)

= [4.0.4] 2015-12-23 =

* Tweak - Including the latest embedded Event Tickets release for backward compatibility

= [4.0.3] 2015-12-22 =

* Tweak - Adjust single-event.php template to allow the "Time" title and content to be filterable (Props to Sitecrafting for highlighting this issue!)
* Fix - Resolved issue with an overly escaped Event Category edit URL that prevented editing categories (Thanks to Ian for the first report of this issue!)
* Fix - Fixed issue where clicking on columns on the Events listed in the Admin Dashboard were ALWAYS sorted by Event start/end date before sorting by the column selected (Cheers to Corrado for bringing this to our attention!)

= [4.0.2] 2015-12-16 =

* Tweak - Adding better support for non-numeric cost values on events (Props to Mirja for highlighting this!)
* Tweak - Avoid notice level errors when advanced events list widget settings are saved (Thank you Johan for reporting the issue!)
* Tweak - Improve messaging in the same-slug warning message (Thanks to Simon for bringing this to our attention!)
* Tweak - Hook to Event Tickets to inject event dates into ticket emails
* Tweak - Adding better support for default venues (Props to Karly for noting this!)
* Tweak - Improve handling of internationalized slugs (Cheers to Oliver for the help!)
* Fix - Ensure the past events list displays the correct events when accessed via ajax (Thank you Jesse for highlighting this!)
* Fix - Support ordering by venue/organizer within event queries (Thank you Doug for bringing this to our attention!)
* Fix - Fixed issue where events with the same date/time would sometimes be excluded from single-event navigation (Cheers to JeremyEnglert for the tip!)
* Fix - Resolved issue where events set with the explicit cost of 0 were not showing as "Free" (Thank you terrizsolo for reporting this!)
* Fix - Fixed bug where the datepicker in Twenty Sixteen was really ugly
* Fix - Fixed bug where using Quick Edit on events caused the table columns in the event list to become jumbled on save (Props to A K for the report!)
* Fix - Resolved bug where category links sometimes included event category 1 (Thank you Anthony for the original report of this problem!)
* Fix - Fixed a settings page URL (Props to Kristy for the heads up!)

= [4.0.1] 2015-12-10 =

* Tweak - Add a warning message for major updates
* Tweak - For SEO reasons, use an h1 for the title rather than an h2 (props to wpexplorer for this fix)
* Tweak - Target the calendar view grid in JS using a simpler selector
* Fix - Resolved WP 4.4 related fatal on the Nav Menu page that prevented the admin footer from rendering/enqueuing JS
* Fix - Resolved bug where visiting /events/upcoming could sometimes result in an infinite redirect loop
* Fix - Removed `wp_trim_excerpt` and use only it's powers, fixing the excerpt problem
* Fix - Fixed bug where the mobile calendar view did not display the date for the date being viewed
* Fix - Fixed bug where the admin toolbar's Events > Import > CSV did not link to the CSV importer page
* Fix - Fixed issue where the events list in the admin dashboard were not ordered in an intuitive manner
* Fix - Resolved bug where sorting by event category or tag resulted in an error
* Fix - Fixed bug where full event content text was displayed where excerpts should have been displayed
* Fix - Resolved issue where events imported via CSV were excluded from single event navigation
* Fix - Fixed bug where /events/list would sometimes 404 on a new install
* Fix - Resolved bug where multiday all-day events displayed the end date as one day later than it should be when the End of Day Cut-off was set to something other than 12am
* Fix - Timezone handling fixed within generated iCal feeds

= [4.0] 2015-12-02 =

* Security - A TON of escaping was added to our codebase thanks to the efforts of the always-helpful Andy Fragen (@afragen)
* Feature - Moved the Ticket framework code into its own plugin (event-tickets)
* Feature - The event cost now supports more international formats with the addition of the tribe_events_cost_separators filter (Thank you remokrol for bringing this to our attention!)
* Feature - Added support for the twentysixteen theme
* Feature - Created a new Add-Ons tab in Settings so that TEC add-ons can have a consolidated settings tab
* Feature - Improve the date formats UI by providing example output for each selected format
* Tweak - Restructured TEC's core settings code for reusability with other standalone plugins like Event Tickets
* Tweak - Deprecate old JS event names in favor of a new JS event naming standard. Example: deprecated tribe_ev_runAjax in favor of run-ajax.tribe
* Tweak - Consolidated import pages for TEC and add-ons
* Tweak - When suggesting a UTF-8 compatibility CSV formatting tool, point to one that still exists
* Tweak - Added the ability to filter attendees CSV items via tribe_events_tickets_attendees_csv_items (Props to @bostondv on GitHub for this patch!)
* Tweak - Updated all excerpt output to use tribe_events_get_the_excerpt() to ensure a consistent display of excerpt content (Cheers to Joseph to pointing this out!)
* Tweak - Add support for wp_get_document_title in response to the WordPress 4.4 deprecation of wp_title
* Tweak - Check post creation permissions before letting users create venues and organizers from the event meta box
* Tweak - Only display data separators between fields that have data when rendering organizers (Thank you Bud for highlighting this issue!)
* Tweak - When a user cannot create organizers, prevent the auto-selection of organizers when editing an event
* Tweak - Remove microformat CSS classes from templates and replace with namespaced content-relevant CSS classes
* Tweak - Changed the "updated" CSS class to "tribe-updated" so that it is properly namespaced (Thank you vijayrajesh!)
* Tweak - The Plugin Update Checker will now auto-save valid plugin keys (Thanks to Denon for originally bringing this up!)
* Tweak - Cleaned up the output of JSON-LD data. Filterable via the new tribe_google_data_markup_json filter
* Tweak - Drop the use of the generic CSS class "placeholder" in favor of "tribe-event-placeholder" (Thanks to Marc on the forums!)
* Tweak - Adjusted the CSS padding on Admin Menu items for Events
* Tweak - Various codesniffer fixes
* Tweak - tribe_get_venue_link() no longer echoes if you ask it to return an <a> element
* Tweak - Error messages for empty Venue names
* Tweak - Improve our responsiveness for the widget mini calendar, allowing smaller sidebars.
* Tweak - No longer retrieve empty costs when fetching all costs for all events
* Tweak - Change the priority of bootstrapping the-events-calendar to ensure it occurs before any of the TEC addons in the event some addons are upgraded to v4.0 later than TEC
* Tweak - Adjust the logic used for adding a noindex/follow tag to event views
* Tweak - No longer hiding default address fields when default venues are selected when Pro is active
* Fix - Resolved issue where the iCal feed did not provide an appropriately formatted timezone in some cases (Cheers to Matt for the report!)
* Fix - Added support for translating some previously untranslatable strings (Props to tititou36, media325, and Stef!)
* Fix - Prevented duplicate CSS IDs on the mini calendars (Cheers to Corrado for the help!)
* Fix - Fixed bug causing tribe_get_single_ical_link() and tribe_get_ical_link() to use the same URL when it shouldn't (Props to Ben Byrne @drywall on Twitter for the heads up!)
* Fix - Fixed issue where the "Add another organizer" text wasn't using the correct singular label (Thank you MIKE for the report!)
* Fix - Various CSS fixes for twenty(ten-fifteen)
* Fix - Improved our handling of `get_current_screen()` across the plugin, avoiding notices and warnings (Thank you Mike for the help!)
* Fix - Fixed bug where accessing object properties on a non object errored out when saving event meta (props to @dalethedeveloper on GitHub for this fix!)
* Fix - Fixed bug where organizer ID meta attached sometimes included a blank record. That blank record is no longer returned in tribe_get_organizer_ids()
* Fix - Fixed error message returned when tabbing away from a blank event name meta box so that it properly indicates that an event name is required (Our thanks to @tapan29bd for this fix!)
* Fix - Resolved issue where Timezone event start/end date property name strings were malformed which guaranteed a a call to get_post_meta for Timezone date strings
* Fix - Fixed CSS issue where the month view calendar could sometimes extend beyond the edge of the page when Skeleton Styles were enabled
* Fix - Fixed a problem where iCal data was generated with incorrect dates in the case of some all days events (thanks to Matt for highlighting this)
* Fix - Resolved a problem causing the previous month view to appear when it should not
* Fix - Fixed issue in mobile month view where date was missing from heading
* Fix - Resolved issue that caused /events/ to 404 if it was visited on a new install before hitting "Save" on the Events > Settings > Display page
* Deprecated - The Tribe__Events__Main::defaultValueReplaceEnabled() method is being deprecated in favor of tribe_get_option('defaultValueReplace'). Schedules for removal in v4.5
* Deprecated - The tribe_event_link() has been deprecated in favor of tribe_get_event_link(). Scheduled for removal in 5.0
* Deprecated - The third parameter of tribe_get_organizer_link() (the $echo parameter) has been deprecated and is scheduled for removal in 5.0
* Deprecated - Tribe__Events__Abstract_Deactivation in favor of Tribe__Abstract_Deactivation
* Deprecated - Tribe__Events__Admin__Helpers in favor of Tribe__Admin__Helpers
* Deprecated - Tribe__Events__App_Shop in favor of Tribe__App_Shop
* Deprecated - Tribe__Events__Autoloader in favor of Tribe__Autoloader
* Deprecated - Tribe__Events__Cache in favor of Tribe__Cache
* Deprecated - Tribe__Events__Cache_Listener in favor of Tribe__Cache_Listener
* Deprecated - Tribe__Events__Changelog_Reader in favor of Tribe__Changelog_Reader
* Deprecated - Tribe__Events__Credits in favor of Tribe__Credits
* Deprecated - Tribe__Events__Date_Utils in favor of Tribe__Date_Utils
* Deprecated - Tribe__Events__Field in favor of Tribe__Field
* Deprecated - Tribe__Events__Settings in favor of Tribe__Settings
* Deprecated - Tribe__Events__Settings_Tab in favor of Tribe__Settings_Tab
* Deprecated - Tribe__Events__Support in favor of Tribe__Support
* Deprecated - Tribe__Events__Template_Part_Cache in favor of Tribe__Template_Part_Cache
* Deprecated - Tribe__Events__Tickets__Attendees_Table in favor of Tribe__Tickets__Attendees_Table in the event-tickets plugin
* Deprecated - Tribe__Events__Tickets__Metabox in favor of Tribe__Tickets__Metabox in the event-tickets plugin
* Deprecated - Tribe__Events__Tickets__Ticket_Object in favor of Tribe__Tickets__Ticket_Object in the event-tickets plugin
* Deprecated - Tribe__Events__Tickets__Tickets in favor of Tribe__Tickets__Tickets in the event-tickets plugin
* Deprecated - Tribe__Events__Tickets__Tickets_Pro in favor of Tribe__Tickets__Tickets_Handler in the event-tickets plugin
* Deprecated - Tribe__Events__Validate in favor of Tribe__Validate
* Deprecated - Tribe__Events__View_Helpers in favor of Tribe__View_Helpers
* Deprecated - Tribe__Events__Main::OPTIONNAME in favor of Tribe__Main::OPTIONNAME
* Deprecated - Tribe__Events__Main::OPTIONNAMENETWORK in favor of Tribe__Main::OPTIONNAMENETWORK
* Deprecated - Tribe__Events__Main::addHelpAdminMenuItem() in favor of Tribe__Settings_Manager::add_help_admin_menu_item()
* Deprecated - Tribe__Events__Main::addNetworkOptionsPage() in favor of Tribe__Settings_Manager::add_network_options_page()
* Deprecated - Tribe__Events__Main::array_insert_after_key() in favor of Tribe__Main::array_insert_after_key()
* Deprecated - Tribe__Events__Main::array_insert_before_key() in favor of Tribe__Main::array_insert_before_key()
* Deprecated - Tribe__Events__Main::debug() in favor of Tribe__Debug::debug()
* Deprecated - Tribe__Events__Main::defaultValueReplaceEnabled() in favor of tribe_get_option( 'defaultValueReplace' )
* Deprecated - Tribe__Events__Main::doHelpTab() in favor of Tribe__Settings_Manager::do_help_tab()
* Deprecated - Tribe__Events__Main::doNetworkSettingTab() in favor of Tribe__Settings_Manager::do_network_settings_tab()
* Deprecated - Tribe__Events__Main::doSettingTabs() in favor of Tribe__Settings_Manager::do_setting_tabs()
* Deprecated - Tribe__Events__Main::do_licenses_tab() in favor of Tribe__Settings_Manager::do_licenses_tab()
* Deprecated - Tribe__Events__Main::getNetworkOption() in favor of Tribe__Settings_Manager::get_network_option()
* Deprecated - Tribe__Events__Main::getNetworkOptions() in favor of Tribe__Settings_Manager::get_network_options()
* Deprecated - Tribe__Events__Main::getNotices() in favor of Tribe__Notices::get()
* Deprecated - Tribe__Events__Main::getOption() in favor of Tribe__Settings_Manager::get_option()
* Deprecated - Tribe__Events__Main::getOptions() in favor of Tribe__Settings_Manager::get_options()
* Deprecated - Tribe__Events__Main::have_addons() in favor of Tribe__Settings_Manager::have_addons()
* Deprecated - Tribe__Events__Main::isNotice() in favor of Tribe__Notices::is_notice()
* Deprecated - Tribe__Events__Main::pluginDir in favor of Tribe__Events__Main::plugin_dir
* Deprecated - Tribe__Events__Main::pluginName in favor of Tribe__Events__Main::plugin_name
* Deprecated - Tribe__Events__Main::pluginPath in favor of Tribe__Events__Main::plugin_path
* Deprecated - Tribe__Events__Main::pluginUrl in favor of Tribe__Events__Main::plugin_url
* Deprecated - Tribe__Events__Main::removeNotice() in favor of Tribe__Notices::remove_notice()
* Deprecated - Tribe__Events__Main::renderDebug() in favor of Tribe__Debug::render()
* Deprecated - Tribe__Events__Main::saveAllTabsHidden() in favor of Tribe__Settings_Manager::save_all_tabs_hidden()
* Deprecated - Tribe__Events__Main::setNetworkOptions() in favor of Tribe__Settings_Manager::set_network_options()
* Deprecated - Tribe__Events__Main::setNotice() in favor of Tribe__Notices::set_notice()
* Deprecated - Tribe__Events__Main::truncate() in favor of tribe_events_get_the_excerpt()
* Deprecated - tribe_event_beginning_of_day() in favor of tribe_beginning_of_day()
* Deprecated - tribe_event_end_of_day() in favor of tribe_end_of_day()
* Deprecated - tribe_event_format_date() in favor of tribe_format_date()
* Deprecated - tribe_events_the_notices() in favor of tribe_the_notices()

= 3.x and previous =

For release notes from the 3.x and older lifecycles, see our [full historical release notes](https://theeventscalendar.com/category/products/release-notes/).<|MERGE_RESOLUTION|>--- conflicted
+++ resolved
@@ -318,11 +318,8 @@
 
 = [4.5.1] TBD =
 
-<<<<<<< HEAD
 * Fix - Made EA preserve custom dates after reimporting a Facebook Event when option is set. [75787]
-=======
 * Fix - Enhance month view caching to minimize impact of JSON-LD generation [74656]
->>>>>>> bdadf860
 
 = [4.5] TBD =
 
