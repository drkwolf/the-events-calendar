--- conflicted
+++ resolved
@@ -318,13 +318,10 @@
 * Fix - Fixed a bug where only some parts of event featured images were clickable in List Views (thanks @mattemkadia for highlighting this issue) [81392]
 * Fix - Fixed the broken 'Learn more' URL received after an unsuccessful "Other URL" import preview [92890]
 * Fix - Fixed issue in list view navigation with backwards previous/next classes (thanks @secondtoughest) [36230]
-<<<<<<< HEAD
+* Fix - Fixed an issue where venues and organizers would not be correctly assigned to events in CSV imports with import statuses other than "Publish" [79680]
 * Tweak - Remove net import scheduled notes for on domand imports [79079]
 * Tweak - Allow for non-Latin characters to be used as the Events URL slug and the Single Event URL slug (thanks @daviddweb for originally reporting this) [61880]
-=======
-* Fix - Fixed an issue where venues and organizers would not be correctly assigned to events in CSV imports with import statuses other than "Publish" [79680]
 * Tweak - Remove net import scheduled notes for on domand imports [79079]
->>>>>>> e1693e4b
 * Tweak - Fixed some layout issues that would emerge with "Events URL Slug" option when "Plain" permalinks were enabled [92314]
 * Tweak - Tweaked some language in Event Aggregator's metabox on individual edit-event screens to reduce confusion around the impact of the Update Authority on CSV imports [77957]
 * Tweak - Fix PHP 7.1 compatibility with Event Aggregator (props @BJP NEALE) [90002]
