--- conflicted
+++ resolved
@@ -325,12 +325,9 @@
 = [4.6.3] TBD =
 
 * Fix - Fixed issue where the value of an event's "Show Google Maps Link" option would not properly affect the displaying of the link on List View (props: @etechnologie) [75547]
-<<<<<<< HEAD
 * Fix - Added some more specification to our jquery-ui-datepicker CSS to limit conflicts with other plugins and themes [90577]
-=======
 * Fix - Improve shortcode pagination/view change url so it is reusable (props: @der.chef and others) [70021]
 * Tweak - Fixed some display issues for the event schedule details (props @mia-caro)
->>>>>>> 0b69a568
 
 = [4.6.2] 2017-10-18 =
 
