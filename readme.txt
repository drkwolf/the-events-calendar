=== The Events Calendar ===

Contributors: ModernTribe, aguseo, borkweb, barry.hughes, bordoni, brianjessee, brook-tribe, cliffpaulick, courane01, faction23, GeoffBel, geoffgraham, ggwicz, jbrinley, leahkoerper, jentheo, lucatume, mastromktg, mat-lipe, MZAWeb, neillmcshea, nicosantos, patriciahillebrandt, peterchester, reid.peifer, roblagatta, ryancurban, shane.pearlman, shelbelliott, tribecari, vicskf, zbtirrell
Tags: events, calendar, event, venue, organizer, dates, date, google maps, conference, workshop, concert, meeting, seminar, summit, class, modern tribe, tribe, widget
Donate link: http://m.tri.be/29
Requires at least: 4.5
Stable tag: 4.6.4
Tested up to: 4.8.3
Requires PHP: 5.2.4
License: GPLv2 or later
License URI: http://www.gnu.org/licenses/gpl-2.0.html

The Events Calendar is a carefully crafted, extensible plugin that lets you easily share your events. Beautiful. Solid. Awesome.

== Description ==

Create an events calendar and manage it with ease. The Events Calendar plugin provides professional-level quality and features backed by a team you can trust.

Packed with loads of useful features, The Events Calendar by Modern Tribe is ready to go right out of the box. It’s extensible, easy to use, and completely customizable.

Looking for additional functionality including recurring events, ticket sales, publicly submitted events, new views, Facebook event integration and more?

<strong>Check out [Events Calendar PRO](http://m.tri.be/mj) and [other add-ons](http://m.tri.be/2a)</strong>

><strong>New Import Tool!</strong>
>We’ve made bulk event imports easier to manage than ever. This add-on service for The Events Calendar allows you to import events from your favorite sources, including Facebook, Meetup, Google Calendar, iCalendar, CSV, and ICS.
>[Check out Event Aggregator now](http://m.tri.be/197u).
>

= BUILT SOLID & SUPPORTED =

The Events Calendar is crafted the WordPress way.

The Events Calendar plugin has been audited by many WordPress industry experts, including core developer Mark Jaquith for security & plugin review team member Pippin Williamson for best practices and plugin compatibility.

Our dedicated support team has poured hundreds of hours into QA, monthly usability tests, and numerous user interviews to guarantee quality and ease-of-use.  We stand behind our work and offer light support weekly for the community via the WordPress.org support forums.

If you need a deeper level of support or a faster response to your specific question, our Events Calendar PRO add-on includes access to our premium support forums with a 24-48 hour response time during the workweek.

Enjoy using The Events Calendar, know how to get under the hood and want to make money helping people? We’re growing our community team and would love to hear from you. If you’re interested, [check this out!](http://m.tri.be/mk)

= PLUG-N-PLAY or HIGHLY CUSTOMIZABLE =

The Events Calendar is built to work out of the box. Just turn it on, configure the settings to match your needs and you’ll be making events in less than 5 minutes.
Or customize it to suit your specific needs. The Events Calendar is built by developers, for developers…it’s ready to be the foundation for your wildest hack sessions:

The Events Calendar is built to work out of the box. Just turn it on, configure the settings to match your needs and you'll be making events in less than 5 minutes.

* WP REST API support
* Skeleton stylesheet to theme fast & efficiently
* Partial template overrides
* Template tags, hooks, and filters
* [Extensive documentation](http://m.tri.be/eu)
* [Library of code snippets](https://github.com/theeventscalendar) on GitHub.

Whether your vision is big or small, you’re in good company. Hundreds of thousands of churches, eateries, small businesses, musicians, venues, and non-profits are publishing and promoting their events with The Events Calendar.

The Events Calendar has been scaled to work on networks with over 25 million unique visitors per month and hundreds of thousands of events. Fortune 100 companies, major universities, government institutions and some seriously epic startups push their events with our platform.

= FEATURES =

Whether you’re operating a hyperlocal hub listing thousands of events, a university with many thousands of users, or you’re a sole business owner listing your classes, The Events Calendar has your back.

Just getting started? Definitely watch and read through the [New User Primer](http://m.tri.be/2d) before going much further.

* Rapidly create events
* Saved venues & organizers
* Calendar month view with tooltips
* List view
* Day view
* Event search
* Google maps
* Widget: Upcoming events list
* Events Taxonomies (Categories & Tags)
* Google Calendar and iCal exporting
* WP REST API endpoints (READ)
* Completely ajaxified for super smooth browsing
* Completely responsive from mobile to tablet to desktop
* Tested on the major theme frameworks such as Avada, Genesis, Woo Themes, Thesis and many more.
* Increase your SEO with Microformats
* Internationalized & Translated
* Multiple stylesheets (Skeleton, Default, Tribe Event Styles) to improve integration
* Extensive Template Tags for Customization
* Hook & Filters up the wazoo
* Caching Support
* Debug Mode for Developers

Looking for something else? We’ve got add-ons available to take your calendar to the next level.

= PRO Features =

Add recurring events, a whole recurring events, a whole range of new views ( week / map / photo / venue / organizer) & widgets (calendar / featured venue / week / event countdown), shortcodes, custom event attributes, default content, location search, much more with [Events Calendar PRO](http://m.tri.be/2c)

= Event Ticketing =

Collect free RSVPs with Event Tickets or add paid ticketing features with [Event Tickets Plus](http://m.tri.be/18wg), including the ability to sell tickets, collect sales, and manage attendees all from within your WordPress dashboard! Works with your favorite eCommerce plugin (WooCommerce, Shopp, Easy Digital Downloads, or WP E-Commerce).

= Bulk Event Import =

Fill your calendar with events from your favorite sources, including Facebook, Meetup, Google Calendar, iCalendar, CSV, and ICS. [Event Aggregator](http://m.tri.be/197u) provides a convenient dashboard to manage scheduled imports, manual imports, filters, one-way sync, import history, and more.

= User-Submitted Events =

Running a community calendar? [Community Events](http://m.tri.be/2g) lets users add events directly to your calendar without needing access to your admin.

= Advanced User Search & Filters =

Have so many amazing events that your users get overwhelmed? [Filter Bar](http://m.tri.be/52) adds a configurable set of filters to your event pages so users can view and search for the exact events that interest them.

= Integrate With Eventbrite =

Connect your calendar with your Eventbrite.com account! [Eventbrite Tickets](http://m.tri.be/18wf) allows you to import/export between The Events Calendar and Eventbrite, and incorporate ticket sales.

[Join us on Facebook](https://www.facebook.com/theeventscalendar/) to be part of our active community, check us out [on Twitter](https://twitter.com/TheEventsCal), and [sign up for our newsletter](http://m.tri.be/rm) for release announcements and discounts.

= SUBMITTING PATCHES =

If you’ve identified a bug and want to submit a patch, we’d welcome it at our [GitHub page for The Events Calendar](https://github.com/moderntribe/the-events-calendar). Simply cue up your proposed patch as a pull request, and we’ll review as part of our monthly release cycle and merge into the codebase if appropriate from there. (If a pull request is rejected, we’ll do our best to tell you why). Users whose pull requests are accepted will receive credit in the plugin's changelog. For more information, check out the readme at our GitHub page. Happy coding!

== Installation ==

= Install & Activate =

Installing the plugin is easy. Just follow these steps:

1. From the dashboard of your site, navigate to Plugins --> Add New.
2. Select the Upload option and hit "Choose File."
3. When the popup appears select the the-events-calendar-x.x.zip file from your desktop. (The 'x.x' will change depending on the current version number).
4. Follow the on-screen instructions and wait as the upload completes.
5. When it's finished, activate the plugin via the prompt. A message will show confirming activation was successful. A link to access the calendar directly on the frontend will be presented here as well.

That's it! Just configure your settings as you see fit, and you're on your way to creating events in style. Need help getting things started? Check out our [new user primer](http://m.tri.be/2l) for help with settings and features.

== Screenshots ==

1. Month View with Hover
2. Month View
3. List View
4. Day View
5. Single Event
6. Event Editor
7. Events Admin Listing
8. General Settings
9. Display Settings
10. Events List Widget
11. Mobile Month View
12. CSV Importer

== Frequently Asked Questions ==

= Are there any troubleshooting steps you'd suggest I try that might resolve my issue before I post a new thread? =

First, make sure that you're running the latest version of The Events Calendar (4.0 as of this release). If you're running Events Calendar PRO it needs to match the version number of The Events Calendar. And if you've got any other add-ons, make sure those are current / running the latest code as well.

The most common issues we see are either plugin or theme conflicts. You can test if a plugin or theme is conflicting by manually deactivating other plugins until just The Events Calendar is running on your site. If the issue persists from there, revert to the default Twenty Fourteen theme. If the issue is resolved after deactivating a specific plugin or your theme, you'll know that is the source of the conflict.

Note that we aren't going to say "tough luck" if you identify a plugin/theme conflict. While we can't guarantee 100% integration with any plugin or theme out there, we will do our best (and reach out the plugin/theme author as needed) to figure out a solution that benefits everyone.

= I'm still stuck. Where do I go to file a bug or ask a question? =

Users of the free The Events Calendar should post their questions in the plugin's [WordPress.org forum](https://wordpress.org/support/plugin/the-events-calendar/), which we hit about once a week (usually on Wednesdays). Please make sure to read [our sticky post](http://m.tri.be/19oc) providing an overview of the support we provide free users BEFORE posting. If you find you're not getting support in as timely a fashion as you wish, you might want to consider purchasing a PRO license.

If you're already a PRO user, you're entitled access to our more actively-monitored [Events Calendar PRO forum](http://m.tri.be/2r) on our website. We can provide a deeper level of support here and hit these forums on a daily basis during the work week. Generally, except in times of increased support loads, we reply to all comments within 24-48 hours during the business week.

= Events Calendar PRO looks awesome! I'm sold! How can I get my hands on it? =

Events Calendar PRO can be purchased directly on [our website](http://m.tri.be/18wi). There are five (5) license types available, and all licenses include access to premium support, new feature releases, and regular maintenance updates.

= I'm interested in PRO or another add-on, but there are a few questions I've got before making the purchase. Can you help me get those addressed? =

Absolutely. If you're not finding your questions answered on the product pages, hit up our [pre-sales forum](http://m.tri.be/2w) on our site. You can save yourself some time by reviewing the threads first to verify if your question has already been asked. If it hasn't, post a new thread as a guest. We'll get you a reply as quickly as we can, so you can make an informed decision regarding purchase.

= What add-ons are available for The Events Calendar, and where can I read more about them? =

Currently, the following add-ons are available for The Events Calendar:

* [Events Calendar PRO](http://m.tri.be/18wi), for adding premium calendar features like recurring events, advanced views, cool widgets, shortcodes, additional fields, and more!
* [Event Aggregator](http://m.tri.be/197u), a service that effortlessly fills your calendar with events from Facebook, Meetup, Google Calendar, iCalendar, CSV, and ICS.
* [Event Tickets](http://m.tri.be/18wj) (free), which allows you to collect RSVPs to events. It can run alongside The Events Calendar or as a standalone plugin that adds RSVP functionality to WordPress posts and pages.
* [Event Tickets Plus](http://m.tri.be/18wk), which allows you to sell tickets for your events using your favorite e-commerce platform.
* [Community Events](http://m.tri.be/2g), for allowing frontend event submission from your readers.
* [Community Tickets](http://m.tri.be/18wl), which allows event organizers to sell tickets to the events they submit via Community Events.
* [Filter Bar](http://m.tri.be/fa), for adding advanced frontend filtering capabilities to your events calendar.
* [Eventbrite Tickets](http://m.tri.be/2e), for selling tickets to your event directly through Eventbrite.

= I have a feature idea. What's the best way to tell you about it? =

We've got a [UserVoice page](https://tribe.uservoice.com/forums/195723-feature-ideas) where we're actively watching for feature ideas from the community. Vote up existing feature requests or add your own, and help us shape the future of the products business in a way that best meets the community's needs.

= I've still got questions. Where can I find answers? =

Check out our extensive [knowledgebase](http://m.tri.be/18wm) for articles on using, tweaking, and troubleshooting our plugins.

== Documentation ==

All of our online documentation can be found on [our documentation site](http://m.tri.be/eu).

Some links you may find particularly useful are:

* [The Events Calendar New User Primer](http://m.tri.be/2l)
* [The Themer's Guide to The Events Calendar](http://m.tri.be/2m)
* [Knowledgebase](http://m.tri.be/18wm)

If you have any questions about this plugin, you can post a thread in our [WordPress.org forum](https://wordpress.org/support/plugin/the-events-calendar). Please search existing threads before opening a new one.

The [Modern Tribe premium support forums](http://m.tri.be/2r) are available for you to read. You won't, however, be able to post a message in any forums beyond Pre-Sale Questions unless you have purchased a premium license.

== Add-Ons ==

But wait: there's more! We've got a whole stable of plugins available to help you be awesome at what you do. Check out a full list of the products below, and over on [our website](http://m.tri.be/18wn).

Our Free Plugins:

* [Event Tickets](https://wordpress.org/plugins/event-tickets/)
* [Advanced Post Manager](https://wordpress.org/plugins/advanced-post-manager/)
* [Blog Copier](https://wordpress.org/plugins/blog-copier/)
* [GigPress](https://wordpress.org/plugins/gigpress/)
* [Image Widget](https://wordpress.org/plugins/image-widget/)
* [Widget Builder](https://wordpress.org/plugins/widget-builder/)

Our Premium Plugins and Services:

* [Events Calendar PRO](http://m.tri.be/18wi)
* [Event Aggregator](http://m.tri.be/197u) (service)
* [Event Tickets Plus](http://m.tri.be/18wk)
* [The Events Calendar: Community Events](http://m.tri.be/2g)
* [The Events Calendar: Community Tickets](http://m.tri.be/18wl)
* [The Events Calendar: Filter Bar](http://m.tri.be/fa)
* [The Events Calendar: Eventbrite Tickets](http://m.tri.be/2e)

== Translations ==

The Events Calendar is translated by volunteers at [translate.wordpress.org](https://translate.wordpress.org/projects/wp-plugins/the-events-calendar/stable). There you can find a list of available languages, download translation files, or help update the translations. Thank you to everyone who helps to maintain our translations!

== Help ==

Welcome to The Events Calendar, a full-featured events management system for WordPress. Thank you so much for using the labor of our love. We are Modern Tribe and we are here to help you be awesome.

If you aren't familiar with The Events Calendar, check out our [new user primer](http://m.tri.be/2p). It'll introduce you to the basics of what the plugin has to offer and will have you creating events in no time. From there, the resources below -- extensive template tag documentation, FAQs, video walkthroughs and more -- will give you a leg up as you dig deeper.

Additional resources available include:

* [Release Schedule](https://theeventscalendar.com/release-schedule/)
* [Known Issues](https://theeventscalendar.com/known-issues/)
* [Documentation](http://m.tri.be/eu)
* [FAQ](http://m.tri.be/2n)
* [Help Videos](http://m.tri.be/2t)
* [Tutorials](http://m.tri.be/2u)
* [Release Notes](http://m.tri.be/2v)
* [Forums](http://m.tri.be/2r)

We hit the [The Events Calendar forum here on WordPress.org](https://wordpress.org/support/plugin/the-events-calendar/) about once a week, assisting users with basic troubleshooting and identifying bugs that have been reported. (If you are looking for more active support, might we suggest buying a PRO license? Our team hits the [Premium Forums](http://m.tri.be/2r) daily.)

Some things to consider before posting on the forum:

* Look through existing threads before posting a new one and check that there isn't already a discussion going on for your issue.
* Your issue will be solved more quickly if you run a few checks before making a support request. Deactivate your plugins one by one - if the issue is fixed by deactivating a plugin you know you've got a plugin conflict. To test your Theme, revert to the default Twenty Twelve Theme to see if you are still experiencing the problem. If not, your Theme is the issue. Please provide this information when making your support request.
* Sometimes, just resetting your permalinks can fix the issue. Visit Events -> Settings -> Permalinks, save your permalinks with a different option and then save with your preferred choice again. This can solve events-related problems and can is worth a shot before creating a new thread.

Still not happy? Shoot us an email to support@theeventscalendar.com or tweet to [@TheEventsCal](https://twitter.com/TheEventsCal) and tell us why. We'll do what we can to make it right.

== Contributors ==

The plugin is made with love by [Modern Tribe Inc](http://m.tri.be/2s).

= Current Contributors =

* [Andras Guseo](https://profiles.wordpress.org/aguseo)
* [Barry Hughes](https://profiles.wordpress.org/barryhughes)
* [Brian Jessee](https://profiles.wordpress.org/brianjessee)
* [Brook Harding](https://profiles.wordpress.org/brook-tribe)
* [Caroline Tucker](https://profiles.wordpress.org/tribecari)
* [Clifford Paulick](https://profiles.wordpress.org/cliffpaulick)
* [Daniel Dvorkin](https://profiles.wordpress.org/MZAWeb)
* [Geoff Graham](https://profiles.wordpress.org/geoffgraham)
* [George Gecewicz](https://profiles.wordpress.org/ggwicz)
* [Gustavo Bordoni](https://profiles.wordpress.org/bordoni)
* [Leah Koerper](https://profiles.wordpress.org/leahkoerper)
* [Luca Tumedei](https://profiles.wordpress.org/lucatume)
* [Matthew Batchelder](https://profiles.wordpress.org/borkweb)
* [Neill McShea](https://profiles.wordpress.org/neillmcshea)
* [Nico Santos](https://profiles.wordpress.org/nicosantos)
* [Patricia Hillebrandt](https://profiles.wordpress.org/patriciahillebrandt)
* [Peter Chester](https://profiles.wordpress.org/peterchester)
* [Reid Peifer](https://profiles.wordpress.org/reid.peifer)
* [Shane Pearlman](https://profiles.wordpress.org/shane.pearlman)
* [Shelby Elliott](https://profiles.wordpress.org/shelbelliott)
* [Zachary Tirrell](https://profiles.wordpress.org/zbtirrell)

= Past Contributors =

* [Casey Driscoll](https://profiles.wordpress.org/caseypatrickdriscoll)
* [Casey Picker](https://profiles.wordpress.org/ckpicker)
* [Dan Cameron](https://profiles.wordpress.org/dancameron)
* [Jessica Yazbek](https://profiles.wordpress.org/jazbek)
* [Joachim Kudish](https://profiles.wordpress.org/jkudish)
* [John Gadbois](https://profiles.wordpress.org/jgadbois)
* [Jonah West](https://profiles.wordpress.org/jonahcoyote)
* [Jonathan Brinley](https://profiles.wordpress.org/jbrinley)
* [Josh Mallard](https://profiles.wordpress.org/joshlimecuda)
* [Justin Endler](https://profiles.wordpress.org/justinendler)
* [Kelly Groves](https://profiles.wordpress.org/kellykathryn)
* [Kelsey Damas](https://profiles.wordpress.org/kelseydamas)
* [Kyle Unzicker](https://profiles.wordpress.org/kyleunzicker)
* [Mat Lipe](https://profiles.wordpress.org/mat-lipe)
* [Matt Wiebe](https://profiles.wordpress.org/mattwiebe)
* [Matthew Denton](https://profiles.wordpress.org/mdbitz)
* [Nick Ciske](https://profiles.wordpress.org/nickciske)
* [Nick Mastromattei](https://profiles.wordpress.org/mastromktg)
* [Paul Hughes](https://profiles.wordpress.org/paulhughes01)
* [Rob La Gatta](https://profiles.wordpress.org/roblagatta)
* [Ryan Urban](https://profiles.wordpress.org/ryancurban)
* [Samuel Estok](https://profiles.wordpress.org/faction23)
* [Timothy Wood](https://profiles.wordpress.org/codearachnid)
* [Trisha Salas](https://profiles.wordpress.org/trishasalas)

== Upgrade Notice ==

= [4.3] =

Please see the changelog for the complete list of changes in this release. Remember to always make a backup of your database and files before updating!

== Changelog ==

= [4.6.4] TBD =

* Fix - Improved legacy URL redirect logic to prevent unwanted redirects (our thanks to wesleyanhq and Adam Schwartz for highlighting this issue) [86942]
* Fix - Modified tribe_get_template_part() to remove potential for multiple templates to be rendered in a single call [46630]
<<<<<<< HEAD
* Tweak - Added new filter: `tribe_events_force_filtered_ical_link`. This makes the "Export Events" URL more easily modifiable (thanks to @tdudley07 for highlighting this issue) [43908]
=======
* Fix - Fixed a bug where only some parts of event featured images were clickable in List Views (thanks @mattemkadia for highlighting this issue) [81392]
>>>>>>> f5287e7d
* Tweak - Made the "End of Day Cutoff" option better accommodate 24-hour and other time formats (thanks @festivalgeneral for bringing this issue to our attention!) [78621]

= [4.6.3] 2017-11-02 =

* Fix - Prevent JS error when adding a Pro widget in the WP Customizer screen [72127]
* Fix - Fixed issue where the value of an event's "Show Google Maps Link" option would not properly affect the displaying of the link on List View (props: @etechnologie) [75547]
* Fix - Added some more specification to our jquery-ui-datepicker CSS to limit conflicts with other plugins and themes [90577]
* Fix - Improve shortcode pagination/view change url so it is reusable (props: @der.chef and others) [70021]
* Fix - Ensure the `tribe_json_ld_{type}_object` filter is available to make modifications of event, venue and organizer JSON LD data possible (thanks to Mathew for flagging this problem) [89801]
* Fix - Improved JSON LD output for events by outputting the correct UTC offset where required (our thanks to Nina and many others for flagging this issue) [78233]
* Tweak - Fixed some display issues for the event schedule details (props @mia-caro)
* Tweak - Improved the clarity of and amount of context for some linked post labels to make translation of those labels a little easier and more nuanced (props @hnacc and others) [88589]
* Tweak - Changed the order in which the list view "next events" link is assembled for better translatability (with thanks to @alelouya for highlighting this problem) [72097]
* Tweak - Adjusted linked posts selector HTML to improve compatibility with Batcache [92049]
* Language - 0 new strings added, 7 updated, 0 fuzzied, and 0 obsoleted

= [4.6.2] 2017-10-18 =

* Fix - Restored functionality to the "currency position" options in Events Settings, and in the per-event cost settings (props @schola and many others!) [89918] 
* Fix - Fixed issue in Month view with multi-month events not appearing on subsequent months (thanks @shinno.kei & @schittly for helping isolate this) [89747]
* Fix - Made some changes to prevent Month View caching from breaking WPML support when in Month View (props: @mpike and many others!) [82286]
* Fix - Fixed start/end times being displayed in incorrect timezone in structured data (thanks @mtncreative & @esosa) [42125]
* Fix - Fixed an issue that would cause a 404 error if the selected default view was not enabled (thanks @pruneau) [45612]
* Fix - Improved translatability by adding missing textdomains for a number of strings (props @pedro-mendonca) [91071]
* Fix - Removed unneeded escaping to ensure the organizer link displays as expected (pros @f4w-pwharton) [91074]
* Tweak - Improvements to the readme.txt file surrounding plugin requirements (thanks @ramiy) [90285]
* Tweak - Improve site identification in multisite installations using Event Aggregator to avoid throttling issues [90489]
* Tweak - Avoid notice level errors when a non-existent category archive is requested (our thanks to Charles Simmons for highlighting this) [90697]
* Tweak - Added a new filter `tribe_events_ical_single_event_links` to make customizing the iCal and gCal export links on single-event views easier [90705]

= [4.6.1] 2017-10-04 =

* Fix - Fixed "Next Events" and "Previous Events" navigation links in list views, which would sometimes make a category-filtered list view lose its category filter as a user navigated through pages of future or past events (props @forumhelpdesk and @atomicdust for reporting this!) [72013]
* Fix - Fixed some layout issues with the Tribe Bar datepicker that would arise when using a Twentysixteen or Twentyfifteen child them (thanks to @stefanrueegger for reporting this) [46471]
* Fix - Prevented modification of event titles within the loop when using TRIBE_MODIFY_GLOBAL_TITLE [89273]
* Fix - Fixed issue when exporting all-day multi-day events via iCal where the end date was one day early (Thank you @fairmont for reporting this!) [87775]
* Fix - Fixed issues with the jQuery Timepicker vendor script conflicting with other plugins' similar scripts (props: @hcny et al.) [74644]
* Fix - Fixed an issue that would prevent Event Aggregator scheduled imports from running [88395]
* Fix - Fixed the "Start Time" and "End Time" timepicker fields in the event-creation screen to make it impossible to have an end date/time that comes before the start date/time [72686]
* Tweak - Remove unnecessary parameters from some remove_action calls in the plugin (thanks to @JPry on GitHub for submitting this fix!) [88867]
* Tweak - Adjusted the EA cron start time so that it never gets created in the past [88965]
* Tweak - Improved options format in the Event Aggregator settings [88970]
* Tweak - Added a filter to CSV importer for altering the delimiter, escaping, and enclosing characters [70570]
* Tweak - Adjusted the `tribe_update_venue()` template tag so it no longer creates some unnecessary meta fields involving post_title, post_content, etc. (thanks @oheinrich for bringing this to our attention) [66968]
* Tweak - Improved the performance of The Events Calendar REST API tweaking some queries [89743]
* Tweak - Add support for a `found_posts` argument in `tribe_get_events`, `tribe_get_venues` and `tribe_get_organizers` functions to return the number of posts found matching the current query arguments [89743]
* Deprecated - Deprecated the `tribe-events-bar-date-search-default-value` filter; use `tribe_events_bar_date_search_default_value` instead [67482]
* Language - Improvements to aid translatability of text throughout plugin (props: @ramiy) [88982]
* Language - 7 new strings added, 180 updated, 4 fuzzied, and 3 obsoleted

= [4.6] 2017-09-25 =

* Feature - Added full CRUD REST support for Events, Organizers, Venues, Event Categories, and Tags
* Tweak - Updated Bootstrap Datepicker to v1.7.0
* Tweak - Added latitude/longitude to REST responses when available on venues
* Tweak - Added JSON-LD data to REST responses when available
* Tweak - Replaced deprecated first parameter of `tribe_get_organizers()` with a parameter that, when specified with a truthy value, returns only organizers with upcoming events attached to them
* Tweak - Added linked post filters: `tribe_{$this->post_type}_has_events_excluded_post_stati`, `tribe_events_tribe_organizer_create`, `tribe_events_tribe_organizer_update`, `tribe_event_venue_duplicate_post_fields`, `tribe_event_organizer_duplicate_custom_fields`
* Tweak - Added action: `tribe_events_organizer_created`
* Tweak - Added REST filters: `tribe_rest_organizer_default_only_with_upcoming`, `tribe_rest_venue_default_only_with_upcoming`, `tribe_events_rest_term_allow_delete`
* Tweak - Added duplicate-detection filters: `tribe_duplicate_post_strategies`, `tribe_duplicate_post_strategy`, `tribe_duplicate_post_{$strategy}_strategy`
* Language - 152 new strings added, 217 updated, 6 fuzzied, and 1 obsoleted

= [4.5.13] 2017-09-20 =

* Feature - Add link to the featured image in the Events List widget. New filter introduced to control this: `tribe_events_list_widget_featured_image_link` (props to @cabadaj007 for the feature request) [84807]
* Feature - Remove 'France, Metropolitan' option from country list to prevent issues with Google Maps API (thanks @varesanodotfr for pointing this out) [78023]
* Feature - Ignored Events will restore previous status instead of setting to 'publish' [82213]
* Fix - Patched jQuery Resize vendor library to avoid JavaScript conflicts (props to @britner for the original report) [71994]
* Fix - Fixed a typo in the Event List widget options [71081]
* Fix - Addressed some PHP notices that would sometimes emerge in tag-filtered post lists in the wp-admin (thanks to @wfsec28 and others in the forums for reporting this!) [45274]
* Fix - When "Full Styles" or "Tribe Events Styles" are used, prevent duplicate featured images from showing up in the Twenty Seventeen theme (props to @want2what and others in the forums for reporting this) [80955]
* Fix - Fixed the issue that would prevent the start date and date range parameters from being taken into account when using 'Other URL' source in Event Aggregator
* Fix - Aggregator will no longer update comments while inactive [78890]
* Fix - Avoid issues when REST API archive request parameters are not in the original order (thanks @Nslaver for reporting this and providing a fix) [88748]
* Tweak - Aggregator prevents duplicated records with the same params from being created [68833]
* Tweak - Aggregator will now allow for some minor shifts in schedule execution time to help distribute requests to EA Service [86628]
* Tweak - Improve text in the Event Aggregator settings [77452]
* Tweak - Add actions before and after posts are inserted or updated by Event Aggregator to allow custom functions to kick in (`tribe_aggregator_before_insert_posts` and `tribe_aggregator_after_insert_posts`) [87530]
* Tweak - Allow users to import CSV with numerically-named categories by using a flag (currently `%n`) (thanks @Shamsi for reporting) [78340]
* Tweak - Allow date range and events count limits to be set on each type of import (except for 'Other URL') in Event Aggregator [79975]

= [4.5.12.3] 2017-09-19 =

* Fix - Display events on Month View correctly for WordPress version 4.8.2 and up (props @realcrozetva for reporting this) [88952]

= [4.5.12.2] 2017-09-08 =

* Fix - Fixed an issue where manually running Scheduled Imports would always result in a failed import [87321]

= [4.5.12.1] 2017-09-07 =

* Fix - Fixed an issue where events imported via Event Aggregator from an iCal-like source would be duplicated in place of being updated [87654]

= [4.5.12] 2017-09-06 =

* Fix - Fixed an issue where, with certain date formats chosen in the Events display settings, the "Next Month" link navigation wasn't working (props to @tttammi and others for reporting this issue!) [86937]
* Fix - Fixed a typo in REST API Swagger documentation that mentioned "organizer" when it should have stated "venue".
* Fix - Fixed issues with Event Aggregator queueing system where events might be duplicated or incorrectly updated [79975]
* Fix - Prevent notice when the Aggregator Record title is an array [82149]
* Fix - Allows Aggregator Google Map settings to extend the Global Setting by default (props to queerio for reporting this!) [67639]
* Fix - Prevent Warnings when throwing WordPress admin notices from Aggregator daily usage limit (props to cigarplanner for reporting this!) [83187]
* Fix - Resolved problem where Aggregator wouldn't allow you to remove filtering terms for Records [76949]
* Fix - Allow any datepicker format to be used on Aggregator filtering Events (props to matthewseymour for reporting this!) [77819]
* Fix - Added check to see if log directory is readable before listing logs within it (thank you @rodrigochallengeday-org and @richmondmom for reporting this) [86091]
* Tweak - Datatables Head and Foot checkboxes will not select all items, only the current page [77395]
* Tweak - Included tooltip for Aggregator "Hide & Ignore" button for events [67890]
* Tweak - Added all the Aggregator Origins to the Admin Bar [68693]
* Tweak - Added filters: `tribe_get_state_options`
* Tweak - Added template tags: `maybe_format_from_datepicker()`
* Tweak - Added the `tribe_rest_single_event_data` filter to the single event REST API endpoint to allow filtering the returned data (thanks @mwender) [88748]
* Language - 2 new strings added, 90 updated, 0 fuzzied, and 1 obsoleted

= [4.5.11] 2017-08-24 =

* Fix - Avoid Event Aggregator previews or scheduled imports being marked as failures [84259]
* Fix - Fixed start and end date limit parsing for events archive in the REST API code [78375]
* Fix - Fixed issue with `tribe_events_get_the_excerpt()` returning a read more link that sometimes pointed to the current page [70473]
* Fix - Fixed Post ID not being sent to the_title filter for Organizers and Venues (props Anna L.) [85206]
* Fix - Fixed issue where Month View tooltips would often go off-screen in some smaller viewport sizes [65136]
* Fix - Fixed an issue that would sometimes render Event Aggregator options invalid even with a valid license [78469]
* Fix - Fixed an issue where the mobile.php template file would often fail to include an event's featured image [74291]
* Fix - Resolved issue where invalid linked post IDs prevent proper updates on linked posts (props to Mathew L. and a few others for highlighting this issue) [71802]
* Fix - Do not hijack the blog when the main events page is configured to appear on the site's homepage (our thanks to Jason and others for flagging this problem) [72094]
* Fix - Remove extra trailing double-quotes at the end of the timepicker data-format attributes [85603]
* Fix - Fixed an issues where Event Aggregator scheduled imports could not run other than manually [81639]
* Tweak - Prevent stray commas from showing up for some event venues in the List View [72289]
* Tweak - Prevent stray commas from showing up for some event venues in the Day View [85429]
* Tweak - Modify certain event queries to widen the window of opportunity for query caching (props @garretjohnson) [84841]
* Tweak - Improve Event Aggregator message regarding Facebook token expiration [70376]
* Tweak - Support importing from URLs (Event Aggregator) where the protocol hasn't been specified by defaulting to HTTP [76466]
* Tweak - Removed WP API adjustments [85996]
* Tweak - Added filter: `tribe_aggregator_meta_source` to filter the Event Aggregator import source
* Tweak - Added filter: `tribe_events_linked_post_meta_values_{$current_linked_post_meta_key}` for filtering the array of values retrieved for a specific linked post meta field
* Tweak - Updated views: `src/views/day/single-event.php` and `src/views/list/single-event.php`
* Compatibility - Minimum supported version of WordPress is now 4.5
* Language - Improvements to various strings to improve ease of translation (props to @ramiy)
* Language - 5 new strings added, 56 updated, 1 fuzzied, and 3 obsoleted [the-events-calendar]

= [4.5.10.1] 2017-08-16 =

* Fix - Updates common library to resolve a range of issues preventing frontend assets from loading and breaking parts of our user interface [85017]

= [4.5.10] 2017-08-09 =

* Fix - Avoid duplicate events when importing from some iCal, Google Calendar and Facebook feeds in Event Aggregator (our thanks to Jason Sears, controlyours and many other users for highlighting these issues) [67038]
* Fix - Fixed bug that caused scheduled imports to get stuck in a perpetual state of failure when receiving error messages from the Event Aggregator service (our thanks to Antonio Jose and others for flagging this problem) [83767]
* Fix - Resolved issue where errors from the Event Aggregator service were not properly logging/visible on the History tab [83767]
* Tweak - Made linked post fields' auto-save features more stringently check for empty values to prevent the plugin from trying to "save" empty values (our thanks to Jean-Marie for highlighting this problem) [80282]
* Tweak - Moved the organizer e-mail address field label a bit to better accommodate Community Events [80426]
* Tweak - Added filter to tribe_get_display_end_date()'s return value [77730]
* Tweak - Avoid notice-level errors while processing queues within Event Aggregator (our thanks to David Sharpe and others for reporting this) [84020]
* Tweak - Improve compatibility and avoid Javascript errors when running alongside Twenty Seventeen [70853]
* Compatibility - Minimum supported version of WordPress is now 4.4
* Language - 1 new strings added, 119 updated, 0 fuzzied, and 0 obsoleted

= [4.5.9] 2017-07-26 =

* Fix - Send Aggregator callback URL with correct Scheme [83364]
* Fix - Scheduled Aggregator cron for inserting will re-enqueue to complete scheduled imports [83382]
* Fix - Avoid overwriting Venues and Organizers when importing FB events with similarly named Venues and Organizers [75370]
* Fix - Improve handling of large and/or slow Google Calendar and iCal feeds [79975]
* Tweak - Added period "." separator to datepicker formats. [65282]
* Tweak - Added tribe_events_month_get_events_in_month filter to allow overriding of events used in month templates. [83317]

= [4.5.8.1] 2017-07-21 =

* Fix - Fixed an issue where failed EA Imports would hang for a long time before failing [83344]

= [4.5.8] 2017-07-13 =

* Fix - Remove permalink logic for recurring events (Events Calendar PRO will implement instead) [74153]
* Fix - Avoid type error when setting up one-time imports for Facebook URLs (our thanks to @J for flagging this!) [78664]
* Fix - Add a safety check in isOrganizer() function (our thanks to Kevin for flagging this!) [81645]
* Fix - Avoid EA Client hanging when no events are found while attempting an import from a Facebook source [82713]
* Fix - Improve compatibility of The Events Calendar when operating with WPML from within a subdirectory (props: @dgwatkins) [81998]

= [4.5.7] 2017-06-28 =

* Fix - Restore support for translated events category slugs when WPML is active [73478]
* Fix - Improve handling of shortcodes within event view excerpts (props: @awbauer) [81226]
* Fix - Improve compatibility with WPML in relation to event permalinks specifically (props: @dgwatkins) [81224]
* Fix - Improved handling of Venue fields that allows for better form validation in Community Events [76297]
* Tweak - Better detection and reporting of communication failures with the Event Aggregator server
* Tweak - Textual corrections (with thanks to @garrett-eclipse for highlighting many of these) [77196]
* Tweak - New filter added ("tribe_events_linked_posts_dropdown_enable_creation") to facilitate more control over linked posts [80487]
* Tweak - Improve performance of theme compatibility code [71974]
* Tweak - Don't show Event Aggregator system status in Help tab if there's no Event Aggregator license in place [68506]

= [4.5.6] 2017-06-22 =

* Tweak - Improved how Cost field looks and it's consistency across views [71092 & 71094]
* Fix - Resolved issue where the Meta Chunker attempted to inappropriately chunk meta for post post_types [80857]
* Tweak - Added actions: `tribe_events_inside_cost`
* Tweak - Changed views: `day/single-event`, `day/single-featured`, `list/single-event`, `list/single-featured`
* Language - 1 new strings added, 15 updated, 1 fuzzied, and 1 obsoleted [the-events-calendar]
* Language - 0 new strings added, 0 updated, 1 fuzzied, and 0 obsoleted [tribe-common]


= [4.5.5] 2017-06-14 =

* Fix - Removed extra double quotes in organizer link output [71133]
* Fix - Make the list and day view styles match more closely [63599]
* Fix - Better sanitization on CSV imports (thanks to Valentinos Chouris from NCC Group for reporting this) [80311]
* Fix - Prevent tabs from being incorrectly escaped in iCal output (props: KZeni) [80452]
* Fix - Fixed inconsistent font styling of Tribe Bar form labels. [27252]
* Tweak - Removed unused Javascript (jQuery UI Dialog) to help avoid warnings (our thanks to @gama6889 for flagging this) [80766]
* Tweak - Added new filter hooks 'tribe_events_register_event_type_args' and 'tribe_events_register_event_cat_type_args' [80658]

= [4.5.4] 2017-06-06 =

* Tweak - Minor tweaks to the CSS for linked post types (Organizer/Venues)
* Fix - Prevent drag and drop icon showing when singular linked post type is been displayed
* Fix - Resolved issue where scheduled imports sometimes failed to execute [79587]
* Fix - Better sanitization of data (Props to Valentinos Chouris for reporting this) [80310]
* Language - 2 new strings added, 156 updated, 0 fuzzied, and 4 obsoleted [the-events-calendar]
* Language - 4 new strings added, 20 updated, 1 fuzzied, and 0 obsoleted [tribe-common]

= [4.5.3] 2017-06-01 =

* Fix - Made it easier to translate the update confirmation message (our thanks to safu9 for highlighting this) [79729]
* Fix - Fixed compatibility issue with WPML which caused organizers and venues to disappear on translated events [67581]
* Fix — Fixed bug where venues and organizers would be duplicated when their associated event is previewed. [64088]
* Tweak - Other fixes to the plugin verbiage (with thanks to @garrett-eclipse and others)

= [4.5.2.1] 2017-05-19 =

* Fix - Prevent fatal errors occuring in PHP 5.5 and earlier [79208]

= [4.5.2] 2017-05-17 =

* Fix - Correct REST API reference URL (our thanks to Lindsey for flagging this) [78658]
* Fix - Improve Event Aggregator integration to avoid situations where imports continually restart but do not complete [77988]
* Tweak - Make the inclusion or exclusion of the year (within the event schedule string) filterable [78070]
* Tweak - Adjustments to help avoid false positive security alerts being generated in relation to our customizer integration [78355]

= [4.5.1] 2017-05-04 =

* Fix - Prevented errors on EA import screen that happened in exotic circumstance. Thanks @kathryn for reporting this! [75787]
* Fix - Made EA preserve custom dates after reimporting a Facebook Event when option is set. [75787]
* Fix - Enhance month view caching to minimize impact of JSON-LD generation [74656]
* Tweak - Styling/layout improvements within the Event Aggregator screen [77895]

= [4.5.0.2] 2017-05-01 =

* Fix - Ensure compatibility with WordPress version 4.4 and earlier

= [4.5.0.1] 2017-05-01 =

* Fix - Resolving issue where some premium plugins were falsely claiming they were out of date

= [4.5] 2017-05-01 =

* Feature - Event Aggregator now allows users to import from other sites with The Events Calendar [68139]
* Feature - Include a Events REST API endpoint for read operations [70711]
* Feature - Include granular Scheduling for Events Aggregator
* Tweak - Update Authority for modified fields now will include Organizer, Venues and Taxonomy changes [71152]
* Tweak - Clean up direct calls to get events and use wrapper `tribe_get_events()` which has a hook for customizing
* Tweak - Remove including Event Tickets for backwards compatibility as a vendor library [71908]
* Tweak - Create a global ID to increase consistency on all of the imported items with Event Aggregator [75218]
* Fix - Prevent Aggregator to run on Empty Queues thus generating fatals (props to @Donald for the report here) [75377]
* Fix - Categories and Tags are no longer cleared when importing with Event Aggregator (thank you @Nicolas for the report) [74264]
* Fix - Increase consistency on Column Mapping for CSV imports [76476]
* Tweak - Added filters for REST API: `tribe_events_rest_url_prefix`, `tribe_rest_url`, `tribe_events_rest_use_builtin`, `tribe_rest_events_archive_data`, `tribe_rest_event_max_per_page`, `tribe_rest_event_data`, `tribe_rest_venue_data`, `tribe_rest_organizer_data`, `tribe_rest_event_categories_data`, `tribe_rest_event_tags_data`, `tribe_rest_event_taxonomy_term_data`, `tribe_rest_event_featured_image`, `tribe_events_rest_api_enabled`
* Tweak - Added filters for REST API Documentation: `tribe_rest_swagger_cost_details_documentation`, `tribe_rest_swagger_date_details_documentation`, `tribe_rest_swagger_image_details_documentation`, `tribe_rest_swagger_image_size_documentation`, `tribe_rest_swagger_term_documentation`, `tribe_rest_swagger_event_documentation`, `tribe_rest_swagger_organizer_documentation`, `tribe_rest_swagger_venue_documentation`, `tribe_rest_swagger_documentation`
* Tweak - Added filters for Modified fields tracking: `tribe_tracker_post_types`, `tribe_tracker_excluded_meta_keys`, `tribe_tracker_enabled`, `tribe_tracker_enabled_for_terms`, `tribe_tracker_taxonomies`
* Tweak - Added filters for Event Aggregator: `tribe_aggregator_localized_data`, `tribe_aggregator_service_messages`, `tribe_aggregator_url_import_range_options`, `tribe_aggregator_url_import_range_cap`, `tribe_aggregator_url_import_range_start`, `tribe_aggregator_url_import_range_end`
* Tweak - Removed filters for Event Aggregator: `tribe_aggregator_track_modified_fields`
* Tweak - Added actions for Initialization: `tribe_events_bound_implementations`
* Tweak - Removed methods for `Tribe__Events__Main`: `track_event_post_field_changes`, `maybe_load_tickets_framework`
* Tweak - Removed methods for `Tribe__Events__Aggregator__Service`: `has_service_message`

= [4.4.5] 2017-03-23 =

* Fix - Local changes to events should be preserved in accordance with the Event Import Authority setting (thanks to @bryan for reporting this one) [72876]
* Fix - Correct the value for days of the week abbreviation (thanks @mmmmartin03 for the report) [75379]
* Tweak - Enable the month view cache by default on new installations [74867]
* Tweak - External links to Google maps changed from http to https (nice find by @bjf2000 - reported via the .org support page) [74930]
* Tweak - Links to WordPress.org changed from http to https (ultimately this is also credited to @bjf2000's find. Thanks!) [72273]

= [4.4.4] 2017-03-08 =

* Fix - Avoid unnecessarily removing a callback from an action while inside the same action (improves PolyLang compatibility - props @Chouby) [73122]
* Fix - Resolving issue where sites that overrode the wp-admin path would fail to successfully perform a Facebook OAuth with Event Aggregator [74687]
* Tweak - Improve template loading for easier customization by developers and better support of the template hierarchy (props @QWp6t) [72842]

= [4.4.3] 2017-02-22 =

* Fix - Resolved issue where iCal exports on month view were exporting more events than intended (thanks to @s2ldesign for reporting in our forums) [72133]
* Fix - Resolved meta width issue for maps when Pro is active (gracias a @ANTONIO JOSE por el reporte del error)  [69844, 72272]
* Fix - Resolved issue where featured images were not being imported via Event Aggregator Facebook imports (cheers to @Cody for the initial bug report) [72764]
* Fix - Resolved issue where translated 'all' slugs were not respected (thank you @Marianne for your report in the forums) [71996]
* Tweak - Translation improvements and fixes (@Katja - thanks! ) [70068]
* Tweak - Allow "-1" when specifying the "Month view events per day" setting [70497]

= [4.4.2] 2017-02-09 =

* Fix - Ensure the global and source-specific Google Map settings for imports are respected [67228]
* Fix - Prevent PHP 5.2 Strict mode from throwing notices due to usage of `is_a` [72812]
* Fix - Ensure the events list widget's show/hide if there are upcoming events setting is respected [72965]
* Tweak - Add filters for template tag functions related to dates: `tribe_get_start_time`, `tribe_get_end_time`, `tribe_get_start_date` and `tribe_get_end_date` [67759]

= [4.4.1.1] 2017-01-26 =

* Fix - Resolved fatal caused when rendering themes that override tribe styles

= [4.4.1] 2017-01-26 =

* Fix - Resolve the Fatals related to undefined methods and Memory exhaustion [71958, 71912]
* Fix - iCal export for Single events working again [71916]
* Tweak - Changes the Search label to prevent duplicate words (props @oheinrich) [72149]
* Tweak - Add theme version to `tribe-event.css` (props @berler) [71973]
* Fix - Resolve JavaScript error when jQuery was been de-registered [71369]
* Fix - Prevent Fatals when Importing Images on Event Aggregator [70576]
* Fix - Prevent Third Party notes to be escaped, anchor link working again [71872]
* Fix - Google Maps now are using HTTPS instead of HTTP (props @cliffordp)
* Fix - Prevent Fatals on Event Aggregator Cron, due to Activity logging failure [71904]
* Fix - Elminate some cases of problem with Facebook manual import on Event Aggregator [69137]
* Fix - WPML integration smaller incompatibilities [70520, 70522]

= [4.4.0.1] 2017-01-09 =

* Fix - Adds safety check to ensure a smooth activation process when earlier versions of Tribe Common are active

= [4.4] 2017-01-09 =

* Feature - Add dynamic helper text to single event editor to display the events date and time [66484]
* Feature - Add support for featured events [65898]
* Feature - Add support for placing the main events archive on the site homepage [38757]
* Feature - Add support for the theme customizer [67489]
* Feature - Make it possible to adjust map pins via the theme customizer [65889]
* Feature - Support for Event Aggregator in a multisite network context added [61427]
* Fix - Add a link to The Events Calendar Help page in the Network Administration screen of multisite installations [68665]
* Fix - Multisite license editing and displaying consistency [68662]
* Tweak - Adjusted styles and added actions for featured events in the List Widget [65923]
* Tweak - Organizers and Venues are now with a better and cleaner interface [68430]
* Tweak - Eliminate duplicate meta data for organizer posts [25084]
* Tweak - Improved the start/end date user interface [66486, 66487, 66550]
* Tweak - iCal export now includes all events - up to a reasonable limit - rather than just those in the current view [65037]
* Tweak - Adjustments made to the default week view color scheme [69756]
* Tweak - Add AJAX and improve consistency of the venue and organizer UI [38129]

= [4.3.5] 2016-12-20 =

* Tweak - Updated the template override instructions in a number of templates [68229]
* Tweak - Improve behavior of tribe_get_events_title() in respect of single events [46313]
* Tweak - Event Aggregator will only load on the Administration, prevent bigger loads for Front-End users [70812]
* Tweak - Allow better filtering for Organizers and Venue Meta fields (Props: @Chouby from Polylang) [70894]
* Fix - Prevent JavaScript Notices related to Bumpdown [69886]
* Fix - Assets URL on Windows Servers are fully operational again [68377]
* Fix - JavaScript and CSS files will respect HTTPS on all pages [69561]
* Fix - Fixed comment count and visibility issues due to Event Aggregator records [68297]
* Fix - Fixed PHP notices and warnings raised when importing .ics files [69960]
* Fix - Only show link to Venues if Pro is active in List View [69887]
* Fix - Fixed and issue that would make Event Aggregator importing notices remain stuck in the Import screen [70614]
* Fix - Avoid error screen when saving licenses on multisite installations [68599]
* Fix - Fix calendar view links in WPML language switcher [67134]

= [4.3.4.2] 2016-12-13 =

* Fix - Correct an oversight leading to breakages of the /all/ events archive for Events Calendar PRO users [70662]

= [4.3.4.1] 2016-12-09 =

* Fix - Updates Tribe Common to remove some stray characters that were impacting page layouts (props: @Aetles) [70536]

= [4.3.4] 2016-12-08 =

* Tweak - Tribe Common now is loaded only once across our plugin suite, improves performance in some cases [65755]
* Fix - Featured Images for Event Aggregator imports are working as expected again. [69465]
* Fix - Google Calendar and iCalendar files are now updating their respective events [68684]
* Fix - On demand Event Aggregator records will update events correctly [69542]

= [4.3.3] 2016-11-16 =

* Feature - Added Tribe Extension class and loader, to make small addons easier to build [68188]
* Fix - Ordering on Month view is working as expected again [69123]
* Fix - Enable ampersand character in mobile month view titles (thanks @kate for the report of this) [45409]
* Fix - Prevent notices for Event Aggregator License checking [67981]
* Fix - Mismatched text domains are resolved, important for translations (props to @Hans) [68462]
* Fix - Sticky on Month View is working as expected again [68902]
* Fix - Prevent HTTPS websites from pointing to Assets in HTTP [68372]
* Fix - On `WP_Query` we will no-longer overwrite custom `post__not_in` params [42143]

= [4.3.2] 2016-11-02 =

* Fix - Fixes an issue where the text in the Location search field was URL encoded when using the back or forward button for navigation. [61742]
* Fix - Aggregator Errors will not show more than once daily as comments (Thanks @Jacob for your report on the forums) [68094]
* Fix - Event Aggregator ICS default configuration now are been Selected Correctly [67885]
* Fix - Shortcode Month view now will display tooltips correctly [68094]
* Fix - Avoid loading the select2 JavaScript library twice when Advanced Custom Fields is activated (props to @ryan for the initial report [43605]
* Fix - Avoid errors and notices on calendar page when X theme and WPML plugins are active (thanks @ingrid for reporting this one) [64400]

= [4.3.1.1] 2016-10-20 =

* Fix - Corrected a packaging issue from the 4.3.1 release [67936]

= [4.3.1] 2016-10-20 =

* Tweak - Implement the pruning of Event Aggregator history records after 7 days, filterable by tribe_aggregator_record_retention [68283]
* Tweak - Event Aggregator will now verify that the license key has uses remaining before creating a history record [68286]
* Tweak - Improve `tribe_create_event` documentation (Props to Keith) [44871]
* Fix - Resolved an issue where scheduled Event Aggregator imports marked as "On Demand" were being run by cron [68284]
* Fix - Resolved a bug where empty meta fields were being inserted into Event Aggregator record post meta [68290]
* Fix - Resolved a bug where Venue and Organizers urls were been generated incorrectly (Thanks @Matt) [68168]
* Fix - Pagination links on Month view are updating correctly [67977]
* Fix - Resolved the support for translated event category archive slug that could lead to broken links on the front-end while using WPML (Props to Wilco in the support Forums) [62018]
* Fix - Resolved a bug where searching for past events in the List view would always yield no results (Thanks for the report @Davide) [61863]
* Fix - Resolved an issue where long file names would break plugin updates on some Windows installations (pros to @Alan [62552]
* Fix - Resolved an issue where the `/all` link on recurring events on non English websites could be broken (reported by @lumiest - thanks!) [68062]
* Fix - Pagination links on Month view are updating correctly [67977]

= [4.3.0.1] 2016-10-14 =

* Fix - Preventing legacy Facebook events from being duplicated

= [4.3] 2016-10-13 =

* Feature - Added Event Aggregator to enable service-based event imports from iCal feeds, Facebook, and Meetup
* Feature - Revamped the CSV import screens to work within the new Event Aggregator pages
* Tweak - Adjusted some view logic to support the new Event Views shortcode in Pro [44800]
* Tweak - Added a button to copy the system infomation on the help tab [43709]
* Tweak - Added an option for users to opt into automatic system infomation so our support system can grab the system information found on the help tab automatically [31645]
* Tweak - Use an earlier hook for iCal feed generation (props @jlambe) [64141]
* Tweak - Revise and simplify integration with Event Tickets attendee screen [61992]
* Tweak - Added context to a set of strings to make translation easier (props @pedro-mendonca) [64586]
* Tweak - Deprecated various disused functions and classes relating to the Meta Factory [39905]
* Fix - Cease using GLOB_BRACE for including deprecated files due to limited server support [63172]
* Fix - Avoid problems that can occur when hooking and unhooking actions (props @Chouby) [63474]
* Fix - Resolves an issue where we were duplicating a core WordPress hook but with a different set of parameters (props @Chouby) [66455]
* Fix - Correct the datetime formatting issues within the iCal feed (props @henryk) [65968]
* Deprecated - `Tribe__Events__Main::initOptions()` has been deprecated with no replacement
* Deprecated - `Tribe__Events__Main::set_meta_factory_global()` has been deprecated in favor of using the `Tribe__Events__Meta_Factory` class
* Deprecated - The `setup_meta()` method in both the `Tribe__Events__Template__Single_Event` and `Tribe__Events__Template_Factory` classes has been deprecated
* Deprecated - The `the_title()`, `event_date()`, `event_category()`, `event_tag()`, `event_website()`, `event_origin()`, `organizer_name()`, `organizer_email()`, `venue_name()`, `venue_address()`, and `venue_map()` methods have been deprecated in the `Tribe__Events__Advanced_Functions__Register_Meta` class
* Deprecated - The `register()`, `check_exists()`, and `get_args()` methods have been deprecated in the `Tribe__Events__Meta_Factory` class

= [4.2.7] 2016-09-15 =

* Tweak - Additional support for plugin extensions

= [4.2.6] 2016-08-31 =

* Add - tribe_is_event_past() conditional to detect if event end time is past current time (Reported by @Jonathan in our support forums - thanks Jonathan.)

= [4.2.5] 2016-08-17 =

* Fix - Fixed inconsistent template filtering logic for single event template [62525]
* Tweak - Restored preview for published events [64874]

= [4.2.4] 2016-08-03 =

* Tweak - Changed "Event Add-Ons" to load faster [64286]
* Fix - Fixed default venue setting [64628]
* Fix - Fixed default venue state and province settings [64629]

= [4.2.3] 2016-07-20 =

* Fix - In month view, be sure to unhook JSON-LD output when calling unhook function
* Fix - Incorrect JSON-LD event start and end times (thank you @jjbte for reporting on .org forums)
* Fix - Show Google Map and Link checkbox so they show when editing an event (Reported originally by Michael of @NailedIT in the .org forum)
* Fix - Use Community Events Venue Edit Link when on Community Events Forms instead of Admin (also as a result of the report abve from @NailedIT. Thanks again.)

= [4.2.2] 2016-07-06 =

* Fix - Small CSS Issue on Welcome Page
* Fix - Month view on mobile device width doesn't have links to prev/next months
* Fix - Reimport of updated CSV removes featured image (Bug #46149)
* Fix - Fixed the issue that would make multiple organizers details disappear when trying to submit invalid event data using Community
* Fix - Add a check to avoid being unable to switch view when Filter Bar plugin is active and at least one field is set to auto-complete mode
* Fix - Only add the events custom post type to the tag archive queries and not custom queries with tags [45635]
* Fix - When using the filter tribe_events_excerpt_allow_shortcode shortcodes will be maybe be processed in event excerpts in the list views [42289]

= [4.2.1.1] 2016-06-28 =

* Fix - Ensure translations load as expected with all supported versions of WordPress (thanks to @JacobALund for originally reporting this on .org forums)

= [4.2.1] 2016-06-22 =

* Tweak - Adjust the caching rules for Month View for faster loading
* Fix - Replace a bad return type to avoid unnecessary notices in the error log
* Fix - Add missing styles for correctly hide screen reader text
* Fix - Fixes `tribe_get_event_link()` which wasn't working when passing second parameter as `true'
* Tweak - Reduce the ginormous font size of Month View titles in skeleton styles
* Fix - Add styling to adjust List View description to full width
* Fix - Miscellaneous tweaks to improve the Month and Day views
* Fix - Fix a shorthand array that was causing errors in PHP 5.2 and 5.3 when importing events

= [4.2] 2016-06-08 =

* Feature - Added Google Maps API key field in the Settings tab to avoid map timeouts and errors on larger sites (Thanks to Yan for reporting this!)
* Feature - Added support for featured image, multiple organizers, excerpt and more custom fields in the .csv file import function for events (Thank you to Graphic Designer for posting on UserVoice!)
* Feature - Added support for featured image, description, map details and more custom fields in the .csv file import function for venues
* Feature - Added support for featured image and description in the .csv file import function for organizers (Thank you to Rebecca for posting on UserVoice!)
* Feature - Added an oEmbed template for events
* Feature - Improve performance of a query used to determine if there are free/uncosted events (Thank you @fabianmarz for the pull request!)
* Feature - Added support for attaching custom post types to events
* Tweak - Improved filtering of the `tribe_event_featured_image()` function (Cheers to @fabianmarz!)
* Tweak - Add an encoding class for the CSV importer to prevent non utf8 characters from preventing imports (Thanks to screenrage for the report!)
* Tweak - Improved our JSON-LD output to ensure consistency (Props to @garrettjohnson and Lars!)
* Tweak - Language files in the `wp-content/languages/plugins` path will be loaded before attempting to load internal language files (Thank you to user aafhhl for bringing this to our attention!)
* Tweak - Switch to HTTPS for the "Powered by The Events Calendar" link (Thank you Cynthia for reporting this!)
* Tweak - Switch to using HTTPS by default for interactions with Google Maps API
* Tweak - Improved filterability of calendar excerpts by introducing the new `tribe_events_get_the_excerpt` filter hook
* Tweak - Improved filtering of organizer details when importing by CSV (Props to @Geir for bringing this up!)
* Tweak - Adjustments for single event view in Twenty Fifteen theme
* Tweak - Improved performance of query used to test for events without any cost
* Tweak - Added missing semicolon to a laquo (Props to mwender on GitHub for the fix!)
* Tweak - Improve the "stickiness" of CSV import column mappings (Thank you @jamesgol!)
* Tweak - Consistency of JSON-LD markup improved (Cheers to @garrettjohnson for the help!)
* Tweak - Avoid notice-level errors when working with WP CLI on a site where The Events Calendar is also active (Thanks to @sun)
* Tweak - Corrected the spelling of timezone in the CSV Importer's event field
* Tweak - Updated venue and organizer templates to use the new architecture for attaching custom post types to events
* Tweak - Move plugin CSS to PostCSS
* Tweak - Category default view is now set to `default` in place of hardcoding the current default view in the category base rewrite rule [31907]
* Deprecated - `Tribe__Events__PUE__Checker`, `Tribe__Events__PUE__Plugin_Info`, and `Tribe__Events__PUE__Utility` classes are deprecated and are replaced by `Tribe__PUE__Checker`, `Tribe__PUE__Plugin_Info`, and `Tribe__PUE__Utility` classes
* Fixed - Changed the use of `have_posts()` in the maybe iCal links for the main views that could cause an infinite loop
* Accessibility - Focus styles added for search fields
* Accessibility - Add ARIA labels for Month/Day/List sub nav
* Accessibility - Add ARIA label for events footer sub nav heading

= [4.1.4] 2016-05-19 =

* Fix - Improve accuracy of list view pagination after switching from month view
* Tweak - Give the multi-organizer form 'sticky' properties so values persist even if the submission is initially rejected
* Tweak - Resolved minor CSS issues in the welcome page

= [4.1.3] 2016-04-28 =

* Fix - Month View single days are now ordered as follows: sticky events, ongoing multi-day events, all day events, then start time. In other words, all events should be ordered as you'd expect when viewing events in Month View.
* Fix - Updated the compatibility of CSV importer with WordPress 4.5 due to a change in the `post_status` filter. This will help prevent some of the errors you may have seen when importing events using a CSV file.
* Tweak - Added new event names for AJAX success to the List, Month, and Day views to help The Events Calendar's compatibility with our other premium plugins.

= [4.1.2] 2016-04-11 =

* Tweak - Removed an unneeded hook that attempted to add a query argument to event tag links
* Fix - Resolved an issue where events marked as "sticky" would not display as such in Month View
* Fix - Dashes, hyphens, or whatever you like to call them in the events archive slug no longer breaks the URL
* Fix - The notice that pops up when a conflicting "events" page exists can now be dismissed

= [4.1.1.1] 2016-04-07 =

* Security - Tightened up security with post type link filtering (props to Nadal Soler for reporting this issue!)
* Security - Tightened up security around tribe bar submissions (props to Paul Mynarsky for reporting this issue!)

= [4.1.1] 2016-03-30 =

* Fix - Resolved bug where array notices were output on single event pages when venues were not set (props to zaxiscreative for reporting this issue!)
* Fix - Resolved issue where the Month View in mobile sizes retained the long day-of-week names when the abbreviations should have been used (props to Lucy for the bug report!)
* Fix - Fixed bug where a "0" was added to the default Venue name when creating a new event
* Fix - Fixed notice that caused Ajax requests to fail (props to cgrymala on WP.org for reporting this!)
* Fix - Removed quotes from around TZID-specified timezones in iCal feeds which causes problems with some parsers (props to factory44 for reporting the issue that lead to this fix)
* Fix - Resolved various capitalization issues with German translations (props to oheinrich in our forums for pointing out this issue!)

= [4.1.0.1] 2016-03-17 =

* Fix - Resolved multiple issues with the German `de_DE` language file that caused a number of site-breaking issues

= [4.1] 2016-03-15 =

* Feature - Added a tribe_get_venue_website_url() function for fetching Venue website URLs (props to fervorcreative in our forums for this request!)
* Performance - Lazy-load venue and organizer selector data
* Tweak - Allow iCal filenames to be filtered via a new filter: tribe_events_ical_feed_filename
* Tweak - Added a hook to allow single day queries in month view to be filtered: tribe_events_month_daily_events_query_args
* Tweak - Improved the logic around rebuilding known date ranges
* Tweak - Always show the "Merge Duplicates" button for venues and organizers in the Events General Settings page
* Tweak - Allow the "same slug" notice to be dismissed and fix some text in that message
* Tweak - Ignore alpha/beta/rc suffixes on version numbers when checking template versions
* Tweak - Add a filter for month view daily events query: tribe_events_month_daily_events_query_args
* Tweak - Added a more flexible cost range parsing function
* Tweak - Obfuscate license keys Events > Help > System Information
* Fix - Fixed a fatal that sometimes occurred when refreshing the import CSV page
* Fix - Fixed issue where some characters were not escaped appropriately for month and year formats
* Fix - Added missing tribe-loading@2x.gif
* Fix - Fixed a warning produced by passing a DateTime() object into start_date or end_date args of tribe_get_events (props to iamhexcoder for the pull request!)
* Fix - Fixed bug where events in month view were not always sorted in chronological order
* Fix - Fixed the System Info URL in Events > Help
* Fix - Resolved issue where the default country would be "Array" if no default country is set
* Fix - Fixed bug where ajaxurl was sometimes undefined

= [4.0.7] 2016-03-02 =

* Fix - Resolve display issues on templates with Jetpack and a few themes
* Fix - Mobile breakpoints on month view working with custom breakpoints
* Fix - Reordering Venue and Organizer metadata no longer breaks titles
* Fix - Prevented notices from happening when using `the_title` filter
* Fix - iCal links now will respect categories on the first page
* Fix - Prevent third-party bugs with SEO plugins when inserting events programmatically
* Fix - Organizer information is showing up again correctly
* Fix - Modified the add-on license validation method to better explain what is happening
* Fix - Description on mobile views now have the correct class attribute on HTML
* Fix - Added missing semicolon on the list navigation for "&laquo"

= [4.0.6] 2016-02-17 =

* Tweak - Adjust injection of event data into the_content from priority 10 to 9 for better 3rd-party plugin compatibility
* Tweak - Change mobile month view selector to load event details below the calendar for better theme compatibility
* Tweak - Better handling of edge cases on the post_excerpt for List View
* Tweak - Removal of generic CSS classes like `.updated` and `.published`
* Fix - Prevent Notices from appearing when using `tribe_get_organizer()`
* Fix - Make HTML Single Event Pages valid
* Fix - Numeric named categories URLs are now fully working
* Fix - Event Title now Accepts HTML on Tooltips
* Fix - Licenses Tab now will work with `DISALLOW_FILE_MODS` (Props to Sun for spotting and fixing this)

= [4.0.5] 2016-01-15 =

* Security - Security fix with Venues and Organizers (props to grantdayjames for reporting this!)

= [4.0.4] 2015-12-23 =

* Tweak - Including the latest embedded Event Tickets release for backward compatibility

= [4.0.3] 2015-12-22 =

* Tweak - Adjust single-event.php template to allow the "Time" title and content to be filterable (Props to Sitecrafting for highlighting this issue!)
* Fix - Resolved issue with an overly escaped Event Category edit URL that prevented editing categories (Thanks to Ian for the first report of this issue!)
* Fix - Fixed issue where clicking on columns on the Events listed in the Admin Dashboard were ALWAYS sorted by Event start/end date before sorting by the column selected (Cheers to Corrado for bringing this to our attention!)

= [4.0.2] 2015-12-16 =

* Tweak - Adding better support for non-numeric cost values on events (Props to Mirja for highlighting this!)
* Tweak - Avoid notice level errors when advanced events list widget settings are saved (Thank you Johan for reporting the issue!)
* Tweak - Improve messaging in the same-slug warning message (Thanks to Simon for bringing this to our attention!)
* Tweak - Hook to Event Tickets to inject event dates into ticket emails
* Tweak - Adding better support for default venues (Props to Karly for noting this!)
* Tweak - Improve handling of internationalized slugs (Cheers to Oliver for the help!)
* Fix - Ensure the past events list displays the correct events when accessed via ajax (Thank you Jesse for highlighting this!)
* Fix - Support ordering by venue/organizer within event queries (Thank you Doug for bringing this to our attention!)
* Fix - Fixed issue where events with the same date/time would sometimes be excluded from single-event navigation (Cheers to JeremyEnglert for the tip!)
* Fix - Resolved issue where events set with the explicit cost of 0 were not showing as "Free" (Thank you terrizsolo for reporting this!)
* Fix - Fixed bug where the datepicker in Twenty Sixteen was really ugly
* Fix - Fixed bug where using Quick Edit on events caused the table columns in the event list to become jumbled on save (Props to A K for the report!)
* Fix - Resolved bug where category links sometimes included event category 1 (Thank you Anthony for the original report of this problem!)
* Fix - Fixed a settings page URL (Props to Kristy for the heads up!)

= [4.0.1] 2015-12-10 =

* Tweak - Add a warning message for major updates
* Tweak - For SEO reasons, use an h1 for the title rather than an h2 (props to wpexplorer for this fix)
* Tweak - Target the calendar view grid in JS using a simpler selector
* Fix - Resolved WP 4.4 related fatal on the Nav Menu page that prevented the admin footer from rendering/enqueuing JS
* Fix - Resolved bug where visiting /events/upcoming could sometimes result in an infinite redirect loop
* Fix - Removed `wp_trim_excerpt` and use only it's powers, fixing the excerpt problem
* Fix - Fixed bug where the mobile calendar view did not display the date for the date being viewed
* Fix - Fixed bug where the admin toolbar's Events > Import > CSV did not link to the CSV importer page
* Fix - Fixed issue where the events list in the admin dashboard were not ordered in an intuitive manner
* Fix - Resolved bug where sorting by event category or tag resulted in an error
* Fix - Fixed bug where full event content text was displayed where excerpts should have been displayed
* Fix - Resolved issue where events imported via CSV were excluded from single event navigation
* Fix - Fixed bug where /events/list would sometimes 404 on a new install
* Fix - Resolved bug where multiday all-day events displayed the end date as one day later than it should be when the End of Day Cut-off was set to something other than 12am
* Fix - Timezone handling fixed within generated iCal feeds

= [4.0] 2015-12-02 =

* Security - A TON of escaping was added to our codebase thanks to the efforts of the always-helpful Andy Fragen (@afragen)
* Feature - Moved the Ticket framework code into its own plugin (event-tickets)
* Feature - The event cost now supports more international formats with the addition of the tribe_events_cost_separators filter (Thank you remokrol for bringing this to our attention!)
* Feature - Added support for the twentysixteen theme
* Feature - Created a new Add-Ons tab in Settings so that TEC add-ons can have a consolidated settings tab
* Feature - Improve the date formats UI by providing example output for each selected format
* Tweak - Restructured TEC's core settings code for reusability with other standalone plugins like Event Tickets
* Tweak - Deprecate old JS event names in favor of a new JS event naming standard. Example: deprecated tribe_ev_runAjax in favor of run-ajax.tribe
* Tweak - Consolidated import pages for TEC and add-ons
* Tweak - When suggesting a UTF-8 compatibility CSV formatting tool, point to one that still exists
* Tweak - Added the ability to filter attendees CSV items via tribe_events_tickets_attendees_csv_items (Props to @bostondv on GitHub for this patch!)
* Tweak - Updated all excerpt output to use tribe_events_get_the_excerpt() to ensure a consistent display of excerpt content (Cheers to Joseph to pointing this out!)
* Tweak - Add support for wp_get_document_title in response to the WordPress 4.4 deprecation of wp_title
* Tweak - Check post creation permissions before letting users create venues and organizers from the event meta box
* Tweak - Only display data separators between fields that have data when rendering organizers (Thank you Bud for highlighting this issue!)
* Tweak - When a user cannot create organizers, prevent the auto-selection of organizers when editing an event
* Tweak - Remove microformat CSS classes from templates and replace with namespaced content-relevant CSS classes
* Tweak - Changed the "updated" CSS class to "tribe-updated" so that it is properly namespaced (Thank you vijayrajesh!)
* Tweak - The Plugin Update Checker will now auto-save valid plugin keys (Thanks to Denon for originally bringing this up!)
* Tweak - Cleaned up the output of JSON-LD data. Filterable via the new tribe_google_data_markup_json filter
* Tweak - Drop the use of the generic CSS class "placeholder" in favor of "tribe-event-placeholder" (Thanks to Marc on the forums!)
* Tweak - Adjusted the CSS padding on Admin Menu items for Events
* Tweak - Various codesniffer fixes
* Tweak - tribe_get_venue_link() no longer echoes if you ask it to return an <a> element
* Tweak - Error messages for empty Venue names
* Tweak - Improve our responsiveness for the widget mini calendar, allowing smaller sidebars.
* Tweak - No longer retrieve empty costs when fetching all costs for all events
* Tweak - Change the priority of bootstrapping the-events-calendar to ensure it occurs before any of the TEC addons in the event some addons are upgraded to v4.0 later than TEC
* Tweak - Adjust the logic used for adding a noindex/follow tag to event views
* Tweak - No longer hiding default address fields when default venues are selected when Pro is active
* Fix - Resolved issue where the iCal feed did not provide an appropriately formatted timezone in some cases (Cheers to Matt for the report!)
* Fix - Added support for translating some previously untranslatable strings (Props to tititou36, media325, and Stef!)
* Fix - Prevented duplicate CSS IDs on the mini calendars (Cheers to Corrado for the help!)
* Fix - Fixed bug causing tribe_get_single_ical_link() and tribe_get_ical_link() to use the same URL when it shouldn't (Props to Ben Byrne @drywall on Twitter for the heads up!)
* Fix - Fixed issue where the "Add another organizer" text wasn't using the correct singular label (Thank you MIKE for the report!)
* Fix - Various CSS fixes for twenty(ten-fifteen)
* Fix - Improved our handling of `get_current_screen()` across the plugin, avoiding notices and warnings (Thank you Mike for the help!)
* Fix - Fixed bug where accessing object properties on a non object errored out when saving event meta (props to @dalethedeveloper on GitHub for this fix!)
* Fix - Fixed bug where organizer ID meta attached sometimes included a blank record. That blank record is no longer returned in tribe_get_organizer_ids()
* Fix - Fixed error message returned when tabbing away from a blank event name meta box so that it properly indicates that an event name is required (Our thanks to @tapan29bd for this fix!)
* Fix - Resolved issue where Timezone event start/end date property name strings were malformed which guaranteed a a call to get_post_meta for Timezone date strings
* Fix - Fixed CSS issue where the month view calendar could sometimes extend beyond the edge of the page when Skeleton Styles were enabled
* Fix - Fixed a problem where iCal data was generated with incorrect dates in the case of some all days events (thanks to Matt for highlighting this)
* Fix - Resolved a problem causing the previous month view to appear when it should not
* Fix - Fixed issue in mobile month view where date was missing from heading
* Fix - Resolved issue that caused /events/ to 404 if it was visited on a new install before hitting "Save" on the Events > Settings > Display page
* Deprecated - The Tribe__Events__Main::defaultValueReplaceEnabled() method is being deprecated in favor of tribe_get_option('defaultValueReplace'). Schedules for removal in v4.5
* Deprecated - The tribe_event_link() has been deprecated in favor of tribe_get_event_link(). Scheduled for removal in 5.0
* Deprecated - The third parameter of tribe_get_organizer_link() (the $echo parameter) has been deprecated and is scheduled for removal in 5.0
* Deprecated - Tribe__Events__Abstract_Deactivation in favor of Tribe__Abstract_Deactivation
* Deprecated - Tribe__Events__Admin__Helpers in favor of Tribe__Admin__Helpers
* Deprecated - Tribe__Events__App_Shop in favor of Tribe__App_Shop
* Deprecated - Tribe__Events__Autoloader in favor of Tribe__Autoloader
* Deprecated - Tribe__Events__Cache in favor of Tribe__Cache
* Deprecated - Tribe__Events__Cache_Listener in favor of Tribe__Cache_Listener
* Deprecated - Tribe__Events__Changelog_Reader in favor of Tribe__Changelog_Reader
* Deprecated - Tribe__Events__Credits in favor of Tribe__Credits
* Deprecated - Tribe__Events__Date_Utils in favor of Tribe__Date_Utils
* Deprecated - Tribe__Events__Field in favor of Tribe__Field
* Deprecated - Tribe__Events__Settings in favor of Tribe__Settings
* Deprecated - Tribe__Events__Settings_Tab in favor of Tribe__Settings_Tab
* Deprecated - Tribe__Events__Support in favor of Tribe__Support
* Deprecated - Tribe__Events__Template_Part_Cache in favor of Tribe__Template_Part_Cache
* Deprecated - Tribe__Events__Tickets__Attendees_Table in favor of Tribe__Tickets__Attendees_Table in the event-tickets plugin
* Deprecated - Tribe__Events__Tickets__Metabox in favor of Tribe__Tickets__Metabox in the event-tickets plugin
* Deprecated - Tribe__Events__Tickets__Ticket_Object in favor of Tribe__Tickets__Ticket_Object in the event-tickets plugin
* Deprecated - Tribe__Events__Tickets__Tickets in favor of Tribe__Tickets__Tickets in the event-tickets plugin
* Deprecated - Tribe__Events__Tickets__Tickets_Pro in favor of Tribe__Tickets__Tickets_Handler in the event-tickets plugin
* Deprecated - Tribe__Events__Validate in favor of Tribe__Validate
* Deprecated - Tribe__Events__View_Helpers in favor of Tribe__View_Helpers
* Deprecated - Tribe__Events__Main::OPTIONNAME in favor of Tribe__Main::OPTIONNAME
* Deprecated - Tribe__Events__Main::OPTIONNAMENETWORK in favor of Tribe__Main::OPTIONNAMENETWORK
* Deprecated - Tribe__Events__Main::addHelpAdminMenuItem() in favor of Tribe__Settings_Manager::add_help_admin_menu_item()
* Deprecated - Tribe__Events__Main::addNetworkOptionsPage() in favor of Tribe__Settings_Manager::add_network_options_page()
* Deprecated - Tribe__Events__Main::array_insert_after_key() in favor of Tribe__Main::array_insert_after_key()
* Deprecated - Tribe__Events__Main::array_insert_before_key() in favor of Tribe__Main::array_insert_before_key()
* Deprecated - Tribe__Events__Main::debug() in favor of Tribe__Debug::debug()
* Deprecated - Tribe__Events__Main::defaultValueReplaceEnabled() in favor of tribe_get_option( 'defaultValueReplace' )
* Deprecated - Tribe__Events__Main::doHelpTab() in favor of Tribe__Settings_Manager::do_help_tab()
* Deprecated - Tribe__Events__Main::doNetworkSettingTab() in favor of Tribe__Settings_Manager::do_network_settings_tab()
* Deprecated - Tribe__Events__Main::doSettingTabs() in favor of Tribe__Settings_Manager::do_setting_tabs()
* Deprecated - Tribe__Events__Main::do_licenses_tab() in favor of Tribe__Settings_Manager::do_licenses_tab()
* Deprecated - Tribe__Events__Main::getNetworkOption() in favor of Tribe__Settings_Manager::get_network_option()
* Deprecated - Tribe__Events__Main::getNetworkOptions() in favor of Tribe__Settings_Manager::get_network_options()
* Deprecated - Tribe__Events__Main::getNotices() in favor of Tribe__Notices::get()
* Deprecated - Tribe__Events__Main::getOption() in favor of Tribe__Settings_Manager::get_option()
* Deprecated - Tribe__Events__Main::getOptions() in favor of Tribe__Settings_Manager::get_options()
* Deprecated - Tribe__Events__Main::have_addons() in favor of Tribe__Settings_Manager::have_addons()
* Deprecated - Tribe__Events__Main::isNotice() in favor of Tribe__Notices::is_notice()
* Deprecated - Tribe__Events__Main::pluginDir in favor of Tribe__Events__Main::plugin_dir
* Deprecated - Tribe__Events__Main::pluginName in favor of Tribe__Events__Main::plugin_name
* Deprecated - Tribe__Events__Main::pluginPath in favor of Tribe__Events__Main::plugin_path
* Deprecated - Tribe__Events__Main::pluginUrl in favor of Tribe__Events__Main::plugin_url
* Deprecated - Tribe__Events__Main::removeNotice() in favor of Tribe__Notices::remove_notice()
* Deprecated - Tribe__Events__Main::renderDebug() in favor of Tribe__Debug::render()
* Deprecated - Tribe__Events__Main::saveAllTabsHidden() in favor of Tribe__Settings_Manager::save_all_tabs_hidden()
* Deprecated - Tribe__Events__Main::setNetworkOptions() in favor of Tribe__Settings_Manager::set_network_options()
* Deprecated - Tribe__Events__Main::setNotice() in favor of Tribe__Notices::set_notice()
* Deprecated - Tribe__Events__Main::truncate() in favor of tribe_events_get_the_excerpt()
* Deprecated - tribe_event_beginning_of_day() in favor of tribe_beginning_of_day()
* Deprecated - tribe_event_end_of_day() in favor of tribe_end_of_day()
* Deprecated - tribe_event_format_date() in favor of tribe_format_date()
* Deprecated - tribe_events_the_notices() in favor of tribe_the_notices()

= 3.x and previous =

For release notes from the 3.x and older lifecycles, see our [full historical release notes](https://theeventscalendar.com/category/products/release-notes/).<|MERGE_RESOLUTION|>--- conflicted
+++ resolved
@@ -326,11 +326,8 @@
 
 * Fix - Improved legacy URL redirect logic to prevent unwanted redirects (our thanks to wesleyanhq and Adam Schwartz for highlighting this issue) [86942]
 * Fix - Modified tribe_get_template_part() to remove potential for multiple templates to be rendered in a single call [46630]
-<<<<<<< HEAD
+* Fix - Fixed a bug where only some parts of event featured images were clickable in List Views (thanks @mattemkadia for highlighting this issue) [81392]
 * Tweak - Added new filter: `tribe_events_force_filtered_ical_link`. This makes the "Export Events" URL more easily modifiable (thanks to @tdudley07 for highlighting this issue) [43908]
-=======
-* Fix - Fixed a bug where only some parts of event featured images were clickable in List Views (thanks @mattemkadia for highlighting this issue) [81392]
->>>>>>> f5287e7d
 * Tweak - Made the "End of Day Cutoff" option better accommodate 24-hour and other time formats (thanks @festivalgeneral for bringing this issue to our attention!) [78621]
 
 = [4.6.3] 2017-11-02 =
