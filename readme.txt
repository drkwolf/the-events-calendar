=== The Events Calendar ===

Contributors: ModernTribe, borkweb, aguseo, barry.hughes, bordoni, brianjessee, cliffpaulick, courane01, faction23, GeoffBel, geoffgraham, ggwicz, jbrinley, jentheo, leahkoerper, lucatume, mastromktg, MZAWeb, neillmcshea, nicosantos, patriciahillebrandt, peterchester, reid.peifer, roblagatta, ryancurban, shane.pearlman, tribecari, vicskf, zbtirrell
Tags: events, calendar, event, venue, organizer, dates, date, google maps, conference, workshop, concert, meeting, seminar, summit, class, modern tribe, tribe, widget
Donate link: http://m.tri.be/29
Requires at least: 4.5
Stable tag: 4.6.10
Tested up to: 4.9.2
Requires PHP: 5.2.4
License: GPLv2 or later
License URI: http://www.gnu.org/licenses/gpl-2.0.html

The Events Calendar is a carefully crafted, extensible plugin that lets you easily share your events. Beautiful. Solid. Awesome.

== Description ==

Create an events calendar and manage it with ease. The Events Calendar plugin provides professional-level quality and features backed by a team you can trust.

Packed with loads of useful features, The Events Calendar by Modern Tribe is ready to go right out of the box. It’s extensible, easy to use, and completely customizable.

Looking for additional functionality including recurring events, ticket sales, publicly submitted events, new views, Facebook event integration and more?

<strong>Check out [Events Calendar PRO](http://m.tri.be/mj) and [other add-ons](http://m.tri.be/2a)</strong>

><strong>New Import Tool!</strong>
>We’ve made bulk event imports easier to manage than ever. This add-on service for The Events Calendar allows you to import events from your favorite sources, including Facebook, Meetup, Google Calendar, iCalendar, CSV, and ICS.
>[Check out Event Aggregator now](http://m.tri.be/197u).

= BUILT SOLID & SUPPORTED =

The Events Calendar is crafted the WordPress way.

The Events Calendar plugin has been audited by many WordPress industry experts, including core developer Mark Jaquith for security & plugin review team member Pippin Williamson for best practices and plugin compatibility.

Our dedicated support team has poured hundreds of hours into QA, monthly usability tests, and numerous user interviews to guarantee quality and ease-of-use.  We stand behind our work and offer light support weekly for the community via the WordPress.org support forums.

If you need a deeper level of support or a faster response to your specific question, our Events Calendar PRO add-on includes access to our premium support forums with a 24-48 hour response time during the workweek.

Enjoy using The Events Calendar, know how to get under the hood and want to make money helping people? We’re growing our community team and would love to hear from you. If you’re interested, [check this out!](http://m.tri.be/mk)

= PLUG-N-PLAY or HIGHLY CUSTOMIZABLE =

The Events Calendar is built to work out of the box. Just turn it on, configure the settings to match your needs and you’ll be making events in less than 5 minutes.
Or customize it to suit your specific needs. The Events Calendar is built by developers, for developers…it’s ready to be the foundation for your wildest hack sessions:

The Events Calendar is built to work out of the box. Just turn it on, configure the settings to match your needs and you'll be making events in less than 5 minutes.

* [WP REST API support](http://m.tri.be/19tl)
* Skeleton stylesheet to theme fast & efficiently
* Partial template overrides
* Template tags, hooks, and filters
* [Extensive documentation](http://m.tri.be/eu)
* [Library of code snippets](https://github.com/theeventscalendar) on GitHub.

Whether your vision is big or small, you’re in good company. Hundreds of thousands of churches, eateries, small businesses, musicians, venues, and non-profits are publishing and promoting their events with The Events Calendar.

The Events Calendar has been scaled to work on networks with over 25 million unique visitors per month and hundreds of thousands of events. Fortune 100 companies, major universities, government institutions and some seriously epic startups push their events with our platform.

= FEATURES =

Whether you’re operating a hyperlocal hub listing thousands of events, a university with many thousands of users, or you’re a sole business owner listing your classes, The Events Calendar has your back.

Just getting started? Definitely watch and read through the [New User Primer](http://m.tri.be/2d) before going much further.

* Rapidly create events
* Saved venues & organizers
* Calendar month view with tooltips
* List view
* Day view
* Event search
* Google maps
* Widget: Upcoming events list
* Events Taxonomies (Categories & Tags)
* Google Calendar and iCal exporting
* WP REST API endpoints
* Completely ajaxified for super smooth browsing
* Completely responsive from mobile to tablet to desktop
* Tested on the major theme frameworks such as Avada, Genesis, Woo Themes, Thesis and many more.
* Increase your SEO with Microformats
* Internationalized & Translated
* Multiple stylesheets (Skeleton, Default, Tribe Event Styles) to improve integration
* Extensive Template Tags for Customization
* Hook & Filters up the wazoo
* Caching Support
* Debug Mode for Developers

Looking for something else? We’ve got add-ons available to take your calendar to the next level.

= PRO Features =

Add recurring events, a whole recurring events, a whole range of new views ( week / map / photo / venue / organizer) & widgets (calendar / featured venue / week / event countdown), shortcodes, custom event attributes, default content, location search, much more with [Events Calendar PRO](http://m.tri.be/2c)

= Event Ticketing =

Collect free RSVPs with Event Tickets or add paid ticketing features with [Event Tickets Plus](http://m.tri.be/18wg), including the ability to sell tickets, collect sales, and manage attendees all from within your WordPress dashboard! Works with your favorite eCommerce plugin (WooCommerce or Easy Digital Downloads).

= Bulk Event Import =

Fill your calendar with events from your favorite sources, including Facebook, Meetup, Google Calendar, iCalendar, CSV, other websites using The Events Calendar plugin, and ICS. [Event Aggregator](http://m.tri.be/197u) provides a convenient dashboard to manage scheduled imports, manual imports, filters, one-way sync, import history, and more.

= User-Submitted Events =

Running a community calendar? [Community Events](http://m.tri.be/2g) lets users add events directly to your calendar without needing access to your admin.

= Advanced User Search & Filters =

Have so many amazing events that your users get overwhelmed? [Filter Bar](http://m.tri.be/52) adds a configurable set of filters to your event pages so users can view and search for the exact events that interest them.

= Integrate With Eventbrite =

Connect your calendar with your Eventbrite.com account! [Eventbrite Tickets](http://m.tri.be/18wf) allows you to import/export between The Events Calendar and Eventbrite, and incorporate ticket sales.

[Join us on Facebook](https://www.facebook.com/theeventscalendar/) to be part of our active community, check us out [on Twitter](https://twitter.com/TheEventsCal), and [sign up for our newsletter](http://m.tri.be/rm) for release announcements and discounts.

= SUBMITTING PATCHES =

If you’ve identified a bug and want to submit a patch, we’d welcome it at our [GitHub page for The Events Calendar](https://github.com/moderntribe/the-events-calendar). Simply cue up your proposed patch as a pull request, and we’ll review as part of our monthly release cycle and merge into the codebase if appropriate from there. (If a pull request is rejected, we’ll do our best to tell you why). Users whose pull requests are accepted will receive credit in the plugin's changelog. For more information, check out the readme at our GitHub page. Happy coding!

== Installation ==

= Install & Activate =

Installing the plugin is easy. Just follow these steps:

1. From the dashboard of your site, navigate to Plugins --> Add New.
2. Select the Upload option and hit "Choose File."
3. When the popup appears select the the-events-calendar-x.x.zip file from your desktop. (The 'x.x' will change depending on the current version number).
4. Follow the on-screen instructions and wait as the upload completes.
5. When it's finished, activate the plugin via the prompt. A message will show confirming activation was successful. A link to access the calendar directly on the frontend will be presented here as well.

That's it! Just configure your settings as you see fit, and you're on your way to creating events in style. Need help getting things started? Check out our [new user primer](http://m.tri.be/2l) for help with settings and features.

== Screenshots ==

1. Month View with Hover
2. Month View
3. List View
4. Day View
5. Single Event
6. Event Editor
7. Events Admin Listing
8. General Settings
9. Display Settings
10. Events List Widget
11. Mobile Month View
12. CSV Importer

== Frequently Asked Questions ==

= Are there any troubleshooting steps you'd suggest I try that might resolve my issue before I post a new thread? =

First, make sure that you're running the latest version of The Events Calendar (4.0 as of this release). If you're running Events Calendar PRO it needs to match the version number of The Events Calendar. And if you've got any other add-ons, make sure those are current / running the latest code as well.

The most common issues we see are either plugin or theme conflicts. You can test if a plugin or theme is conflicting by manually deactivating other plugins until just The Events Calendar is running on your site. If the issue persists from there, revert to the default Twenty Fourteen theme. If the issue is resolved after deactivating a specific plugin or your theme, you'll know that is the source of the conflict.

Note that we aren't going to say "tough luck" if you identify a plugin/theme conflict. While we can't guarantee 100% integration with any plugin or theme out there, we will do our best (and reach out the plugin/theme author as needed) to figure out a solution that benefits everyone.

= I'm still stuck. Where do I go to file a bug or ask a question? =

Users of the free The Events Calendar should post their questions in the plugin's [WordPress.org forum](https://wordpress.org/support/plugin/the-events-calendar/), which we hit about once a week (usually on Wednesdays). Please make sure to read [our sticky post](http://m.tri.be/19oc) providing an overview of the support we provide free users BEFORE posting. If you find you're not getting support in as timely a fashion as you wish, you might want to consider purchasing a PRO license.

If you're already a PRO user, you're entitled access to our more actively-monitored [Events Calendar PRO forum](http://m.tri.be/2r) on our website. We can provide a deeper level of support here and hit these forums on a daily basis during the work week. Generally, except in times of increased support loads, we reply to all comments within 24-48 hours during the business week.

= Events Calendar PRO looks awesome! I'm sold! How can I get my hands on it? =

Events Calendar PRO can be purchased directly on [our website](http://m.tri.be/18wi). There are five (5) license types available, and all licenses include access to premium support, new feature releases, and regular maintenance updates.

= I'm interested in PRO or another add-on, but there are a few questions I've got before making the purchase. Can you help me get those addressed? =

Absolutely. If you're not finding your questions answered on the product pages, hit up our [pre-sales forum](http://m.tri.be/2w) on our site. You can save yourself some time by reviewing the threads first to verify if your question has already been asked. If it hasn't, post a new thread as a guest. We'll get you a reply as quickly as we can, so you can make an informed decision regarding purchase.

= What add-ons are available for The Events Calendar, and where can I read more about them? =

Currently, the following add-ons are available for The Events Calendar:

* [Events Calendar PRO](http://m.tri.be/18wi), for adding premium calendar features like recurring events, advanced views, cool widgets, shortcodes, additional fields, and more!
* [Event Aggregator](http://m.tri.be/197u), a service that effortlessly fills your calendar with events from Facebook, Meetup, Google Calendar, iCalendar, CSV, and ICS.
* [Event Tickets](http://m.tri.be/18wj) (free), which allows you to collect RSVPs to events. It can run alongside The Events Calendar or as a standalone plugin that adds RSVP functionality to WordPress posts and pages.
* [Event Tickets Plus](http://m.tri.be/18wk), which allows you to sell tickets for your events using your favorite e-commerce platform.
* [Community Events](http://m.tri.be/2g), for allowing frontend event submission from your readers.
* [Community Tickets](http://m.tri.be/18wl), which allows event organizers to sell tickets to the events they submit via Community Events.
* [Filter Bar](http://m.tri.be/fa), for adding advanced frontend filtering capabilities to your events calendar.
* [Eventbrite Tickets](http://m.tri.be/2e), for selling tickets to your event directly through Eventbrite.

= I have a feature idea. What's the best way to tell you about it? =

We've got a [UserVoice page](https://tribe.uservoice.com/forums/195723-feature-ideas) where we're actively watching for feature ideas from the community. Vote up existing feature requests or add your own, and help us shape the future of the products business in a way that best meets the community's needs.

= I've still got questions. Where can I find answers? =

Check out our extensive [knowledgebase](http://m.tri.be/18wm) for articles on using, tweaking, and troubleshooting our plugins.

== Documentation ==

All of our online documentation can be found on [our documentation site](http://m.tri.be/eu).

Some links you may find particularly useful are:

* [The Events Calendar New User Primer](http://m.tri.be/2l)
* [The Themer's Guide to The Events Calendar](http://m.tri.be/2m)
* [Knowledgebase](http://m.tri.be/18wm)

If you have any questions about this plugin, you can post a thread in our [WordPress.org forum](https://wordpress.org/support/plugin/the-events-calendar). Please search existing threads before opening a new one.

The [Modern Tribe premium support forums](http://m.tri.be/2r) are available for you to read. You won't, however, be able to post a message in any forums beyond Pre-Sale Questions unless you have purchased a premium license.

== Add-Ons ==

But wait: there's more! We've got a whole stable of plugins available to help you be awesome at what you do. Check out a full list of the products below, and over on [our website](http://m.tri.be/18wn).

Our Free Plugins:

* [Event Tickets](https://wordpress.org/plugins/event-tickets/)
* [Advanced Post Manager](https://wordpress.org/plugins/advanced-post-manager/)
* [GigPress](https://wordpress.org/plugins/gigpress/)
* [Image Widget](https://wordpress.org/plugins/image-widget/)

Our Premium Plugins and Services:

* [Events Calendar PRO](http://m.tri.be/18wi)
* [Event Aggregator](http://m.tri.be/197u) (service)
* [Event Tickets Plus](http://m.tri.be/18wk)
* [The Events Calendar: Community Events](http://m.tri.be/2g)
* [The Events Calendar: Community Tickets](http://m.tri.be/18wl)
* [The Events Calendar: Filter Bar](http://m.tri.be/fa)
* [The Events Calendar: Eventbrite Tickets](http://m.tri.be/2e)

== Translations ==

The Events Calendar is translated by volunteers at [translate.wordpress.org](https://translate.wordpress.org/projects/wp-plugins/the-events-calendar/stable). There you can find a list of available languages, download translation files, or help update the translations. Thank you to everyone who helps to maintain our translations!

== Help ==

Welcome to The Events Calendar, a full-featured events management system for WordPress. Thank you so much for using the labor of our love. We are Modern Tribe and we are here to help you be awesome.

If you aren't familiar with The Events Calendar, check out our [new user primer](http://m.tri.be/2p). It'll introduce you to the basics of what the plugin has to offer and will have you creating events in no time. From there, the resources below -- extensive template tag documentation, FAQs, video walkthroughs and more -- will give you a leg up as you dig deeper.

Additional resources available include:

* [Release Schedule](https://theeventscalendar.com/release-schedule/)
* [Known Issues](https://theeventscalendar.com/known-issues/)
* [Documentation](http://m.tri.be/eu)
* [FAQ](http://m.tri.be/2n)
* [Help Videos](http://m.tri.be/2t)
* [Tutorials](http://m.tri.be/2u)
* [Release Notes](http://m.tri.be/2v)
* [Forums](http://m.tri.be/2r)

We hit the [The Events Calendar forum here on WordPress.org](https://wordpress.org/support/plugin/the-events-calendar/) about once a week, assisting users with basic troubleshooting and identifying bugs that have been reported. (If you are looking for more active support, might we suggest buying a PRO license? Our team hits the [Premium Forums](http://m.tri.be/2r) daily.)

Some things to consider before posting on the forum:

* Look through existing threads before posting a new one and check that there isn't already a discussion going on for your issue.
* Your issue will be solved more quickly if you run a few checks before making a support request. Deactivate your plugins one by one - if the issue is fixed by deactivating a plugin you know you've got a plugin conflict. To test your Theme, revert to the default Twenty Twelve Theme to see if you are still experiencing the problem. If not, your Theme is the issue. Please provide this information when making your support request.
* Sometimes, just resetting your permalinks can fix the issue. Visit Events -> Settings -> Permalinks, save your permalinks with a different option and then save with your preferred choice again. This can solve events-related problems and can is worth a shot before creating a new thread.

Still not happy? Shoot us an email to support@theeventscalendar.com or tweet to [@TheEventsCal](https://twitter.com/TheEventsCal) and tell us why. We'll do what we can to make it right.

== Contributors ==

The plugin is made with love by [Modern Tribe Inc](http://m.tri.be/2s).

= Current Contributors =

* <a href="https://profiles.wordpress.org/users/barryhughes">Barry Hughes</a>
* <a href="https://profiles.wordpress.org/users/brianjessee">Brian Jessee</a>
* <a href="https://profiles.wordpress.org/users/geoffgraham">Geoff Graham</a>
* <a href="https://profiles.wordpress.org/users/ggwicz">George Gecewicz</a>
* <a href="https://profiles.wordpress.org/users/bordoni">Gustavo Bordoni</a>
* <a href="https://profiles.wordpress.org/users/jbrinley">Jonathan Brinley</a>
* <a href="https://profiles.wordpress.org/users/leahkoerper">Leah Koerper</a>
* <a href="https://profiles.wordpress.org/users/lucatume">Luca Tumedei</a>
* <a href="https://profiles.wordpress.org/users/borkweb">Matthew Batchelder</a>
* <a href="https://profiles.wordpress.org/users/neillmcshea">Neill McShea</a>
* <a href="https://profiles.wordpress.org/users/mastromktg">Nick Mastromattei</a>
* <a href="https://profiles.wordpress.org/users/nicosantos">Nico Santo</a>
* <a href="https://profiles.wordpress.org/users/peterchester">Peter Chester</a>
* <a href="https://profiles.wordpress.org/users/roblagatta">Rob La Gatta</a>
* <a href="https://profiles.wordpress.org/users/reid.peifer">Reid Peifer</a>
* <a href="https://profiles.wordpress.org/users/ryancurban">Ryan Urban</a>
* <a href="https://profiles.wordpress.org/users/faction23">Samuel Estok</a>
* <a href="https://profiles.wordpress.org/users/shane.pearlman">Shane Pearlman</a>
* <a href="https://profiles.wordpress.org/users/zbtirrell">Zachary Tirrell</a>

= Past Contributors =

* <a href="https://profiles.wordpress.org/users/brook-tribe">Brook Harding</a>
* <a href="https://profiles.wordpress.org/users/caseypatrickdriscoll">Casey Driscoll</a>
* <a href="https://profiles.wordpress.org/users/ckpicker">Casey Picker</a>
* <a href="https://profiles.wordpress.org/users/dancameron">Dan Cameron</a>
* <a href="https://profiles.wordpress.org/users/MZAWeb">Daniel Dvorkin</a>
* <a href="https://profiles.wordpress.org/users/jazbek">Jessica Yazbek</a>
* <a href="https://profiles.wordpress.org/users/jkudish">Joachim Kudish</a>
* <a href="https://profiles.wordpress.org/users/jgadbois">John Gadbois</a>
* <a href="https://profiles.wordpress.org/users/jonahcoyote">Jonah West</a>
* <a href="https://profiles.wordpress.org/users/joshlimecuda">Josh Mallard</a>
* <a href="https://profiles.wordpress.org/justinendler/">Justin Endler</a>
* <a href="https://profiles.wordpress.org/users/kellykathryn">Kelly Groves</a>
* <a href="https://profiles.wordpress.org/users/kelseydamas">Kelsey Damas</a>
* <a href="https://profiles.wordpress.org/users/kyleunzicker">Kyle Unzicker</a>
* <a href="https://profiles.wordpress.org/users/mat-lipe">Mat Lipe</a>
* <a href="https://profiles.wordpress.org/users/mdbitz">Matthew Denton</a>
* <a href="https://profiles.wordpress.org/users/mattwiebe">Matt Wiebe</a>
* <a href="https://profiles.wordpress.org/users/nickciske">Nick Ciske</a>
* <a href="https://profiles.wordpress.org/users/paulhughes01">Paul Hughes</a>
* <a href="https://profiles.wordpress.org/users/codearachnid">Timothy Wood</a>
* <a href="https://profiles.wordpress.org/users/thatdudebutch">Wayne Stratton</a>

== Changelog ==

= [4.6.10] TBD =

* New - Introduced the `tribe_events_query_force_local_tz` filter to allow for forcing non-UTC event start and end times in Tribe__Events__Query [92948]
* Fix - Allow The Events Calendar REST API to be disabled using the `tribe_events_rest_api_enabled` filter [97209]
<<<<<<< HEAD
* Tweak - Added some more context to the labeling of the "Number of events per page" option (thanks to Todd H. for highlighting this label) [73659]
=======
* Tweak - Added some more context to the labeling of the "Number of events per page" option (thanks to Todd H. for highlighting this label) [73659] 
* Fix - Remove the errant `div.tribe-events-single-section` on the single event view when there is no venue [97615]
>>>>>>> ab4695ad
* Tweak - Improve performance on Event Admin List Count by removing JOIN and use cached results [63567]
* Tweak - Made the "/page/" component of some views' URL string translatable [40976]
* Fix - Make sure the date for past events is set to the current date not the end of the day of the current date [71936]

= [4.6.9] 2018-01-10 =

* Feature - Add new utility functions tribe_is_events_home and tribe_is_events_front_page similar to native WP is_home and is_front_page [42195]
* Fix - Avoid issues when importing multiple organizers that specify images [96354]
* Fix - Make sure latitude and longitude information from iCal feeds is used if available [96363]
* Fix - Fixed an issue that prevented EA from importing images attached to Facebook events [96393]
* Fix - Remove the duplicate filter call that was running twice for `tribe_rest_venue_data` [96090]
* Tweak - Added new `tribe_aggregator_import_event_image`, `tribe_aggregator_import_venue_image` and `tribe_aggregator_import_organizer_image` filter so that users can control whether, during EA imports, images should be attached to post or not [96393]
* Tweak - Made it possible to translate the iCal feed's description field (props @gafderks) [96677]
* Tweak - Improved escaping of map IDs (props LucaPipolo) [96772]
* Tweak - Added new REST API endpoint that allows looking up organizers by slug instead of ID at the path `organizers/by-slug/{slug}/`, it has the same functionality as the endpoint `organizers/{ID}` [96088]
* Tweak - Added new REST API endpoint that allows looking up venues by slug instead of ID at the path `venues/by-slug/{slug}/`, it has the same functionality as the endpoint `venues/{ID}` [96088]
* Tweak - Added `slug` to the REST API responses for organizer and venue data [96088]
* Tweak - Added `slug` to the REST API parameters allowed to use when inserting or updating an organizer or event [96088]
* Tweak - Added action: `tribe_events_venue_save` [96069]
* Tweak - Added action: `tribe_events_organizer_save` [96069]
* Tweak - Added filter: `tribe_events_rest_venue_prepare_postarr` [96069]
* Tweak - Added filter: `tribe_events_rest_organizer_prepare_postarr` [96069]
* Tweak - Old `tribe_rest_venue_data` filter was passing the venue and the event two the second parameter because of the duplication. Now it has the second parameter as $venue, third parameter as $event if event ID was provided [96090]
* Language - 5 new strings added, 30 updated, 0 fuzzied, and 0 obsoleted

= [4.6.8] 2017-12-18 =

* Fix - Preserve filter bar checkbox selections when changing views [66749]
* Fix - Fix radio filters so they are only included as values when switching views when checked [72954]
* Fix - Ensure the correct properties are set for list widget queries, to avoid problems when running alongside Events Calendar PRO (props @KZeni) [94105]
* Fix - Fixed some layout issues with the "Buy Now" button and stock labels on mobile list views [81115]
* Fix - Fixed issue where left- or right-aligned images at the bottom of event descriptions would overlap event meta on single-event pages [71134]
* Fix - Fixed issue where Google Maps Link would display in some situations even when there is no address information for which to generate a link. [94909]
* Fix - Corrected reference to a Select2 asset (our thanks to @pyxis630 for flagging this problem and props to @andrasguseo for the fix) [95348]
* Fix - Ensure that when start and end dates are passed to the REST API, all events within the date range are correctly retrieved (thanks @braffenberg and others for highlighting this issue!) [90005]
* Tweak - Added Google Maps API key to all Google Maps URLs when the key is available, allowing maps to load more reliably on some hosting environments (props to @sfdfortnight, @thor, and many others for reporting this!) [62910]
* Tweak - Adjusted CSS to improve the display of venue URLs/phone numbers (especially when Events Calendar PRO is also active) (our thanks to Mathew on the forums for flagging this issue) [69127]
* Tweak - Added new REST API endpoint that allows looking up events by slug instead of ID at the path `events/by-slug/{slug}/`, it has the same functionality as the endpoint `events/{ID}` [92825]
* Tweak - Added `slug` to the REST API responses for event data [92825]
* Tweak - Added `slug` to the REST API parameters allowed to use when inserting or updating an event [92825]
* Tweak - Added new `tribe_events_rest_use_inclusive_start_end_dates` filter so that users can make the REST API return events from a more literal date range [90005]
* Language - 3 new strings added, 68 updated, 0 fuzzied, and 0 obsoleted

= [4.6.7] 2017-12-07 =

* Fix - Fixed an issue where EA imports might not correctly create venues for iCalendar imports (thanks @starweb and others for highlighting this issue) [94323]
* Fix - Fixed an issue where Month View wouldn't render correctly in X Theme with the "Events template" option set to "Default Page Template" [92554]
* Fix - Fixed a WPML incompatibility issue where language could be switched to the wrong one (thanks @dgwatkins) [94732]
* Tweak - Added the `tribe_events_x_theme_force_full_content()` filter to let users disable X Theme compatibility code [92554]
* Language - 0 new strings added, 2 updated, 0 fuzzied, and 0 obsoleted

= [4.6.6] 2017-11-21 =

* Feature - Added Template class which adds a few layers of filtering to any template file included
* Tweak - Added clear warnings and errors to prevent and limit the import of iCalendar sources missing required fields [93600]
* Tweak - Included `tribe_callback_return` for static returns for Hooks
* Tweak - Improved Aggregator notices including error data on the responses [87326]
* Language - 4 new strings added, 79 updated, 0 fuzzied, and 0 obsoleted

= [4.6.5] 2017-11-16 =

* Fix - Improved legacy URL redirect logic to prevent unwanted redirects (our thanks to wesleyanhq and Adam Schwartz for highlighting this issue) [86942]
* Fix - Modified tribe_get_template_part() to remove potential for multiple templates to be rendered in a single call [46630]
* Fix - Fixed an issue where Event Aggregator scheduled imports might remain stuck in pending status [90501, 92614, 91754]
* Fix - Removed code which was automatically populating various address fields with default values when creating a new venue from within the event editor [44732]
* Fix - Resolved some issues with the "Show Map" and "Show Map Link" options in CSV files not being reliably respected on import (props @joappf and many others for highlighting this issue) [82784]
* Fix - Added opportunities to override edit linked post links [89015]
* Fix - Fixed a bug where only some parts of event featured images were clickable in List Views (thanks @mattemkadia for highlighting this issue) [81392]
* Fix - Fixed the broken 'Learn more' URL received after an unsuccessful "Other URL" import preview [92890]
* Fix - Fixed issue in list view navigation with backwards previous/next classes (thanks @secondtoughest) [36230]
* Fix - Fixed an issue where venues and organizers would not be correctly assigned to events in CSV imports with import statuses other than "Publish" [79680]
* Tweak - Remove net import scheduled notes for on domand imports [79079]
* Tweak - Allow for non-Latin characters to be used as the Events URL slug and the Single Event URL slug (thanks @daviddweb for originally reporting this) [61880]
* Tweak - Remove net import scheduled notes for on domand imports [79079]
* Tweak - Fixed some layout issues that would emerge with "Events URL Slug" option when "Plain" permalinks were enabled [92314]
* Tweak - Tweaked some language in Event Aggregator's metabox on individual edit-event screens to reduce confusion around the impact of the Update Authority on CSV imports [77957]
* Tweak - Fix PHP 7.1 compatibility with Event Aggregator (props @BJP NEALE) [90002]
* Tweak - Added new filter: `tribe_events_force_filtered_ical_link`. This makes the "Export Events" URL more easily modifiable (thanks to @tdudley07 for highlighting this issue) [43908]
* Tweak - Made the "End of Day Cutoff" option better accommodate 24-hour and other time formats (thanks @festivalgeneral for bringing this issue to our attention!) [78621]
* Tweak - Made the options presented by the timezone selector filterable (via the newly added `tribe_events_timezone_choice` hook - our thanks to National University's Marketing Department for this idea) [92909]
* Tweak - Improved integration with Twenty Seventeen - main events page now uses full height header when set to front page (thanks @uncovery for pointing this out) [89767]
* Tweak - Ensured REST API taxonomy endpoints are only registered in WordPress versions 4.7 and higher (thanks @dnaber-de for reporting this) [93227]
* Language - 1 new strings added, 132 updated, 0 fuzzied, and 1 obsoleted

= [4.6.4] 2017-11-09 =

* Tweak - Timepicker is now part of Tribe Common, it was removed from The Events Calendar
* Tweak - Required changes to make the plugin compatible with version 4.6 of Event Tickets
* Language - 10 new strings added, 167 updated, 0 fuzzied, and 2 obsoleted

= [4.6.3] 2017-11-02 =

* Fix - Prevent JS error when adding a Pro widget in the WP Customizer screen [72127]
* Fix - Fixed issue where the value of an event's "Show Google Maps Link" option would not properly affect the displaying of the link on List View (props: @etechnologie) [75547]
* Fix - Added some more specification to our jquery-ui-datepicker CSS to limit conflicts with other plugins and themes [90577]
* Fix - Improve shortcode pagination/view change url so it is reusable (props: @der.chef and others) [70021]
* Fix - Ensure the `tribe_json_ld_{type}_object` filter is available to make modifications of event, venue and organizer JSON LD data possible (thanks to Mathew for flagging this problem) [89801]
* Fix - Improved JSON LD output for events by outputting the correct UTC offset where required (our thanks to Nina and many others for flagging this issue) [78233]
* Tweak - Fixed some display issues for the event schedule details (props @mia-caro)
* Tweak - Improved the clarity of and amount of context for some linked post labels to make translation of those labels a little easier and more nuanced (props @hnacc and others) [88589]
* Tweak - Changed the order in which the list view "next events" link is assembled for better translatability (with thanks to @alelouya for highlighting this problem) [72097]
* Tweak - Adjusted linked posts selector HTML to improve compatibility with Batcache [92049]
* Tweak - Improved datepicker handling so an end date on or later than the start date can always be selected [89825]
* Language - 0 new strings added, 7 updated, 0 fuzzied, and 0 obsoleted

= [4.6.2] 2017-10-18 =

* Fix - Restored functionality to the "currency position" options in Events Settings, and in the per-event cost settings (props @schola and many others!) [89918]
* Fix - Fixed issue in Month view with multi-month events not appearing on subsequent months (thanks @shinno.kei & @schittly for helping isolate this) [89747]
* Fix - Made some changes to prevent Month View caching from breaking WPML support when in Month View (props: @mpike and many others!) [82286]
* Fix - Fixed start/end times being displayed in incorrect timezone in structured data (thanks @mtncreative & @esosa) [42125]
* Fix - Fixed an issue that would cause a 404 error if the selected default view was not enabled (thanks @pruneau) [45612]
* Fix - Improved translatability by adding missing textdomains for a number of strings (props @pedro-mendonca) [91071]
* Fix - Removed unneeded escaping to ensure the organizer link displays as expected (pros @f4w-pwharton) [91074]
* Tweak - Improvements to the readme.txt file surrounding plugin requirements (thanks @ramiy) [90285]
* Tweak - Improve site identification in multisite installations using Event Aggregator to avoid throttling issues [90489]
* Tweak - Avoid notice level errors when a non-existent category archive is requested (our thanks to Charles Simmons for highlighting this) [90697]
* Tweak - Added a new filter `tribe_events_ical_single_event_links` to make customizing the iCal and gCal export links on single-event views easier [90705]

= [4.6.1] 2017-10-04 =

* Fix - Fixed "Next Events" and "Previous Events" navigation links in list views, which would sometimes make a category-filtered list view lose its category filter as a user navigated through pages of future or past events (props @forumhelpdesk and @atomicdust for reporting this!) [72013]
* Fix - Fixed some layout issues with the Tribe Bar datepicker that would arise when using a Twentysixteen or Twentyfifteen child them (thanks to @stefanrueegger for reporting this) [46471]
* Fix - Prevented modification of event titles within the loop when using TRIBE_MODIFY_GLOBAL_TITLE [89273]
* Fix - Fixed issue when exporting all-day multi-day events via iCal where the end date was one day early (Thank you @fairmont for reporting this!) [87775]
* Fix - Fixed issues with the jQuery Timepicker vendor script conflicting with other plugins' similar scripts (props: @hcny et al.) [74644]
* Fix - Fixed an issue that would prevent Event Aggregator scheduled imports from running [88395]
* Fix - Fixed the "Start Time" and "End Time" timepicker fields in the event-creation screen to make it impossible to have an end date/time that comes before the start date/time [72686]
* Tweak - Remove unnecessary parameters from some remove_action calls in the plugin (thanks to @JPry on GitHub for submitting this fix!) [88867]
* Tweak - Adjusted the EA cron start time so that it never gets created in the past [88965]
* Tweak - Improved options format in the Event Aggregator settings [88970]
* Tweak - Added a filter to CSV importer for altering the delimiter, escaping, and enclosing characters [70570]
* Tweak - Adjusted the `tribe_update_venue()` template tag so it no longer creates some unnecessary meta fields involving post_title, post_content, etc. (thanks @oheinrich for bringing this to our attention) [66968]
* Tweak - Improved the performance of The Events Calendar REST API tweaking some queries [89743]
* Tweak - Add support for a `found_posts` argument in `tribe_get_events`, `tribe_get_venues` and `tribe_get_organizers` functions to return the number of posts found matching the current query arguments [89743]
* Deprecated - Deprecated the `tribe-events-bar-date-search-default-value` filter; use `tribe_events_bar_date_search_default_value` instead [67482]
* Language - Improvements to aid translatability of text throughout plugin (props: @ramiy) [88982]
* Language - 7 new strings added, 180 updated, 4 fuzzied, and 3 obsoleted

= [4.6] 2017-09-25 =

* Feature - Added full CRUD REST support for Events, Organizers, Venues, Event Categories, and Tags
* Tweak - Updated Bootstrap Datepicker to v1.7.0
* Tweak - Added latitude/longitude to REST responses when available on venues
* Tweak - Added JSON-LD data to REST responses when available
* Tweak - Replaced deprecated first parameter of `tribe_get_organizers()` with a parameter that, when specified with a truthy value, returns only organizers with upcoming events attached to them
* Tweak - Added linked post filters: `tribe_{$this->post_type}_has_events_excluded_post_stati`, `tribe_events_tribe_organizer_create`, `tribe_events_tribe_organizer_update`, `tribe_event_venue_duplicate_post_fields`, `tribe_event_organizer_duplicate_custom_fields`
* Tweak - Added action: `tribe_events_organizer_created`
* Tweak - Added REST filters: `tribe_rest_organizer_default_only_with_upcoming`, `tribe_rest_venue_default_only_with_upcoming`, `tribe_events_rest_term_allow_delete`
* Tweak - Added duplicate-detection filters: `tribe_duplicate_post_strategies`, `tribe_duplicate_post_strategy`, `tribe_duplicate_post_{$strategy}_strategy`
* Language - 152 new strings added, 217 updated, 6 fuzzied, and 1 obsoleted

= [4.5.13] 2017-09-20 =

* Feature - Add link to the featured image in the Events List widget. New filter introduced to control this: `tribe_events_list_widget_featured_image_link` (props to @cabadaj007 for the feature request) [84807]
* Feature - Remove 'France, Metropolitan' option from country list to prevent issues with Google Maps API (thanks @varesanodotfr for pointing this out) [78023]
* Feature - Ignored Events will restore previous status instead of setting to 'publish' [82213]
* Fix - Patched jQuery Resize vendor library to avoid JavaScript conflicts (props to @britner for the original report) [71994]
* Fix - Fixed a typo in the Event List widget options [71081]
* Fix - Addressed some PHP notices that would sometimes emerge in tag-filtered post lists in the wp-admin (thanks to @wfsec28 and others in the forums for reporting this!) [45274]
* Fix - When "Full Styles" or "Tribe Events Styles" are used, prevent duplicate featured images from showing up in the Twenty Seventeen theme (props to @want2what and others in the forums for reporting this) [80955]
* Fix - Fixed the issue that would prevent the start date and date range parameters from being taken into account when using 'Other URL' source in Event Aggregator
* Fix - Aggregator will no longer update comments while inactive [78890]
* Fix - Avoid issues when REST API archive request parameters are not in the original order (thanks @Nslaver for reporting this and providing a fix) [88748]
* Tweak - Aggregator prevents duplicated records with the same params from being created [68833]
* Tweak - Aggregator will now allow for some minor shifts in schedule execution time to help distribute requests to EA Service [86628]
* Tweak - Improve text in the Event Aggregator settings [77452]
* Tweak - Add actions before and after posts are inserted or updated by Event Aggregator to allow custom functions to kick in (`tribe_aggregator_before_insert_posts` and `tribe_aggregator_after_insert_posts`) [87530]
* Tweak - Allow users to import CSV with numerically-named categories by using a flag (currently `%n`) (thanks @Shamsi for reporting) [78340]
* Tweak - Allow date range and events count limits to be set on each type of import (except for 'Other URL') in Event Aggregator [79975]

= [4.5.12.3] 2017-09-19 =

* Fix - Display events on Month View correctly for WordPress version 4.8.2 and up (props @realcrozetva for reporting this) [88952]

= [4.5.12.2] 2017-09-08 =

* Fix - Fixed an issue where manually running Scheduled Imports would always result in a failed import [87321]

= [4.5.12.1] 2017-09-07 =

* Fix - Fixed an issue where events imported via Event Aggregator from an iCal-like source would be duplicated in place of being updated [87654]

= [4.5.12] 2017-09-06 =

* Fix - Fixed an issue where, with certain date formats chosen in the Events display settings, the "Next Month" link navigation wasn't working (props to @tttammi and others for reporting this issue!) [86937]
* Fix - Fixed a typo in REST API Swagger documentation that mentioned "organizer" when it should have stated "venue".
* Fix - Fixed issues with Event Aggregator queueing system where events might be duplicated or incorrectly updated [79975]
* Fix - Prevent notice when the Aggregator Record title is an array [82149]
* Fix - Allows Aggregator Google Map settings to extend the Global Setting by default (props to queerio for reporting this!) [67639]
* Fix - Prevent Warnings when throwing WordPress admin notices from Aggregator daily usage limit (props to cigarplanner for reporting this!) [83187]
* Fix - Resolved problem where Aggregator wouldn't allow you to remove filtering terms for Records [76949]
* Fix - Allow any datepicker format to be used on Aggregator filtering Events (props to matthewseymour for reporting this!) [77819]
* Fix - Added check to see if log directory is readable before listing logs within it (thank you @rodrigochallengeday-org and @richmondmom for reporting this) [86091]
* Tweak - Datatables Head and Foot checkboxes will not select all items, only the current page [77395]
* Tweak - Included tooltip for Aggregator "Hide & Ignore" button for events [67890]
* Tweak - Added all the Aggregator Origins to the Admin Bar [68693]
* Tweak - Added filters: `tribe_get_state_options`
* Tweak - Added template tags: `maybe_format_from_datepicker()`
* Tweak - Added the `tribe_rest_single_event_data` filter to the single event REST API endpoint to allow filtering the returned data (thanks @mwender) [88748]
* Language - 2 new strings added, 90 updated, 0 fuzzied, and 1 obsoleted

= [4.5.11] 2017-08-24 =

* Fix - Avoid Event Aggregator previews or scheduled imports being marked as failures [84259]
* Fix - Fixed start and end date limit parsing for events archive in the REST API code [78375]
* Fix - Fixed issue with `tribe_events_get_the_excerpt()` returning a read more link that sometimes pointed to the current page [70473]
* Fix - Fixed Post ID not being sent to the_title filter for Organizers and Venues (props Anna L.) [85206]
* Fix - Fixed issue where Month View tooltips would often go off-screen in some smaller viewport sizes [65136]
* Fix - Fixed an issue that would sometimes render Event Aggregator options invalid even with a valid license [78469]
* Fix - Fixed an issue where the mobile.php template file would often fail to include an event's featured image [74291]
* Fix - Resolved issue where invalid linked post IDs prevent proper updates on linked posts (props to Mathew L. and a few others for highlighting this issue) [71802]
* Fix - Do not hijack the blog when the main events page is configured to appear on the site's homepage (our thanks to Jason and others for flagging this problem) [72094]
* Fix - Remove extra trailing double-quotes at the end of the timepicker data-format attributes [85603]
* Fix - Fixed an issues where Event Aggregator scheduled imports could not run other than manually [81639]
* Tweak - Prevent stray commas from showing up for some event venues in the List View [72289]
* Tweak - Prevent stray commas from showing up for some event venues in the Day View [85429]
* Tweak - Modify certain event queries to widen the window of opportunity for query caching (props @garretjohnson) [84841]
* Tweak - Improve Event Aggregator message regarding Facebook token expiration [70376]
* Tweak - Support importing from URLs (Event Aggregator) where the protocol hasn't been specified by defaulting to HTTP [76466]
* Tweak - Removed WP API adjustments [85996]
* Tweak - Added filter: `tribe_aggregator_meta_source` to filter the Event Aggregator import source
* Tweak - Added filter: `tribe_events_linked_post_meta_values_{$current_linked_post_meta_key}` for filtering the array of values retrieved for a specific linked post meta field
* Tweak - Updated views: `src/views/day/single-event.php` and `src/views/list/single-event.php`
* Compatibility - Minimum supported version of WordPress is now 4.5
* Language - Improvements to various strings to improve ease of translation (props to @ramiy)
* Language - 5 new strings added, 56 updated, 1 fuzzied, and 3 obsoleted [the-events-calendar]

= [4.5.10.1] 2017-08-16 =

* Fix - Updates common library to resolve a range of issues preventing frontend assets from loading and breaking parts of our user interface [85017]

= [4.5.10] 2017-08-09 =

* Fix - Avoid duplicate events when importing from some iCal, Google Calendar and Facebook feeds in Event Aggregator (our thanks to Jason Sears, controlyours and many other users for highlighting these issues) [67038]
* Fix - Fixed bug that caused scheduled imports to get stuck in a perpetual state of failure when receiving error messages from the Event Aggregator service (our thanks to Antonio Jose and others for flagging this problem) [83767]
* Fix - Resolved issue where errors from the Event Aggregator service were not properly logging/visible on the History tab [83767]
* Tweak - Made linked post fields' auto-save features more stringently check for empty values to prevent the plugin from trying to "save" empty values (our thanks to Jean-Marie for highlighting this problem) [80282]
* Tweak - Moved the organizer e-mail address field label a bit to better accommodate Community Events [80426]
* Tweak - Added filter to tribe_get_display_end_date()'s return value [77730]
* Tweak - Avoid notice-level errors while processing queues within Event Aggregator (our thanks to David Sharpe and others for reporting this) [84020]
* Tweak - Improve compatibility and avoid Javascript errors when running alongside Twenty Seventeen [70853]
* Compatibility - Minimum supported version of WordPress is now 4.4
* Language - 1 new strings added, 119 updated, 0 fuzzied, and 0 obsoleted

= [4.5.9] 2017-07-26 =

* Fix - Send Aggregator callback URL with correct Scheme [83364]
* Fix - Scheduled Aggregator cron for inserting will re-enqueue to complete scheduled imports [83382]
* Fix - Avoid overwriting Venues and Organizers when importing FB events with similarly named Venues and Organizers [75370]
* Fix - Improve handling of large and/or slow Google Calendar and iCal feeds [79975]
* Tweak - Added period "." separator to datepicker formats. [65282]
* Tweak - Added tribe_events_month_get_events_in_month filter to allow overriding of events used in month templates. [83317]

= [4.5.8.1] 2017-07-21 =

* Fix - Fixed an issue where failed EA Imports would hang for a long time before failing [83344]

= [4.5.8] 2017-07-13 =

* Fix - Remove permalink logic for recurring events (Events Calendar PRO will implement instead) [74153]
* Fix - Avoid type error when setting up one-time imports for Facebook URLs (our thanks to @J for flagging this!) [78664]
* Fix - Add a safety check in isOrganizer() function (our thanks to Kevin for flagging this!) [81645]
* Fix - Avoid EA Client hanging when no events are found while attempting an import from a Facebook source [82713]
* Fix - Improve compatibility of The Events Calendar when operating with WPML from within a subdirectory (props: @dgwatkins) [81998]

= [4.5.7] 2017-06-28 =

* Fix - Restore support for translated events category slugs when WPML is active [73478]
* Fix - Improve handling of shortcodes within event view excerpts (props: @awbauer) [81226]
* Fix - Improve compatibility with WPML in relation to event permalinks specifically (props: @dgwatkins) [81224]
* Fix - Improved handling of Venue fields that allows for better form validation in Community Events [76297]
* Tweak - Better detection and reporting of communication failures with the Event Aggregator server
* Tweak - Textual corrections (with thanks to @garrett-eclipse for highlighting many of these) [77196]
* Tweak - New filter added ("tribe_events_linked_posts_dropdown_enable_creation") to facilitate more control over linked posts [80487]
* Tweak - Improve performance of theme compatibility code [71974]
* Tweak - Don't show Event Aggregator system status in Help tab if there's no Event Aggregator license in place [68506]

= [4.5.6] 2017-06-22 =

* Tweak - Improved how Cost field looks and it's consistency across views [71092 & 71094]
* Fix - Resolved issue where the Meta Chunker attempted to inappropriately chunk meta for post post_types [80857]
* Tweak - Added actions: `tribe_events_inside_cost`
* Tweak - Changed views: `day/single-event`, `day/single-featured`, `list/single-event`, `list/single-featured`
* Language - 1 new strings added, 15 updated, 1 fuzzied, and 1 obsoleted [the-events-calendar]
* Language - 0 new strings added, 0 updated, 1 fuzzied, and 0 obsoleted [tribe-common]


= [4.5.5] 2017-06-14 =

* Fix - Removed extra double quotes in organizer link output [71133]
* Fix - Make the list and day view styles match more closely [63599]
* Fix - Better sanitization on CSV imports (thanks to Valentinos Chouris from NCC Group for reporting this) [80311]
* Fix - Prevent tabs from being incorrectly escaped in iCal output (props: KZeni) [80452]
* Fix - Fixed inconsistent font styling of Tribe Bar form labels. [27252]
* Tweak - Removed unused Javascript (jQuery UI Dialog) to help avoid warnings (our thanks to @gama6889 for flagging this) [80766]
* Tweak - Added new filter hooks 'tribe_events_register_event_type_args' and 'tribe_events_register_event_cat_type_args' [80658]

= [4.5.4] 2017-06-06 =

* Tweak - Minor tweaks to the CSS for linked post types (Organizer/Venues)
* Fix - Prevent drag and drop icon showing when singular linked post type is been displayed
* Fix - Resolved issue where scheduled imports sometimes failed to execute [79587]
* Fix - Better sanitization of data (Props to Valentinos Chouris for reporting this) [80310]
* Language - 2 new strings added, 156 updated, 0 fuzzied, and 4 obsoleted [the-events-calendar]
* Language - 4 new strings added, 20 updated, 1 fuzzied, and 0 obsoleted [tribe-common]

= [4.5.3] 2017-06-01 =

* Fix - Made it easier to translate the update confirmation message (our thanks to safu9 for highlighting this) [79729]
* Fix - Fixed compatibility issue with WPML which caused organizers and venues to disappear on translated events [67581]
* Fix — Fixed bug where venues and organizers would be duplicated when their associated event is previewed. [64088]
* Tweak - Other fixes to the plugin verbiage (with thanks to @garrett-eclipse and others)

= [4.5.2.1] 2017-05-19 =

* Fix - Prevent fatal errors occuring in PHP 5.5 and earlier [79208]

= [4.5.2] 2017-05-17 =

* Fix - Correct REST API reference URL (our thanks to Lindsey for flagging this) [78658]
* Fix - Improve Event Aggregator integration to avoid situations where imports continually restart but do not complete [77988]
* Tweak - Make the inclusion or exclusion of the year (within the event schedule string) filterable [78070]
* Tweak - Adjustments to help avoid false positive security alerts being generated in relation to our customizer integration [78355]

= [4.5.1] 2017-05-04 =

* Fix - Prevented errors on EA import screen that happened in exotic circumstance. Thanks @kathryn for reporting this! [75787]
* Fix - Made EA preserve custom dates after reimporting a Facebook Event when option is set. [75787]
* Fix - Enhance month view caching to minimize impact of JSON-LD generation [74656]
* Tweak - Styling/layout improvements within the Event Aggregator screen [77895]

= [4.5.0.2] 2017-05-01 =

* Fix - Ensure compatibility with WordPress version 4.4 and earlier

= [4.5.0.1] 2017-05-01 =

* Fix - Resolving issue where some premium plugins were falsely claiming they were out of date

= [4.5] 2017-05-01 =

* Feature - Event Aggregator now allows users to import from other sites with The Events Calendar [68139]
* Feature - Include a Events REST API endpoint for read operations [70711]
* Feature - Include granular Scheduling for Events Aggregator
* Tweak - Update Authority for modified fields now will include Organizer, Venues and Taxonomy changes [71152]
* Tweak - Clean up direct calls to get events and use wrapper `tribe_get_events()` which has a hook for customizing
* Tweak - Remove including Event Tickets for backwards compatibility as a vendor library [71908]
* Tweak - Create a global ID to increase consistency on all of the imported items with Event Aggregator [75218]
* Fix - Prevent Aggregator to run on Empty Queues thus generating fatals (props to @Donald for the report here) [75377]
* Fix - Categories and Tags are no longer cleared when importing with Event Aggregator (thank you @Nicolas for the report) [74264]
* Fix - Increase consistency on Column Mapping for CSV imports [76476]
* Tweak - Added filters for REST API: `tribe_events_rest_url_prefix`, `tribe_rest_url`, `tribe_events_rest_use_builtin`, `tribe_rest_events_archive_data`, `tribe_rest_event_max_per_page`, `tribe_rest_event_data`, `tribe_rest_venue_data`, `tribe_rest_organizer_data`, `tribe_rest_event_categories_data`, `tribe_rest_event_tags_data`, `tribe_rest_event_taxonomy_term_data`, `tribe_rest_event_featured_image`, `tribe_events_rest_api_enabled`
* Tweak - Added filters for REST API Documentation: `tribe_rest_swagger_cost_details_documentation`, `tribe_rest_swagger_date_details_documentation`, `tribe_rest_swagger_image_details_documentation`, `tribe_rest_swagger_image_size_documentation`, `tribe_rest_swagger_term_documentation`, `tribe_rest_swagger_event_documentation`, `tribe_rest_swagger_organizer_documentation`, `tribe_rest_swagger_venue_documentation`, `tribe_rest_swagger_documentation`
* Tweak - Added filters for Modified fields tracking: `tribe_tracker_post_types`, `tribe_tracker_excluded_meta_keys`, `tribe_tracker_enabled`, `tribe_tracker_enabled_for_terms`, `tribe_tracker_taxonomies`
* Tweak - Added filters for Event Aggregator: `tribe_aggregator_localized_data`, `tribe_aggregator_service_messages`, `tribe_aggregator_url_import_range_options`, `tribe_aggregator_url_import_range_cap`, `tribe_aggregator_url_import_range_start`, `tribe_aggregator_url_import_range_end`
* Tweak - Removed filters for Event Aggregator: `tribe_aggregator_track_modified_fields`
* Tweak - Added actions for Initialization: `tribe_events_bound_implementations`
* Tweak - Removed methods for `Tribe__Events__Main`: `track_event_post_field_changes`, `maybe_load_tickets_framework`
* Tweak - Removed methods for `Tribe__Events__Aggregator__Service`: `has_service_message`

= [4.4.5] 2017-03-23 =

* Fix - Local changes to events should be preserved in accordance with the Event Import Authority setting (thanks to @bryan for reporting this one) [72876]
* Fix - Correct the value for days of the week abbreviation (thanks @mmmmartin03 for the report) [75379]
* Tweak - Enable the month view cache by default on new installations [74867]
* Tweak - External links to Google maps changed from http to https (nice find by @bjf2000 - reported via the .org support page) [74930]
* Tweak - Links to WordPress.org changed from http to https (ultimately this is also credited to @bjf2000's find. Thanks!) [72273]

= [4.4.4] 2017-03-08 =

* Fix - Avoid unnecessarily removing a callback from an action while inside the same action (improves PolyLang compatibility - props @Chouby) [73122]
* Fix - Resolving issue where sites that overrode the wp-admin path would fail to successfully perform a Facebook OAuth with Event Aggregator [74687]
* Tweak - Improve template loading for easier customization by developers and better support of the template hierarchy (props @QWp6t) [72842]

= [4.4.3] 2017-02-22 =

* Fix - Resolved issue where iCal exports on month view were exporting more events than intended (thanks to @s2ldesign for reporting in our forums) [72133]
* Fix - Resolved meta width issue for maps when Pro is active (gracias a @ANTONIO JOSE por el reporte del error)  [69844, 72272]
* Fix - Resolved issue where featured images were not being imported via Event Aggregator Facebook imports (cheers to @Cody for the initial bug report) [72764]
* Fix - Resolved issue where translated 'all' slugs were not respected (thank you @Marianne for your report in the forums) [71996]
* Tweak - Translation improvements and fixes (@Katja - thanks! ) [70068]
* Tweak - Allow "-1" when specifying the "Month view events per day" setting [70497]

= [4.4.2] 2017-02-09 =

* Fix - Ensure the global and source-specific Google Map settings for imports are respected [67228]
* Fix - Prevent PHP 5.2 Strict mode from throwing notices due to usage of `is_a` [72812]
* Fix - Ensure the events list widget's show/hide if there are upcoming events setting is respected [72965]
* Tweak - Add filters for template tag functions related to dates: `tribe_get_start_time`, `tribe_get_end_time`, `tribe_get_start_date` and `tribe_get_end_date` [67759]

= [4.4.1.1] 2017-01-26 =

* Fix - Resolved fatal caused when rendering themes that override tribe styles

= [4.4.1] 2017-01-26 =

* Fix - Resolve the Fatals related to undefined methods and Memory exhaustion [71958, 71912]
* Fix - iCal export for Single events working again [71916]
* Tweak - Changes the Search label to prevent duplicate words (props @oheinrich) [72149]
* Tweak - Add theme version to `tribe-event.css` (props @berler) [71973]
* Fix - Resolve JavaScript error when jQuery was been de-registered [71369]
* Fix - Prevent Fatals when Importing Images on Event Aggregator [70576]
* Fix - Prevent Third Party notes to be escaped, anchor link working again [71872]
* Fix - Google Maps now are using HTTPS instead of HTTP (props @cliffordp)
* Fix - Prevent Fatals on Event Aggregator Cron, due to Activity logging failure [71904]
* Fix - Elminate some cases of problem with Facebook manual import on Event Aggregator [69137]
* Fix - WPML integration smaller incompatibilities [70520, 70522]

= [4.4.0.1] 2017-01-09 =

* Fix - Adds safety check to ensure a smooth activation process when earlier versions of Tribe Common are active

= [4.4] 2017-01-09 =

* Feature - Add dynamic helper text to single event editor to display the events date and time [66484]
* Feature - Add support for featured events [65898]
* Feature - Add support for placing the main events archive on the site homepage [38757]
* Feature - Add support for the theme customizer [67489]
* Feature - Make it possible to adjust map pins via the theme customizer [65889]
* Feature - Support for Event Aggregator in a multisite network context added [61427]
* Fix - Add a link to The Events Calendar Help page in the Network Administration screen of multisite installations [68665]
* Fix - Multisite license editing and displaying consistency [68662]
* Tweak - Adjusted styles and added actions for featured events in the List Widget [65923]
* Tweak - Organizers and Venues are now with a better and cleaner interface [68430]
* Tweak - Eliminate duplicate meta data for organizer posts [25084]
* Tweak - Improved the start/end date user interface [66486, 66487, 66550]
* Tweak - iCal export now includes all events - up to a reasonable limit - rather than just those in the current view [65037]
* Tweak - Adjustments made to the default week view color scheme [69756]
* Tweak - Add AJAX and improve consistency of the venue and organizer UI [38129]

= [4.3.5] 2016-12-20 =

* Tweak - Updated the template override instructions in a number of templates [68229]
* Tweak - Improve behavior of tribe_get_events_title() in respect of single events [46313]
* Tweak - Event Aggregator will only load on the Administration, prevent bigger loads for Front-End users [70812]
* Tweak - Allow better filtering for Organizers and Venue Meta fields (Props: @Chouby from Polylang) [70894]
* Fix - Prevent JavaScript Notices related to Bumpdown [69886]
* Fix - Assets URL on Windows Servers are fully operational again [68377]
* Fix - JavaScript and CSS files will respect HTTPS on all pages [69561]
* Fix - Fixed comment count and visibility issues due to Event Aggregator records [68297]
* Fix - Fixed PHP notices and warnings raised when importing .ics files [69960]
* Fix - Only show link to Venues if Pro is active in List View [69887]
* Fix - Fixed and issue that would make Event Aggregator importing notices remain stuck in the Import screen [70614]
* Fix - Avoid error screen when saving licenses on multisite installations [68599]
* Fix - Fix calendar view links in WPML language switcher [67134]

= [4.3.4.2] 2016-12-13 =

* Fix - Correct an oversight leading to breakages of the /all/ events archive for Events Calendar PRO users [70662]

= [4.3.4.1] 2016-12-09 =

* Fix - Updates Tribe Common to remove some stray characters that were impacting page layouts (props: @Aetles) [70536]

= [4.3.4] 2016-12-08 =

* Tweak - Tribe Common now is loaded only once across our plugin suite, improves performance in some cases [65755]
* Fix - Featured Images for Event Aggregator imports are working as expected again. [69465]
* Fix - Google Calendar and iCalendar files are now updating their respective events [68684]
* Fix - On demand Event Aggregator records will update events correctly [69542]

= [4.3.3] 2016-11-16 =

* Feature - Added Tribe Extension class and loader, to make small addons easier to build [68188]
* Fix - Ordering on Month view is working as expected again [69123]
* Fix - Enable ampersand character in mobile month view titles (thanks @kate for the report of this) [45409]
* Fix - Prevent notices for Event Aggregator License checking [67981]
* Fix - Mismatched text domains are resolved, important for translations (props to @Hans) [68462]
* Fix - Sticky on Month View is working as expected again [68902]
* Fix - Prevent HTTPS websites from pointing to Assets in HTTP [68372]
* Fix - On `WP_Query` we will no-longer overwrite custom `post__not_in` params [42143]

= [4.3.2] 2016-11-02 =

* Fix - Fixes an issue where the text in the Location search field was URL encoded when using the back or forward button for navigation. [61742]
* Fix - Aggregator Errors will not show more than once daily as comments (Thanks @Jacob for your report on the forums) [68094]
* Fix - Event Aggregator ICS default configuration now are been Selected Correctly [67885]
* Fix - Shortcode Month view now will display tooltips correctly [68094]
* Fix - Avoid loading the select2 JavaScript library twice when Advanced Custom Fields is activated (props to @ryan for the initial report [43605]
* Fix - Avoid errors and notices on calendar page when X theme and WPML plugins are active (thanks @ingrid for reporting this one) [64400]

= [4.3.1.1] 2016-10-20 =

* Fix - Corrected a packaging issue from the 4.3.1 release [67936]

= [4.3.1] 2016-10-20 =

* Tweak - Implement the pruning of Event Aggregator history records after 7 days, filterable by tribe_aggregator_record_retention [68283]
* Tweak - Event Aggregator will now verify that the license key has uses remaining before creating a history record [68286]
* Tweak - Improve `tribe_create_event` documentation (Props to Keith) [44871]
* Fix - Resolved an issue where scheduled Event Aggregator imports marked as "On Demand" were being run by cron [68284]
* Fix - Resolved a bug where empty meta fields were being inserted into Event Aggregator record post meta [68290]
* Fix - Resolved a bug where Venue and Organizers urls were been generated incorrectly (Thanks @Matt) [68168]
* Fix - Pagination links on Month view are updating correctly [67977]
* Fix - Resolved the support for translated event category archive slug that could lead to broken links on the front-end while using WPML (Props to Wilco in the support Forums) [62018]
* Fix - Resolved a bug where searching for past events in the List view would always yield no results (Thanks for the report @Davide) [61863]
* Fix - Resolved an issue where long file names would break plugin updates on some Windows installations (pros to @Alan [62552]
* Fix - Resolved an issue where the `/all` link on recurring events on non English websites could be broken (reported by @lumiest - thanks!) [68062]
* Fix - Pagination links on Month view are updating correctly [67977]

= [4.3.0.1] 2016-10-14 =

* Fix - Preventing legacy Facebook events from being duplicated

= [4.3] 2016-10-13 =

* Feature - Added Event Aggregator to enable service-based event imports from iCal feeds, Facebook, and Meetup
* Feature - Revamped the CSV import screens to work within the new Event Aggregator pages
* Tweak - Adjusted some view logic to support the new Event Views shortcode in Pro [44800]
* Tweak - Added a button to copy the system infomation on the help tab [43709]
* Tweak - Added an option for users to opt into automatic system infomation so our support system can grab the system information found on the help tab automatically [31645]
* Tweak - Use an earlier hook for iCal feed generation (props @jlambe) [64141]
* Tweak - Revise and simplify integration with Event Tickets attendee screen [61992]
* Tweak - Added context to a set of strings to make translation easier (props @pedro-mendonca) [64586]
* Tweak - Deprecated various disused functions and classes relating to the Meta Factory [39905]
* Fix - Cease using GLOB_BRACE for including deprecated files due to limited server support [63172]
* Fix - Avoid problems that can occur when hooking and unhooking actions (props @Chouby) [63474]
* Fix - Resolves an issue where we were duplicating a core WordPress hook but with a different set of parameters (props @Chouby) [66455]
* Fix - Correct the datetime formatting issues within the iCal feed (props @henryk) [65968]
* Deprecated - `Tribe__Events__Main::initOptions()` has been deprecated with no replacement
* Deprecated - `Tribe__Events__Main::set_meta_factory_global()` has been deprecated in favor of using the `Tribe__Events__Meta_Factory` class
* Deprecated - The `setup_meta()` method in both the `Tribe__Events__Template__Single_Event` and `Tribe__Events__Template_Factory` classes has been deprecated
* Deprecated - The `the_title()`, `event_date()`, `event_category()`, `event_tag()`, `event_website()`, `event_origin()`, `organizer_name()`, `organizer_email()`, `venue_name()`, `venue_address()`, and `venue_map()` methods have been deprecated in the `Tribe__Events__Advanced_Functions__Register_Meta` class
* Deprecated - The `register()`, `check_exists()`, and `get_args()` methods have been deprecated in the `Tribe__Events__Meta_Factory` class

= [4.2.7] 2016-09-15 =

* Tweak - Additional support for plugin extensions

= [4.2.6] 2016-08-31 =

* Add - tribe_is_event_past() conditional to detect if event end time is past current time (Reported by @Jonathan in our support forums - thanks Jonathan.)

= [4.2.5] 2016-08-17 =

* Fix - Fixed inconsistent template filtering logic for single event template [62525]
* Tweak - Restored preview for published events [64874]

= [4.2.4] 2016-08-03 =

* Tweak - Changed "Event Add-Ons" to load faster [64286]
* Fix - Fixed default venue setting [64628]
* Fix - Fixed default venue state and province settings [64629]

= [4.2.3] 2016-07-20 =

* Fix - In month view, be sure to unhook JSON-LD output when calling unhook function
* Fix - Incorrect JSON-LD event start and end times (thank you @jjbte for reporting on .org forums)
* Fix - Show Google Map and Link checkbox so they show when editing an event (Reported originally by Michael of @NailedIT in the .org forum)
* Fix - Use Community Events Venue Edit Link when on Community Events Forms instead of Admin (also as a result of the report abve from @NailedIT. Thanks again.)

= [4.2.2] 2016-07-06 =

* Fix - Small CSS Issue on Welcome Page
* Fix - Month view on mobile device width doesn't have links to prev/next months
* Fix - Reimport of updated CSV removes featured image (Bug #46149)
* Fix - Fixed the issue that would make multiple organizers details disappear when trying to submit invalid event data using Community
* Fix - Add a check to avoid being unable to switch view when Filter Bar plugin is active and at least one field is set to auto-complete mode
* Fix - Only add the events custom post type to the tag archive queries and not custom queries with tags [45635]
* Fix - When using the filter tribe_events_excerpt_allow_shortcode shortcodes will be maybe be processed in event excerpts in the list views [42289]

= [4.2.1.1] 2016-06-28 =

* Fix - Ensure translations load as expected with all supported versions of WordPress (thanks to @JacobALund for originally reporting this on .org forums)

= [4.2.1] 2016-06-22 =

* Tweak - Adjust the caching rules for Month View for faster loading
* Fix - Replace a bad return type to avoid unnecessary notices in the error log
* Fix - Add missing styles for correctly hide screen reader text
* Fix - Fixes `tribe_get_event_link()` which wasn't working when passing second parameter as `true'
* Tweak - Reduce the ginormous font size of Month View titles in skeleton styles
* Fix - Add styling to adjust List View description to full width
* Fix - Miscellaneous tweaks to improve the Month and Day views
* Fix - Fix a shorthand array that was causing errors in PHP 5.2 and 5.3 when importing events

= [4.2] 2016-06-08 =

* Feature - Added Google Maps API key field in the Settings tab to avoid map timeouts and errors on larger sites (Thanks to Yan for reporting this!)
* Feature - Added support for featured image, multiple organizers, excerpt and more custom fields in the .csv file import function for events (Thank you to Graphic Designer for posting on UserVoice!)
* Feature - Added support for featured image, description, map details and more custom fields in the .csv file import function for venues
* Feature - Added support for featured image and description in the .csv file import function for organizers (Thank you to Rebecca for posting on UserVoice!)
* Feature - Added an oEmbed template for events
* Feature - Improve performance of a query used to determine if there are free/uncosted events (Thank you @fabianmarz for the pull request!)
* Feature - Added support for attaching custom post types to events
* Tweak - Improved filtering of the `tribe_event_featured_image()` function (Cheers to @fabianmarz!)
* Tweak - Add an encoding class for the CSV importer to prevent non utf8 characters from preventing imports (Thanks to screenrage for the report!)
* Tweak - Improved our JSON-LD output to ensure consistency (Props to @garrettjohnson and Lars!)
* Tweak - Language files in the `wp-content/languages/plugins` path will be loaded before attempting to load internal language files (Thank you to user aafhhl for bringing this to our attention!)
* Tweak - Switch to HTTPS for the "Powered by The Events Calendar" link (Thank you Cynthia for reporting this!)
* Tweak - Switch to using HTTPS by default for interactions with Google Maps API
* Tweak - Improved filterability of calendar excerpts by introducing the new `tribe_events_get_the_excerpt` filter hook
* Tweak - Improved filtering of organizer details when importing by CSV (Props to @Geir for bringing this up!)
* Tweak - Adjustments for single event view in Twenty Fifteen theme
* Tweak - Improved performance of query used to test for events without any cost
* Tweak - Added missing semicolon to a laquo (Props to mwender on GitHub for the fix!)
* Tweak - Improve the "stickiness" of CSV import column mappings (Thank you @jamesgol!)
* Tweak - Consistency of JSON-LD markup improved (Cheers to @garrettjohnson for the help!)
* Tweak - Avoid notice-level errors when working with WP CLI on a site where The Events Calendar is also active (Thanks to @sun)
* Tweak - Corrected the spelling of timezone in the CSV Importer's event field
* Tweak - Updated venue and organizer templates to use the new architecture for attaching custom post types to events
* Tweak - Move plugin CSS to PostCSS
* Tweak - Category default view is now set to `default` in place of hardcoding the current default view in the category base rewrite rule [31907]
* Deprecated - `Tribe__Events__PUE__Checker`, `Tribe__Events__PUE__Plugin_Info`, and `Tribe__Events__PUE__Utility` classes are deprecated and are replaced by `Tribe__PUE__Checker`, `Tribe__PUE__Plugin_Info`, and `Tribe__PUE__Utility` classes
* Fixed - Changed the use of `have_posts()` in the maybe iCal links for the main views that could cause an infinite loop
* Accessibility - Focus styles added for search fields
* Accessibility - Add ARIA labels for Month/Day/List sub nav
* Accessibility - Add ARIA label for events footer sub nav heading

= [4.1.4] 2016-05-19 =

* Fix - Improve accuracy of list view pagination after switching from month view
* Tweak - Give the multi-organizer form 'sticky' properties so values persist even if the submission is initially rejected
* Tweak - Resolved minor CSS issues in the welcome page

= [4.1.3] 2016-04-28 =

* Fix - Month View single days are now ordered as follows: sticky events, ongoing multi-day events, all day events, then start time. In other words, all events should be ordered as you'd expect when viewing events in Month View.
* Fix - Updated the compatibility of CSV importer with WordPress 4.5 due to a change in the `post_status` filter. This will help prevent some of the errors you may have seen when importing events using a CSV file.
* Tweak - Added new event names for AJAX success to the List, Month, and Day views to help The Events Calendar's compatibility with our other premium plugins.

= [4.1.2] 2016-04-11 =

* Tweak - Removed an unneeded hook that attempted to add a query argument to event tag links
* Fix - Resolved an issue where events marked as "sticky" would not display as such in Month View
* Fix - Dashes, hyphens, or whatever you like to call them in the events archive slug no longer breaks the URL
* Fix - The notice that pops up when a conflicting "events" page exists can now be dismissed

= [4.1.1.1] 2016-04-07 =

* Security - Tightened up security with post type link filtering (props to Nadal Soler for reporting this issue!)
* Security - Tightened up security around tribe bar submissions (props to Paul Mynarsky for reporting this issue!)

= [4.1.1] 2016-03-30 =

* Fix - Resolved bug where array notices were output on single event pages when venues were not set (props to zaxiscreative for reporting this issue!)
* Fix - Resolved issue where the Month View in mobile sizes retained the long day-of-week names when the abbreviations should have been used (props to Lucy for the bug report!)
* Fix - Fixed bug where a "0" was added to the default Venue name when creating a new event
* Fix - Fixed notice that caused Ajax requests to fail (props to cgrymala on WP.org for reporting this!)
* Fix - Removed quotes from around TZID-specified timezones in iCal feeds which causes problems with some parsers (props to factory44 for reporting the issue that lead to this fix)
* Fix - Resolved various capitalization issues with German translations (props to oheinrich in our forums for pointing out this issue!)

= [4.1.0.1] 2016-03-17 =

* Fix - Resolved multiple issues with the German `de_DE` language file that caused a number of site-breaking issues

= [4.1] 2016-03-15 =

* Feature - Added a tribe_get_venue_website_url() function for fetching Venue website URLs (props to fervorcreative in our forums for this request!)
* Performance - Lazy-load venue and organizer selector data
* Tweak - Allow iCal filenames to be filtered via a new filter: tribe_events_ical_feed_filename
* Tweak - Added a hook to allow single day queries in month view to be filtered: tribe_events_month_daily_events_query_args
* Tweak - Improved the logic around rebuilding known date ranges
* Tweak - Always show the "Merge Duplicates" button for venues and organizers in the Events General Settings page
* Tweak - Allow the "same slug" notice to be dismissed and fix some text in that message
* Tweak - Ignore alpha/beta/rc suffixes on version numbers when checking template versions
* Tweak - Add a filter for month view daily events query: tribe_events_month_daily_events_query_args
* Tweak - Added a more flexible cost range parsing function
* Tweak - Obfuscate license keys Events > Help > System Information
* Fix - Fixed a fatal that sometimes occurred when refreshing the import CSV page
* Fix - Fixed issue where some characters were not escaped appropriately for month and year formats
* Fix - Added missing tribe-loading@2x.gif
* Fix - Fixed a warning produced by passing a DateTime() object into start_date or end_date args of tribe_get_events (props to iamhexcoder for the pull request!)
* Fix - Fixed bug where events in month view were not always sorted in chronological order
* Fix - Fixed the System Info URL in Events > Help
* Fix - Resolved issue where the default country would be "Array" if no default country is set
* Fix - Fixed bug where ajaxurl was sometimes undefined

= [4.0.7] 2016-03-02 =

* Fix - Resolve display issues on templates with Jetpack and a few themes
* Fix - Mobile breakpoints on month view working with custom breakpoints
* Fix - Reordering Venue and Organizer metadata no longer breaks titles
* Fix - Prevented notices from happening when using `the_title` filter
* Fix - iCal links now will respect categories on the first page
* Fix - Prevent third-party bugs with SEO plugins when inserting events programmatically
* Fix - Organizer information is showing up again correctly
* Fix - Modified the add-on license validation method to better explain what is happening
* Fix - Description on mobile views now have the correct class attribute on HTML
* Fix - Added missing semicolon on the list navigation for "&laquo"

= [4.0.6] 2016-02-17 =

* Tweak - Adjust injection of event data into the_content from priority 10 to 9 for better 3rd-party plugin compatibility
* Tweak - Change mobile month view selector to load event details below the calendar for better theme compatibility
* Tweak - Better handling of edge cases on the post_excerpt for List View
* Tweak - Removal of generic CSS classes like `.updated` and `.published`
* Fix - Prevent Notices from appearing when using `tribe_get_organizer()`
* Fix - Make HTML Single Event Pages valid
* Fix - Numeric named categories URLs are now fully working
* Fix - Event Title now Accepts HTML on Tooltips
* Fix - Licenses Tab now will work with `DISALLOW_FILE_MODS` (Props to Sun for spotting and fixing this)

= [4.0.5] 2016-01-15 =

* Security - Security fix with Venues and Organizers (props to grantdayjames for reporting this!)

= [4.0.4] 2015-12-23 =

* Tweak - Including the latest embedded Event Tickets release for backward compatibility

= [4.0.3] 2015-12-22 =

* Tweak - Adjust single-event.php template to allow the "Time" title and content to be filterable (Props to Sitecrafting for highlighting this issue!)
* Fix - Resolved issue with an overly escaped Event Category edit URL that prevented editing categories (Thanks to Ian for the first report of this issue!)
* Fix - Fixed issue where clicking on columns on the Events listed in the Admin Dashboard were ALWAYS sorted by Event start/end date before sorting by the column selected (Cheers to Corrado for bringing this to our attention!)

= [4.0.2] 2015-12-16 =

* Tweak - Adding better support for non-numeric cost values on events (Props to Mirja for highlighting this!)
* Tweak - Avoid notice level errors when advanced events list widget settings are saved (Thank you Johan for reporting the issue!)
* Tweak - Improve messaging in the same-slug warning message (Thanks to Simon for bringing this to our attention!)
* Tweak - Hook to Event Tickets to inject event dates into ticket emails
* Tweak - Adding better support for default venues (Props to Karly for noting this!)
* Tweak - Improve handling of internationalized slugs (Cheers to Oliver for the help!)
* Fix - Ensure the past events list displays the correct events when accessed via ajax (Thank you Jesse for highlighting this!)
* Fix - Support ordering by venue/organizer within event queries (Thank you Doug for bringing this to our attention!)
* Fix - Fixed issue where events with the same date/time would sometimes be excluded from single-event navigation (Cheers to JeremyEnglert for the tip!)
* Fix - Resolved issue where events set with the explicit cost of 0 were not showing as "Free" (Thank you terrizsolo for reporting this!)
* Fix - Fixed bug where the datepicker in Twenty Sixteen was really ugly
* Fix - Fixed bug where using Quick Edit on events caused the table columns in the event list to become jumbled on save (Props to A K for the report!)
* Fix - Resolved bug where category links sometimes included event category 1 (Thank you Anthony for the original report of this problem!)
* Fix - Fixed a settings page URL (Props to Kristy for the heads up!)

= [4.0.1] 2015-12-10 =

* Tweak - Add a warning message for major updates
* Tweak - For SEO reasons, use an h1 for the title rather than an h2 (props to wpexplorer for this fix)
* Tweak - Target the calendar view grid in JS using a simpler selector
* Fix - Resolved WP 4.4 related fatal on the Nav Menu page that prevented the admin footer from rendering/enqueuing JS
* Fix - Resolved bug where visiting /events/upcoming could sometimes result in an infinite redirect loop
* Fix - Removed `wp_trim_excerpt` and use only it's powers, fixing the excerpt problem
* Fix - Fixed bug where the mobile calendar view did not display the date for the date being viewed
* Fix - Fixed bug where the admin toolbar's Events > Import > CSV did not link to the CSV importer page
* Fix - Fixed issue where the events list in the admin dashboard were not ordered in an intuitive manner
* Fix - Resolved bug where sorting by event category or tag resulted in an error
* Fix - Fixed bug where full event content text was displayed where excerpts should have been displayed
* Fix - Resolved issue where events imported via CSV were excluded from single event navigation
* Fix - Fixed bug where /events/list would sometimes 404 on a new install
* Fix - Resolved bug where multiday all-day events displayed the end date as one day later than it should be when the End of Day Cut-off was set to something other than 12am
* Fix - Timezone handling fixed within generated iCal feeds

= [4.0] 2015-12-02 =

* Security - A TON of escaping was added to our codebase thanks to the efforts of the always-helpful Andy Fragen (@afragen)
* Feature - Moved the Ticket framework code into its own plugin (event-tickets)
* Feature - The event cost now supports more international formats with the addition of the tribe_events_cost_separators filter (Thank you remokrol for bringing this to our attention!)
* Feature - Added support for the twentysixteen theme
* Feature - Created a new Add-Ons tab in Settings so that TEC add-ons can have a consolidated settings tab
* Feature - Improve the date formats UI by providing example output for each selected format
* Tweak - Restructured TEC's core settings code for reusability with other standalone plugins like Event Tickets
* Tweak - Deprecate old JS event names in favor of a new JS event naming standard. Example: deprecated tribe_ev_runAjax in favor of run-ajax.tribe
* Tweak - Consolidated import pages for TEC and add-ons
* Tweak - When suggesting a UTF-8 compatibility CSV formatting tool, point to one that still exists
* Tweak - Added the ability to filter attendees CSV items via tribe_events_tickets_attendees_csv_items (Props to @bostondv on GitHub for this patch!)
* Tweak - Updated all excerpt output to use tribe_events_get_the_excerpt() to ensure a consistent display of excerpt content (Cheers to Joseph to pointing this out!)
* Tweak - Add support for wp_get_document_title in response to the WordPress 4.4 deprecation of wp_title
* Tweak - Check post creation permissions before letting users create venues and organizers from the event meta box
* Tweak - Only display data separators between fields that have data when rendering organizers (Thank you Bud for highlighting this issue!)
* Tweak - When a user cannot create organizers, prevent the auto-selection of organizers when editing an event
* Tweak - Remove microformat CSS classes from templates and replace with namespaced content-relevant CSS classes
* Tweak - Changed the "updated" CSS class to "tribe-updated" so that it is properly namespaced (Thank you vijayrajesh!)
* Tweak - The Plugin Update Checker will now auto-save valid plugin keys (Thanks to Denon for originally bringing this up!)
* Tweak - Cleaned up the output of JSON-LD data. Filterable via the new tribe_google_data_markup_json filter
* Tweak - Drop the use of the generic CSS class "placeholder" in favor of "tribe-event-placeholder" (Thanks to Marc on the forums!)
* Tweak - Adjusted the CSS padding on Admin Menu items for Events
* Tweak - Various codesniffer fixes
* Tweak - tribe_get_venue_link() no longer echoes if you ask it to return an <a> element
* Tweak - Error messages for empty Venue names
* Tweak - Improve our responsiveness for the widget mini calendar, allowing smaller sidebars.
* Tweak - No longer retrieve empty costs when fetching all costs for all events
* Tweak - Change the priority of bootstrapping the-events-calendar to ensure it occurs before any of the TEC addons in the event some addons are upgraded to v4.0 later than TEC
* Tweak - Adjust the logic used for adding a noindex/follow tag to event views
* Tweak - No longer hiding default address fields when default venues are selected when Pro is active
* Fix - Resolved issue where the iCal feed did not provide an appropriately formatted timezone in some cases (Cheers to Matt for the report!)
* Fix - Added support for translating some previously untranslatable strings (Props to tititou36, media325, and Stef!)
* Fix - Prevented duplicate CSS IDs on the mini calendars (Cheers to Corrado for the help!)
* Fix - Fixed bug causing tribe_get_single_ical_link() and tribe_get_ical_link() to use the same URL when it shouldn't (Props to Ben Byrne @drywall on Twitter for the heads up!)
* Fix - Fixed issue where the "Add another organizer" text wasn't using the correct singular label (Thank you MIKE for the report!)
* Fix - Various CSS fixes for twenty(ten-fifteen)
* Fix - Improved our handling of `get_current_screen()` across the plugin, avoiding notices and warnings (Thank you Mike for the help!)
* Fix - Fixed bug where accessing object properties on a non object errored out when saving event meta (props to @dalethedeveloper on GitHub for this fix!)
* Fix - Fixed bug where organizer ID meta attached sometimes included a blank record. That blank record is no longer returned in tribe_get_organizer_ids()
* Fix - Fixed error message returned when tabbing away from a blank event name meta box so that it properly indicates that an event name is required (Our thanks to @tapan29bd for this fix!)
* Fix - Resolved issue where Timezone event start/end date property name strings were malformed which guaranteed a a call to get_post_meta for Timezone date strings
* Fix - Fixed CSS issue where the month view calendar could sometimes extend beyond the edge of the page when Skeleton Styles were enabled
* Fix - Fixed a problem where iCal data was generated with incorrect dates in the case of some all days events (thanks to Matt for highlighting this)
* Fix - Resolved a problem causing the previous month view to appear when it should not
* Fix - Fixed issue in mobile month view where date was missing from heading
* Fix - Resolved issue that caused /events/ to 404 if it was visited on a new install before hitting "Save" on the Events > Settings > Display page
* Deprecated - The Tribe__Events__Main::defaultValueReplaceEnabled() method is being deprecated in favor of tribe_get_option('defaultValueReplace'). Schedules for removal in v4.5
* Deprecated - The tribe_event_link() has been deprecated in favor of tribe_get_event_link(). Scheduled for removal in 5.0
* Deprecated - The third parameter of tribe_get_organizer_link() (the $echo parameter) has been deprecated and is scheduled for removal in 5.0
* Deprecated - Tribe__Events__Abstract_Deactivation in favor of Tribe__Abstract_Deactivation
* Deprecated - Tribe__Events__Admin__Helpers in favor of Tribe__Admin__Helpers
* Deprecated - Tribe__Events__App_Shop in favor of Tribe__App_Shop
* Deprecated - Tribe__Events__Autoloader in favor of Tribe__Autoloader
* Deprecated - Tribe__Events__Cache in favor of Tribe__Cache
* Deprecated - Tribe__Events__Cache_Listener in favor of Tribe__Cache_Listener
* Deprecated - Tribe__Events__Changelog_Reader in favor of Tribe__Changelog_Reader
* Deprecated - Tribe__Events__Credits in favor of Tribe__Credits
* Deprecated - Tribe__Events__Date_Utils in favor of Tribe__Date_Utils
* Deprecated - Tribe__Events__Field in favor of Tribe__Field
* Deprecated - Tribe__Events__Settings in favor of Tribe__Settings
* Deprecated - Tribe__Events__Settings_Tab in favor of Tribe__Settings_Tab
* Deprecated - Tribe__Events__Support in favor of Tribe__Support
* Deprecated - Tribe__Events__Template_Part_Cache in favor of Tribe__Template_Part_Cache
* Deprecated - Tribe__Events__Tickets__Attendees_Table in favor of Tribe__Tickets__Attendees_Table in the event-tickets plugin
* Deprecated - Tribe__Events__Tickets__Metabox in favor of Tribe__Tickets__Metabox in the event-tickets plugin
* Deprecated - Tribe__Events__Tickets__Ticket_Object in favor of Tribe__Tickets__Ticket_Object in the event-tickets plugin
* Deprecated - Tribe__Events__Tickets__Tickets in favor of Tribe__Tickets__Tickets in the event-tickets plugin
* Deprecated - Tribe__Events__Tickets__Tickets_Pro in favor of Tribe__Tickets__Tickets_Handler in the event-tickets plugin
* Deprecated - Tribe__Events__Validate in favor of Tribe__Validate
* Deprecated - Tribe__Events__View_Helpers in favor of Tribe__View_Helpers
* Deprecated - Tribe__Events__Main::OPTIONNAME in favor of Tribe__Main::OPTIONNAME
* Deprecated - Tribe__Events__Main::OPTIONNAMENETWORK in favor of Tribe__Main::OPTIONNAMENETWORK
* Deprecated - Tribe__Events__Main::addHelpAdminMenuItem() in favor of Tribe__Settings_Manager::add_help_admin_menu_item()
* Deprecated - Tribe__Events__Main::addNetworkOptionsPage() in favor of Tribe__Settings_Manager::add_network_options_page()
* Deprecated - Tribe__Events__Main::array_insert_after_key() in favor of Tribe__Main::array_insert_after_key()
* Deprecated - Tribe__Events__Main::array_insert_before_key() in favor of Tribe__Main::array_insert_before_key()
* Deprecated - Tribe__Events__Main::debug() in favor of Tribe__Debug::debug()
* Deprecated - Tribe__Events__Main::defaultValueReplaceEnabled() in favor of tribe_get_option( 'defaultValueReplace' )
* Deprecated - Tribe__Events__Main::doHelpTab() in favor of Tribe__Settings_Manager::do_help_tab()
* Deprecated - Tribe__Events__Main::doNetworkSettingTab() in favor of Tribe__Settings_Manager::do_network_settings_tab()
* Deprecated - Tribe__Events__Main::doSettingTabs() in favor of Tribe__Settings_Manager::do_setting_tabs()
* Deprecated - Tribe__Events__Main::do_licenses_tab() in favor of Tribe__Settings_Manager::do_licenses_tab()
* Deprecated - Tribe__Events__Main::getNetworkOption() in favor of Tribe__Settings_Manager::get_network_option()
* Deprecated - Tribe__Events__Main::getNetworkOptions() in favor of Tribe__Settings_Manager::get_network_options()
* Deprecated - Tribe__Events__Main::getNotices() in favor of Tribe__Notices::get()
* Deprecated - Tribe__Events__Main::getOption() in favor of Tribe__Settings_Manager::get_option()
* Deprecated - Tribe__Events__Main::getOptions() in favor of Tribe__Settings_Manager::get_options()
* Deprecated - Tribe__Events__Main::have_addons() in favor of Tribe__Settings_Manager::have_addons()
* Deprecated - Tribe__Events__Main::isNotice() in favor of Tribe__Notices::is_notice()
* Deprecated - Tribe__Events__Main::pluginDir in favor of Tribe__Events__Main::plugin_dir
* Deprecated - Tribe__Events__Main::pluginName in favor of Tribe__Events__Main::plugin_name
* Deprecated - Tribe__Events__Main::pluginPath in favor of Tribe__Events__Main::plugin_path
* Deprecated - Tribe__Events__Main::pluginUrl in favor of Tribe__Events__Main::plugin_url
* Deprecated - Tribe__Events__Main::removeNotice() in favor of Tribe__Notices::remove_notice()
* Deprecated - Tribe__Events__Main::renderDebug() in favor of Tribe__Debug::render()
* Deprecated - Tribe__Events__Main::saveAllTabsHidden() in favor of Tribe__Settings_Manager::save_all_tabs_hidden()
* Deprecated - Tribe__Events__Main::setNetworkOptions() in favor of Tribe__Settings_Manager::set_network_options()
* Deprecated - Tribe__Events__Main::setNotice() in favor of Tribe__Notices::set_notice()
* Deprecated - Tribe__Events__Main::truncate() in favor of tribe_events_get_the_excerpt()
* Deprecated - tribe_event_beginning_of_day() in favor of tribe_beginning_of_day()
* Deprecated - tribe_event_end_of_day() in favor of tribe_end_of_day()
* Deprecated - tribe_event_format_date() in favor of tribe_format_date()
* Deprecated - tribe_events_the_notices() in favor of tribe_the_notices()

= 3.x and previous =

For release notes from the 3.x and older lifecycles, see our [full historical release notes](https://theeventscalendar.com/category/products/release-notes/).<|MERGE_RESOLUTION|>--- conflicted
+++ resolved
@@ -312,12 +312,8 @@
 
 * New - Introduced the `tribe_events_query_force_local_tz` filter to allow for forcing non-UTC event start and end times in Tribe__Events__Query [92948]
 * Fix - Allow The Events Calendar REST API to be disabled using the `tribe_events_rest_api_enabled` filter [97209]
-<<<<<<< HEAD
 * Tweak - Added some more context to the labeling of the "Number of events per page" option (thanks to Todd H. for highlighting this label) [73659]
-=======
-* Tweak - Added some more context to the labeling of the "Number of events per page" option (thanks to Todd H. for highlighting this label) [73659] 
 * Fix - Remove the errant `div.tribe-events-single-section` on the single event view when there is no venue [97615]
->>>>>>> ab4695ad
 * Tweak - Improve performance on Event Admin List Count by removing JOIN and use cached results [63567]
 * Tweak - Made the "/page/" component of some views' URL string translatable [40976]
 * Fix - Make sure the date for past events is set to the current date not the end of the day of the current date [71936]
