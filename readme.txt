=== The Events Calendar ===

Contributors: ModernTribe, borkweb, zbtirrell, barry.hughes, bordoni, brianjessee, brook-tribe, faction23, geoffgraham, ggwicz, jazbek, jbrinley, leahkoerper, lucatume, mastromktg, mat-lipe, mdbitz, MZAWeb, neillmcshea, nicosantos, peterchester, reid.peifer, roblagatta, ryancurban, shelbelliott, shane.pearlman, aguseo, tribecari, trishasalas, courane01
Tags: events, calendar, event, venue, organizer, dates, date, google maps, conference, workshop, concert, meeting, seminar, summit, class, modern tribe, tribe, widget
Donate link: http://m.tri.be/29
Requires at least: 3.9
<<<<<<< HEAD
Stable tag: 4.5.1
Tested up to: 4.7.3
=======
Stable tag: 4.5
Tested up to: 4.7.4
>>>>>>> 8f96ec85
License: GPLv2 or later
License URI: http://www.gnu.org/licenses/gpl-2.0.html

The Events Calendar is a carefully crafted, extensible plugin that lets you easily share your events. Beautiful. Solid. Awesome.

== Description ==

Create an events calendar and manage it with ease. The Events Calendar plugin provides professional-level quality and features backed by a team you can trust.

Packed with loads of useful features, The Events Calendar by Modern Tribe is ready to go right out of the box. It’s extensible, easy to use, and completely customizable.

Looking for additional functionality including recurring events, ticket sales, publicly submitted events, new views, Facebook event integration and more?

<strong>Check out [Events Calendar PRO](http://m.tri.be/mj) and [other add-ons](http://m.tri.be/2a)</strong>

><strong>New Import Tool!</strong>
>We’ve made bulk event imports easier to manage than ever. This add-on service for The Events Calendar allows you to import events from your favorite sources, including Facebook, Meetup, Google Calendar, iCalendar, CSV, and ICS.
>[Check out Event Aggregator now](http://m.tri.be/197u).
>

= BUILT SOLID & SUPPORTED =

The Events Calendar is crafted the WordPress way.

The Events Calendar plugin has been audited by many WordPress industry experts, including core developer Mark Jaquith for security & plugin review team member Pippin Williamson for best practices and plugin compatibility.

Our dedicated support team has poured hundreds of hours into QA, monthly usability tests, and numerous user interviews to guarantee quality and ease-of-use.  We stand behind our work and offer light support weekly for the community via the WordPress.org support forums.

If you need a deeper level of support or a faster response to your specific question, our Events Calendar PRO add-on includes access to our premium support forums with a 24-48 hour response time during the workweek.

Enjoy using The Events Calendar, know how to get under the hood and want to make money helping people? We’re growing our community team and would love to hear from you. If you’re interested, [check this out!](http://m.tri.be/mk)

= PLUG-N-PLAY or HIGHLY CUSTOMIZABLE =

The Events Calendar is built to work out of the box. Just turn it on, configure the settings to match your needs and you’ll be making events in less than 5 minutes.
Or customize it to suit your specific needs. The Events Calendar is built by developers, for developers…it’s ready to be the foundation for your wildest hack sessions:

The Events Calendar is built to work out of the box. Just turn it on, configure the settings to match your needs and you'll be making events in less than 5 minutes.

* WP REST API support
* Skeleton stylesheet to theme fast & efficiently
* Partial template overrides
* Template tags, hooks, and filters
* [Extensive documentation](http://m.tri.be/eu)
* [Library of code snippets](https://github.com/theeventscalendar) on GitHub.

Whether your vision is big or small, you’re in good company. Hundreds of thousands of churches, eateries, small businesses, musicians, venues, and non-profits are publishing and promoting their events with The Events Calendar.

The Events Calendar has been scaled to work on networks with over 25 million unique visitors per month and hundreds of thousands of events. Fortune 100 companies, major universities, government institutions and some seriously epic startups push their events with our platform.

= FEATURES =

Whether you’re operating a hyperlocal hub listing thousands of events, a university with many thousands of users, or you’re a sole business owner listing your classes, The Events Calendar has your back.

Just getting started? Definitely watch and read through the [New User Primer](http://m.tri.be/2d) before going much further.

* Rapidly create events
* Saved venues & organizers
* Calendar month view with tooltips
* List view
* Day view
* Event search
* Google maps
* Widget: Upcoming events list
* Events Taxonomies (Categories & Tags)
* Google Calendar and iCal exporting
* WP REST API endpoints (READ)
* Completely ajaxified for super smooth browsing
* Completely responsive from mobile to tablet to desktop
* Tested on the major theme frameworks such as Avada, Genesis, Woo Themes, Thesis and many more.
* Increase your SEO with Microformats
* Internationalized & Translated
* Multiple stylesheets (Skeleton, Default, Tribe Event Styles) to improve integration
* Extensive Template Tags for Customization
* Hook & Filters up the wazoo
* Caching Support
* Debug Mode for Developers

Looking for something else? We’ve got add-ons available to take your calendar to the next level.

= PRO Features =

Add recurring events, a whole recurring events, a whole range of new views ( week / map / photo / venue / organizer) & widgets (calendar / featured venue / week / event countdown), shortcodes, custom event attributes, default content, location search, much more with [Events Calendar PRO](http://m.tri.be/2c)

= Event Ticketing =

Collect free RSVPs with Event Tickets or add paid ticketing features with [Event Tickets Plus](http://m.tri.be/18wg), including the ability to sell tickets, collect sales, and manage attendees all from within your WordPress dashboard! Works with your favorite eCommerce plugin (WooCommerce, Shopp, Easy Digital Downloads, or WP E-Commerce).

= Bulk Event Import =

Fill your calendar with events from your favorite sources, including Facebook, Meetup, Google Calendar, iCalendar, CSV, and ICS. [Event Aggregator](http://m.tri.be/197u) provides a convenient dashboard to manage scheduled imports, manual imports, filters, one-way sync, import history, and more.

= User-Submitted Events =

Running a community calendar? [Community Events](http://m.tri.be/2g) lets users add events directly to your calendar without needing access to your admin.

= Advanced User Search & Filters =

Have so many amazing events that your users get overwhelmed? [Filter Bar](http://m.tri.be/52) adds a configurable set of filters to your event pages so users can view and search for the exact events that interest them.

= Integrate With Eventbrite =

Connect your calendar with your Eventbrite.com account! [Eventbrite Tickets](http://m.tri.be/18wf) allows you to import/export between The Events Calendar and Eventbrite, and incorporate ticket sales.

[Join us on Facebook](https://www.facebook.com/theeventscalendar/) to be part of our active community, check us out [on Twitter](https://twitter.com/TheEventsCal), and [sign up for our newsletter](http://m.tri.be/rm) for release announcements and discounts.

= SUBMITTING PATCHES =

If you’ve identified a bug and want to submit a patch, we’d welcome it at our [GitHub page for The Events Calendar](https://github.com/moderntribe/the-events-calendar). Simply cue up your proposed patch as a pull request, and we’ll review as part of our monthly release cycle and merge into the codebase if appropriate from there. (If a pull request is rejected, we’ll do our best to tell you why). Users whose pull requests are accepted will receive credit in the plugin's changelog. For more information, check out the readme at our GitHub page. Happy coding!

== Installation ==

= Install & Activate =

Installing the plugin is easy. Just follow these steps:

1. From the dashboard of your site, navigate to Plugins --> Add New.
2. Select the Upload option and hit "Choose File."
3. When the popup appears select the the-events-calendar-x.x.zip file from your desktop. (The 'x.x' will change depending on the current version number).
4. Follow the on-screen instructions and wait as the upload completes.
5. When it's finished, activate the plugin via the prompt. A message will show confirming activation was successful. A link to access the calendar directly on the frontend will be presented here as well.

That's it! Just configure your settings as you see fit, and you're on your way to creating events in style. Need help getting things started? Check out our [new user primer](http://m.tri.be/2l) for help with settings and features.

= Requirements =

* PHP 5.2.4 or greater (recommended: PHP 5.4 or greater)
* WordPress 3.9 or above
* jQuery 1.11.x

== Screenshots ==

1. Month View with Hover
2. Month View
3. List View
4. Day View
5. Single Event
6. Event Editor
7. Events Admin Listing
8. General Settings
9. Display Settings
10. Events List Widget
11. Mobile Month View
12. CSV Importer

== Frequently Asked Questions ==

= Are there any troubleshooting steps you'd suggest I try that might resolve my issue before I post a new thread? =

First, make sure that you're running the latest version of The Events Calendar (4.0 as of this release). If you're running Events Calendar PRO it needs to match the version number of The Events Calendar. And if you've got any other add-ons, make sure those are current / running the latest code as well.

The most common issues we see are either plugin or theme conflicts. You can test if a plugin or theme is conflicting by manually deactivating other plugins until just The Events Calendar is running on your site. If the issue persists from there, revert to the default Twenty Fourteen theme. If the issue is resolved after deactivating a specific plugin or your theme, you'll know that is the source of the conflict.

Note that we aren't going to say "tough luck" if you identify a plugin/theme conflict. While we can't guarantee 100% integration with any plugin or theme out there, we will do our best (and reach out the plugin/theme author as needed) to figure out a solution that benefits everyone.

= I'm still stuck. Where do I go to file a bug or ask a question? =

Users of the free The Events Calendar should post their questions in the plugin's [WordPress.org forum](https://wordpress.org/support/plugin/the-events-calendar/), which we hit about once a week (usually on Wednesdays). Please make sure to read [our sticky post](https://wordpress.org/support/topic/welcome-the-events-calendar-users-read-this-first/) providing an overview of the support we provide free users BEFORE posting. If you find you're not getting support in as timely a fashion as you wish, you might want to consider purchasing a PRO license.

If you're already a PRO user, you're entitled access to our more actively-monitored [Events Calendar PRO forum](http://m.tri.be/2r) on our website. We can provide a deeper level of support here and hit these forums on a daily basis during the work week. Generally, except in times of increased support loads, we reply to all comments within 24-48 hours during the business week.

= Events Calendar PRO looks awesome! I'm sold! How can I get my hands on it? =

Events Calendar PRO can be purchased directly on [our website](http://m.tri.be/18wi). There are five (5) license types available, and all licenses include 1 year of access to support + updates.

= I'm interested in PRO or another add-on, but there are a few questions I've got before making the purchase. Can you help me get those addressed? =

Absolutely. If you're not finding your questions answered on the product pages, hit up our [pre-sales forum](http://m.tri.be/2w) on our site. You can save yourself some time by reviewing the threads first to verify if your question has already been asked. If it hasn't, post a new thread as a guest. We'll get you a reply as quickly as we can, so you can make an informed decision regarding purchase.

= What add-ons are available for The Events Calendar, and where can I read more about them? =

Currently, the following add-ons are available for The Events Calendar:

* [Events Calendar PRO](http://m.tri.be/18wi), for adding premium calendar features like recurring events, advanced views, cool widgets, shortcodes, additional fields, and more!
* [Event Aggregator](http://m.tri.be/197u), a service that effortlessly fills your calendar with events from Facebook, Meetup, Google Calendar, iCalendar, CSV, and ICS.
* [Event Tickets](http://m.tri.be/18wj) (free), which allows you to collect RSVPs to events. It can run alongside The Events Calendar or as a standalone plugin that adds RSVP functionality to WordPress posts and pages.
* [Event Tickets Plus](http://m.tri.be/18wk), which allows you to sell tickets for your events using your favorite e-commerce platform.
* [Community Events](http://m.tri.be/2g), for allowing frontend event submission from your readers.
* [Community Tickets](http://m.tri.be/18wl), which allows event organizers to sell tickets to the events they submit via Community Events.
* [Filter Bar](http://m.tri.be/fa), for adding advanced frontend filtering capabilities to your events calendar.
* [Eventbrite Tickets](http://m.tri.be/2e), for selling tickets to your event directly through Eventbrite.

= I have a feature idea. What's the best way to tell you about it? =

We've got a [UserVoice page](https://tribe.uservoice.com/forums/195723-feature-ideas) where we're actively watching for feature ideas from the community. Vote up existing feature requests or add your own, and help us shape the future of the products business in a way that best meets the community's needs.

= I've still got questions. Where can I find answers? =

Check out our extensive [knowledgebase](http://m.tri.be/18wm) for articles on using, tweaking, and troubleshooting our plugins.

== Documentation ==

All of our online documentation can be found on [our documentation site](http://m.tri.be/eu).

Some links you may find particularly useful are:

* [The Events Calendar New User Primer](http://m.tri.be/2l)
* [The Themer's Guide to The Events Calendar](http://m.tri.be/2m)
* [Knowledgebase](http://m.tri.be/18wm)

If you have any questions about this plugin, you can post a thread in our [WordPress.org forum](https://wordpress.org/support/plugin/the-events-calendar). Please search existing threads before opening a new one.

The [Modern Tribe premium support forums](http://m.tri.be/2r) are available for you to read. You won't, however, be able to post a message in any forums beyond Pre-Sale Questions unless you have purchased a premium license.

== Add-Ons ==

But wait: there's more! We've got a whole stable of plugins available to help you be awesome at what you do. Check out a full list of the products below, and over on [our website](http://m.tri.be/18wn).

Our Free Plugins:

* [Event Tickets](https://wordpress.org/plugin/event-tickets/)
* [Advanced Post Manager](https://wordpress.org/plugins/advanced-post-manager/)
* [Blog Copier](https://wordpress.org/plugins/blog-copier/)
* [GigPress](https://wordpress.org/plugins/gigpress/)
* [Image Widget](https://wordpress.org/plugins/image-widget/)
* [Widget Builder](https://wordpress.org/plugins/widget-builder/)

Our Premium Plugins and Services:

* [Events Calendar PRO](http://m.tri.be/18wi)
* [Event Aggregator](http://m.tri.be/197u) (service)
* [Event Tickets Plus](http://m.tri.be/18wk)
* [The Events Calendar: Community Events](http://m.tri.be/2g)
* [The Events Calendar: Community Tickets](http://m.tri.be/18wl)
* [The Events Calendar: Filter Bar](http://m.tri.be/fa)
* [The Events Calendar: Eventbrite Tickets](http://m.tri.be/2e)

== Translations ==

The Events Calendar is translated by volunteers at [translate.wordpress.org](https://translate.wordpress.org/projects/wp-plugins/the-events-calendar/stable). There you can find a list of available languages, download translation files, or help update the translations. Thank you to everyone who helps to maintain our translations!

== Help ==

Welcome to The Events Calendar, a full-featured events management system for WordPress. Thank you so much for using the labor of our love. We are Modern Tribe and we are here to help you be awesome.

If you aren't familiar with The Events Calendar, check out our [new user primer](http://m.tri.be/2p). It'll introduce you to the basics of what the plugin has to offer and will have you creating events in no time. From there, the resources below -- extensive template tag documentation, FAQs, video walkthroughs and more -- will give you a leg up as you dig deeper.

Additional resources available include:

* [Release Schedule](https://theeventscalendar.com/release-schedule/)
* [Known Issues](https://theeventscalendar.com/known-issues/)
* [Documentation](http://m.tri.be/eu)
* [FAQ](http://m.tri.be/2n)
* [Help Videos](http://m.tri.be/2t)
* [Tutorials](http://m.tri.be/2u)
* [Release Notes](http://m.tri.be/2v)
* [Forums](http://m.tri.be/2r)

We hit the [The Events Calendar forum here on WordPress.org](https://wordpress.org/support/plugin/the-events-calendar/) about once a week, assisting users with basic troubleshooting and identifying bugs that have been reported. (If you are looking for more active support, might we suggest buying a PRO license? Our team hits the [Premium Forums](http://m.tri.be/2r) daily.)

Some things to consider before posting on the forum:

* Look through existing threads before posting a new one and check that there isn't already a discussion going on your issue.
* Your issue will be solved more quickly if you run a few checks before making a support request. Deactivate your plugins one by one - if the issue is fixed by deactivating a plugin you know you've got a plugin conflict. To test your Theme, revert to the default Twenty Twelve Theme to see if you are still experiencing the problem. If not, your Theme is the issue. Please provide this information when making your supper request.
* Sometimes, just resetting your permalinks can fix the issue. Visit Events -> Settings -> Permalinks, save your permalinks with a different option and then save with your preferred choice again. This can solve events-related problems and can is worth a shot before creating a new thread.

Still not happy? Shoot us an email to support@theeventscalendar.com or tweet to [@TheEventsCal](https://twitter.com/TheEventsCal) and tell us why. We'll do what we can to make it right.

== Contributors ==

The plugin is made with love by [Modern Tribe Inc](http://m.tri.be/2s).

= Current Contributors =

* [Andras Guseo](https://profiles.wordpress.org/aguseo)
* [Barry Hughes](https://profiles.wordpress.org/barryhughes)
* [Brian Jessee](https://profiles.wordpress.org/brianjessee)
* [Brook Harding](https://profiles.wordpress.org/brook-tribe)
* [Caroline Tucker](https://profiles.wordpress.org/tribecari)
* [Clifford Paulick](https://profiles.wordpress.org/cliffpaulick)
* [Daniel Dvorkin](https://profiles.wordpress.org/MZAWeb)
* [Geoff Graham](https://profiles.wordpress.org/geoffgraham)
* [George Gecewicz](https://profiles.wordpress.org/ggwicz)
* [Gustavo Bordoni](https://profiles.wordpress.org/bordoni)
* [Hunter Wilson](https://profiles.wordpress.org/joinfof)
* [Leah Koerper](https://profiles.wordpress.org/leahkoerper)
* [Luca Tumedei](https://profiles.wordpress.org/lucatume)
* [Matthew Batchelder](https://profiles.wordpress.org/borkweb)
* [Neill McShea](https://profiles.wordpress.org/neillmcshea)
* [Nico Santos](https://profiles.wordpress.org/nicosantos)
* [Peter Chester](https://profiles.wordpress.org/peterchester)
* [Reid Peifer](https://profiles.wordpress.org/reid.peifer)
* [Shane Pearlman](https://profiles.wordpress.org/shane.pearlman)
* [Shelby Elliott](https://profiles.wordpress.org/shelbelliott)
* [Trisha Salas](https://profiles.wordpress.org/trishasalas)
* [Zachary Tirrell](https://profiles.wordpress.org/zbtirrell)

= Past Contributors =

* [Casey Driscoll](https://profiles.wordpress.org/caseypatrickdriscoll)
* [Casey Picker](https://profiles.wordpress.org/ckpicker)
* [Dan Cameron](https://profiles.wordpress.org/dancameron)
* [Jessica Yazbek](https://profiles.wordpress.org/jazbek)
* [Joachim Kudish](https://profiles.wordpress.org/jkudish)
* [John Gadbois](https://profiles.wordpress.org/jgadbois)
* [Jonah West](https://profiles.wordpress.org/jonahcoyote)
* [Jonathan Brinley](https://profiles.wordpress.org/jbrinley)
* [Josh Mallard](https://profiles.wordpress.org/joshlimecuda)
* [Justin Endler](https://profiles.wordpress.org/justinendler)
* [Kelly Groves](https://profiles.wordpress.org/kellykathryn)
* [Kelsey Damas](https://profiles.wordpress.org/kelseydamas)
* [Kyle Unzicker](https://profiles.wordpress.org/kyleunzicker)
* [Mat Lipe](https://profiles.wordpress.org/mat-lipe)
* [Matt Wiebe](https://profiles.wordpress.org/mattwiebe)
* [Matthew Denton](https://profiles.wordpress.org/mdbitz)
* [Nick Ciske](https://profiles.wordpress.org/nickciske)
* [Nick Mastromattei](https://profiles.wordpress.org/mastromktg)
* [Paul Hughes](https://profiles.wordpress.org/paulhughes01)
* [Rob La Gatta](https://profiles.wordpress.org/roblagatta)
* [Ryan Urban](https://profiles.wordpress.org/ryancurban)
* [Samuel Estok](https://profiles.wordpress.org/faction23)
* [Timothy Wood](https://profiles.wordpress.org/codearachnid)

== Upgrade Notice ==

= [4.3] =

Please see the changelog for the complete list of changes in this release. Remember to always make a backup of your database and files before updating!

== Changelog ==

<<<<<<< HEAD
= [4.5.1] TBD =

* Fix - Prevented errors on EA import screen that happened in exotic circumstance. Thanks @kathryn for reporting this! [75787]
* Fix - Made EA preserve custom dates after reimporting a Facebook Event when option is set. [75787]
* Fix - Enhance month view caching to minimize impact of JSON-LD generation [74656]
* Tweak - Styling/layout improvements within the Event Aggregator screen [77895]

= [4.5] TBD =

* Tweak - Clean up direct calls to get events and use wrapper tribe_get_events() which has a hook for customizing
=======
= [4.5] 2017-05-01 =

* Feature - Event Aggregator now allows users to import from other sites with The Events Calendar [68139]
* Feature - Include a Events REST API endpoint for read operations [70711]
* Feature - Include granular Scheduling for Events Aggregator
* Tweak - Update Authority for modified fields now will include Organizer, Venues and Taxonomy changes [71152]
* Tweak - Clean up direct calls to get events and use wrapper `tribe_get_events()` which has a hook for customizing
* Tweak - Remove including Event Tickets for backwards compatibility as a vendor library [71908]
* Tweak - Create a global ID to increase consistency on all of the imported items with Event Aggregator [75218]
* Fix - Prevent Aggregator to run on Empty Queues thus generating fatals (props to @Donald for the report here) [75377]
* Fix - Categories and Tags are no longer cleared when importing with Event Aggregator (thank you @Nicolas for the report) [74264]
* Fix - Increase consistency on Column Mapping for CSV imports [76476]
* Tweak - Added filters for REST API: `tribe_events_rest_url_prefix`, `tribe_rest_url`, `tribe_events_rest_use_builtin`, `tribe_rest_events_archive_data`, `tribe_rest_event_max_per_page`, `tribe_rest_event_data`, `tribe_rest_venue_data`, `tribe_rest_organizer_data`, `tribe_rest_event_categories_data`, `tribe_rest_event_tags_data`, `tribe_rest_event_taxonomy_term_data`, `tribe_rest_event_featured_image`, `tribe_events_rest_api_enabled`
* Tweak - Added filters for REST API Documentation: `tribe_rest_swagger_cost_details_documentation`, `tribe_rest_swagger_date_details_documentation`, `tribe_rest_swagger_image_details_documentation`, `tribe_rest_swagger_image_size_documentation`, `tribe_rest_swagger_term_documentation`, `tribe_rest_swagger_event_documentation`, `tribe_rest_swagger_organizer_documentation`, `tribe_rest_swagger_venue_documentation`, `tribe_rest_swagger_documentation`
* Tweak - Added filters for Modified fields tracking: `tribe_tracker_post_types`, `tribe_tracker_excluded_meta_keys`, `tribe_tracker_enabled`, `tribe_tracker_enabled_for_terms`, `tribe_tracker_taxonomies`
* Tweak - Added filters for Event Aggregator: `tribe_aggregator_localized_data`, `tribe_aggregator_service_messages`, `tribe_aggregator_url_import_range_options`, `tribe_aggregator_url_import_range_cap`, `tribe_aggregator_url_import_range_start`, `tribe_aggregator_url_import_range_end`
* Tweak - Removed filters for Event Aggregator: `tribe_aggregator_track_modified_fields`
* Tweak - Added actions for Initialization: `tribe_events_bound_implementations`
* Tweak - Removed methods for `Tribe__Events__Main`: `track_event_post_field_changes`, `maybe_load_tickets_framework`
* Tweak - Removed methods for `Tribe__Events__Aggregator__Service`: `has_service_message`
>>>>>>> 8f96ec85

= [4.4.5] 2017-03-23 =

* Fix - Local changes to events should be preserved in accordance with the Event Import Authority setting (thanks to @bryan for reporting this one) [72876]
* Fix - Correct the value for days of the week abbreviation (thanks @mmmmartin03 for the report) [75379]
* Tweak - Enable the month view cache by default on new installations [74867]
* Tweak - External links to Google maps changed from http to https (nice find by @bjf2000 - reported via the .org support page) [74930]
* Tweak - Links to WordPress.org changed from http to https (ultimately this is also credited to @bjf2000's find. Thanks!) [72273]

= [4.4.4] 2017-03-08 =

* Fix - Avoid unnecessarily removing a callback from an action while inside the same action (improves PolyLang compatibility - props @Chouby) [73122]
* Fix - Resolving issue where sites that overrode the wp-admin path would fail to successfully perform a Facebook OAuth with Event Aggregator [74687]
* Tweak - Improve template loading for easier customization by developers and better support of the template hierarchy (props @QWp6t) [72842]

= [4.4.3] 2017-02-22 =

* Fix - Resolved issue where iCal exports on month view were exporting more events than intended (thanks to @s2ldesign for reporting in our forums) [72133]
* Fix - Resolved meta width issue for maps when Pro is active (gracias a @ANTONIO JOSE por el reporte del error)  [69844, 72272]
* Fix - Resolved issue where featured images were not being imported via Event Aggregator Facebook imports (cheers to @Cody for the inital bug report) [72764]
* Fix - Resolved issue where translated 'all' slugs were not respected (thank you @Marianne for your report in the forums) [71996]
* Tweak - Translation improvements and fixes (@Katja - thanks! ) [70068]
* Tweak - Allow "-1" when specifying the "Month view events per day" setting [70497]

= [4.4.2] 2017-02-09 =

* Fix - Ensure the global and source-specific Google Map settings for imports are respected [67228]
* Fix - Prevent PHP 5.2 Strict mode from throwing notices due to usage of `is_a` [72812]
* Fix - Ensure the events list widget's show/hide if there are upcoming events setting is respected [72965]
* Tweak - Add filters for template tag functions related to dates: `tribe_get_start_time`, `tribe_get_end_time`, `tribe_get_start_date` and `tribe_get_end_date` [67759]

= [4.4.1.1] 2017-01-26 =

* Fix - Resolved fatal caused when rendering themes that override tribe styles

= [4.4.1] 2017-01-26 =

* Fix - Resolve the Fatals related to undefined methods and Memory exhaustion [71958, 71912]
* Fix - iCal export for Single events working again [71916]
* Tweak - Changes the Search label to prevent duplicate words (props @oheinrich) [72149]
* Tweak - Add theme version to `tribe-event.css` (props @berler) [71973]
* Fix - Resolve JavaScript error when jQuery was been de-registered [71369]
* Fix - Prevent Fatals when Importing Images on Event Aggregator [70576]
* Fix - Prevent Third Party notes to be escaped, anchor link working again [71872]
* Fix - Google Maps now are using HTTPS instead of HTTP (props @cliffordp)
* Fix - Prevent Fatals on Event Aggegrator Cron, due to Activity logging failure [71904]
* Fix - Elminate some cases of problem with Facebook manual import on Event Aggregator [69137]
* Fix - WPML integration smaller incompatibilities [70520, 70522]

= [4.4.0.1] 2017-01-09 =

* Fix - Adds safety check to ensure a smooth activation process when earlier versions of Tribe Common are active

= [4.4] 2017-01-09 =

* Feature - Add dynamic helper text to single event editor to display the events date and time [66484]
* Feature - Add support for featured events [65898]
* Feature - Add support for placing the main events archive on the site homepage [38757]
* Feature - Add support for the theme customizer [67489]
* Feature - Make it possible to adjust map pins via the theme customizer [65889]
* Feature - Support for Event Aggregator in a multisite network context added [61427]
* Fix - Add a link to The Events Calendar Help page in the Network Administration screen of multisite installations [68665]
* Fix - Multisite license editing and displaying consistency [68662]
* Tweak - Adjusted styles and added actions for featured events in the List Widget [65923]
* Tweak - Organizers and Venues are now with a better and cleaner interface [68430]
* Tweak - Eliminate duplicate meta data for organizer posts [25084]
* Tweak - Improved the start/end date user interface [66486, 66487, 66550]
* Tweak - iCal export now includes all events - up to a reasonable limit - rather than just those in the current view [65037]
* Tweak - Adjustments made to the default week view colour scheme [69756]
* Tweak - Add AJAX and improve consistency of the venue and organizer UI [38129]

= [4.3.5] 2016-12-20 =

* Tweak - Updated the template override instructions in a number of templates [68229]
* Tweak - Improve behaviour of tribe_get_events_title() in respect of single events [46313]
* Tweak - Event Aggregator will only load on the Administration, prevent bigger loads for Front-End users [70812]
* Tweak - Allow better filtering for Organizers and Venue Meta fields (Props: @Chouby from Polylang) [70894]
* Fix - Prevent JavaScript Notices related to Bumpdown [69886]
* Fix - Assets URL on Windows Servers are fully operational again [68377]
* Fix - JavaScript and CSS files will respect HTTPS on all pages [69561]
* Fix - Fixed comment count and visibility issues due to Event Aggregator records [68297]
* Fix - Fixed PHP notices and warnings raised when importing .ics files [69960]
* Fix - Only show link to Venues if Pro is active in List View [69887]
* Fix - Fixed and issue that would make Event Aggregator importing notices remain stuck in the Import screen [70614]
* Fix - Avoid error screen when saving licenses on multisite installations [68599]
* Fix - Fix calendar view links in WPML language switcher [67134]

= [4.3.4.2] 2016-12-13 =

* Fix - Correct an oversight leading to breakages of the /all/ events archive for Events Calendar PRO users [70662]

= [4.3.4.1] 2016-12-09 =

* Fix - Updates Tribe Common to remove some stray characters that were impacting page layouts (props: @Aetles) [70536]

= [4.3.4] 2016-12-08 =

* Tweak - Tribe Common now is loaded only once across our plugin suite, improves performance on some cases [65755]
* Fix - Featured Images for Event Aggregator imports are works as expected again. [69465]
* Fix - Google Calendar and iCalendar files are now updating it's repective events [68684]
* Fix - On demand Event Aggregator records will update events corretly [69542]

= [4.3.3] 2016-11-16 =

* Feature - Added Tribe Extension class and loader, to make small addons easier to build [68188]
* Fix - Ordering on Month view is working as expected again [69123]
* Fix - Enable ampersand character in mobile month view titles (thanks @kate for the report of this) [45409]
* Fix - Prevent notices for Event Aggregator License checking [67981]
* Fix - Miss-Matched text domains are resolved, important for translations (props to @Hans) [68462]
* Fix - Sticky on Month View is working as expect again [68902]
* Fix - Prevent HTTPS websites from pointing to Assets in HTTP [68372]
* Fix - On `WP_Query` we will no-longer overwrite custom `post__not_in` params [42143]

= [4.3.2] 2016-11-02 =

* Fix - Fixes an issue where the text in the Location search field was URL encoded when using the back or forward button for navigation. [61742]
* Fix - Aggregator Errors will not show more than once daily as comments (Thanks @Jacob for your report on the forums) [68094]
* Fix - Event Aggregator ICS default configuration now are been Selected Correctly [67885]
* Fix - Shortcode Month view now will display tooltips correctly [68094]
* Fix - Avoid loading the select2 JavaScript library twice when Advanced Custom Fields is activated (props to @ryan for the initial report [43605]
* Fix - Avoid errors and notices on calendar page when X theme and WPML plugins are active (thanks @ingrid for reporting this one) [64400]

= [4.3.1.1] 2016-10-20 =

* Fix - Corrected a packaging issue from the 4.3.1 release [67936]

= [4.3.1] 2016-10-20 =

* Tweak - Implement the pruning of Event Aggregator history records after 7 days, filterable by tribe_aggregator_record_retention [68283]
* Tweak - Event Aggregator will now verify that the license key has uses remaining before creating a history record [68286]
* Tweak - Improve `tribe_create_event` documentation (Props to Keith) [44871]
* Fix - Resolved an issue where scheduled Event Aggregator imports marked as "On Demand" were being run by cron [68284]
* Fix - Resolved a bug where empty meta fields were being inserted into Event Aggregator record post meta [68290]
* Fix - Resolved a bug where Venue and Organizers urls were been generated incorrectly (Thanks @Matt) [68168]
* Fix - Pagination links on Month view are updating correctly [67977]
* Fix - Resolved the support for translated event category archive slug that could lead to broken links on the front-end while using WPML (Props to Wilco in the support Forums) [62018]
* Fix - Resolved a bug where searching for past events in the List view would always yield no results (Thanks for the report @Davide) [61863]
* Fix - Resolved an issue where long file names would break plugin updates on some Windows installations (pros to @Alan [62552]
* Fix - Resolved an issue where the `/all` link on recurring events on non English websites could be broken (reported by @lumiest - thanks!) [68062]
* Fix - Pagination links on Month view are updating correctly [67977]

= [4.3.0.1] 2016-10-14 =

* Fix - Preventing legacy Facebook events from been duplicated

= [4.3] 2016-10-13 =

* Feature - Added Event Aggregator to enable service-based event imports from iCal feeds, Facebook, and Meetup
* Feature - Revamped the CSV import screens to work within the new Event Aggregator pages
* Tweak - Adjusted some view logic to support the new Event Views shortcode in Pro [44800]
* Tweak - Added a button to copy the system infomation on the help tab [43709]
* Tweak - Added an option for users to opt into automatic system infomation so our support system can grab the system information found on the help tab automatically [31645]
* Tweak - Use an earlier hook for iCal feed generation (props @jlambe) [64141]
* Tweak - Revise and simplify integration with Event Tickets attendee screen [61992]
* Tweak - Added context to a set of strings to make translation easier (props @pedro-mendonca) [64586]
* Tweak - Deprecated various disused functions and classes relating to the Meta Factory [39905]
* Fix - Cease using GLOB_BRACE for including deprecated files due to limited server support [63172]
* Fix - Avoid problems that can occur when hooking and unhooking actions (props @Chouby) [63474]
* Fix - Resolves an issue where we were duplicating a core WordPress hook but with a different set of parameters (props @Chouby) [66455]
* Fix - Correct the datetime formatting issues within the iCal feed (props @henryk) [65968]
* Deprecated - `Tribe__Events__Main::initOptions()` has been deprecated with no replacement
* Deprecated - `Tribe__Events__Main::set_meta_factory_global()` has been deprecated in favor of using the `Tribe__Events__Meta_Factory` class
* Deprecated - The `setup_meta()` method in both the `Tribe__Events__Template__Single_Event` and `Tribe__Events__Template_Factory` classes has been deprecated
* Deprecated - The `the_title()`, `event_date()`, `event_category()`, `event_tag()`, `event_website()`, `event_origin()`, `organizer_name()`, `organizer_email()`, `venue_name()`, `venue_address()`, and `venue_map()` methods have been deprecated in the `Tribe__Events__Advanced_Functions__Register_Meta` class
* Deprecated - The `register()`, `check_exists()`, and `get_args()` methods have been deprecated in the `Tribe__Events__Meta_Factory` class

= [4.2.7] 2016-09-15 =

* Tweak - Additional support for plugin extensions

= [4.2.6] 2016-08-31 =

* Add - tribe_is_event_past() conditional to detect if event end time is past current time (Reported by @Jonathan in our support forums - thanks Jonathan.)

= [4.2.5] 2016-08-17 =

* Fix - Fixed inconsistent template filtering logic for single event template [62525]
* Tweak - Restored preview for published events [64874]

= [4.2.4] 2016-08-03 =

* Tweak - Changed "Event Add-Ons" to load faster [64286]
* Fix - Fixed default venue setting [64628]
* Fix - Fixed default venue state and province settings [64629]

= [4.2.3] 2016-07-20 =

* Fix - In month view, be sure to unhook JSON-LD output when calling unhook function
* Fix - Incorrect JSON-LD event start and end times (thank you @jjbte for reporting on .org forums)
* Fix - Show Google Map and Link checkbox so they show when editing an event (Reported originally by Michael of @NailedIT in the .org forum)
* Fix - Use Community Events Venue Edit Link when on Community Events Forms instead of Admin (also as a result of the report abve from @NailedIT. Thanks again.)

= [4.2.2] 2016-07-06 =

* Fix - Small CSS Issue on Welcome Page
* Fix - Month view on mobile device width doesn't have links to prev/next months
* Fix - Reimport of updated CSV removes featured image (Bug #46149)
* Fix - Fixed the issue that would make multiple organizers details disappear when trying to submit invalid event data using Community
* Fix - Add a check to avoid being unable to switch view when Filter Bar plugin is active and at least one field is set to auto-complete mode
* Fix - Only add the events custom post type to the tag archive queries and not custom queries with tags [45635]
* Fix - When using the filter tribe_events_excerpt_allow_shortcode shortcodes will be maybe be processed in event excerpts in the list views [42289]

= [4.2.1.1] 2016-06-28 =

* Fix - Ensure translations load as expected with all supported versions of WordPress (thanks to @JacobALund for originally reporting this on .org forums)

= [4.2.1] 2016-06-22 =

* Tweak - Adjust the caching rules for Month View for faster loading
* Fix - Replace a bad return type to avoid unnecessary notices in the error log
* Fix - Add missing styles for correctly hide screen reader text
* Fix - Fixes `tribe_get_event_link()` which wasn't working when passing second parameter as `true'
* Tweak - Reduce the ginormous font size of Month View titles in skeleton styles
* Fix - Add styling to adjust List View description to full width
* Fix - Miscellaneous tweaks to improve the Month and Day views
* Fix - Fix a shorthand array that was causing errors in PHP 5.2 and 5.3 when importing events

= [4.2] 2016-06-08 =

* Feature - Added Google Maps API key field in the Settings tab to avoid map timeouts and errors on larger sites (Thanks to Yan for reporting this!)
* Feature - Added support for featured image, multiple organizers, excerpt and more custom fields in the .csv file import function for events (Thank you to Graphic Designer for posting on UserVoice!)
* Feature - Added support for featured image, description, map details and more custom fields in the .csv file import function for venues
* Feature - Added support for featured image and description in the .csv file import function for organizers (Thank you to Rebecca for posting on UserVoice!)
* Feature - Added an oEmbed template for events
* Feature - Improve performance of a query used to determine if there are free/uncosted events (Thank you @fabianmarz for the pull request!)
* Feature - Added support for attaching custom post types to events
* Tweak - Improved filtering of the `tribe_event_featured_image()` function (Cheers to @fabianmarz!)
* Tweak - Add an encoding class for the CSV importer to prevent non utf8 characters from preventing imports (Thanks to screenrage for the report!)
* Tweak - Improved our JSON-LD output to ensure consistency (Props to @garrettjohnson and Lars!)
* Tweak - Language files in the `wp-content/languages/plugins` path will be loaded before attempting to load internal language files (Thank you to user aafhhl for bringing this to our attention!)
* Tweak - Switch to HTTPS for the "Powered by The Events Calendar" link (Thank you Cynthia for reporting this!)
* Tweak - Switch to using HTTPS by default for interactions with Google Maps API
* Tweak - Improved filterability of calendar excerpts by introducing the new `tribe_events_get_the_excerpt` filter hook
* Tweak - Improved filtering of organizer details when importing by CSV (Props to @Geir for bringing this up!)
* Tweak - Adjustments for single event view in Twenty Fifteen theme
* Tweak - Improved performance of query used to test for events without any cost
* Tweak - Added missing semicolon to a laquo (Props to mwender on GitHub for the fix!)
* Tweak - Improve the "stickiness" of CSV import column mappings (Thank you @jamesgol!)
* Tweak - Consistency of JSON-LD markup improved (Cheers to @garrettjohnson for the help!)
* Tweak - Avoid notice-level errors when working with WP CLI on a site where The Events Calendar is also active (Thanks to @sun)
* Tweak - Corrected the spelling of timezone in the CSV Importer's event field
* Tweak - Updated venue and organizer templates to use the new architecture for attaching custom post types to events
* Tweak - Move plugin CSS to PostCSS
* Tweak - Category default view is now set to `default` in place of hardcoding the current default view in the category base rewrite rule [31907]
* Deprecated - `Tribe__Events__PUE__Checker`, `Tribe__Events__PUE__Plugin_Info`, and `Tribe__Events__PUE__Utility` classes are deprecated and are replaced by `Tribe__PUE__Checker`, `Tribe__PUE__Plugin_Info`, and `Tribe__PUE__Utility` classes
* Fixed - Changed the use of `have_posts()` in the maybe iCal links for the main views that could cause an infinite loop
* Accessibility - Focus styles added for search fields
* Accessibility - Add ARIA labels for Month/Day/List sub nav
* Accessibility - Add ARIA label for events footer sub nav heading

= [4.1.4] 2016-05-19 =

* Fix - Improve accuracy of list view pagination after switching from month view
* Tweak - Give the multi-organizer form 'sticky' properties so values persist even if the submission is initially rejected
* Tweak - Resolved minor CSS issues in the welcome page

= [4.1.3] 2016-04-28 =

* Fix - Month View single days are now ordered as follows: sticky events, ongoing multi-day events, all day events, then start time. In other words, all events should be ordered as you'd expect when viewing events in Month View.
* Fix - Updated the compatibility of CSV importer with WordPress 4.5 due to a change in the `post_status` filter. This will help prevent some of the errors you may have seen when importing events using a CSV file.
* Tweak - Added new event names for AJAX success to the List, Month, and Day views to help The Events Calendar's compatibility with our other premium plugins.

= [4.1.2] 2016-04-11 =

* Tweak - Removed an unneeded hook that attempted to add a query argument to event tag links
* Fix - Resolved an issue where events marked as "sticky" would not display as such in Month View
* Fix - Dashes, hyphens, or whatever you like to call them in the events archive slug no longer breaks the URL
* Fix - The notice that pops up when a conflicting "events" page exists can now be dismissed

= [4.1.1.1] 2016-04-07 =

* Security - Tightened up security with post type link filtering (props to Nadal Soler for reporting this issue!)
* Security - Tightened up security around tribe bar submissions (props to Paul Mynarsky for reporting this issue!)

= [4.1.1] 2016-03-30 =

* Fix - Resolved bug where array notices were output on single event pages when venues were not set (props to zaxiscreative for reporting this issue!)
* Fix - Resolved issue where the Month View in mobile sizes retained the long day-of-week names when the abbreviations should have been used (props to Lucy for the bug report!)
* Fix - Fixed bug where a "0" was added to the default Venue name when creating a new event
* Fix - Fixed notice that caused Ajax requests to fail (props to cgrymala on WP.org for reporting this!)
* Fix - Removed quotes from around TZID-specified timezones in iCal feeds which causes problems with some parsers (props to factory44 for reporting the issue that lead to this fix)
* Fix - Resolved various capitalization issues with German translations (props to oheinrich in our forums for pointing out this issue!)

= [4.1.0.1] 2016-03-17 =

* Fix - Resolved multiple issues with the German `de_DE` language file that caused a number of site-breaking issues

= [4.1] 2016-03-15 =

* Feature - Added a tribe_get_venue_website_url() function for fetching Venue website URLs (props to fervorcreative in our forums for this request!)
* Performance - Lazy-load venue and organizer selector data
* Tweak - Allow iCal filenames to be filtered via a new filter: tribe_events_ical_feed_filename
* Tweak - Added a hook to allow single day queries in month view to be filtered: tribe_events_month_daily_events_query_args
* Tweak - Improved the logic around rebuilding known date ranges
* Tweak - Always show the "Merge Duplicates" button for venues and organizers in the Events General Settings page
* Tweak - Allow the "same slug" notice to be dismissed and fix some text in that message
* Tweak - Ignore alpha/beta/rc suffixes on version numbers when checking template versions
* Tweak - Add a filter for month view daily events query: tribe_events_month_daily_events_query_args
* Tweak - Added a more flexible cost range parsing function
* Tweak - Obfuscate license keys Events > Help > System Information
* Fix - Fixed a fatal that sometimes occurred when refreshing the import CSV page
* Fix - Fixed issue where some characters were not escaped appropriately for month and year formats
* Fix - Added missing tribe-loading@2x.gif
* Fix - Fixed a warning produced by passing a DateTime() object into start_date or end_date args of tribe_get_events (props to iamhexcoder for the pull request!)
* Fix - Fixed bug where events in month view were not always sorted in chronological order
* Fix - Fixed the System Info URL in Events > Help
* Fix - Resolved issue where the default country would be "Array" if no default country is set
* Fix - Fixed bug where ajaxurl was sometimes undefined

= [4.0.7] 2016-03-02 =

* Fix - Resolve display issues on templates with Jetpack and a few themes
* Fix - Mobile breakpoints on month view working with custom breakpoints
* Fix - Reordering Venue and Organizer metadata no longer breaks titles
* Fix - Prevented notices from happening when using `the_title` filter
* Fix - iCal links now will respect categories on the first page
* Fix - Prevent third-party bugs with SEO plugins when inserting events programmatically
* Fix - Organizer information is showing up again correctly
* Fix - Modified the add-on license validation method to better explain what is happening
* Fix - Description on mobile views now have the correct class attribute on HTML
* Fix - Added missing semicolon on the list navigation for "&laquo"

= [4.0.6] 2016-02-17 =

* Tweak - Adjust injection of event data into the_content from priority 10 to 9 for better 3rd-party plugin compatibility
* Tweak - Change mobile month view selector to load event details below the calendar for better theme compatibility
* Tweak - Better handling of edge cases on the post_excerpt for List View
* Tweak - Removal of generic CSS classes like `.updated` and `.published`
* Fix - Prevent Notices from appearing when using `tribe_get_organizer()`
* Fix - Make HTML Single Event Pages valid
* Fix - Numeric named categories URLs are now fully working
* Fix - Event Title now Accepts HTML on Tooltips
* Fix - Licenses Tab now will work with `DISALLOW_FILE_MODS` (Props to Sun for spotting and fixing this)

= [4.0.5] 2016-01-15 =

* Security - Security fix with Venues and Organizers (props to grantdayjames for reporting this!)

= [4.0.4] 2015-12-23 =

* Tweak - Including the latest embedded Event Tickets release for backward compatibility

= [4.0.3] 2015-12-22 =

* Tweak - Adjust single-event.php template to allow the "Time" title and content to be filterable (Props to Sitecrafting for highlighting this issue!)
* Fix - Resolved issue with an overly escaped Event Category edit URL that prevented editing categories (Thanks to Ian for the first report of this issue!)
* Fix - Fixed issue where clicking on columns on the Events listed in the Admin Dashboard were ALWAYS sorted by Event start/end date before sorting by the column selected (Cheers to Corrado for bringing this to our attention!)

= [4.0.2] 2015-12-16 =

* Tweak - Adding better support for non-numeric cost values on events (Props to Mirja for highlighting this!)
* Tweak - Avoid notice level errors when advanced events list widget settings are saved (Thank you Johan for reporting the issue!)
* Tweak - Improve messaging in the same-slug warning message (Thanks to Simon for bringing this to our attention!)
* Tweak - Hook to Event Tickets to inject event dates into ticket emails
* Tweak - Adding better support for default venues (Props to Karly for noting this!)
* Tweak - Improve handling of internationalized slugs (Cheers to Oliver for the help!)
* Fix - Ensure the past events list displays the correct events when accessed via ajax (Thank you Jesse for highlighting this!)
* Fix - Support ordering by venue/organizer within event queries (Thank you Doug for bringing this to our attention!)
* Fix - Fixed issue where events with the same date/time would sometimes be excluded from single-event navigation (Cheers to JeremyEnglert for the tip!)
* Fix - Resolved issue where events set with the explicit cost of 0 were not showing as "Free" (Thank you terrizsolo for reporting this!)
* Fix - Fixed bug where the datepicker in Twenty Sixteen was really ugly
* Fix - Fixed bug where using Quick Edit on events caused the table columns in the event list to become jumbled on save (Props to A K for the report!)
* Fix - Resolved bug where category links sometimes included event category 1 (Thank you Anthony for the original report of this problem!)
* Fix - Fixed a settings page URL (Props to Kristy for the heads up!)

= [4.0.1] 2015-12-10 =

* Tweak - Add a warning message for major updates
* Tweak - For SEO reasons, use an h1 for the title rather than an h2 (props to wpexplorer for this fix)
* Tweak - Target the calendar view grid in JS using a simpler selector
* Fix - Resolved WP 4.4 related fatal on the Nav Menu page that prevented the admin footer from rendering/enqueuing JS
* Fix - Resolved bug where visiting /events/upcoming could sometimes result in an infinite redirect loop
* Fix - Removed `wp_trim_excerpt` and use only it's powers, fixing the excerpt problem
* Fix - Fixed bug where the mobile calendar view did not display the date for the date being viewed
* Fix - Fixed bug where the admin toolbar's Events > Import > CSV did not link to the CSV importer page
* Fix - Fixed issue where the events list in the admin dashboard were not ordered in an intuitive manner
* Fix - Resolved bug where sorting by event category or tag resulted in an error
* Fix - Fixed bug where full event content text was displayed where excerpts should have been displayed
* Fix - Resolved issue where events imported via CSV were excluded from single event navigation
* Fix - Fixed bug where /events/list would sometimes 404 on a new install
* Fix - Resolved bug where multiday all-day events displayed the end date as one day later than it should be when the End of Day Cut-off was set to something other than 12am
* Fix - Timezone handling fixed within generated iCal feeds

= [4.0] 2015-12-02 =

* Security - A TON of escaping was added to our codebase thanks to the efforts of the always-helpful Andy Fragen (@afragen)
* Feature - Moved the Ticket framework code into its own plugin (event-tickets)
* Feature - The event cost now supports more international formats with the addition of the tribe_events_cost_separators filter (Thank you remokrol for bringing this to our attention!)
* Feature - Added support for the twentysixteen theme
* Feature - Created a new Add-Ons tab in Settings so that TEC add-ons can have a consolidated settings tab
* Feature - Improve the date formats UI by providing example output for each selected format
* Tweak - Restructured TEC's core settings code for reusability with other standalone plugins like Event Tickets
* Tweak - Deprecate old JS event names in favor of a new JS event naming standard. Example: deprecated tribe_ev_runAjax in favor of run-ajax.tribe
* Tweak - Consolidated import pages for TEC and add-ons
* Tweak - When suggesting a UTF-8 compatibility CSV formatting tool, point to one that still exists
* Tweak - Added the ability to filter attendees CSV items via tribe_events_tickets_attendees_csv_items (Props to @bostondv on GitHub for this patch!)
* Tweak - Updated all excerpt output to use tribe_events_get_the_excerpt() to ensure a consistent display of excerpt content (Cheers to Joseph to pointing this out!)
* Tweak - Add support for wp_get_document_title in response to the WordPress 4.4 deprecation of wp_title
* Tweak - Check post creation permissions before letting users create venues and organizers from the event meta box
* Tweak - Only display data separators between fields that have data when rendering organizers (Thank you Bud for highlighting this issue!)
* Tweak - When a user cannot create organizers, prevent the auto-selection of organizers when editing an event
* Tweak - Remove microformat CSS classes from templates and replace with namespaced content-relevant CSS classes
* Tweak - Changed the "updated" CSS class to "tribe-updated" so that it is properly namespaced (Thank you vijayrajesh!)
* Tweak - The Plugin Update Checker will now auto-save valid plugin keys (Thanks to Denon for originally bringing this up!)
* Tweak - Cleaned up the output of JSON-LD data. Filterable via the new tribe_google_data_markup_json filter
* Tweak - Drop the use of the generic CSS class "placeholder" in favor of "tribe-event-placeholder" (Thanks to Marc on the forums!)
* Tweak - Adjusted the CSS padding on Admin Menu items for Events
* Tweak - Various codesniffer fixes
* Tweak - tribe_get_venue_link() no longer echoes if you ask it to return an <a> element
* Tweak - Error messages for empty Venue names
* Tweak - Improve our responsiveness for the widget mini calendar, allowing smaller sidebars.
* Tweak - No longer retrieve empty costs when fetching all costs for all events
* Tweak - Change the priority of bootstrapping the-events-calendar to ensure it occurs before any of the TEC addons in the event some addons are upgraded to v4.0 later than TEC
* Tweak - Adjust the logic used for adding a noindex/follow tag to event views
* Tweak - No longer hiding default address fields when default venues are selected when Pro is active
* Fix - Resolved issue where the iCal feed did not provide an appropriately formatted timezone in some cases (Cheers to Matt for the report!)
* Fix - Added support for translating some previously untranslatable strings (Props to tititou36, media325, and Stef!)
* Fix - Prevented duplicate CSS IDs on the mini calendars (Cheers to Corrado for the help!)
* Fix - Fixed bug causing tribe_get_single_ical_link() and tribe_get_ical_link() to use the same URL when it shouldn't (Props to Ben Byrne @drywall on Twitter for the heads up!)
* Fix - Fixed issue where the "Add another organizer" text wasn't using the correct singular label (Thank you MIKE for the report!)
* Fix - Various CSS fixes for twenty(ten-fifteen)
* Fix - Improved our handling of `get_current_screen()` across the plugin, avoiding notices and warnings (Thank you Mike for the help!)
* Fix - Fixed bug where accessing object properties on a non object errored out when saving event meta (props to @dalethedeveloper on GitHub for this fix!)
* Fix - Fixed bug where organizer ID meta attached sometimes included a blank record. That blank record is no longer returned in tribe_get_organizer_ids()
* Fix - Fixed error message returned when tabbing away from a blank event name meta box so that it properly indicates that an event name is required (Our thanks to @tapan29bd for this fix!)
* Fix - Resolved issue where Timezone event start/end date property name strings were malformed which guaranteed a a call to get_post_meta for Timezone date strings
* Fix - Fixed CSS issue where the month view calendar could sometimes extend beyond the edge of the page when Skeleton Styles were enabled
* Fix - Fixed a problem where iCal data was generated with incorrect dates in the case of some all days events (thanks to Matt for highlighting this)
* Fix - Resolved a problem causing the previous month view to appear when it should not
* Fix - Fixed issue in mobile month view where date was missing from heading
* Fix - Resolved issue that caused /events/ to 404 if it was visited on a new install before hitting "Save" on the Events > Settings > Display page
* Deprecated - The Tribe__Events__Main::defaultValueReplaceEnabled() method is being deprecated in favor of tribe_get_option('defaultValueReplace'). Schedules for removal in v4.5
* Deprecated - The tribe_event_link() has been deprecated in favor of tribe_get_event_link(). Scheduled for removal in 5.0
* Deprecated - The third parameter of tribe_get_organizer_link() (the $echo parameter) has been deprecated and is scheduled for removal in 5.0
* Deprecated - Tribe__Events__Abstract_Deactivation in favor of Tribe__Abstract_Deactivation
* Deprecated - Tribe__Events__Admin__Helpers in favor of Tribe__Admin__Helpers
* Deprecated - Tribe__Events__App_Shop in favor of Tribe__App_Shop
* Deprecated - Tribe__Events__Autoloader in favor of Tribe__Autoloader
* Deprecated - Tribe__Events__Cache in favor of Tribe__Cache
* Deprecated - Tribe__Events__Cache_Listener in favor of Tribe__Cache_Listener
* Deprecated - Tribe__Events__Changelog_Reader in favor of Tribe__Changelog_Reader
* Deprecated - Tribe__Events__Credits in favor of Tribe__Credits
* Deprecated - Tribe__Events__Date_Utils in favor of Tribe__Date_Utils
* Deprecated - Tribe__Events__Field in favor of Tribe__Field
* Deprecated - Tribe__Events__Settings in favor of Tribe__Settings
* Deprecated - Tribe__Events__Settings_Tab in favor of Tribe__Settings_Tab
* Deprecated - Tribe__Events__Support in favor of Tribe__Support
* Deprecated - Tribe__Events__Template_Part_Cache in favor of Tribe__Template_Part_Cache
* Deprecated - Tribe__Events__Tickets__Attendees_Table in favor of Tribe__Tickets__Attendees_Table in the event-tickets plugin
* Deprecated - Tribe__Events__Tickets__Metabox in favor of Tribe__Tickets__Metabox in the event-tickets plugin
* Deprecated - Tribe__Events__Tickets__Ticket_Object in favor of Tribe__Tickets__Ticket_Object in the event-tickets plugin
* Deprecated - Tribe__Events__Tickets__Tickets in favor of Tribe__Tickets__Tickets in the event-tickets plugin
* Deprecated - Tribe__Events__Tickets__Tickets_Pro in favor of Tribe__Tickets__Tickets_Handler in the event-tickets plugin
* Deprecated - Tribe__Events__Validate in favor of Tribe__Validate
* Deprecated - Tribe__Events__View_Helpers in favor of Tribe__View_Helpers
* Deprecated - Tribe__Events__Main::OPTIONNAME in favor of Tribe__Main::OPTIONNAME
* Deprecated - Tribe__Events__Main::OPTIONNAMENETWORK in favor of Tribe__Main::OPTIONNAMENETWORK
* Deprecated - Tribe__Events__Main::addHelpAdminMenuItem() in favor of Tribe__Settings_Manager::add_help_admin_menu_item()
* Deprecated - Tribe__Events__Main::addNetworkOptionsPage() in favor of Tribe__Settings_Manager::add_network_options_page()
* Deprecated - Tribe__Events__Main::array_insert_after_key() in favor of Tribe__Main::array_insert_after_key()
* Deprecated - Tribe__Events__Main::array_insert_before_key() in favor of Tribe__Main::array_insert_before_key()
* Deprecated - Tribe__Events__Main::debug() in favor of Tribe__Debug::debug()
* Deprecated - Tribe__Events__Main::defaultValueReplaceEnabled() in favor of tribe_get_option( 'defaultValueReplace' )
* Deprecated - Tribe__Events__Main::doHelpTab() in favor of Tribe__Settings_Manager::do_help_tab()
* Deprecated - Tribe__Events__Main::doNetworkSettingTab() in favor of Tribe__Settings_Manager::do_network_settings_tab()
* Deprecated - Tribe__Events__Main::doSettingTabs() in favor of Tribe__Settings_Manager::do_setting_tabs()
* Deprecated - Tribe__Events__Main::do_licenses_tab() in favor of Tribe__Settings_Manager::do_licenses_tab()
* Deprecated - Tribe__Events__Main::getNetworkOption() in favor of Tribe__Settings_Manager::get_network_option()
* Deprecated - Tribe__Events__Main::getNetworkOptions() in favor of Tribe__Settings_Manager::get_network_options()
* Deprecated - Tribe__Events__Main::getNotices() in favor of Tribe__Notices::get()
* Deprecated - Tribe__Events__Main::getOption() in favor of Tribe__Settings_Manager::get_option()
* Deprecated - Tribe__Events__Main::getOptions() in favor of Tribe__Settings_Manager::get_options()
* Deprecated - Tribe__Events__Main::have_addons() in favor of Tribe__Settings_Manager::have_addons()
* Deprecated - Tribe__Events__Main::isNotice() in favor of Tribe__Notices::is_notice()
* Deprecated - Tribe__Events__Main::pluginDir in favor of Tribe__Events__Main::plugin_dir
* Deprecated - Tribe__Events__Main::pluginName in favor of Tribe__Events__Main::plugin_name
* Deprecated - Tribe__Events__Main::pluginPath in favor of Tribe__Events__Main::plugin_path
* Deprecated - Tribe__Events__Main::pluginUrl in favor of Tribe__Events__Main::plugin_url
* Deprecated - Tribe__Events__Main::removeNotice() in favor of Tribe__Notices::remove_notice()
* Deprecated - Tribe__Events__Main::renderDebug() in favor of Tribe__Debug::render()
* Deprecated - Tribe__Events__Main::saveAllTabsHidden() in favor of Tribe__Settings_Manager::save_all_tabs_hidden()
* Deprecated - Tribe__Events__Main::setNetworkOptions() in favor of Tribe__Settings_Manager::set_network_options()
* Deprecated - Tribe__Events__Main::setNotice() in favor of Tribe__Notices::set_notice()
* Deprecated - Tribe__Events__Main::truncate() in favor of tribe_events_get_the_excerpt()
* Deprecated - tribe_event_beginning_of_day() in favor of tribe_beginning_of_day()
* Deprecated - tribe_event_end_of_day() in favor of tribe_end_of_day()
* Deprecated - tribe_event_format_date() in favor of tribe_format_date()
* Deprecated - tribe_events_the_notices() in favor of tribe_the_notices()

= 3.x and previous =

For release notes from the 3.x and older lifecycles, see our [full historical release notes](https://theeventscalendar.com/category/products/release-notes/).<|MERGE_RESOLUTION|>--- conflicted
+++ resolved
@@ -4,13 +4,8 @@
 Tags: events, calendar, event, venue, organizer, dates, date, google maps, conference, workshop, concert, meeting, seminar, summit, class, modern tribe, tribe, widget
 Donate link: http://m.tri.be/29
 Requires at least: 3.9
-<<<<<<< HEAD
 Stable tag: 4.5.1
-Tested up to: 4.7.3
-=======
-Stable tag: 4.5
 Tested up to: 4.7.4
->>>>>>> 8f96ec85
 License: GPLv2 or later
 License URI: http://www.gnu.org/licenses/gpl-2.0.html
 
@@ -332,7 +327,6 @@
 
 == Changelog ==
 
-<<<<<<< HEAD
 = [4.5.1] TBD =
 
 * Fix - Prevented errors on EA import screen that happened in exotic circumstance. Thanks @kathryn for reporting this! [75787]
@@ -340,10 +334,6 @@
 * Fix - Enhance month view caching to minimize impact of JSON-LD generation [74656]
 * Tweak - Styling/layout improvements within the Event Aggregator screen [77895]
 
-= [4.5] TBD =
-
-* Tweak - Clean up direct calls to get events and use wrapper tribe_get_events() which has a hook for customizing
-=======
 = [4.5] 2017-05-01 =
 
 * Feature - Event Aggregator now allows users to import from other sites with The Events Calendar [68139]
@@ -364,7 +354,6 @@
 * Tweak - Added actions for Initialization: `tribe_events_bound_implementations`
 * Tweak - Removed methods for `Tribe__Events__Main`: `track_event_post_field_changes`, `maybe_load_tickets_framework`
 * Tweak - Removed methods for `Tribe__Events__Aggregator__Service`: `has_service_message`
->>>>>>> 8f96ec85
 
 = [4.4.5] 2017-03-23 =
 
