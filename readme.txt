--- conflicted
+++ resolved
@@ -324,13 +324,10 @@
 
 = [4.6.2] TBD =
 
-<<<<<<< HEAD
-* Tweak - Added a new filter `tribe_events_single_links` to make customizing the iCal and gCal export links on single-event views easier [90705]
-=======
 * Fix - Fixed issue in Month view with multi-month events not appearing on subsequent months (thanks @shinno.kei & @schittly for helping isolate this) [89747]
 * Tweak - Improvements to the readme.txt file surrounding plugin requirements (thanks @ramiy) [90285]
 * Tweak - Avoid notice level errors when a non-existent category archive is requested (our thanks to Charles Simmons for highlighting this) [90697]
->>>>>>> 2c6a135e
+* Tweak - Added a new filter `tribe_events_single_links` to make customizing the iCal and gCal export links on single-event views easier [90705]
 
 = [4.6.1] 2017-10-04 =
 
