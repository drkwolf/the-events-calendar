=== The Events Calendar ===

Contributors: ModernTribe, borkweb, barry.hughes, bordoni, brianjessee, aguseo, cliffpaulick, courane01, faction23, GeoffBel, geoffgraham, ggwicz, jbrinley, jentheo, leahkoerper, lucatume, mastromktg, MZAWeb, neillmcshea, nicosantos, patriciahillebrandt, peterchester, reid.peifer, roblagatta, ryancurban, shane.pearlman, tribecari, vicskf, zbtirrell
Tags: events, calendar, event, venue, organizer, dates, date, google maps, conference, workshop, concert, meeting, seminar, summit, class, modern tribe, tribe, widget
Donate link: http://m.tri.be/29
Requires at least: 4.5
Stable tag: 4.6.18
Tested up to: 4.9.6
Requires PHP: 5.2.4
License: GPLv2 or later
License URI: http://www.gnu.org/licenses/gpl-2.0.html

The Events Calendar is a carefully crafted, extensible plugin that lets you easily manage and share events. Beautiful. Solid. Awesome.

== Description ==

Create an events calendar and manage it with ease. The Events Calendar plugin provides professional-level quality and features backed by a team you can trust.

Packed with loads of useful features, The Events Calendar by Modern Tribe is ready to go right out of the box. It’s extensible, easy to use, and completely customizable.

Just getting started? Read through the [New User Primer](http://m.tri.be/2d) to get set up.

Looking for additional functionality including recurring events, ticket sales, publicly submitted events, automatic imports, and more?

<strong>Check out [Events Calendar PRO](http://m.tri.be/mj) and [other add-ons](http://m.tri.be/2a)</strong>

><strong>New Import Tool!</strong>
>We’ve made bulk event imports easier to manage than ever. This add-on service for The Events Calendar allows you to import events from your favorite sources, including Meetup, Google Calendar, iCalendar, CSV, and ICS.
>[Check out Event Aggregator now](http://m.tri.be/197u).

= Built solid & supported =

The Events Calendar is crafted the WordPress way with hours of strategy, design, development, and testing going into each release. We stand behind our work and offer light support weekly for the community via the WordPress.org support forums.

If you need a deeper level of support or a faster response to your specific question, our Events Calendar PRO add-on includes access to our premium support forums with a 24-48 hour response time during the workweek.

Enjoy using The Events Calendar, know how to customize it, and want to make money helping people? We’re growing our community team and would love to hear from you. If you’re interested, [check this out!](http://m.tri.be/mk)

= Plug-n-play & highly customizable =

The Events Calendar is built to work out of the box. Just turn it on, configure the settings to match your needs and you'll be making events in less than 5 minutes.

By developers, for developers... it's ready to be the foundation for your wildest hack sessions. Complete with a skeleton stylesheet to theme fast and efficiently, loads of tools including partial template overrides, a host of template tags, hooks and filters, [careful documentation](http://m.tri.be/eu), as well as a [library of free extensions](http://m.tri.be/ext). The Events Calendar is built FOR people who build websites.

Whether your vision is big or small, you’re in good company. Hundreds of thousands of churches, eateries, small businesses, musicians, venues, and non-profits are publishing and promoting their events with The Events Calendar.

The Events Calendar has been scaled to work on networks with over 25 million unique visitors per month and hundreds of thousands of events. Fortune 100 companies, major universities, government institutions, and some seriously epic startups showcase their events with our platform.

= Features =

Whether you’re operating a hyperlocal hub listing thousands of events, a university with many thousands of users, or you’re a sole business owner listing your classes, The Events Calendar has your back.

* Rapidly create events
* Saved venues & organizers
* Calendar month view with tooltips
* Event List view
* Day view
* Event search
* Google maps
* Widget: Upcoming events list
* Events Taxonomies (Categories & Tags)
* Google Calendar and iCal exporting
* WP REST API endpoints
* Completely ajaxified for super smooth browsing
* Completely responsive from mobile to tablet to desktop
* Tested on the major theme frameworks such as Avada, Genesis, Woo Themes, Thesis and many more.
* Increase your SEO with Microformats
* Internationalized & translated
* Multiple stylesheets to improve integration
* Extensive template tags for customization
* Hooks & filters galore
* Caching support
* Debug mode for developers
* [Library of extensions](http://m.tri.be/1a0r)

= Submitting Patches =

If you’ve identified a bug and have a fix, we’d welcome it at our [GitHub page for The Events Calendar](https://github.com/moderntribe/the-events-calendar). Simply submit a pull request so we can review as part of our [release cycle](http://m.tri.be/release-schedule) and merge into the codebase if appropriate from there. If a pull request is rejected, we'll do our best to tell you why. Users whose pull requests are accepted will receive credit in the plugin's changelog. For more information, check out the readme at our GitHub page. Happy coding!

== Installation ==

= Install & Activate =

Installing the plugin is easy. Just follow these steps:

1. From the dashboard of your site, navigate to Plugins --> Add New.
2. Select the Upload option and hit "Choose File."
3. When the popup appears select the the-events-calendar-x.x.zip file from your desktop. (The 'x.x' will change depending on the current version number).
4. Follow the on-screen instructions and wait as the upload completes.
5. When it's finished, activate the plugin via the prompt. A message will show confirming activation was successful. A link to access the calendar directly on the frontend will be presented here as well.

That's it! Just configure your settings as you see fit, and you're on your way to creating events in style. Need help getting things started? Check out our [new user primer](http://m.tri.be/2l) for help with settings and features.

== Screenshots ==

1. Month View with hover
2. Month View
3. List View
4. Day View
5. Single event
6. Event Editor
7. Events admin listing
8. General Settings
9. Display Settings
10. Events List Widget
11. Mobile Month View
12. CSV Importer

== Frequently Asked Questions ==

= Are there any troubleshooting steps you'd suggest I try that might resolve my issue before I post a new thread? =

First, make sure that you're running the latest version of The Events Calendar (4.6 as of this release). If you're running Events Calendar PRO it needs to match the version number of The Events Calendar. And if you've got any other add-ons, make sure those are current / running the latest code as well.

The most common issues we see are either plugin or theme conflicts. You can test if a plugin or theme is conflicting by manually deactivating other plugins until just The Events Calendar is running on your site. If the issue persists from there, revert to the default Twenty Fourteen theme. If the issue is resolved after deactivating a specific plugin or your theme, you'll know that is the source of the conflict.

Note that we aren't going to say "tough luck" if you identify a plugin/theme conflict. While we can't guarantee 100% integration with any plugin or theme out there, we will do our best (and reach out the plugin/theme author as needed) to figure out a solution that benefits everyone.

= I'm still stuck. Where do I go to file a bug or ask a question? =

Users of the free The Events Calendar should post their questions in the plugin's [WordPress.org forum](https://wordpress.org/support/plugin/the-events-calendar/), which we hit about once a week (usually on Wednesdays). Please make sure to read [our sticky post](http://m.tri.be/19oc) providing an overview of the support we provide free users BEFORE posting. If you find you're not getting support in as timely a fashion as you wish, you might want to consider purchasing a PRO license.

If you're already a PRO user, you're entitled access to our more actively-monitored [Events Calendar PRO forum](http://m.tri.be/2r) on our website. We can provide a deeper level of support here and hit these forums on a daily basis during the work week. Generally, except in times of increased support loads, we reply to all comments within 24-48 hours during the business week.

= Events Calendar PRO looks awesome! I'm sold! How can I get my hands on it? =

Events Calendar PRO can be purchased directly on [our website](http://m.tri.be/18wi). There are five (5) license types available, and all licenses include access to premium support, new feature releases, and regular maintenance updates.

= I'm interested in PRO or another add-on, but there are a few questions I've got before making the purchase. Can you help me get those addressed? =

Absolutely. If you're not finding your questions answered on the product pages, hit up our [pre-sales forum](http://m.tri.be/2w) on our site. You can save yourself some time by reviewing the threads first to verify if your question has already been asked. If it hasn't, post a new thread as a guest. We'll get you a reply as quickly as we can, so you can make an informed decision regarding purchase.

= What add-ons are available for The Events Calendar, and where can I read more about them? =

The following add-ons are available for The Events Calendar:

* [Events Calendar PRO](http://m.tri.be/18wi), for adding premium calendar features like recurring events, advanced views, cool widgets, shortcodes, additional fields, and more!
* [Event Aggregator](http://m.tri.be/197u), a service that effortlessly fills your calendar with events from Meetup, Google Calendar, iCalendar, Eventbrite, CSV, and ICS.
* [Event Tickets](http://m.tri.be/18wj) (free), which allows you to collect RSVPs to events. It can run alongside The Events Calendar or as a standalone plugin that adds RSVP functionality to WordPress posts and pages.
* [Event Tickets Plus](http://m.tri.be/18wk), which allows you to sell tickets for your events using your favorite e-commerce platform.
* [Community Events](http://m.tri.be/2g), for allowing frontend event submission from your readers.
* [Community Tickets](http://m.tri.be/18wl), which allows event organizers to sell tickets to the events they submit via Community Events.
* [Filter Bar](http://m.tri.be/fa), for adding advanced frontend filtering capabilities to your events calendar.
* [Eventbrite Tickets](http://m.tri.be/2e), for selling tickets to your event directly through Eventbrite.

= I have a feature idea. What's the best way to tell you about it? =

We've got a [UserVoice page](https://tribe.uservoice.com/forums/195723-feature-ideas) where we're actively watching for feature ideas from the community. Vote up existing feature requests or add your own, and help us shape the future of the products business in a way that best meets the community's needs.

= I've still got questions. Where can I find answers? =

Check out our extensive [knowledgebase](http://m.tri.be/18wm) for articles on using, tweaking, and troubleshooting our plugins.

== Documentation ==

All of our online documentation can be found on [our documentation site](http://m.tri.be/eu).

Some links you may find particularly useful are:

* [The Events Calendar New User Primer](http://m.tri.be/2l)
* [The Themer's Guide to The Events Calendar](http://m.tri.be/2m)
* [Knowledgebase](http://m.tri.be/18wm)

If you have any questions about this plugin, you can post a thread in our [WordPress.org forum](https://wordpress.org/support/plugin/the-events-calendar). Please search existing threads before opening a new one.

The [Modern Tribe premium support forums](http://m.tri.be/2r) are available for you to read. You won't, however, be able to post a message in any forums beyond Pre-Sale Questions unless you have purchased a premium license.

== Add-Ons ==

But wait: there's more! We've got a whole stable of plugins available to help you be awesome at what you do. Check out a full list of the products below, and over on [our website](http://m.tri.be/18wn).

Our Free Plugins:

* [Event Tickets](https://wordpress.org/plugins/event-tickets/)
* [Advanced Post Manager](https://wordpress.org/plugins/advanced-post-manager/)
* [GigPress](https://wordpress.org/plugins/gigpress/)
* [Image Widget](https://wordpress.org/plugins/image-widget/)

Our Premium Plugins and Services:

* [Events Calendar PRO](http://m.tri.be/18wi)
* [Event Aggregator](http://m.tri.be/197u) (service)
* [Event Tickets Plus](http://m.tri.be/18wk)
* [Community Events](http://m.tri.be/2g)
* [Community Tickets](http://m.tri.be/18wl)
* [Filter Bar](http://m.tri.be/fa)
* [Eventbrite Tickets](http://m.tri.be/2e)

== Help ==

Welcome to The Events Calendar, a full-featured events management system for WordPress. Thank you so much for using the labor of our love. We are Modern Tribe and we are here to help you be awesome.

If you aren't familiar with The Events Calendar, check out our [new user primer](http://m.tri.be/2p). It'll introduce you to the basics of what the plugin has to offer and will have you creating events in no time. From there, the resources below -- extensive template tag documentation, FAQs, video walkthroughs and more -- will give you a leg up as you dig deeper.

Additional resources available include:

* [Release Schedule](https://theeventscalendar.com/release-schedule/)
* [Known Issues](https://theeventscalendar.com/known-issues/)
* [Documentation](http://m.tri.be/eu)
* [FAQ](http://m.tri.be/2n)
* [Help Videos](http://m.tri.be/2t)
* [Tutorials](http://m.tri.be/2u)
* [Release Notes](http://m.tri.be/2v)
* [Forums](http://m.tri.be/2r)

We hit the [The Events Calendar forum here on WordPress.org](https://wordpress.org/support/plugin/the-events-calendar/) about once a week, assisting users with basic troubleshooting and identifying bugs that have been reported. (If you are looking for more active support, might we suggest buying a PRO license? Our team hits the [Premium Forums](http://m.tri.be/2r) daily.)

Some things to consider before posting on the forum:

* Look through existing threads before posting a new one and check that there isn't already a discussion going on for your issue.
* Your issue will be solved more quickly if you run a few checks before making a support request. Deactivate your plugins one by one - if the issue is fixed by deactivating a plugin you know you've got a plugin conflict. To test your Theme, revert to the default Twenty Twelve Theme to see if you are still experiencing the problem. If not, your Theme is the issue. Please provide this information when making your support request.
* Sometimes, just resetting your permalinks can fix the issue. Visit Events -> Settings -> Permalinks, save your permalinks with a different option and then save with your preferred choice again. This can solve events-related problems and can is worth a shot before creating a new thread.

Still not happy? Shoot us an email to support@theeventscalendar.com or tweet to [@TheEventsCal](https://twitter.com/TheEventsCal) and tell us why. We'll do what we can to make it right.

== Changelog ==

= [4.6.19] TBD =

* Feature - CSV importer now supports a featured event column [72376]
<<<<<<< HEAD
* Fix - Display the correct Import Settings when Eventbrite Tickets is enabled [106947]
=======
* Add - Add Eventbrite Icon to Third Party Accounts on the help page [105388]
* Add - Accessibility repair: new title-bar template for loop views included above the filter bar and content containing the page title in a `h1` tag.
* Fix - Accessibility repair: adjust main content container element from `div` to `main`.
* Fix - More robust handling of errors and exceptions during Event Aggregator imports [107929]
* Fix - Ensure that the "Export Events" button is properly displayed in month view when paginating. Thanks to @linpleva, Steven, Will and others for flagging this! [104751]
* Fix - Month view pagination for datepicker formats: YYYY.MM.DD, MM.DD.YYYY, and DD.MM.YYYY. Thanks @netzwerk, @wdburgdorf, @oliverwick and others for notifying us! [105443]
* Fix - Resolved customizer inconsistencies with month/week views and full styles [69758]
* Fix - Check the Events Aggregator license each time the page is accessed [67864]
* Fix - Improve Event Import message responses from Event Aggregator for certain cases where "Unknown service message" would be returned [107606]
* Fix - Make the date picker respect the "Start of the week" Setting. Thanks to @websource, @dsb and others for flagging this! [76320]
* Fix - Correct the "View All" link when using the events month view and plain permalinks. props to Kay and Robert for notifying us [72544]
* Fix - Keep filter bar date when changing from month to list view, with all datepicker formats. Thanks to Caio for reporting this! [83018]
* Fix - Correct the pagination in list view when a keyword is being searched. Thanks to @versi, @akr and Mary for reporting this! [94613]
* Fix - Split linked posts (Organizers and Venues) by ownership, for all users [71349]
* Fix - The connected status for Eventbrite under Third Party Accounts on the Help page [106868]
* Fix - Resolved the datepicker losing state after visiting an event and hitting the "back" button on month view. [69707]
* Fix - Fixed two PHP 5.2 errors on the Events > Help page [108338]
* Tweak - Modify the default values for the CSV settings if there's no EA license [94426]
* Tweak - Added classes to meta output in Single Event meta templates to facilitate customization [62704]
* Tweak - Add the `tribe_aggregator_async_insert_event` filter to allow overriding the Event Aggregator asynchronous event insertion [107929]
* Tweak - Add the `'tribe_aggregator_async_import_event_task` filter to allow overriding the Event Aggregator asynchronous import task [107929]
* Tweak - Added venue google map link to events in Day view [91610]
* Tweak - Renamed the Time zone mode option "Use the local time zones for each event" to "Use manual timezones for each event" (thanks @hikeitbaby for the suggestion) [67148]
* Tweak - Accessibility repair: heading hierarchy improvements throughout.
* Tweak - Accessibility repair: make sure all elements have unique `id` attributes.
* Tweak - Accessibility repair: remove redundant tab stops on feature image links.
* Tweak - Accessibility repair: filter bar view selector adjustments.
* Tweak - Accessibility repair: provide meaningful aria labels for filter bar inputs.
* Tweak - Accessibility repair: hide Google Map embeds from screen readers.
* Tweak - Enable only url imports for Eventbrite when that plugin is not active [107415]
* Tweak - The EB 4.5 migration process to better detect events for migration and insure all fields are migrated [106623]
* Tweak - Add `tribe_events_month_has_events_filtered` function and filter to see if there are events on a certain month, with filters (categories, search) [67607]
>>>>>>> ad56fb87

= [4.6.18] 2018-06-04 =

* Add - Eventbrite to Event Aggregator import origins [61172]
* Add - Priority attribute to Import Setting fields to be able to customize order of fields [61173]
* Add - Default category and change authority for Eventbrite Imports [61173]
* Add - Ability to schedule Eventbrite imports through Event Aggregator [35454]
* Add - Preview for Eventbrite events in the import screen ordered from farthest future event to closest [70130]
* Add - Import Eventbrite events using the Other URL import origin [81825]
* Add - Ability to preview and import multiple Eventbrite events using the Organizer URL [94284]
* Add - Import from Eventbrite Location Search URL, i.e. https://www.eventbrite.com/d/or--portland/events/ [94588]
* Tweak - Move Eventbrite settings from Legacy Import to Settings Import Tab [94388]
* Tweak - Add Eventbrite imports to the Import History Tab [81826]
* Tweak - Remove Legacy Imports UI [81829]

= [4.6.17] 2018-05-29 =

* Tweak - Add tribe_redirected parameter to enable a visitor to select another view after default mobile redirect, thanks to Marcella for notifying us [102743]
* Fix - Hide any errors generated by servers that don't support `set_time_limit()` (props to @jsww for flagging this!) [64183]
* Fix - Add a warning when the site Timezone is set to UTC [105217]
* Fix - An issue with organizers and venues not being attached to events on Eventbrite import  [106869]
* Language - 4 new strings added, 170 updated, 1 fuzzied, and 0 obsoleted

= [4.6.16] 2018-05-16 =

* Tweak - Replaced the Aggregator queue processing system to run independently of WP Cron (not for CSV) [105650]
* Fix - Prevents notices for Events Community when handling State and Province fields [106415]

= [4.6.15] 2018-05-09 =

* Feature - Added wp-cli command to import events from a source with Event Aggregator. See `wp event-aggregator import-from --help` to know more [104426]
* Feature - Added wp-cli command to run scheduled imports with Event Aggregator. See `wp event-aggregator run-import --help` to know more [104426]
* Fix - Ensure that organizers can be deleted when an event has multiple organizers [103715]
* Fix - Fixed a bug where the `[tribe_events]` Month View pagination would fail when no Tribe Bar was visible and plain permalinks were being used [95720]
* Fix - Prevent `url_to_postid` from running when on the main events page to avoid query conflicts [94328]
* Fix - Prevent 404s and malformed URLs that would sometimes arise when navigating to a past-events view from the "All"-events view on a single recurring event [43925]
* Fix - Make the `[tribe_events]` shortcode's output scroll to top when using the List View to match the non-shortcode List View  [81509]
* Fix - Ensure that default venue and address values are used throughout various venue-creation forms [63915]
* Tweak - Honor the return types for `tribe_has_next_event` and `tribe_has_previous_event` when the global query is null
* Language - 28 new strings added, 290 updated, 29 fuzzied, and 7 obsoleted

= [4.6.14.1] 2018-04-18 =

* Fix - Fixed fatal error that would sometimes arise when The Events Calendar was set to display on the front page

= [4.6.14] 2018-04-18 =

* Fix - Updated the "front page" logic to store the value in the DB instead of "mocking" the view via JS [100832]
* Fix - Fixed the generation of PHP warnings on retrieval of posts if the "Include events in main blog loop" option is checked (thanks to Colin Carmichael for reporting this problem) [97667]
* Fix - Made the `tribe-ea-record` custom post type (used to store Event Aggregator record information) private [99106]
* Fix - Expanded the size of the time zone input in the admin to allow for better visibility for long names [100363]
* Fix - If the main events page is set to be the site's front page, ensure it shows as "selected" in the Customizer's front page option [100832]
* Fix - Fixed an issue where failed Event Aggregator scheduled imports would re-attempt the import too soon [102489]
* Fix - Ensure the Tribe Bar displays all the available ranges of dates and times [100646]
* Fix - Hid the filters in the Tribe Bar if a unique view is enabled [75114]
* Fix - Fixed some imported-event handling so that events with no time and that aren't all-day events do not display on the front-end [93979]
* Fix - Changed the HTTP status codes of empty event, venue, organizer, category, and tag archives from 404 to 200 and return empty arrays to stick with WP REST API standard [102283]
* Fix - Better "guessing" on column mapping during the import of CSV file (thanks to April in our Help Desk for flagging this problem!) [96162]
* Fix - Add new `tribe_events_linked_post_type_meta_key` filter, required to be set for each custom linked post type, to output custom linked post types in their drag-and-drop order (thanks @natureslens for highlighting the issue) [100733]
* Tweak - Added the `tribe_aggregator_find_matching_organizer` and `tribe_aggregator_find_matching_venue` filters in Events Aggregator to allow the definition of custom Venue and Organizer match criteria [97292]
* Tweak - Display the retry time for a failed Event Aggregator scheduled import in the Scheduled tab [102489]
* Tweak - Add new filter, `tribe_events_import_event_duplicate_matches`, to determine if an event is part of the duplicates matches [77956]
* Tweak - Ensure "secondary" maps, e.g. in the sidebar, have the same full-width behavior as "main" maps [74052]
* Tweak - Restore some missing header navigation elements [99742]
* Tweak - Add notice if an import is missing required columns [67886]
* Tweak - Save time zone and time zone abbreviation fields (if provided) even if date was not changed when saving event through API [102705]

= [4.6.13] 2018-03-28 =

* Feature - Added facilities allowing users to trash or permanently delete expired events [98826]
* Fix - Corrected the behavior of the previous/next event links rendered on single event pages (props to @jeremyfelt for fixing this) [101757]
* Fix - Save order of organizers as displayed in the admin (thanks to JobInfo and others for report) [79126]
* Tweak - Added Gutenberg compatibility for the Gutenberg Extension plugin
* Tweak - Added new filter `tribe_tickets_venue_action_links_edit_url` to modify the venue edit link for the sales and attendee reports [93923]
* Tweak - Altered day view to start at 00:00:00 and not 00:00:01 [99641]

= [4.6.12] 2018-03-08 =

* Fix - Resolved an oversight resulting in notice-level errors when the `tribe_event_is_on_date()` function was called incorrectly (props to @sharewisdom for pointing this out) [99117]
* Fix - Resolved errors within the admin environment when the "ticketed" view of events is generated [99266]
* Fix - Improved compatibility with WordPress SEO in relation to the default mobile events view [68716]
* Fix - Resolved Javascript errors in month view which were triggered under some conditions by the presence of password-protected events [99089]
* Fix - Improved logic responsible for identifying which events are expired (in the past) by using timezone-aware comparisons [91168]
* Fix - Corrected the export of upcoming events from single organizer pages (added to support changes in Events Calendar PRO) [70727]
* Tweak - Added safety checks around our use of the global $wp_query object (thanks @archetypalsxe for highlighting this issue!) [100199]
* Tweak - Renamed 'Use Javascript to control date filtering' option to 'Enable live refresh' and improved the associated helper text [98022]
* Tweak - Added caching to reduce the number of HTTP requests being made in relation to Event Aggregator within the admin environment [99486]
* Tweak - Improved performance by reducing the number of queries that run in single event pages (in relation to `tribe_get_prev_event_link()` and `tribe_get_next_event_link()` specifically) [94587]
* Tweak - Added pagination to single organizer and venue pages [97772]
* Tweak - Improved compatibility with the Twety Seventeen theme (ensuring the calendar is full-width if set to be the site's homepage) [97977]
* Language - 3 new strings added, 161 updated, 1 fuzzied, and 2 obsoleted

= [4.6.11.1] 2018-02-16 =

* Fix - The render of the venue and organizer templates (thanks to Antonio and others for reporting this in our forums) [99550]
* Fix - Make sure events on calendar are not affected by DST changes [99537]

= [4.6.11] 2018-02-14 =

* Fix - Ensure parity of CSS styles between the default Month View and the embedded Month Views generated by Events Calendar PRO's [tribe_events] shortcode (thanks @copoloff for reporting this bug!) [92329]
* Fix - If `tribe_ical_feed_calname`  is empty the property `X-WR-CALNAME` is not added to the .ics file [46620]
* Fix - Stopped modifications of the main query if is in a single post to allow custom variables don't affect the page loading when using shortcode (our thanks to Joseph Reckley and others for highlighting this problem) [91787]
* Tweak - Fixed a handful of small CSS bugs in the mobile views of the Twenty Sixteen, Twenty Fifteen, and Twenty Fourteen themes [95693]
* Tweak - Added new hooks (`tribe_events_ical_before`, `tribe_events_ical_events_list_args` and `tribe_events_ical_events_list_query`) to allow further customization of the iCal feed [86227]
* Tweak - Added safeguards to reduce conflicts when lodash and underscore are used on the same site [92205]
* Language - 0 new strings added, 41 updated, 0 fuzzied, and 0 obsoleted

= [4.6.10.1] 2018-01-26 =

* Fix - Make sure rewrite rule for `/events` is not hardcoded and is based on dynamic option field (thanks to @earnjam and others for flagging this problem) [98463]

= [4.6.10] 2018-01-23 =

* Fix - Allow The Events Calendar REST API to be disabled using the `tribe_events_rest_api_enabled` filter [97209]
* Fix - Remove the errant `div.tribe-events-single-section` on the single event view when there is no venue [97615]
* Fix - Make sure the date for past events is set to the current date not the end of the day of the current date [71936]
* Fix - Use `featured_color_scheme_custom` if present as mechanism to overwrite the default color scheme for highlight color [96821]
* Fix - Make sure the date for past events is set to the current date not the end of the day of the current date [71936]
* Tweak - Trigger an event `map-created.tribe` when a map is created to allow flexibility on customization [91984]
* Tweak - Add a link to the knowledge base about 'Setting Up Your Google Maps API Key' [89761]
* Tweak - Add `the_title` filter to events called by `tribe_events_template_data` [38237]
* Tweak - Made the "events" and "event" slugs translatable by WPML and other multilingual plugins [95026]
* Tweak - Introduced the `tribe_events_query_force_local_tz` filter to allow for forcing non-UTC event start and end times in Tribe__Events__Query [92948]
* Tweak - Prevent empty or otherwise-invalid values for various date-format options in the Display settings [94725]
* Tweak - Brought day number headers in the Month View into compliance with WCAG 2.0 accessibility standards when using the "Tribe Events" stylesheet [68411]
* Tweak - Improved the alignment of the event cost on the single-event view (props to @canberraclimbersassociation for reporting this bug) [97208]
* Tweak - Added some more context to the labeling of the "Number of events per page" option (thanks to Todd H. for highlighting this label) [73659]
* Tweak - Improve performance on Event Admin List Count by removing JOIN and use cached results [63567]
* Tweak - Made the "/page/" component of some views' URL string translatable [40976]
* Tweak - Button "Merge Duplicates" is always visible from now on [75208]
* Tweak - Allow queries to explicitly include or exclude events that are nominally hidden from event listings [91254]

= [4.6.9] 2018-01-10 =

* Feature - Add new utility functions tribe_is_events_home and tribe_is_events_front_page similar to native WP is_home and is_front_page [42195]
* Fix - Avoid issues when importing multiple organizers that specify images [96354]
* Fix - Make sure latitude and longitude information from iCal feeds is used if available [96363]
* Fix - Fixed an issue that prevented EA from importing images attached to Facebook events [96393]
* Fix - Remove the duplicate filter call that was running twice for `tribe_rest_venue_data` [96090]
* Tweak - Added new `tribe_aggregator_import_event_image`, `tribe_aggregator_import_venue_image` and `tribe_aggregator_import_organizer_image` filter so that users can control whether, during EA imports, images should be attached to post or not [96393]
* Tweak - Made it possible to translate the iCal feed's description field (props @gafderks) [96677]
* Tweak - Improved escaping of map IDs (props LucaPipolo) [96772]
* Tweak - Added new REST API endpoint that allows looking up organizers by slug instead of ID at the path `organizers/by-slug/{slug}/`, it has the same functionality as the endpoint `organizers/{ID}` [96088]
* Tweak - Added new REST API endpoint that allows looking up venues by slug instead of ID at the path `venues/by-slug/{slug}/`, it has the same functionality as the endpoint `venues/{ID}` [96088]
* Tweak - Added `slug` to the REST API responses for organizer and venue data [96088]
* Tweak - Added `slug` to the REST API parameters allowed to use when inserting or updating an organizer or event [96088]
* Tweak - Added action: `tribe_events_venue_save` [96069]
* Tweak - Added action: `tribe_events_organizer_save` [96069]
* Tweak - Added filter: `tribe_events_rest_venue_prepare_postarr` [96069]
* Tweak - Added filter: `tribe_events_rest_organizer_prepare_postarr` [96069]
* Tweak - Old `tribe_rest_venue_data` filter was passing the venue and the event two the second parameter because of the duplication. Now it has the second parameter as $venue, third parameter as $event if event ID was provided [96090]
* Language - 5 new strings added, 30 updated, 0 fuzzied, and 0 obsoleted

= [4.6.8] 2017-12-18 =

* Fix - Preserve filter bar checkbox selections when changing views [66749]
* Fix - Fix radio filters so they are only included as values when switching views when checked [72954]
* Fix - Ensure the correct properties are set for list widget queries, to avoid problems when running alongside Events Calendar PRO (props @KZeni) [94105]
* Fix - Fixed some layout issues with the "Buy Now" button and stock labels on mobile list views [81115]
* Fix - Fixed issue where left- or right-aligned images at the bottom of event descriptions would overlap event meta on single-event pages [71134]
* Fix - Fixed issue where Google Maps Link would display in some situations even when there is no address information for which to generate a link. [94909]
* Fix - Corrected reference to a Select2 asset (our thanks to @pyxis630 for flagging this problem and props to @andrasguseo for the fix) [95348]
* Fix - Ensure that when start and end dates are passed to the REST API, all events within the date range are correctly retrieved (thanks @braffenberg and others for highlighting this issue!) [90005]
* Tweak - Added Google Maps API key to all Google Maps URLs when the key is available, allowing maps to load more reliably on some hosting environments (props to @sfdfortnight, @thor, and many others for reporting this!) [62910]
* Tweak - Adjusted CSS to improve the display of venue URLs/phone numbers (especially when Events Calendar PRO is also active) (our thanks to Mathew on the forums for flagging this issue) [69127]
* Tweak - Added new REST API endpoint that allows looking up events by slug instead of ID at the path `events/by-slug/{slug}/`, it has the same functionality as the endpoint `events/{ID}` [92825]
* Tweak - Added `slug` to the REST API responses for event data [92825]
* Tweak - Added `slug` to the REST API parameters allowed to use when inserting or updating an event [92825]
* Tweak - Added new `tribe_events_rest_use_inclusive_start_end_dates` filter so that users can make the REST API return events from a more literal date range [90005]
* Language - 3 new strings added, 68 updated, 0 fuzzied, and 0 obsoleted

= [4.6.7] 2017-12-07 =

* Fix - Fixed an issue where EA imports might not correctly create venues for iCalendar imports (thanks @starweb and others for highlighting this issue) [94323]
* Fix - Fixed an issue where Month View wouldn't render correctly in X Theme with the "Events template" option set to "Default Page Template" [92554]
* Fix - Fixed a WPML incompatibility issue where language could be switched to the wrong one (thanks @dgwatkins) [94732]
* Tweak - Added the `tribe_events_x_theme_force_full_content()` filter to let users disable X Theme compatibility code [92554]
* Language - 0 new strings added, 2 updated, 0 fuzzied, and 0 obsoleted

= [4.6.6] 2017-11-21 =

* Feature - Added Template class which adds a few layers of filtering to any template file included
* Tweak - Added clear warnings and errors to prevent and limit the import of iCalendar sources missing required fields [93600]
* Tweak - Included `tribe_callback_return` for static returns for Hooks
* Tweak - Improved Aggregator notices including error data on the responses [87326]
* Language - 4 new strings added, 79 updated, 0 fuzzied, and 0 obsoleted

= [4.6.5] 2017-11-16 =

* Fix - Improved legacy URL redirect logic to prevent unwanted redirects (our thanks to wesleyanhq and Adam Schwartz for highlighting this issue) [86942]
* Fix - Modified tribe_get_template_part() to remove potential for multiple templates to be rendered in a single call [46630]
* Fix - Fixed an issue where Event Aggregator scheduled imports might remain stuck in pending status [90501, 92614, 91754]
* Fix - Removed code which was automatically populating various address fields with default values when creating a new venue from within the event editor [44732]
* Fix - Resolved some issues with the "Show Map" and "Show Map Link" options in CSV files not being reliably respected on import (props @joappf and many others for highlighting this issue) [82784]
* Fix - Added opportunities to override edit linked post links [89015]
* Fix - Fixed a bug where only some parts of event featured images were clickable in List Views (thanks @mattemkadia for highlighting this issue) [81392]
* Fix - Fixed the broken 'Learn more' URL received after an unsuccessful "Other URL" import preview [92890]
* Fix - Fixed issue in list view navigation with backwards previous/next classes (thanks @secondtoughest) [36230]
* Fix - Fixed an issue where venues and organizers would not be correctly assigned to events in CSV imports with import statuses other than "Publish" [79680]
* Tweak - Remove net import scheduled notes for on domand imports [79079]
* Tweak - Allow for non-Latin characters to be used as the Events URL slug and the Single Event URL slug (thanks @daviddweb for originally reporting this) [61880]
* Tweak - Remove net import scheduled notes for on domand imports [79079]
* Tweak - Fixed some layout issues that would emerge with "Events URL Slug" option when "Plain" permalinks were enabled [92314]
* Tweak - Tweaked some language in Event Aggregator's metabox on individual edit-event screens to reduce confusion around the impact of the Update Authority on CSV imports [77957]
* Tweak - Fix PHP 7.1 compatibility with Event Aggregator (props @BJP NEALE) [90002]
* Tweak - Added new filter: `tribe_events_force_filtered_ical_link`. This makes the "Export Events" URL more easily modifiable (thanks to @tdudley07 for highlighting this issue) [43908]
* Tweak - Made the "End of Day Cutoff" option better accommodate 24-hour and other time formats (thanks @festivalgeneral for bringing this issue to our attention!) [78621]
* Tweak - Made the options presented by the timezone selector filterable (via the newly added `tribe_events_timezone_choice` hook - our thanks to National University's Marketing Department for this idea) [92909]
* Tweak - Improved integration with Twenty Seventeen - main events page now uses full height header when set to front page (thanks @uncovery for pointing this out) [89767]
* Tweak - Ensured REST API taxonomy endpoints are only registered in WordPress versions 4.7 and higher (thanks @dnaber-de for reporting this) [93227]
* Language - 1 new strings added, 132 updated, 0 fuzzied, and 1 obsoleted

= [4.6.4] 2017-11-09 =

* Tweak - Timepicker is now part of Tribe Common, it was removed from The Events Calendar
* Tweak - Required changes to make the plugin compatible with version 4.6 of Event Tickets
* Language - 10 new strings added, 167 updated, 0 fuzzied, and 2 obsoleted

= [4.6.3] 2017-11-02 =

* Fix - Prevent JS error when adding a Pro widget in the WP Customizer screen [72127]
* Fix - Fixed issue where the value of an event's "Show Google Maps Link" option would not properly affect the displaying of the link on List View (props: @etechnologie) [75547]
* Fix - Added some more specification to our jquery-ui-datepicker CSS to limit conflicts with other plugins and themes [90577]
* Fix - Improve shortcode pagination/view change url so it is reusable (props: @der.chef and others) [70021]
* Fix - Ensure the `tribe_json_ld_{type}_object` filter is available to make modifications of event, venue and organizer JSON LD data possible (thanks to Mathew for flagging this problem) [89801]
* Fix - Improved JSON LD output for events by outputting the correct UTC offset where required (our thanks to Nina and many others for flagging this issue) [78233]
* Tweak - Fixed some display issues for the event schedule details (props @mia-caro)
* Tweak - Improved the clarity of and amount of context for some linked post labels to make translation of those labels a little easier and more nuanced (props @hnacc and others) [88589]
* Tweak - Changed the order in which the list view "next events" link is assembled for better translatability (with thanks to @alelouya for highlighting this problem) [72097]
* Tweak - Adjusted linked posts selector HTML to improve compatibility with Batcache [92049]
* Tweak - Improved datepicker handling so an end date on or later than the start date can always be selected [89825]
* Language - 0 new strings added, 7 updated, 0 fuzzied, and 0 obsoleted

= [4.6.2] 2017-10-18 =

* Fix - Restored functionality to the "currency position" options in Events Settings, and in the per-event cost settings (props @schola and many others!) [89918]
* Fix - Fixed issue in Month view with multi-month events not appearing on subsequent months (thanks @shinno.kei & @schittly for helping isolate this) [89747]
* Fix - Made some changes to prevent Month View caching from breaking WPML support when in Month View (props: @mpike and many others!) [82286]
* Fix - Fixed start/end times being displayed in incorrect timezone in structured data (thanks @mtncreative & @esosa) [42125]
* Fix - Fixed an issue that would cause a 404 error if the selected default view was not enabled (thanks @pruneau) [45612]
* Fix - Improved translatability by adding missing textdomains for a number of strings (props @pedro-mendonca) [91071]
* Fix - Removed unneeded escaping to ensure the organizer link displays as expected (pros @f4w-pwharton) [91074]
* Tweak - Improvements to the readme.txt file surrounding plugin requirements (thanks @ramiy) [90285]
* Tweak - Improve site identification in multisite installations using Event Aggregator to avoid throttling issues [90489]
* Tweak - Avoid notice level errors when a non-existent category archive is requested (our thanks to Charles Simmons for highlighting this) [90697]
* Tweak - Added a new filter `tribe_events_ical_single_event_links` to make customizing the iCal and gCal export links on single-event views easier [90705]

= [4.6.1] 2017-10-04 =

* Fix - Fixed "Next Events" and "Previous Events" navigation links in list views, which would sometimes make a category-filtered list view lose its category filter as a user navigated through pages of future or past events (props @forumhelpdesk and @atomicdust for reporting this!) [72013]
* Fix - Fixed some layout issues with the Tribe Bar datepicker that would arise when using a Twentysixteen or Twentyfifteen child them (thanks to @stefanrueegger for reporting this) [46471]
* Fix - Prevented modification of event titles within the loop when using TRIBE_MODIFY_GLOBAL_TITLE [89273]
* Fix - Fixed issue when exporting all-day multi-day events via iCal where the end date was one day early (Thank you @fairmont for reporting this!) [87775]
* Fix - Fixed issues with the jQuery Timepicker vendor script conflicting with other plugins' similar scripts (props: @hcny et al.) [74644]
* Fix - Fixed an issue that would prevent Event Aggregator scheduled imports from running [88395]
* Fix - Fixed the "Start Time" and "End Time" timepicker fields in the event-creation screen to make it impossible to have an end date/time that comes before the start date/time [72686]
* Tweak - Remove unnecessary parameters from some remove_action calls in the plugin (thanks to @JPry on GitHub for submitting this fix!) [88867]
* Tweak - Adjusted the EA cron start time so that it never gets created in the past [88965]
* Tweak - Improved options format in the Event Aggregator settings [88970]
* Tweak - Added a filter to CSV importer for altering the delimiter, escaping, and enclosing characters [70570]
* Tweak - Adjusted the `tribe_update_venue()` template tag so it no longer creates some unnecessary meta fields involving post_title, post_content, etc. (thanks @oheinrich for bringing this to our attention) [66968]
* Tweak - Improved the performance of The Events Calendar REST API tweaking some queries [89743]
* Tweak - Add support for a `found_posts` argument in `tribe_get_events`, `tribe_get_venues` and `tribe_get_organizers` functions to return the number of posts found matching the current query arguments [89743]
* Deprecated - Deprecated the `tribe-events-bar-date-search-default-value` filter; use `tribe_events_bar_date_search_default_value` instead [67482]
* Language - Improvements to aid translatability of text throughout plugin (props: @ramiy) [88982]
* Language - 7 new strings added, 180 updated, 4 fuzzied, and 3 obsoleted

= [4.6] 2017-09-25 =

* Feature - Added full CRUD REST support for Events, Organizers, Venues, Event Categories, and Tags
* Tweak - Updated Bootstrap Datepicker to v1.7.0
* Tweak - Added latitude/longitude to REST responses when available on venues
* Tweak - Added JSON-LD data to REST responses when available
* Tweak - Replaced deprecated first parameter of `tribe_get_organizers()` with a parameter that, when specified with a truthy value, returns only organizers with upcoming events attached to them
* Tweak - Added linked post filters: `tribe_{$this->post_type}_has_events_excluded_post_stati`, `tribe_events_tribe_organizer_create`, `tribe_events_tribe_organizer_update`, `tribe_event_venue_duplicate_post_fields`, `tribe_event_organizer_duplicate_custom_fields`
* Tweak - Added action: `tribe_events_organizer_created`
* Tweak - Added REST filters: `tribe_rest_organizer_default_only_with_upcoming`, `tribe_rest_venue_default_only_with_upcoming`, `tribe_events_rest_term_allow_delete`
* Tweak - Added duplicate-detection filters: `tribe_duplicate_post_strategies`, `tribe_duplicate_post_strategy`, `tribe_duplicate_post_{$strategy}_strategy`
* Language - 152 new strings added, 217 updated, 6 fuzzied, and 1 obsoleted

= [4.5.13] 2017-09-20 =

* Feature - Add link to the featured image in the Events List widget. New filter introduced to control this: `tribe_events_list_widget_featured_image_link` (props to @cabadaj007 for the feature request) [84807]
* Feature - Remove 'France, Metropolitan' option from country list to prevent issues with Google Maps API (thanks @varesanodotfr for pointing this out) [78023]
* Feature - Ignored Events will restore previous status instead of setting to 'publish' [82213]
* Fix - Patched jQuery Resize vendor library to avoid JavaScript conflicts (props to @britner for the original report) [71994]
* Fix - Fixed a typo in the Event List widget options [71081]
* Fix - Addressed some PHP notices that would sometimes emerge in tag-filtered post lists in the wp-admin (thanks to @wfsec28 and others in the forums for reporting this!) [45274]
* Fix - When "Full Styles" or "Tribe Events Styles" are used, prevent duplicate featured images from showing up in the Twenty Seventeen theme (props to @want2what and others in the forums for reporting this) [80955]
* Fix - Fixed the issue that would prevent the start date and date range parameters from being taken into account when using 'Other URL' source in Event Aggregator
* Fix - Aggregator will no longer update comments while inactive [78890]
* Fix - Avoid issues when REST API archive request parameters are not in the original order (thanks @Nslaver for reporting this and providing a fix) [88748]
* Tweak - Aggregator prevents duplicated records with the same params from being created [68833]
* Tweak - Aggregator will now allow for some minor shifts in schedule execution time to help distribute requests to EA Service [86628]
* Tweak - Improve text in the Event Aggregator settings [77452]
* Tweak - Add actions before and after posts are inserted or updated by Event Aggregator to allow custom functions to kick in (`tribe_aggregator_before_insert_posts` and `tribe_aggregator_after_insert_posts`) [87530]
* Tweak - Allow users to import CSV with numerically-named categories by using a flag (currently `%n`) (thanks @Shamsi for reporting) [78340]
* Tweak - Allow date range and events count limits to be set on each type of import (except for 'Other URL') in Event Aggregator [79975]

= [4.5.12.3] 2017-09-19 =

* Fix - Display events on Month View correctly for WordPress version 4.8.2 and up (props @realcrozetva for reporting this) [88952]

= [4.5.12.2] 2017-09-08 =

* Fix - Fixed an issue where manually running Scheduled Imports would always result in a failed import [87321]

= [4.5.12.1] 2017-09-07 =

* Fix - Fixed an issue where events imported via Event Aggregator from an iCal-like source would be duplicated in place of being updated [87654]

= [4.5.12] 2017-09-06 =

* Fix - Fixed an issue where, with certain date formats chosen in the Events display settings, the "Next Month" link navigation wasn't working (props to @tttammi and others for reporting this issue!) [86937]
* Fix - Fixed a typo in REST API Swagger documentation that mentioned "organizer" when it should have stated "venue".
* Fix - Fixed issues with Event Aggregator queueing system where events might be duplicated or incorrectly updated [79975]
* Fix - Prevent notice when the Aggregator Record title is an array [82149]
* Fix - Allows Aggregator Google Map settings to extend the Global Setting by default (props to queerio for reporting this!) [67639]
* Fix - Prevent Warnings when throwing WordPress admin notices from Aggregator daily usage limit (props to cigarplanner for reporting this!) [83187]
* Fix - Resolved problem where Aggregator wouldn't allow you to remove filtering terms for Records [76949]
* Fix - Allow any datepicker format to be used on Aggregator filtering Events (props to matthewseymour for reporting this!) [77819]
* Fix - Added check to see if log directory is readable before listing logs within it (thank you @rodrigochallengeday-org and @richmondmom for reporting this) [86091]
* Tweak - Datatables Head and Foot checkboxes will not select all items, only the current page [77395]
* Tweak - Included tooltip for Aggregator "Hide & Ignore" button for events [67890]
* Tweak - Added all the Aggregator Origins to the Admin Bar [68693]
* Tweak - Added filters: `tribe_get_state_options`
* Tweak - Added template tags: `maybe_format_from_datepicker()`
* Tweak - Added the `tribe_rest_single_event_data` filter to the single event REST API endpoint to allow filtering the returned data (thanks @mwender) [88748]
* Language - 2 new strings added, 90 updated, 0 fuzzied, and 1 obsoleted

= [4.5.11] 2017-08-24 =

* Fix - Avoid Event Aggregator previews or scheduled imports being marked as failures [84259]
* Fix - Fixed start and end date limit parsing for events archive in the REST API code [78375]
* Fix - Fixed issue with `tribe_events_get_the_excerpt()` returning a read more link that sometimes pointed to the current page [70473]
* Fix - Fixed Post ID not being sent to the_title filter for Organizers and Venues (props Anna L.) [85206]
* Fix - Fixed issue where Month View tooltips would often go off-screen in some smaller viewport sizes [65136]
* Fix - Fixed an issue that would sometimes render Event Aggregator options invalid even with a valid license [78469]
* Fix - Fixed an issue where the mobile.php template file would often fail to include an event's featured image [74291]
* Fix - Resolved issue where invalid linked post IDs prevent proper updates on linked posts (props to Mathew L. and a few others for highlighting this issue) [71802]
* Fix - Do not hijack the blog when the main events page is configured to appear on the site's homepage (our thanks to Jason and others for flagging this problem) [72094]
* Fix - Remove extra trailing double-quotes at the end of the timepicker data-format attributes [85603]
* Fix - Fixed an issues where Event Aggregator scheduled imports could not run other than manually [81639]
* Tweak - Prevent stray commas from showing up for some event venues in the List View [72289]
* Tweak - Prevent stray commas from showing up for some event venues in the Day View [85429]
* Tweak - Modify certain event queries to widen the window of opportunity for query caching (props @garretjohnson) [84841]
* Tweak - Improve Event Aggregator message regarding Facebook token expiration [70376]
* Tweak - Support importing from URLs (Event Aggregator) where the protocol hasn't been specified by defaulting to HTTP [76466]
* Tweak - Removed WP API adjustments [85996]
* Tweak - Added filter: `tribe_aggregator_meta_source` to filter the Event Aggregator import source
* Tweak - Added filter: `tribe_events_linked_post_meta_values_{$current_linked_post_meta_key}` for filtering the array of values retrieved for a specific linked post meta field
* Tweak - Updated views: `src/views/day/single-event.php` and `src/views/list/single-event.php`
* Compatibility - Minimum supported version of WordPress is now 4.5
* Language - Improvements to various strings to improve ease of translation (props to @ramiy)
* Language - 5 new strings added, 56 updated, 1 fuzzied, and 3 obsoleted [the-events-calendar]

= [4.5.10.1] 2017-08-16 =

* Fix - Updates common library to resolve a range of issues preventing frontend assets from loading and breaking parts of our user interface [85017]

= [4.5.10] 2017-08-09 =

* Fix - Avoid duplicate events when importing from some iCal, Google Calendar and Facebook feeds in Event Aggregator (our thanks to Jason Sears, controlyours and many other users for highlighting these issues) [67038]
* Fix - Fixed bug that caused scheduled imports to get stuck in a perpetual state of failure when receiving error messages from the Event Aggregator service (our thanks to Antonio Jose and others for flagging this problem) [83767]
* Fix - Resolved issue where errors from the Event Aggregator service were not properly logging/visible on the History tab [83767]
* Tweak - Made linked post fields' auto-save features more stringently check for empty values to prevent the plugin from trying to "save" empty values (our thanks to Jean-Marie for highlighting this problem) [80282]
* Tweak - Moved the organizer e-mail address field label a bit to better accommodate Community Events [80426]
* Tweak - Added filter to tribe_get_display_end_date()'s return value [77730]
* Tweak - Avoid notice-level errors while processing queues within Event Aggregator (our thanks to David Sharpe and others for reporting this) [84020]
* Tweak - Improve compatibility and avoid Javascript errors when running alongside Twenty Seventeen [70853]
* Compatibility - Minimum supported version of WordPress is now 4.4
* Language - 1 new strings added, 119 updated, 0 fuzzied, and 0 obsoleted

= [4.5.9] 2017-07-26 =

* Fix - Send Aggregator callback URL with correct Scheme [83364]
* Fix - Scheduled Aggregator cron for inserting will re-enqueue to complete scheduled imports [83382]
* Fix - Avoid overwriting Venues and Organizers when importing FB events with similarly named Venues and Organizers [75370]
* Fix - Improve handling of large and/or slow Google Calendar and iCal feeds [79975]
* Tweak - Added period "." separator to datepicker formats. [65282]
* Tweak - Added tribe_events_month_get_events_in_month filter to allow overriding of events used in month templates. [83317]

= [4.5.8.1] 2017-07-21 =

* Fix - Fixed an issue where failed EA Imports would hang for a long time before failing [83344]

= [4.5.8] 2017-07-13 =

* Fix - Remove permalink logic for recurring events (Events Calendar PRO will implement instead) [74153]
* Fix - Avoid type error when setting up one-time imports for Facebook URLs (our thanks to @J for flagging this!) [78664]
* Fix - Add a safety check in isOrganizer() function (our thanks to Kevin for flagging this!) [81645]
* Fix - Avoid EA Client hanging when no events are found while attempting an import from a Facebook source [82713]
* Fix - Improve compatibility of The Events Calendar when operating with WPML from within a subdirectory (props: @dgwatkins) [81998]

= [4.5.7] 2017-06-28 =

* Fix - Restore support for translated events category slugs when WPML is active [73478]
* Fix - Improve handling of shortcodes within event view excerpts (props: @awbauer) [81226]
* Fix - Improve compatibility with WPML in relation to event permalinks specifically (props: @dgwatkins) [81224]
* Fix - Improved handling of Venue fields that allows for better form validation in Community Events [76297]
* Tweak - Better detection and reporting of communication failures with the Event Aggregator server
* Tweak - Textual corrections (with thanks to @garrett-eclipse for highlighting many of these) [77196]
* Tweak - New filter added ("tribe_events_linked_posts_dropdown_enable_creation") to facilitate more control over linked posts [80487]
* Tweak - Improve performance of theme compatibility code [71974]
* Tweak - Don't show Event Aggregator system status in Help tab if there's no Event Aggregator license in place [68506]

= [4.5.6] 2017-06-22 =

* Tweak - Improved how Cost field looks and it's consistency across views [71092 & 71094]
* Fix - Resolved issue where the Meta Chunker attempted to inappropriately chunk meta for post post_types [80857]
* Tweak - Added actions: `tribe_events_inside_cost`
* Tweak - Changed views: `day/single-event`, `day/single-featured`, `list/single-event`, `list/single-featured`
* Language - 1 new strings added, 15 updated, 1 fuzzied, and 1 obsoleted [the-events-calendar]
* Language - 0 new strings added, 0 updated, 1 fuzzied, and 0 obsoleted [tribe-common]


= [4.5.5] 2017-06-14 =

* Fix - Removed extra double quotes in organizer link output [71133]
* Fix - Make the list and day view styles match more closely [63599]
* Fix - Better sanitization on CSV imports (thanks to Valentinos Chouris from NCC Group for reporting this) [80311]
* Fix - Prevent tabs from being incorrectly escaped in iCal output (props: KZeni) [80452]
* Fix - Fixed inconsistent font styling of Tribe Bar form labels. [27252]
* Tweak - Removed unused Javascript (jQuery UI Dialog) to help avoid warnings (our thanks to @gama6889 for flagging this) [80766]
* Tweak - Added new filter hooks 'tribe_events_register_event_type_args' and 'tribe_events_register_event_cat_type_args' [80658]

= [4.5.4] 2017-06-06 =

* Tweak - Minor tweaks to the CSS for linked post types (Organizer/Venues)
* Fix - Prevent drag and drop icon showing when singular linked post type is been displayed
* Fix - Resolved issue where scheduled imports sometimes failed to execute [79587]
* Fix - Better sanitization of data (Props to Valentinos Chouris for reporting this) [80310]
* Language - 2 new strings added, 156 updated, 0 fuzzied, and 4 obsoleted [the-events-calendar]
* Language - 4 new strings added, 20 updated, 1 fuzzied, and 0 obsoleted [tribe-common]

= [4.5.3] 2017-06-01 =

* Fix - Made it easier to translate the update confirmation message (our thanks to safu9 for highlighting this) [79729]
* Fix - Fixed compatibility issue with WPML which caused organizers and venues to disappear on translated events [67581]
* Fix — Fixed bug where venues and organizers would be duplicated when their associated event is previewed. [64088]
* Tweak - Other fixes to the plugin verbiage (with thanks to @garrett-eclipse and others)

= [4.5.2.1] 2017-05-19 =

* Fix - Prevent fatal errors occuring in PHP 5.5 and earlier [79208]

= [4.5.2] 2017-05-17 =

* Fix - Correct REST API reference URL (our thanks to Lindsey for flagging this) [78658]
* Fix - Improve Event Aggregator integration to avoid situations where imports continually restart but do not complete [77988]
* Tweak - Make the inclusion or exclusion of the year (within the event schedule string) filterable [78070]
* Tweak - Adjustments to help avoid false positive security alerts being generated in relation to our customizer integration [78355]

= [4.5.1] 2017-05-04 =

* Fix - Prevented errors on EA import screen that happened in exotic circumstance. Thanks @kathryn for reporting this! [75787]
* Fix - Made EA preserve custom dates after reimporting a Facebook Event when option is set. [75787]
* Fix - Enhance month view caching to minimize impact of JSON-LD generation [74656]
* Tweak - Styling/layout improvements within the Event Aggregator screen [77895]

= [4.5.0.2] 2017-05-01 =

* Fix - Ensure compatibility with WordPress version 4.4 and earlier

= [4.5.0.1] 2017-05-01 =

* Fix - Resolving issue where some premium plugins were falsely claiming they were out of date

= [4.5] 2017-05-01 =

* Feature - Event Aggregator now allows users to import from other sites with The Events Calendar [68139]
* Feature - Include a Events REST API endpoint for read operations [70711]
* Feature - Include granular Scheduling for Events Aggregator
* Tweak - Update Authority for modified fields now will include Organizer, Venues and Taxonomy changes [71152]
* Tweak - Clean up direct calls to get events and use wrapper `tribe_get_events()` which has a hook for customizing
* Tweak - Remove including Event Tickets for backwards compatibility as a vendor library [71908]
* Tweak - Create a global ID to increase consistency on all of the imported items with Event Aggregator [75218]
* Fix - Prevent Aggregator to run on Empty Queues thus generating fatals (props to @Donald for the report here) [75377]
* Fix - Categories and Tags are no longer cleared when importing with Event Aggregator (thank you @Nicolas for the report) [74264]
* Fix - Increase consistency on Column Mapping for CSV imports [76476]
* Tweak - Added filters for REST API: `tribe_events_rest_url_prefix`, `tribe_rest_url`, `tribe_events_rest_use_builtin`, `tribe_rest_events_archive_data`, `tribe_rest_event_max_per_page`, `tribe_rest_event_data`, `tribe_rest_venue_data`, `tribe_rest_organizer_data`, `tribe_rest_event_categories_data`, `tribe_rest_event_tags_data`, `tribe_rest_event_taxonomy_term_data`, `tribe_rest_event_featured_image`, `tribe_events_rest_api_enabled`
* Tweak - Added filters for REST API Documentation: `tribe_rest_swagger_cost_details_documentation`, `tribe_rest_swagger_date_details_documentation`, `tribe_rest_swagger_image_details_documentation`, `tribe_rest_swagger_image_size_documentation`, `tribe_rest_swagger_term_documentation`, `tribe_rest_swagger_event_documentation`, `tribe_rest_swagger_organizer_documentation`, `tribe_rest_swagger_venue_documentation`, `tribe_rest_swagger_documentation`
* Tweak - Added filters for Modified fields tracking: `tribe_tracker_post_types`, `tribe_tracker_excluded_meta_keys`, `tribe_tracker_enabled`, `tribe_tracker_enabled_for_terms`, `tribe_tracker_taxonomies`
* Tweak - Added filters for Event Aggregator: `tribe_aggregator_localized_data`, `tribe_aggregator_service_messages`, `tribe_aggregator_url_import_range_options`, `tribe_aggregator_url_import_range_cap`, `tribe_aggregator_url_import_range_start`, `tribe_aggregator_url_import_range_end`
* Tweak - Removed filters for Event Aggregator: `tribe_aggregator_track_modified_fields`
* Tweak - Added actions for Initialization: `tribe_events_bound_implementations`
* Tweak - Removed methods for `Tribe__Events__Main`: `track_event_post_field_changes`, `maybe_load_tickets_framework`
* Tweak - Removed methods for `Tribe__Events__Aggregator__Service`: `has_service_message`

= [4.4.5] 2017-03-23 =

* Fix - Local changes to events should be preserved in accordance with the Event Import Authority setting (thanks to @bryan for reporting this one) [72876]
* Fix - Correct the value for days of the week abbreviation (thanks @mmmmartin03 for the report) [75379]
* Tweak - Enable the month view cache by default on new installations [74867]
* Tweak - External links to Google maps changed from http to https (nice find by @bjf2000 - reported via the .org support page) [74930]
* Tweak - Links to WordPress.org changed from http to https (ultimately this is also credited to @bjf2000's find. Thanks!) [72273]

= [4.4.4] 2017-03-08 =

* Fix - Avoid unnecessarily removing a callback from an action while inside the same action (improves PolyLang compatibility - props @Chouby) [73122]
* Fix - Resolving issue where sites that overrode the wp-admin path would fail to successfully perform a Facebook OAuth with Event Aggregator [74687]
* Tweak - Improve template loading for easier customization by developers and better support of the template hierarchy (props @QWp6t) [72842]

= [4.4.3] 2017-02-22 =

* Fix - Resolved issue where iCal exports on month view were exporting more events than intended (thanks to @s2ldesign for reporting in our forums) [72133]
* Fix - Resolved meta width issue for maps when Pro is active (gracias a @ANTONIO JOSE por el reporte del error)  [69844, 72272]
* Fix - Resolved issue where featured images were not being imported via Event Aggregator Facebook imports (cheers to @Cody for the initial bug report) [72764]
* Fix - Resolved issue where translated 'all' slugs were not respected (thank you @Marianne for your report in the forums) [71996]
* Tweak - Translation improvements and fixes (@Katja - thanks! ) [70068]
* Tweak - Allow "-1" when specifying the "Month view events per day" setting [70497]

= [4.4.2] 2017-02-09 =

* Fix - Ensure the global and source-specific Google Map settings for imports are respected [67228]
* Fix - Prevent PHP 5.2 Strict mode from throwing notices due to usage of `is_a` [72812]
* Fix - Ensure the events list widget's show/hide if there are upcoming events setting is respected [72965]
* Tweak - Add filters for template tag functions related to dates: `tribe_get_start_time`, `tribe_get_end_time`, `tribe_get_start_date` and `tribe_get_end_date` [67759]

= [4.4.1.1] 2017-01-26 =

* Fix - Resolved fatal caused when rendering themes that override tribe styles

= [4.4.1] 2017-01-26 =

* Fix - Resolve the Fatals related to undefined methods and Memory exhaustion [71958, 71912]
* Fix - iCal export for Single events working again [71916]
* Tweak - Changes the Search label to prevent duplicate words (props @oheinrich) [72149]
* Tweak - Add theme version to `tribe-event.css` (props @berler) [71973]
* Fix - Resolve JavaScript error when jQuery was been de-registered [71369]
* Fix - Prevent Fatals when Importing Images on Event Aggregator [70576]
* Fix - Prevent Third Party notes to be escaped, anchor link working again [71872]
* Fix - Google Maps now are using HTTPS instead of HTTP (props @cliffordp)
* Fix - Prevent Fatals on Event Aggregator Cron, due to Activity logging failure [71904]
* Fix - Elminate some cases of problem with Facebook manual import on Event Aggregator [69137]
* Fix - WPML integration smaller incompatibilities [70520, 70522]

= [4.4.0.1] 2017-01-09 =

* Fix - Adds safety check to ensure a smooth activation process when earlier versions of Tribe Common are active

= [4.4] 2017-01-09 =

* Feature - Add dynamic helper text to single event editor to display the events date and time [66484]
* Feature - Add support for featured events [65898]
* Feature - Add support for placing the main events archive on the site homepage [38757]
* Feature - Add support for the theme customizer [67489]
* Feature - Make it possible to adjust map pins via the theme customizer [65889]
* Feature - Support for Event Aggregator in a multisite network context added [61427]
* Fix - Add a link to The Events Calendar Help page in the Network Administration screen of multisite installations [68665]
* Fix - Multisite license editing and displaying consistency [68662]
* Tweak - Adjusted styles and added actions for featured events in the List Widget [65923]
* Tweak - Organizers and Venues are now with a better and cleaner interface [68430]
* Tweak - Eliminate duplicate meta data for organizer posts [25084]
* Tweak - Improved the start/end date user interface [66486, 66487, 66550]
* Tweak - iCal export now includes all events - up to a reasonable limit - rather than just those in the current view [65037]
* Tweak - Adjustments made to the default week view color scheme [69756]
* Tweak - Add AJAX and improve consistency of the venue and organizer UI [38129]

= [4.3.5] 2016-12-20 =

* Tweak - Updated the template override instructions in a number of templates [68229]
* Tweak - Improve behavior of tribe_get_events_title() in respect of single events [46313]
* Tweak - Event Aggregator will only load on the Administration, prevent bigger loads for Front-End users [70812]
* Tweak - Allow better filtering for Organizers and Venue Meta fields (Props: @Chouby from Polylang) [70894]
* Fix - Prevent JavaScript Notices related to Bumpdown [69886]
* Fix - Assets URL on Windows Servers are fully operational again [68377]
* Fix - JavaScript and CSS files will respect HTTPS on all pages [69561]
* Fix - Fixed comment count and visibility issues due to Event Aggregator records [68297]
* Fix - Fixed PHP notices and warnings raised when importing .ics files [69960]
* Fix - Only show link to Venues if Pro is active in List View [69887]
* Fix - Fixed and issue that would make Event Aggregator importing notices remain stuck in the Import screen [70614]
* Fix - Avoid error screen when saving licenses on multisite installations [68599]
* Fix - Fix calendar view links in WPML language switcher [67134]

= [4.3.4.2] 2016-12-13 =

* Fix - Correct an oversight leading to breakages of the /all/ events archive for Events Calendar PRO users [70662]

= [4.3.4.1] 2016-12-09 =

* Fix - Updates Tribe Common to remove some stray characters that were impacting page layouts (props: @Aetles) [70536]

= [4.3.4] 2016-12-08 =

* Tweak - Tribe Common now is loaded only once across our plugin suite, improves performance in some cases [65755]
* Fix - Featured Images for Event Aggregator imports are working as expected again. [69465]
* Fix - Google Calendar and iCalendar files are now updating their respective events [68684]
* Fix - On demand Event Aggregator records will update events correctly [69542]

= [4.3.3] 2016-11-16 =

* Feature - Added Tribe Extension class and loader, to make small addons easier to build [68188]
* Fix - Ordering on Month view is working as expected again [69123]
* Fix - Enable ampersand character in mobile month view titles (thanks @kate for the report of this) [45409]
* Fix - Prevent notices for Event Aggregator License checking [67981]
* Fix - Mismatched text domains are resolved, important for translations (props to @Hans) [68462]
* Fix - Sticky on Month View is working as expected again [68902]
* Fix - Prevent HTTPS websites from pointing to Assets in HTTP [68372]
* Fix - On `WP_Query` we will no-longer overwrite custom `post__not_in` params [42143]

= [4.3.2] 2016-11-02 =

* Fix - Fixes an issue where the text in the Location search field was URL encoded when using the back or forward button for navigation. [61742]
* Fix - Aggregator Errors will not show more than once daily as comments (Thanks @Jacob for your report on the forums) [68094]
* Fix - Event Aggregator ICS default configuration now are been Selected Correctly [67885]
* Fix - Shortcode Month view now will display tooltips correctly [68094]
* Fix - Avoid loading the select2 JavaScript library twice when Advanced Custom Fields is activated (props to @ryan for the initial report [43605]
* Fix - Avoid errors and notices on calendar page when X theme and WPML plugins are active (thanks @ingrid for reporting this one) [64400]

= [4.3.1.1] 2016-10-20 =

* Fix - Corrected a packaging issue from the 4.3.1 release [67936]

= [4.3.1] 2016-10-20 =

* Tweak - Implement the pruning of Event Aggregator history records after 7 days, filterable by tribe_aggregator_record_retention [68283]
* Tweak - Event Aggregator will now verify that the license key has uses remaining before creating a history record [68286]
* Tweak - Improve `tribe_create_event` documentation (Props to Keith) [44871]
* Fix - Resolved an issue where scheduled Event Aggregator imports marked as "On Demand" were being run by cron [68284]
* Fix - Resolved a bug where empty meta fields were being inserted into Event Aggregator record post meta [68290]
* Fix - Resolved a bug where Venue and Organizers urls were been generated incorrectly (Thanks @Matt) [68168]
* Fix - Pagination links on Month view are updating correctly [67977]
* Fix - Resolved the support for translated event category archive slug that could lead to broken links on the front-end while using WPML (Props to Wilco in the support Forums) [62018]
* Fix - Resolved a bug where searching for past events in the List view would always yield no results (Thanks for the report @Davide) [61863]
* Fix - Resolved an issue where long file names would break plugin updates on some Windows installations (pros to @Alan [62552]
* Fix - Resolved an issue where the `/all` link on recurring events on non English websites could be broken (reported by @lumiest - thanks!) [68062]
* Fix - Pagination links on Month view are updating correctly [67977]

= [4.3.0.1] 2016-10-14 =

* Fix - Preventing legacy Facebook events from being duplicated

= [4.3] 2016-10-13 =

* Feature - Added Event Aggregator to enable service-based event imports from iCal feeds, Facebook, and Meetup
* Feature - Revamped the CSV import screens to work within the new Event Aggregator pages
* Tweak - Adjusted some view logic to support the new Event Views shortcode in Pro [44800]
* Tweak - Added a button to copy the system infomation on the help tab [43709]
* Tweak - Added an option for users to opt into automatic system infomation so our support system can grab the system information found on the help tab automatically [31645]
* Tweak - Use an earlier hook for iCal feed generation (props @jlambe) [64141]
* Tweak - Revise and simplify integration with Event Tickets attendee screen [61992]
* Tweak - Added context to a set of strings to make translation easier (props @pedro-mendonca) [64586]
* Tweak - Deprecated various disused functions and classes relating to the Meta Factory [39905]
* Fix - Cease using GLOB_BRACE for including deprecated files due to limited server support [63172]
* Fix - Avoid problems that can occur when hooking and unhooking actions (props @Chouby) [63474]
* Fix - Resolves an issue where we were duplicating a core WordPress hook but with a different set of parameters (props @Chouby) [66455]
* Fix - Correct the datetime formatting issues within the iCal feed (props @henryk) [65968]
* Deprecated - `Tribe__Events__Main::initOptions()` has been deprecated with no replacement
* Deprecated - `Tribe__Events__Main::set_meta_factory_global()` has been deprecated in favor of using the `Tribe__Events__Meta_Factory` class
* Deprecated - The `setup_meta()` method in both the `Tribe__Events__Template__Single_Event` and `Tribe__Events__Template_Factory` classes has been deprecated
* Deprecated - The `the_title()`, `event_date()`, `event_category()`, `event_tag()`, `event_website()`, `event_origin()`, `organizer_name()`, `organizer_email()`, `venue_name()`, `venue_address()`, and `venue_map()` methods have been deprecated in the `Tribe__Events__Advanced_Functions__Register_Meta` class
* Deprecated - The `register()`, `check_exists()`, and `get_args()` methods have been deprecated in the `Tribe__Events__Meta_Factory` class

= [4.2.7] 2016-09-15 =

* Tweak - Additional support for plugin extensions

= [4.2.6] 2016-08-31 =

* Add - tribe_is_event_past() conditional to detect if event end time is past current time (Reported by @Jonathan in our support forums - thanks Jonathan.)

= [4.2.5] 2016-08-17 =

* Fix - Fixed inconsistent template filtering logic for single event template [62525]
* Tweak - Restored preview for published events [64874]

= [4.2.4] 2016-08-03 =

* Tweak - Changed "Event Add-Ons" to load faster [64286]
* Fix - Fixed default venue setting [64628]
* Fix - Fixed default venue state and province settings [64629]

= [4.2.3] 2016-07-20 =

* Fix - In month view, be sure to unhook JSON-LD output when calling unhook function
* Fix - Incorrect JSON-LD event start and end times (thank you @jjbte for reporting on .org forums)
* Fix - Show Google Map and Link checkbox so they show when editing an event (Reported originally by Michael of @NailedIT in the .org forum)
* Fix - Use Community Events Venue Edit Link when on Community Events Forms instead of Admin (also as a result of the report abve from @NailedIT. Thanks again.)

= [4.2.2] 2016-07-06 =

* Fix - Small CSS Issue on Welcome Page
* Fix - Month view on mobile device width doesn't have links to prev/next months
* Fix - Reimport of updated CSV removes featured image (Bug #46149)
* Fix - Fixed the issue that would make multiple organizers details disappear when trying to submit invalid event data using Community
* Fix - Add a check to avoid being unable to switch view when Filter Bar plugin is active and at least one field is set to auto-complete mode
* Fix - Only add the events custom post type to the tag archive queries and not custom queries with tags [45635]
* Fix - When using the filter tribe_events_excerpt_allow_shortcode shortcodes will be maybe be processed in event excerpts in the list views [42289]

= [4.2.1.1] 2016-06-28 =

* Fix - Ensure translations load as expected with all supported versions of WordPress (thanks to @JacobALund for originally reporting this on .org forums)

= [4.2.1] 2016-06-22 =

* Tweak - Adjust the caching rules for Month View for faster loading
* Fix - Replace a bad return type to avoid unnecessary notices in the error log
* Fix - Add missing styles for correctly hide screen reader text
* Fix - Fixes `tribe_get_event_link()` which wasn't working when passing second parameter as `true'
* Tweak - Reduce the ginormous font size of Month View titles in skeleton styles
* Fix - Add styling to adjust List View description to full width
* Fix - Miscellaneous tweaks to improve the Month and Day views
* Fix - Fix a shorthand array that was causing errors in PHP 5.2 and 5.3 when importing events

= [4.2] 2016-06-08 =

* Feature - Added Google Maps API key field in the Settings tab to avoid map timeouts and errors on larger sites (Thanks to Yan for reporting this!)
* Feature - Added support for featured image, multiple organizers, excerpt and more custom fields in the .csv file import function for events (Thank you to Graphic Designer for posting on UserVoice!)
* Feature - Added support for featured image, description, map details and more custom fields in the .csv file import function for venues
* Feature - Added support for featured image and description in the .csv file import function for organizers (Thank you to Rebecca for posting on UserVoice!)
* Feature - Added an oEmbed template for events
* Feature - Improve performance of a query used to determine if there are free/uncosted events (Thank you @fabianmarz for the pull request!)
* Feature - Added support for attaching custom post types to events
* Tweak - Improved filtering of the `tribe_event_featured_image()` function (Cheers to @fabianmarz!)
* Tweak - Add an encoding class for the CSV importer to prevent non utf8 characters from preventing imports (Thanks to screenrage for the report!)
* Tweak - Improved our JSON-LD output to ensure consistency (Props to @garrettjohnson and Lars!)
* Tweak - Language files in the `wp-content/languages/plugins` path will be loaded before attempting to load internal language files (Thank you to user aafhhl for bringing this to our attention!)
* Tweak - Switch to HTTPS for the "Powered by The Events Calendar" link (Thank you Cynthia for reporting this!)
* Tweak - Switch to using HTTPS by default for interactions with Google Maps API
* Tweak - Improved filterability of calendar excerpts by introducing the new `tribe_events_get_the_excerpt` filter hook
* Tweak - Improved filtering of organizer details when importing by CSV (Props to @Geir for bringing this up!)
* Tweak - Adjustments for single event view in Twenty Fifteen theme
* Tweak - Improved performance of query used to test for events without any cost
* Tweak - Added missing semicolon to a laquo (Props to mwender on GitHub for the fix!)
* Tweak - Improve the "stickiness" of CSV import column mappings (Thank you @jamesgol!)
* Tweak - Consistency of JSON-LD markup improved (Cheers to @garrettjohnson for the help!)
* Tweak - Avoid notice-level errors when working with WP CLI on a site where The Events Calendar is also active (Thanks to @sun)
* Tweak - Corrected the spelling of timezone in the CSV Importer's event field
* Tweak - Updated venue and organizer templates to use the new architecture for attaching custom post types to events
* Tweak - Move plugin CSS to PostCSS
* Tweak - Category default view is now set to `default` in place of hardcoding the current default view in the category base rewrite rule [31907]
* Deprecated - `Tribe__Events__PUE__Checker`, `Tribe__Events__PUE__Plugin_Info`, and `Tribe__Events__PUE__Utility` classes are deprecated and are replaced by `Tribe__PUE__Checker`, `Tribe__PUE__Plugin_Info`, and `Tribe__PUE__Utility` classes
* Fixed - Changed the use of `have_posts()` in the maybe iCal links for the main views that could cause an infinite loop
* Accessibility - Focus styles added for search fields
* Accessibility - Add ARIA labels for Month/Day/List sub nav
* Accessibility - Add ARIA label for events footer sub nav heading

= [4.1.4] 2016-05-19 =

* Fix - Improve accuracy of list view pagination after switching from month view
* Tweak - Give the multi-organizer form 'sticky' properties so values persist even if the submission is initially rejected
* Tweak - Resolved minor CSS issues in the welcome page

= [4.1.3] 2016-04-28 =

* Fix - Month View single days are now ordered as follows: sticky events, ongoing multi-day events, all day events, then start time. In other words, all events should be ordered as you'd expect when viewing events in Month View.
* Fix - Updated the compatibility of CSV importer with WordPress 4.5 due to a change in the `post_status` filter. This will help prevent some of the errors you may have seen when importing events using a CSV file.
* Tweak - Added new event names for AJAX success to the List, Month, and Day views to help The Events Calendar's compatibility with our other premium plugins.

= [4.1.2] 2016-04-11 =

* Tweak - Removed an unneeded hook that attempted to add a query argument to event tag links
* Fix - Resolved an issue where events marked as "sticky" would not display as such in Month View
* Fix - Dashes, hyphens, or whatever you like to call them in the events archive slug no longer breaks the URL
* Fix - The notice that pops up when a conflicting "events" page exists can now be dismissed

= [4.1.1.1] 2016-04-07 =

* Security - Tightened up security with post type link filtering (props to Nadal Soler for reporting this issue!)
* Security - Tightened up security around tribe bar submissions (props to Paul Mynarsky for reporting this issue!)

= [4.1.1] 2016-03-30 =

* Fix - Resolved bug where array notices were output on single event pages when venues were not set (props to zaxiscreative for reporting this issue!)
* Fix - Resolved issue where the Month View in mobile sizes retained the long day-of-week names when the abbreviations should have been used (props to Lucy for the bug report!)
* Fix - Fixed bug where a "0" was added to the default Venue name when creating a new event
* Fix - Fixed notice that caused Ajax requests to fail (props to cgrymala on WP.org for reporting this!)
* Fix - Removed quotes from around TZID-specified timezones in iCal feeds which causes problems with some parsers (props to factory44 for reporting the issue that lead to this fix)
* Fix - Resolved various capitalization issues with German translations (props to oheinrich in our forums for pointing out this issue!)

= [4.1.0.1] 2016-03-17 =

* Fix - Resolved multiple issues with the German `de_DE` language file that caused a number of site-breaking issues

= [4.1] 2016-03-15 =

* Feature - Added a tribe_get_venue_website_url() function for fetching Venue website URLs (props to fervorcreative in our forums for this request!)
* Performance - Lazy-load venue and organizer selector data
* Tweak - Allow iCal filenames to be filtered via a new filter: tribe_events_ical_feed_filename
* Tweak - Added a hook to allow single day queries in month view to be filtered: tribe_events_month_daily_events_query_args
* Tweak - Improved the logic around rebuilding known date ranges
* Tweak - Always show the "Merge Duplicates" button for venues and organizers in the Events General Settings page
* Tweak - Allow the "same slug" notice to be dismissed and fix some text in that message
* Tweak - Ignore alpha/beta/rc suffixes on version numbers when checking template versions
* Tweak - Add a filter for month view daily events query: tribe_events_month_daily_events_query_args
* Tweak - Added a more flexible cost range parsing function
* Tweak - Obfuscate license keys Events > Help > System Information
* Fix - Fixed a fatal that sometimes occurred when refreshing the import CSV page
* Fix - Fixed issue where some characters were not escaped appropriately for month and year formats
* Fix - Added missing tribe-loading@2x.gif
* Fix - Fixed a warning produced by passing a DateTime() object into start_date or end_date args of tribe_get_events (props to iamhexcoder for the pull request!)
* Fix - Fixed bug where events in month view were not always sorted in chronological order
* Fix - Fixed the System Info URL in Events > Help
* Fix - Resolved issue where the default country would be "Array" if no default country is set
* Fix - Fixed bug where ajaxurl was sometimes undefined

= [4.0.7] 2016-03-02 =

* Fix - Resolve display issues on templates with Jetpack and a few themes
* Fix - Mobile breakpoints on month view working with custom breakpoints
* Fix - Reordering Venue and Organizer metadata no longer breaks titles
* Fix - Prevented notices from happening when using `the_title` filter
* Fix - iCal links now will respect categories on the first page
* Fix - Prevent third-party bugs with SEO plugins when inserting events programmatically
* Fix - Organizer information is showing up again correctly
* Fix - Modified the add-on license validation method to better explain what is happening
* Fix - Description on mobile views now have the correct class attribute on HTML
* Fix - Added missing semicolon on the list navigation for "&laquo"

= [4.0.6] 2016-02-17 =

* Tweak - Adjust injection of event data into the_content from priority 10 to 9 for better 3rd-party plugin compatibility
* Tweak - Change mobile month view selector to load event details below the calendar for better theme compatibility
* Tweak - Better handling of edge cases on the post_excerpt for List View
* Tweak - Removal of generic CSS classes like `.updated` and `.published`
* Fix - Prevent Notices from appearing when using `tribe_get_organizer()`
* Fix - Make HTML Single Event Pages valid
* Fix - Numeric named categories URLs are now fully working
* Fix - Event Title now Accepts HTML on Tooltips
* Fix - Licenses Tab now will work with `DISALLOW_FILE_MODS` (Props to Sun for spotting and fixing this)

= [4.0.5] 2016-01-15 =

* Security - Security fix with Venues and Organizers (props to grantdayjames for reporting this!)

= [4.0.4] 2015-12-23 =

* Tweak - Including the latest embedded Event Tickets release for backward compatibility

= [4.0.3] 2015-12-22 =

* Tweak - Adjust single-event.php template to allow the "Time" title and content to be filterable (Props to Sitecrafting for highlighting this issue!)
* Fix - Resolved issue with an overly escaped Event Category edit URL that prevented editing categories (Thanks to Ian for the first report of this issue!)
* Fix - Fixed issue where clicking on columns on the Events listed in the Admin Dashboard were ALWAYS sorted by Event start/end date before sorting by the column selected (Cheers to Corrado for bringing this to our attention!)

= [4.0.2] 2015-12-16 =

* Tweak - Adding better support for non-numeric cost values on events (Props to Mirja for highlighting this!)
* Tweak - Avoid notice level errors when advanced events list widget settings are saved (Thank you Johan for reporting the issue!)
* Tweak - Improve messaging in the same-slug warning message (Thanks to Simon for bringing this to our attention!)
* Tweak - Hook to Event Tickets to inject event dates into ticket emails
* Tweak - Adding better support for default venues (Props to Karly for noting this!)
* Tweak - Improve handling of internationalized slugs (Cheers to Oliver for the help!)
* Fix - Ensure the past events list displays the correct events when accessed via ajax (Thank you Jesse for highlighting this!)
* Fix - Support ordering by venue/organizer within event queries (Thank you Doug for bringing this to our attention!)
* Fix - Fixed issue where events with the same date/time would sometimes be excluded from single-event navigation (Cheers to JeremyEnglert for the tip!)
* Fix - Resolved issue where events set with the explicit cost of 0 were not showing as "Free" (Thank you terrizsolo for reporting this!)
* Fix - Fixed bug where the datepicker in Twenty Sixteen was really ugly
* Fix - Fixed bug where using Quick Edit on events caused the table columns in the event list to become jumbled on save (Props to A K for the report!)
* Fix - Resolved bug where category links sometimes included event category 1 (Thank you Anthony for the original report of this problem!)
* Fix - Fixed a settings page URL (Props to Kristy for the heads up!)

= [4.0.1] 2015-12-10 =

* Tweak - Add a warning message for major updates
* Tweak - For SEO reasons, use an h1 for the title rather than an h2 (props to wpexplorer for this fix)
* Tweak - Target the calendar view grid in JS using a simpler selector
* Fix - Resolved WP 4.4 related fatal on the Nav Menu page that prevented the admin footer from rendering/enqueuing JS
* Fix - Resolved bug where visiting /events/upcoming could sometimes result in an infinite redirect loop
* Fix - Removed `wp_trim_excerpt` and use only it's powers, fixing the excerpt problem
* Fix - Fixed bug where the mobile calendar view did not display the date for the date being viewed
* Fix - Fixed bug where the admin toolbar's Events > Import > CSV did not link to the CSV importer page
* Fix - Fixed issue where the events list in the admin dashboard were not ordered in an intuitive manner
* Fix - Resolved bug where sorting by event category or tag resulted in an error
* Fix - Fixed bug where full event content text was displayed where excerpts should have been displayed
* Fix - Resolved issue where events imported via CSV were excluded from single event navigation
* Fix - Fixed bug where /events/list would sometimes 404 on a new install
* Fix - Resolved bug where multiday all-day events displayed the end date as one day later than it should be when the End of Day Cut-off was set to something other than 12am
* Fix - Timezone handling fixed within generated iCal feeds

= [4.0] 2015-12-02 =

* Security - A TON of escaping was added to our codebase thanks to the efforts of the always-helpful Andy Fragen (@afragen)
* Feature - Moved the Ticket framework code into its own plugin (event-tickets)
* Feature - The event cost now supports more international formats with the addition of the tribe_events_cost_separators filter (Thank you remokrol for bringing this to our attention!)
* Feature - Added support for the twentysixteen theme
* Feature - Created a new Add-Ons tab in Settings so that TEC add-ons can have a consolidated settings tab
* Feature - Improve the date formats UI by providing example output for each selected format
* Tweak - Restructured TEC's core settings code for reusability with other standalone plugins like Event Tickets
* Tweak - Deprecate old JS event names in favor of a new JS event naming standard. Example: deprecated tribe_ev_runAjax in favor of run-ajax.tribe
* Tweak - Consolidated import pages for TEC and add-ons
* Tweak - When suggesting a UTF-8 compatibility CSV formatting tool, point to one that still exists
* Tweak - Added the ability to filter attendees CSV items via tribe_events_tickets_attendees_csv_items (Props to @bostondv on GitHub for this patch!)
* Tweak - Updated all excerpt output to use tribe_events_get_the_excerpt() to ensure a consistent display of excerpt content (Cheers to Joseph to pointing this out!)
* Tweak - Add support for wp_get_document_title in response to the WordPress 4.4 deprecation of wp_title
* Tweak - Check post creation permissions before letting users create venues and organizers from the event meta box
* Tweak - Only display data separators between fields that have data when rendering organizers (Thank you Bud for highlighting this issue!)
* Tweak - When a user cannot create organizers, prevent the auto-selection of organizers when editing an event
* Tweak - Remove microformat CSS classes from templates and replace with namespaced content-relevant CSS classes
* Tweak - Changed the "updated" CSS class to "tribe-updated" so that it is properly namespaced (Thank you vijayrajesh!)
* Tweak - The Plugin Update Checker will now auto-save valid plugin keys (Thanks to Denon for originally bringing this up!)
* Tweak - Cleaned up the output of JSON-LD data. Filterable via the new tribe_google_data_markup_json filter
* Tweak - Drop the use of the generic CSS class "placeholder" in favor of "tribe-event-placeholder" (Thanks to Marc on the forums!)
* Tweak - Adjusted the CSS padding on Admin Menu items for Events
* Tweak - Various codesniffer fixes
* Tweak - tribe_get_venue_link() no longer echoes if you ask it to return an <a> element
* Tweak - Error messages for empty Venue names
* Tweak - Improve our responsiveness for the widget mini calendar, allowing smaller sidebars.
* Tweak - No longer retrieve empty costs when fetching all costs for all events
* Tweak - Change the priority of bootstrapping the-events-calendar to ensure it occurs before any of the TEC addons in the event some addons are upgraded to v4.0 later than TEC
* Tweak - Adjust the logic used for adding a noindex/follow tag to event views
* Tweak - No longer hiding default address fields when default venues are selected when Pro is active
* Fix - Resolved issue where the iCal feed did not provide an appropriately formatted timezone in some cases (Cheers to Matt for the report!)
* Fix - Added support for translating some previously untranslatable strings (Props to tititou36, media325, and Stef!)
* Fix - Prevented duplicate CSS IDs on the mini calendars (Cheers to Corrado for the help!)
* Fix - Fixed bug causing tribe_get_single_ical_link() and tribe_get_ical_link() to use the same URL when it shouldn't (Props to Ben Byrne @drywall on Twitter for the heads up!)
* Fix - Fixed issue where the "Add another organizer" text wasn't using the correct singular label (Thank you MIKE for the report!)
* Fix - Various CSS fixes for twenty(ten-fifteen)
* Fix - Improved our handling of `get_current_screen()` across the plugin, avoiding notices and warnings (Thank you Mike for the help!)
* Fix - Fixed bug where accessing object properties on a non object errored out when saving event meta (props to @dalethedeveloper on GitHub for this fix!)
* Fix - Fixed bug where organizer ID meta attached sometimes included a blank record. That blank record is no longer returned in tribe_get_organizer_ids()
* Fix - Fixed error message returned when tabbing away from a blank event name meta box so that it properly indicates that an event name is required (Our thanks to @tapan29bd for this fix!)
* Fix - Resolved issue where Timezone event start/end date property name strings were malformed which guaranteed a a call to get_post_meta for Timezone date strings
* Fix - Fixed CSS issue where the month view calendar could sometimes extend beyond the edge of the page when Skeleton Styles were enabled
* Fix - Fixed a problem where iCal data was generated with incorrect dates in the case of some all days events (thanks to Matt for highlighting this)
* Fix - Resolved a problem causing the previous month view to appear when it should not
* Fix - Fixed issue in mobile month view where date was missing from heading
* Fix - Resolved issue that caused /events/ to 404 if it was visited on a new install before hitting "Save" on the Events > Settings > Display page
* Deprecated - The Tribe__Events__Main::defaultValueReplaceEnabled() method is being deprecated in favor of tribe_get_option('defaultValueReplace'). Schedules for removal in v4.5
* Deprecated - The tribe_event_link() has been deprecated in favor of tribe_get_event_link(). Scheduled for removal in 5.0
* Deprecated - The third parameter of tribe_get_organizer_link() (the $echo parameter) has been deprecated and is scheduled for removal in 5.0
* Deprecated - Tribe__Events__Abstract_Deactivation in favor of Tribe__Abstract_Deactivation
* Deprecated - Tribe__Events__Admin__Helpers in favor of Tribe__Admin__Helpers
* Deprecated - Tribe__Events__App_Shop in favor of Tribe__App_Shop
* Deprecated - Tribe__Events__Autoloader in favor of Tribe__Autoloader
* Deprecated - Tribe__Events__Cache in favor of Tribe__Cache
* Deprecated - Tribe__Events__Cache_Listener in favor of Tribe__Cache_Listener
* Deprecated - Tribe__Events__Changelog_Reader in favor of Tribe__Changelog_Reader
* Deprecated - Tribe__Events__Credits in favor of Tribe__Credits
* Deprecated - Tribe__Events__Date_Utils in favor of Tribe__Date_Utils
* Deprecated - Tribe__Events__Field in favor of Tribe__Field
* Deprecated - Tribe__Events__Settings in favor of Tribe__Settings
* Deprecated - Tribe__Events__Settings_Tab in favor of Tribe__Settings_Tab
* Deprecated - Tribe__Events__Support in favor of Tribe__Support
* Deprecated - Tribe__Events__Template_Part_Cache in favor of Tribe__Template_Part_Cache
* Deprecated - Tribe__Events__Tickets__Attendees_Table in favor of Tribe__Tickets__Attendees_Table in the event-tickets plugin
* Deprecated - Tribe__Events__Tickets__Metabox in favor of Tribe__Tickets__Metabox in the event-tickets plugin
* Deprecated - Tribe__Events__Tickets__Ticket_Object in favor of Tribe__Tickets__Ticket_Object in the event-tickets plugin
* Deprecated - Tribe__Events__Tickets__Tickets in favor of Tribe__Tickets__Tickets in the event-tickets plugin
* Deprecated - Tribe__Events__Tickets__Tickets_Pro in favor of Tribe__Tickets__Tickets_Handler in the event-tickets plugin
* Deprecated - Tribe__Events__Validate in favor of Tribe__Validate
* Deprecated - Tribe__Events__View_Helpers in favor of Tribe__View_Helpers
* Deprecated - Tribe__Events__Main::OPTIONNAME in favor of Tribe__Main::OPTIONNAME
* Deprecated - Tribe__Events__Main::OPTIONNAMENETWORK in favor of Tribe__Main::OPTIONNAMENETWORK
* Deprecated - Tribe__Events__Main::addHelpAdminMenuItem() in favor of Tribe__Settings_Manager::add_help_admin_menu_item()
* Deprecated - Tribe__Events__Main::addNetworkOptionsPage() in favor of Tribe__Settings_Manager::add_network_options_page()
* Deprecated - Tribe__Events__Main::array_insert_after_key() in favor of Tribe__Main::array_insert_after_key()
* Deprecated - Tribe__Events__Main::array_insert_before_key() in favor of Tribe__Main::array_insert_before_key()
* Deprecated - Tribe__Events__Main::debug() in favor of Tribe__Debug::debug()
* Deprecated - Tribe__Events__Main::defaultValueReplaceEnabled() in favor of tribe_get_option( 'defaultValueReplace' )
* Deprecated - Tribe__Events__Main::doHelpTab() in favor of Tribe__Settings_Manager::do_help_tab()
* Deprecated - Tribe__Events__Main::doNetworkSettingTab() in favor of Tribe__Settings_Manager::do_network_settings_tab()
* Deprecated - Tribe__Events__Main::doSettingTabs() in favor of Tribe__Settings_Manager::do_setting_tabs()
* Deprecated - Tribe__Events__Main::do_licenses_tab() in favor of Tribe__Settings_Manager::do_licenses_tab()
* Deprecated - Tribe__Events__Main::getNetworkOption() in favor of Tribe__Settings_Manager::get_network_option()
* Deprecated - Tribe__Events__Main::getNetworkOptions() in favor of Tribe__Settings_Manager::get_network_options()
* Deprecated - Tribe__Events__Main::getNotices() in favor of Tribe__Notices::get()
* Deprecated - Tribe__Events__Main::getOption() in favor of Tribe__Settings_Manager::get_option()
* Deprecated - Tribe__Events__Main::getOptions() in favor of Tribe__Settings_Manager::get_options()
* Deprecated - Tribe__Events__Main::have_addons() in favor of Tribe__Settings_Manager::have_addons()
* Deprecated - Tribe__Events__Main::isNotice() in favor of Tribe__Notices::is_notice()
* Deprecated - Tribe__Events__Main::pluginDir in favor of Tribe__Events__Main::plugin_dir
* Deprecated - Tribe__Events__Main::pluginName in favor of Tribe__Events__Main::plugin_name
* Deprecated - Tribe__Events__Main::pluginPath in favor of Tribe__Events__Main::plugin_path
* Deprecated - Tribe__Events__Main::pluginUrl in favor of Tribe__Events__Main::plugin_url
* Deprecated - Tribe__Events__Main::removeNotice() in favor of Tribe__Notices::remove_notice()
* Deprecated - Tribe__Events__Main::renderDebug() in favor of Tribe__Debug::render()
* Deprecated - Tribe__Events__Main::saveAllTabsHidden() in favor of Tribe__Settings_Manager::save_all_tabs_hidden()
* Deprecated - Tribe__Events__Main::setNetworkOptions() in favor of Tribe__Settings_Manager::set_network_options()
* Deprecated - Tribe__Events__Main::setNotice() in favor of Tribe__Notices::set_notice()
* Deprecated - Tribe__Events__Main::truncate() in favor of tribe_events_get_the_excerpt()
* Deprecated - tribe_event_beginning_of_day() in favor of tribe_beginning_of_day()
* Deprecated - tribe_event_end_of_day() in favor of tribe_end_of_day()
* Deprecated - tribe_event_format_date() in favor of tribe_format_date()
* Deprecated - tribe_events_the_notices() in favor of tribe_the_notices()

= 3.x and previous =

For release notes from the 3.x and older lifecycles, see our [full historical release notes](https://theeventscalendar.com/category/products/release-notes/).<|MERGE_RESOLUTION|>--- conflicted
+++ resolved
@@ -218,9 +218,6 @@
 = [4.6.19] TBD =
 
 * Feature - CSV importer now supports a featured event column [72376]
-<<<<<<< HEAD
-* Fix - Display the correct Import Settings when Eventbrite Tickets is enabled [106947]
-=======
 * Add - Add Eventbrite Icon to Third Party Accounts on the help page [105388]
 * Add - Accessibility repair: new title-bar template for loop views included above the filter bar and content containing the page title in a `h1` tag.
 * Fix - Accessibility repair: adjust main content container element from `div` to `main`.
@@ -238,6 +235,7 @@
 * Fix - The connected status for Eventbrite under Third Party Accounts on the Help page [106868]
 * Fix - Resolved the datepicker losing state after visiting an event and hitting the "back" button on month view. [69707]
 * Fix - Fixed two PHP 5.2 errors on the Events > Help page [108338]
+* Fix - Display the correct Import Settings when Eventbrite Tickets is enabled [106947]
 * Tweak - Modify the default values for the CSV settings if there's no EA license [94426]
 * Tweak - Added classes to meta output in Single Event meta templates to facilitate customization [62704]
 * Tweak - Add the `tribe_aggregator_async_insert_event` filter to allow overriding the Event Aggregator asynchronous event insertion [107929]
@@ -253,7 +251,6 @@
 * Tweak - Enable only url imports for Eventbrite when that plugin is not active [107415]
 * Tweak - The EB 4.5 migration process to better detect events for migration and insure all fields are migrated [106623]
 * Tweak - Add `tribe_events_month_has_events_filtered` function and filter to see if there are events on a certain month, with filters (categories, search) [67607]
->>>>>>> ad56fb87
 
 = [4.6.18] 2018-06-04 =
 
