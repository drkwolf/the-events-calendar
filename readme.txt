--- conflicted
+++ resolved
@@ -4,11 +4,7 @@
 Tags: events, calendar, event, venue, organizer, dates, date, google maps, conference, workshop, concert, meeting, seminar, summit, class, modern tribe, tribe, widget
 Donate link: http://m.tri.be/29
 Requires at least: 4.5
-<<<<<<< HEAD
 Stable tag: 4.6.18
-=======
-Stable tag: 4.6.16
->>>>>>> 71e52009
 Tested up to: 4.9.5
 Requires PHP: 5.2.4
 License: GPLv2 or later
