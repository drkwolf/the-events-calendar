--- conflicted
+++ resolved
@@ -225,15 +225,13 @@
 
 == Changelog ==
 
-<<<<<<< HEAD
 = [4.1] unreleased =
 
 * Fix - Fixed invalid class name when throwing Tribe notices in the Map template
-=======
+
 = [4.0.4] 2016-01-15 =
 
 * Security - Resolved issue with Organizer and Venue output
->>>>>>> ab5543cb
 
 = [4.0.3] 2015-12-22 =
 
