=== The Events Calendar ===

Contributors: ModernTribe, borkweb, zbtirrell, barry.hughes, bordoni, brianjessee, brook-tribe, faction23, geoffgraham, ggwicz, jazbek, jbrinley, joshlimecuda, leahkoerper, lucatume, mastromktg, mat-lipe, mdbitz, neillmcshea, nicosantos, peterchester, reid.peifer, roblagatta, ryancurban, shane.pearlman, thatdudebutch
Tags: events, calendar, event, venue, organizer, dates, date, google maps, conference, workshop, concert, meeting, seminar, summit, class, modern tribe, tribe, widget
Donate link: http://m.tri.be/29
Requires at least: 3.9
Tested up to: 4.4
Stable tag: 4.0.1
License: GPLv2 or later
License URI: http://www.gnu.org/licenses/gpl-2.0.html

The Events Calendar is a carefully crafted, extensible plugin that lets you easily share your events. Beautiful. Solid. Awesome.

== Description ==

><strong>A note about support:</strong> We’re here to help troubleshoot bugs, but should set expectations early that the support forums at WordPress.org are only checked once a week. Please read our <a href="http://wordpress.org/support/topic/welcome-the-events-calendar-users-read-this-first?replies=3">sticky post</a> before creating a new thread.
>
> Users looking for more timely/in-depth support are encouraged to check out <a href="http://m.tri.be/mj" target="_blank" title="[new window]">Events Calendar PRO</a>.

Create and manage events with ease. Get professional-level quality and features backed by a team you can trust. The Events Calendar will help take your site to the next level.

The Events Calendar is built and supported by WordPress artisans Modern Tribe. Looking for additional functionality including recurring events, ticket sales, publicly submitted events, new views, Facebook event integration and more? <a href="http://m.tri.be/2a">Check out the available add-ons.</a>

= BUILT SOLID & SUPPORTED =

The Events Calendar is crafted the WordPress way.

The Events Calendar has been audited by many of the industry's WordPress experts including core developer Mark Jaquith for security & plugin review team member Pippin Williamson for best practices and plugin compatibility.

We've poured hundreds of hours into QA by a dedicated support team, monthly usability tests to guarantee that it's easy to use, and numerous user interviews to make sure you get what you want. We care about quality and crafting products that thrive in the wild.

The team at Modern Tribe stands by our work and offers light support every Wednesday to the community via the WordPress.org support forums. Feel free to ask a question if you're having a problem with implementation or if you find bugs. Looking for help NOW or need a deeper level of support? Add the <a href="http://m.tri.be/2c">premium add-on plugin</a> and you get access to premium support forums with 24-48 hour response times on weekdays.

Enjoy using The Events Calendar, know how to get under the hood and want to make money helping people? We're growing our community team and would love to hear from you. If you’re interested, <a href="http://m.tri.be/mk">check this out!</a>

= PLUG-N-PLAY & HIGHLY CUSTOMIZABLE =

The Events Calendar is built to work out of the box: it doesn’t use a shortcode (nor is one available). Just turn it on, configure the settings to match your needs and you'll be making events within less than 5 minutes.

By developers, for developers...it's ready to be the foundation for your wildest hack sessions. Complete with a skeleton stylesheet to theme fast and efficiently, loads of tools including partial template overrides, a host of template tags, hooks and filters, <a href="http://m.tri.be/eu">careful documentation</a>, as well as a <a href="https://github.com/moderntribe">library of code snippets</a> on GitHub. The Events Calendar is built FOR people who build websites.

Whether your vision is big or small, we have you in mind.

We've scaled The Events Calendar to work on a network with over 25 million unique visitors per month and hundreds of thousands of events. We have it running for Fortune 100 companies. Major universities, government institutions and some seriously epic startups push their events with our platform. Thousands of churches, eateries, small businesses, musicians, venues, and non-profits are publishing and promoting their events with The Events Calendar. You're in good company.

= FEATURES =

Whether you're operating a hyperlocal hub listing thousands of events, a university with many thousands of users, or you're a sole business owner listing your classes, The Events Calendar has your back.

Just getting started? Definitely watch and read through the <a href="http://m.tri.be/2d">New User Primer</a> before going much further.

* Rapidly create events
* Saved venues & organizers
* Calendar month view with tooltips
* List view
* Day view
* Event search
* Google maps
* Widget: Upcoming events list
* Events Taxonomies (Categories & Tags)
* Google Calendar and iCal exporting
* Completely ajaxified for super smooth browsing
* Completely responsive from mobile to tablet to desktop
* Tested on the major theme frameworks such as Avada, Genesis, Woo Themes, Thesis and many more.
* Increase your SEO with Microformats
* Internationalized & Translated
* Multiple stylesheets (Skeleton, Default, Tribe Event Styles) to improve integration
* Extensive Template Tags for Customization
* Hook & Filters up the wazoo
* Caching Support
* Debug Mode for Developers

Looking for something else?

* <a href="http://m.tri.be/2c">Events Calendar PRO</a>: recurring events, a whole range of new views ( week / map / photo / venue / organizer) & widgets (calendar / featured venue / week / event countdown), custom event attributes, default content, location search and a lot more.
* Sell tickets, collect sales, and manage attendees all from within your WordPress dashboard! Combine our <a href="http://m.tri.be/18wg">Event Tickets Plus add-on</a> with your favorite ecommerce plugin (WooCommerce, Shopp, Easy Digital Downloads, or WP E-commerce).
* <a href="http://m.tri.be/2h">Import events from Facebook</a> or let your <a href="http://m.tri.be/2g">users submit events</a> from right on your website!
* Have so many amazing events that your users get overwhelmed? Drop some filters on them with the <a href="http://m.tri.be/52" target="_blank">Filter Bar plugin</a>.
* Connect with your Eventbrite.com account! Import/export between The Events Calendar and Eventbrite, plus ticket sales. Check out the <a href="http://m.tri.be/18wf">Eventbrite Tickets</a> add-on!

<a href="https://www.facebook.com/theeventscalendar/" target="_blank">Join us on Facebook</a> to be part of our active community, check us out <a href="https://twitter.com/TheEventsCal" target="_blank">on Twitter</a>, and <a href="http://m.tri.be/rm">sign up for our newsletter</a> for release announcements and discounts.

= SUBMITTING PATCHES =

If you’ve identified a bug and want to submit a patch, we’d welcome it at our <a href="https://github.com/moderntribe/the-events-calendar" target="_blank">GitHub page for The Events Calendar.</a> Simply cue up your proposed patch as a pull request, and we’ll review as part of our monthly release cycle and merge into the codebase if appropriate from there. (If a pull request is rejected, we’ll do our best to tell you why). Users whose pull requests are accepted will receive credit in the plugin’s changelog. For more information, check out the readme at our GitHub page. Happy coding!

== Installation ==

= Install & Activate =

Installing the plugin is easy. Just follow these steps:

1. From the dashboard of your site, navigate to Plugins --> Add New.
2. Select the Upload option and hit "Choose File."
3. When the popup appears select the the-events-calendar-x.x.zip file from your desktop. (The 'x.x' will change depending on the current version number).
4. Follow the on-screen instructions and wait as the upload completes.
5. When it's finished, activate the plugin via the prompt. A message will show confirming activation was successful. A link to access the calendar directly on the frontend will be presented here as well.

That's it! Just configure your settings as you see fit, and you're on your way to creating events in style. Need help getting things started? Check out our <a href="http://m.tri.be/2l">new user primer</a> for help with settings and features.

= Requirements =

* PHP 5.2.4 or greater (recommended: PHP 5.4 or greater)
* WordPress 3.9 or above
* jQuery 1.11.x

== Screenshots ==

1. Month View
2. List View
3. Single Event
4. Event Category
5. Event Editor
6. Events Admin Listing
7. General Settings
8. Map and Miscellaneous Settings
9. Display Settings
10. Event Menu Items
11. Events Widget
12. Month View with Classic Header
13. Month View with Full Styles


== Frequently Asked Questions ==

= Is there a shortcode available for The Events Calendar? =

No, this plugin does not use a shortcode nor is one available at the time being. However, the premium add-on Events Calendar PRO comes with <a href="http://m.tri.be/18wh">widget shortcodes</a> that allow you to post any PRO widget (including the mini calendar) into a post or page.

= Are there any troubleshooting steps you'd suggest I try that might resolve my issue before I post a new thread? =

First, make sure that you're running the latest version of The Events Calendar (4.0 as of this release). If you're running Events Calendar PRO it needs to match the version number of The Events Calendar. And if you've got any other add-ons, make sure those are current / running the latest code as well.

The most common issues we see are either plugin or theme conflicts. You can test if a plugin or theme is conflicting by manually deactivating other plugins until just The Events Calendar is running on your site. If the issue persists from there, revert to the default Twenty Fourteen theme. If the issue is resolved after deactivating a specific plugin or your theme, you'll know that is the source of the conflict.

Note that we aren't going to say "tough luck" if you identify a plugin/theme conflict. While we can't guarantee 100% integration with any plugin or theme out there, we will do our best (and reach out the plugin/theme author as needed) to figure out a solution that benefits everyone.

= I'm still stuck. Where do I go to file a bug or ask a question? =

Users of the free The Events Calendar should post their questions in the plugin's <a href="http://wordpress.org/support/plugin/the-events-calendar/">WordPress.org forum</a>, which we hit about once a week (usually on Wednesdays). Please make sure to read <a href="http://wordpress.org/support/topic/welcome-the-events-calendar-users-read-this-first">our sticky post</a> providing an overview of the support we provide free users BEFORE posting. If you find you're not getting support in as timely a fashion as you wish, you might want to consider purchasing a PRO license.

If you're already a PRO user, you're entitled access to our more actively-monitored <a href="http://m.tri.be/2r">Events Calendar PRO forum</a> on our website. We can provide a deeper level of support here and hit these forums on a daily basis during the work week. Generally, except in times of increased support loads, we reply to all comments within 24-48 hours during the business week.

= Events Calendar PRO looks awesome! I'm sold! How can I get my hands on it? =

Events Calendar PRO can be purchased directly on <a href="http://m.tri.be/18wi">our website.</a> There are five (5) license types available, and all licenses include 1 year of access to support + updates.

= I'm interested in PRO or another add-on, but there are a few questions I've got before making the purchase. Can you help me get those addressed? =

Absolutely. If you're not finding your questions answered on the product pages, hit up our <a href="http://m.tri.be/2w">pre-sales forum</a> on our site. You can save yourself some time by reviewing the threads first to verify if your question has already been asked. If it hasn't, post a new thread as a guest. We'll get you a reply as quickly as we can, so you can make an informed decision regarding purchase.

= What add-ons are available for The Events Calendar, and where can I read more about them? =

Currently, the following add-ons are available for The Events Calendar:

* <a href="http://m.tri.be/18wi">Events Calendar PRO</a>, for adding premium calendar features like recurring events, advanced views, cool widgets, shortcodes, additional fields, and more!
* <a href="http://m.tri.be/18wj">Event Tickets</a> (free), which allows you to collect RSVPs to events. It can run alongside The Events Calendar or as a standalone plugin that adds RSVP functionality to WordPress posts and pages.
* <a href="http://m.tri.be/18wk">Event Tickets Plus</a>, which allows you to sell tickets for your events using your favorite e-commerce platform.
* <a href="http://m.tri.be/2g">Community Events</a>, for allowing frontend event submission from your readers.
* <a href="http://m.tri.be/18wl">Community Tickets</a>, which allows event organizers to sell tickets to the events they submit via Community Events.
* <a href="http://m.tri.be/2h">Facebook Events</a>, for importing events directly from an organization or page on Facebook.
* <a href="http://m.tri.be/fa">Filter Bar</a>, for adding advanced frontend filtering capabilities to your events calendar.
* <a href="http://m.tri.be/18h9">iCal Importer</a>, for importing events any iCal feed or ICS file.
* <a href="http://m.tri.be/2e">Eventbrite Tickets</a>, for selling tickets to your event directly through Eventbrite.

= I have a feature idea. What's the best way to tell you about it? =

We've got a <a href="https://tribe.uservoice.com/forums/195723-feature-ideas">UserVoice page</a> where we're actively watching for feature ideas from the community. Vote up existing feature requests or add your own, and help us shape the future of the products business in a way that best meets the community's needs.

= I've still got questions. Where can I find answer? =

Check out our extensive <a href="http://m.tri.be/18wm">knowledgebase</a> for articles on using, tweaking, and troubleshooting our plugins.


== Documentation ==

All of our online documentation can be found on <a href="http://m.tri.be/eu">our documentation site</a>.

Some links you may find particularly useful are:

* <a href="http://m.tri.be/2l">The Events Calendar New User Primer</a>
* <a href="http://m.tri.be/2m">The Themer's Guide to The Events Calendar</a>
* <a href="http://m.tri.be/18wm" target="_blank">Knowledgebase</a>

If you have any questions about this plugin, you can post a thread in our <a href="https://wordpress.org/support/plugin/the-events-calendar">WordPress.org forum</a>. Please search existing threads before opening a new one.

The <a href="http://m.tri.be/2r">Modern Tribe PRO support forums</a> are available for you to read. You won't, however, be able to post a message in any forums beyond Pre-Sale Questions unless you have purchase a PRO license.

== Contributors ==

The plugin is produced by <a href="http://m.tri.be/2s">Modern Tribe Inc</a>.

= Current Contributors =

<a href="https://profiles.wordpress.org/barryhughes">Barry Hughes</a>
<a href="https://profiles.wordpress.org/brianjessee">Brian Jessee</a>
<a href="https://profiles.wordpress.org/brook-tribe">Brook Harding</a>
<a href="https://profiles.wordpress.org/cliffpaulick">Clifford Paulick</a>
<a href="https://profiles.wordpress.org/MZAWeb">Daniel Dvorkin</a>
<a href="https://profiles.wordpress.org/geoffgraham">Geoff Graham</a>
<a href="https://profiles.wordpress.org/ggwicz">George Gecewicz</a>
<a href="https://profiles.wordpress.org/bordoni">Gustavo Bordoni</a>
<a href="https://profiles.wordpress.org/jazbek">Jessica Yazbek</a>
<a href="https://profiles.wordpress.org/joshlimecuda">Josh Mallard</a>
<a href="https://profiles.wordpress.org/leahkoerper">Leah Koerper</a>
<a href="https://profiles.wordpress.org/lucatume">Luca Tumedei</a>
<a href="https://profiles.wordpress.org/borkweb">Matthew Batchelder</a>
<a href="https://profiles.wordpress.org/neillmcshea">Neill McShea</a>
<a href="https://profiles.wordpress.org/mastromktg">Nick Mastromattei</a>
<a href="https://profiles.wordpress.org/nicosantos">Nico Santo</a>
<a href="https://profiles.wordpress.org/peterchester">Peter Chester</a>
<a href="https://profiles.wordpress.org/roblagatta">Rob La Gatta</a>
<a href="https://profiles.wordpress.org/reid.peifer">Reid Peifer</a>
<a href="https://profiles.wordpress.org/shane.pearlman">Shane Pearlman</a>
<a href="https://profiles.wordpress.org/thatdudebutch">Wayne Stratton</a>
<a href="https://profiles.wordpress.org/zbtirrell">Zachary Tirrell</a>

= Past Contributors =

<a href="https://profiles.wordpress.org/caseypatrickdriscoll">Casey Driscoll</a>
<a href="https://profiles.wordpress.org/ckpicker">Casey Picker</a>
<a href="https://profiles.wordpress.org/dancameron">Dan Cameron</a>
<a href="https://profiles.wordpress.org/jkudish">Joachim Kudish</a>
<a href="https://profiles.wordpress.org/jgadbois">John Gadbois</a>
<a href="https://profiles.wordpress.org/jonahcoyote">Jonah West</a>
<a href="https://profiles.wordpress.org/jbrinley">Jonathan Brinley</a>
<a href="https://profiles.wordpress.org/justinendler/">Justin Endler</a>
<a href="https://profiles.wordpress.org/kellykathryn">Kelly Groves</a>
<a href="https://profiles.wordpress.org/kelseydamas">Kelsey Damas</a>
<a href="https://profiles.wordpress.org/kyleunzicker">Kyle Unzicker</a>
<a href="https://profiles.wordpress.org/mdbitz">Matthew Denton</a>
<a href="https://profiles.wordpress.org/mattwiebe">Matt Wiebe</a>
<a href="https://profiles.wordpress.org/mat-lipe">Mat Lipe</a>
<a href="https://profiles.wordpress.org/nickciske">Nick Ciske</a>
<a href="https://profiles.wordpress.org/paulhughes01">Paul Hughes</a>
<a href="https://profiles.wordpress.org/ryancurban">Ryan Urban</a>
<a href="https://profiles.wordpress.org/faction23">Samuel Estok</a>
<a href="https://profiles.wordpress.org/codearachnid">Timothy Wood</a>

= Translations =

* Bulgarian
* Catalan
* Czech
* Danish
* Dutch
* Finnish
* French (Canada)
* French (France)
* German
* Greek
* Hungarian
* Icelandic
* Italian
* Lithuanian
* Norwegian
* Portuguese (Brazil)
* Portuguese (Portugal)
* Russian
* Slovak
* Spanish (Spain)
* Swedish
* Turkish

Many thanks to all our translators!  You can grab the latest translations or contribute at http://translations.theeventscalendar.com

== Add-Ons ==

But wait: there's more! We've got a whole stable of plugins available to help you be awesome at what you do. Check out a full list of the products below, and over on <a href="http://m.tri.be/18wn" target="_blank">our website.</a>

Our Free Plugins:

* <a href="https://wordpress.org/support/plugin/event-tickets/" target="_blank">Event Tickets</a>
* <a href="http://wordpress.org/extend/plugins/advanced-post-manager/" target="_blank">Advanced Post Manager</a>
* <a href="http://wordpress.org/plugins/blog-copier/" target="_blank">Blog Copier</a>
* <a href="http://wordpress.org/plugins/image-rotation-repair/" target="_blank">Image Rotation Widget</a>
* <a href="http://wordpress.org/plugins/widget-builder/" target="_blank">Widget Builder</a>

Our Premium Plugins:

* <a href="http://m.tri.be/18wi" target="_blank">Events Calendar PRO</a>
* <a href="http://m.tri.be/18wk" target="_blank">Event Tickets Plus</a>
* <a href="http://m.tri.be/2g" target="_blank">The Events Calendar: Community Events</a>
* <a href="http://m.tri.be/18wl" target="_blank">The Events Calendar: Community Tickets</a>
* <a href="http://m.tri.be/2h" target="_blank">The Events Calendar: Facebook Events</a>
* <a href="http://m.tri.be/fa" target="_blank">The Events Calendar: Filter Bar</a>
* <a href="http://m.tri.be/18h9" target="_blank">The Events Calendar: iCal Importer</a>
* <a href="http://m.tri.be/2e" target="_blank">The Events Calendar: Eventbrite Tickets</a>

== Versioning ==

Curious about our versioning process, and how it's changed since The Events Calendar 3.0's launch? Look no further.

As a general practice, version numbers for The Events Calendar, Events Calendar PRO and our other add-ons follows the <a href="http://en.wikipedia.org/wiki/Software_versioning#Semantic_versioning">Semantic Versioning guidelines</a> whenever practical.

This means releases will maintain a three-part version number: major version; minor version; and patch. Let's say we're looking at The Events Calendar 3.1, as an example:

Major version = 3
Minor version = 1
Patch = 0

If we deployed a follow-up maintenance build that addressed a couple small bugs, and called it 3.1.1, we'd now have:

Major version = 3
Minor version = 1
Patch = 1

At no point during the 3.0 lifecycle will the major version change. But you can expect that either minor version and/or patch will change with each release.

== Changelog ==

<<<<<<< HEAD
* Tweak - Now Cost Field allow non numeric values

= [4.0.1] 2015-12-09 =
=======
= [4.0.1] 2015-12-10 =
>>>>>>> 9055b14a

* Tweak - Add a warning message for major updates
* Tweak - For SEO reasons, use an h1 for the title rather than an h2 (props to wpexplorer for this fix)
* Tweak - Target the calendar view grid in JS using a simpler selector
* Fix - Resolved WP 4.4 related fatal on the Nav Menu page that prevented the admin footer from rendering/enqueuing JS
* Fix - Resolved bug where visiting /events/upcoming could sometimes result in an infinite redirect loop
* Fix - Removed `wp_trim_excerpt` and use only it's powers, fixing the excerpt problem
* Fix - Fixed bug where the mobile calendar view did not display the date for the date being viewed
* Fix - Fixed bug where the admin toolbar's Events > Import > CSV did not link to the CSV importer page
* Fix - Fixed issue where the events list in the admin dashboard were not ordered in an intuitive manner
* Fix - Resolved bug where sorting by event category or tag resulted in an error
* Fix - Fixed bug where full event content text was displayed where excerpts should have been displayed
* Fix - Resolved issue where events imported via CSV were excluded from single event navigation
* Fix - Fixed bug where /events/list would sometimes 404 on a new install
* Fix - Resolved bug where multiday all-day events displayed the end date as one day later than it should be when the End of Day Cut-off was set to something other than 12am
* Fix - Timezone handling fixed within generated iCal feeds

= [4.0] 2015-12-02 =

* Security - A TON of escaping was added to our codebase thanks to the efforts of the always-helpful Andy Fragen (@afragen)
* Feature - Moved the Ticket framework code into its own plugin (event-tickets)
* Feature - The event cost now supports more international formats with the addition of the tribe_events_cost_separators filter (Thank you remokrol for bringing this to our attention!)
* Feature - Added support for the twentysixteen theme
* Feature - Created a new Add-Ons tab in Settings so that TEC add-ons can have a consolidated settings tab
* Feature - Improve the date formats UI by providing example output for each selected format
* Tweak - Restructured TEC's core settings code for reusability with other standalone plugins like Event Tickets
* Tweak - Deprecate old JS event names in favor of a new JS event naming standard. Example: deprecated tribe_ev_runAjax in favor of run-ajax.tribe
* Tweak - Consolidated import pages for TEC and add-ons
* Tweak - When suggesting a UTF-8 compatibility CSV formatting tool, point to one that still exists
* Tweak - Added the ability to filter attendees CSV items via tribe_events_tickets_attendees_csv_items (Props to @bostondv on GitHub for this patch!)
* Tweak - Updated all excerpt output to use tribe_events_get_the_excerpt() to ensure a consistent display of excerpt content (Cheers to Joseph to pointing this out!)
* Tweak - Add support for wp_get_document_title in response to the WordPress 4.4 deprecation of wp_title
* Tweak - Check post creation permissions before letting users create venues and organizers from the event meta box
* Tweak - Only display data separators between fields that have data when rendering organizers (Thank you Bud for highlighting this issue!)
* Tweak - When a user cannot create organizers, prevent the auto-selection of organizers when editing an event
* Tweak - Remove microformat CSS classes from templates and replace with namespaced content-relevant CSS classes
* Tweak - Changed the "updated" CSS class to "tribe-updated" so that it is properly namespaced (Thank you vijayrajesh!)
* Tweak - The Plugin Update Checker will now auto-save valid plugin keys (Thanks to Denon for originally bringing this up!)
* Tweak - Cleaned up the output of JSON-LD data. Filterable via the new tribe_google_data_markup_json filter
* Tweak - Drop the use of the generic CSS class "placeholder" in favor of "tribe-event-placeholder" (Thanks to Marc on the forums!)
* Tweak - Adjusted the CSS padding on Admin Menu items for Events
* Tweak - Various codesniffer fixes
* Tweak - tribe_get_venue_link() no longer echoes if you ask it to return an <a> element
* Tweak - Error messages for empty Venue names
* Tweak - Improve our responsiveness for the widget mini calendar, allowing smaller sidebars.
* Tweak - No longer retrieve empty costs when fetching all costs for all events
* Tweak - Change the priority of bootstrapping the-events-calendar to ensure it occurs before any of the TEC addons in the event some addons are upgraded to v4.0 later than TEC
* Tweak - Adjust the logic used for adding a noindex/follow tag to event views
* Tweak - No longer hiding default address fields when default venues are selected when Pro is active
* Fix - Resolved issue where the iCal feed did not provide an appropriately formatted timezone in some cases (Cheers to Matt for the report!)
* Fix - Added support for translating some previously untranslatable strings (Props to tititou36, media325, and Stef!)
* Fix - Prevented duplicate CSS IDs on the mini calendars (Cheers to Corrado for the help!)
* Fix - Fixed bug causing tribe_get_single_ical_link() and tribe_get_ical_link() to use the same URL when it shouldn't (Props to Ben Byrne @drywall on Twitter for the heads up!)
* Fix - Fixed issue where the "Add another organizer" text wasn't using the correct singular label (Thank you MIKE for the report!)
* Fix - Various CSS fixes for twenty(ten-fifteen)
* Fix - Improved our handling of `get_current_screen()` across the plugin, avoiding notices and warnings (Thank you Mike for the help!)
* Fix - Fixed bug where accessing object properties on a non object errored out when saving event meta (props to @dalethedeveloper on GitHub for this fix!)
* Fix - Fixed bug where organizer ID meta attached sometimes included a blank record. That blank record is no longer returned in tribe_get_organizer_ids()
* Fix - Fixed error message returned when tabbing away from a blank event name meta box so that it properly indicates that an event name is required (Our thanks to @tapan29bd for this fix!)
* Fix - Resolved issue where Timezone event start/end date property name strings were malformed which guaranteed a a call to get_post_meta for Timezone date strings
* Fix - Fixed CSS issue where the month view calendar could sometimes extend beyond the edge of the page when Skeleton Styles were enabled
* Fix - Fixed a problem where iCal data was generated with incorrect dates in the case of some all days events (thanks to Matt for highlighting this)
* Fix - Resolved a problem causing the previous month view to appear when it should not
* Fix - Fixed issue in mobile month view where date was missing from heading
* Fix - Resolved issue that caused /events/ to 404 if it was visited on a new install before hitting "Save" on the Events > Settings > Display page
* Deprecated - The Tribe__Events__Main::defaultValueReplaceEnabled() method is being deprecated in favor of tribe_get_option('defaultValueReplace'). Schedules for removal in v4.5
* Deprecated - The tribe_event_link() has been deprecated in favor of tribe_get_event_link(). Scheduled for removal in 5.0
* Deprecated - The third parameter of tribe_get_organizer_link() (the $echo parameter) has been deprecated and is scheduled for removal in 5.0
* Deprecated - Tribe__Events__Abstract_Deactivation in favor of Tribe__Abstract_Deactivation
* Deprecated - Tribe__Events__Admin__Helpers in favor of Tribe__Admin__Helpers
* Deprecated - Tribe__Events__App_Shop in favor of Tribe__App_Shop
* Deprecated - Tribe__Events__Autoloader in favor of Tribe__Autoloader
* Deprecated - Tribe__Events__Cache in favor of Tribe__Cache
* Deprecated - Tribe__Events__Cache_Listener in favor of Tribe__Cache_Listener
* Deprecated - Tribe__Events__Changelog_Reader in favor of Tribe__Changelog_Reader
* Deprecated - Tribe__Events__Credits in favor of Tribe__Credits
* Deprecated - Tribe__Events__Date_Utils in favor of Tribe__Date_Utils
* Deprecated - Tribe__Events__Field in favor of Tribe__Field
* Deprecated - Tribe__Events__Settings in favor of Tribe__Settings
* Deprecated - Tribe__Events__Settings_Tab in favor of Tribe__Settings_Tab
* Deprecated - Tribe__Events__Support in favor of Tribe__Support
* Deprecated - Tribe__Events__Template_Part_Cache in favor of Tribe__Template_Part_Cache
* Deprecated - Tribe__Events__Tickets__Attendees_Table in favor of Tribe__Tickets__Attendees_Table in the event-tickets plugin
* Deprecated - Tribe__Events__Tickets__Metabox in favor of Tribe__Tickets__Metabox in the event-tickets plugin
* Deprecated - Tribe__Events__Tickets__Ticket_Object in favor of Tribe__Tickets__Ticket_Object in the event-tickets plugin
* Deprecated - Tribe__Events__Tickets__Tickets in favor of Tribe__Tickets__Tickets in the event-tickets plugin
* Deprecated - Tribe__Events__Tickets__Tickets_Pro in favor of Tribe__Tickets__Tickets_Handler in the event-tickets plugin
* Deprecated - Tribe__Events__Validate in favor of Tribe__Validate
* Deprecated - Tribe__Events__View_Helpers in favor of Tribe__View_Helpers
* Deprecated - Tribe__Events__Main::OPTIONNAME in favor of Tribe__Main::OPTIONNAME
* Deprecated - Tribe__Events__Main::OPTIONNAMENETWORK in favor of Tribe__Main::OPTIONNAMENETWORK
* Deprecated - Tribe__Events__Main::addHelpAdminMenuItem() in favor of Tribe__Settings_Manager::add_help_admin_menu_item()
* Deprecated - Tribe__Events__Main::addNetworkOptionsPage() in favor of Tribe__Settings_Manager::add_network_options_page()
* Deprecated - Tribe__Events__Main::array_insert_after_key() in favor of Tribe__Main::array_insert_after_key()
* Deprecated - Tribe__Events__Main::array_insert_before_key() in favor of Tribe__Main::array_insert_before_key()
* Deprecated - Tribe__Events__Main::debug() in favor of Tribe__Debug::debug()
* Deprecated - Tribe__Events__Main::defaultValueReplaceEnabled() in favor of tribe_get_option( 'defaultValueReplace' )
* Deprecated - Tribe__Events__Main::doHelpTab() in favor of Tribe__Settings_Manager::do_help_tab()
* Deprecated - Tribe__Events__Main::doNetworkSettingTab() in favor of Tribe__Settings_Manager::do_network_settings_tab()
* Deprecated - Tribe__Events__Main::doSettingTabs() in favor of Tribe__Settings_Manager::do_setting_tabs()
* Deprecated - Tribe__Events__Main::do_licenses_tab() in favor of Tribe__Settings_Manager::do_licenses_tab()
* Deprecated - Tribe__Events__Main::getNetworkOption() in favor of Tribe__Settings_Manager::get_network_option()
* Deprecated - Tribe__Events__Main::getNetworkOptions() in favor of Tribe__Settings_Manager::get_network_options()
* Deprecated - Tribe__Events__Main::getNotices() in favor of Tribe__Notices::get()
* Deprecated - Tribe__Events__Main::getOption() in favor of Tribe__Settings_Manager::get_option()
* Deprecated - Tribe__Events__Main::getOptions() in favor of Tribe__Settings_Manager::get_options()
* Deprecated - Tribe__Events__Main::have_addons() in favor of Tribe__Settings_Manager::have_addons()
* Deprecated - Tribe__Events__Main::isNotice() in favor of Tribe__Notices::is_notice()
* Deprecated - Tribe__Events__Main::pluginDir in favor of Tribe__Events__Main::plugin_dir
* Deprecated - Tribe__Events__Main::pluginName in favor of Tribe__Events__Main::plugin_name
* Deprecated - Tribe__Events__Main::pluginPath in favor of Tribe__Events__Main::plugin_path
* Deprecated - Tribe__Events__Main::pluginUrl in favor of Tribe__Events__Main::plugin_url
* Deprecated - Tribe__Events__Main::removeNotice() in favor of Tribe__Notices::remove_notice()
* Deprecated - Tribe__Events__Main::renderDebug() in favor of Tribe__Debug::render()
* Deprecated - Tribe__Events__Main::saveAllTabsHidden() in favor of Tribe__Settings_Manager::save_all_tabs_hidden()
* Deprecated - Tribe__Events__Main::setNetworkOptions() in favor of Tribe__Settings_Manager::set_network_options()
* Deprecated - Tribe__Events__Main::setNotice() in favor of Tribe__Notices::set_notice()
* Deprecated - Tribe__Events__Main::truncate() in favor of tribe_events_get_the_excerpt()
* Deprecated - tribe_event_beginning_of_day() in favor of tribe_beginning_of_day()
* Deprecated - tribe_event_end_of_day() in favor of tribe_end_of_day()
* Deprecated - tribe_event_format_date() in favor of tribe_format_date()
* Deprecated - tribe_events_the_notices() in favor of tribe_the_notices()

= [3.12.6] 2015-11-12 =

* Fix - Remove constraints on defining new venues and organizers that were added prematurely (our thanks to Jeramey for highlighting this)
* Fix - Resolve error encountered by users of some ticketing addons when accessing the orders report (our thanks to Sean for highlighting this)
* Fix - Restore live reload functionality which was failing to function in some cases (our thanks to cityofroundrock for highlighting this)
* Tweak - Alter month view logic for better isolation of different month views (such as when the calendar widget and main calendar view co-exist)

= [3.12.5] 2015-11-05 =

* Fix - Restore styling and full mobile functionality to month view (our thanks to Rich Cottee for highlighting this)

= [3.12.4] 2015-11-04 =

* Feature - Added support for the new Events Community Tickets plugin
* Tweak - Wrapping functions in conditionals to avoid fatals in our upcoming 4.0 release

= [3.12.3] 2015-10-01 =

* Fix - Ensure daily counts in month view are accurate (our thanks to @communityanswers in the support forums for highlighting this)

= [3.12.2] 2015-09-22 =

* Fix - Restore expected functionality for the Hide from Event Listings option
* Fix - Ensure the correct day is highlighted in month view, regardless of the site's timezone (our thanks to @james for making us aware of this)
* Fix - Improve compatibility with the standard WordPress import tool (our thanks to @joelgoodman for highlighting this)
* Fix - Ensure our URLs are compatible with pathinfo-style permalink structures (thanks to @mill.joes and others for make us aware of this)

= [3.12.1] 2015-09-09 =

* Tweak - Text domains updated for consistency with the plugin slug
* Fix - Restored normal operation of the changelog reader (used within the update screen)

= [3.12] 2015-09-08 =

* Security - Resolved JS vulnerability in minified JS by upgrading to uglifyjs 2.4.24
* Performance - Greatly optimized the generation of Month View data
* Feature - Extended CSV importer fields to include full coverage of Event, Organizer, and Venue fields (Thank you Sean for the original UserVoice post!)
* Feature - Added support for WPML, thanks for waiting!
* Feature - Make the attendees report nav filterable with tribe_events_tickets_attendees_table_nav (Thank you aaemnnosttv!)
* Feature - Add filters to the attendees report meta information: tribe_events_tickets_attendees_event_summary_table_before, tribe_events_tickets_attendees_event_details_top, tribe_events_tickets_attendees_event_details_bottom, tribe_events_tickets_attendees_ticket_sales_top, tribe_events_tickets_attendees_ticket_sales_bottom, tribe_events_tickets_attendees_totals_top, tribe_events_tickets_attendees_totals_bottom, tribe_events_tickets_attendees_event_summary_table_after (Props to aaemnnosttv!)
* Feature - Make the attendees report page title filterable with tribe_events_tickets_attendees_event_title (Props to aaemnnosttv!)
* Feature - Make the venue metabox template file filterable with tribe_events_venue_meta_box_template (Thank you aaemnnosttv!)
* Feature - Added a filter (tribe_show_organizer_email_obfuscation_alert) to make the organizer email obfuscation message optional (Thanks for the idea Cliffy!)
* Feature - Added a filter (tribe_minutes_increment) that allows you to alter the minute incrementor used to generate the Minutes drop-down box (Thank you d4mation-!)
* Feature - Added timezone support to allow different events to be set in different timezones
* Feature - Added a warning when a page with the same slug as the events archive already exists
* Fix - Resolved bug where executing wp_insert_post within a hook to publish_tribe_events prevented event meta from being saved appropriately
* Fix - Fixed a fatal caused by attempting to use get_current_screen before it was available for use in some contexts (props to Enchiridion)
* Fix - Fixed bug where Date_Utils::datetime_from_format converted dates with 1 character days/months incorrectly
* Fix - Fixed issue with event title attributes not always escaping properly on List and Day views
* Fix - Fixed issue with Event Costs not updating when a new ticket was only submitted via Ajax
* Fix - Fixed an issue Twenty Fourteen and the event views being hidden in screen sizes smaller then 400px
* Fix - Fixed an issue where the month view date selector became full window width when Skeleton styles were enabled
* Fix - Fixed a notice on the plugin updater page
* Fix - Fixed a localization issue in the settings environment (props to @tititou36 for highlighting the issue)
* Fix - Fixed a problem which was resetting the "Show Google Map" option for events when they were re-imported via CSV (thanks to @jameswemyss for highlighting this)
* Fix - Fixed default event, organizer and venue website targets pointing to 'self'
* Tweak - Relocated event recurrence-specific JS to Events PRO where it belongs
* Tweak - Style nowrap on ticket forms with CSS rather than HTML attributes (Thanks Mark!)
* Tweak - Updated the attendees template to use divs to separate event data (Props to aaemnnosttv!)
* Tweak - Display the order id with a proper link in the attendees report (Thank you aaemnnosttv!)
* Tweak - Pointed the "Add-on Documentation" link on the Event > Settings > Help page to a better location.
* Tweak - Pad SQL joins with spacing to avoid conflicts with other plugins that modify SQL (props to jeremyfelt)
* Deprecated - The tribe_events_getLink is being deprecated in favor of tribe_events_get_link. Scheduled removal from source is v4.2
* Deprecated - The Tribe__Events__Advanced_Functions__Register_Meta::gmap_link() has been deprecated since 3.6 and has now been removed from source
* Deprecated - The tribe_events_single_event_meta() function has been deprecated since 3.6 and has now been removed from source

= [3.11.2] 2015-07-30 =

* Bug - Resolved issue where List View paging into the past only allowed you to go 1 page in the past (thanks to Richard from Prescott Art Store for reporting this!)
* Bug - Fixed bug where the iCal export for Month View inappropriately observed the events-per-page limit causing some events to be excluded (thanks to Neil on the forums for the heads up!)

= [3.11.1] 2015-07-28 =

* Bug - Fixed bug where all events regardless of category were shown on category month views while paging through months (thanks to our long-time user Anthony of Design Big Dreams for the first report here!)
* Bug - Fixed bug where events marked as "Hide From Event Listings" were visible while paging through months in Month View (thanks to Joel on the forums for the heads up!)
* Bug - Fixed bug where recurring events were hidden in Month View when recurring event instances were disabled in List View (thanks to Rebecca Redding on the forum for letting us know!)
* Bug - Fixed bug where all admin dashboard post queries inappropriately included event date SQL which caused query/sorting instability (thanks to everyone on the forums who reported this conflict post-launch!)

= [3.11] 2015-07-22 =

* Security - Added escaping to a number of previously un-escaped values
* Feature - Added single letter 'min' format to tribe_events_get_days_of_week()
* Feature - Added support for multiple organizers per event (Thank you to Greg for submitting this idea on UserVoice!)
* Feature - Exploration + initial work on updated timepicker in events admin
* Feature - Enhancements to month view class + queries
* Feature - Added the ability to filter Attendees_Table constructor arguments via tribe_events_tickets_attendees_table_args (Thank to aaemnnosttv for this!)
* Feature - Allowing yes/true boolean imports for “Show Google Maps (link)” field in CSV import
* Feature - Added JS events for ticket events: save-ticket.tec.tribe, saved-ticket.tec.tribe, edit-ticket.tec.tribe, delete-ticket.tec.tribe, deleted-ticket.tec.tribe (Props to aaemnnosttv for the inspiration!)
* Feature - Added the ability to sort events in the dashboard by Event Category and Tags (Thank you kittsville on GitHub for this!)
* Feature - Detect when rewrite rules are being flushed when the Events Help page is loaded and drop that information into the System Information box (Thanks to Zoe for the inspiration!)
* Tweak - Empty event views should no longer return a 404 Not Found status
* Tweak - Single event map objects are now accessible for easier customization (Thank you tddewey for bringing this up!)
* Tweak - Include date separator on the administration of events (Thanks to Loffe on GitHub for the request!)
* Tweak - Datepickers now respect settings on the administration
* Tweak - Conformed code to updated coding standards
* Tweak - Enhancements/updates to iCal subscribe button
* Tweak - Formatting consistency on filler text within calendar inputs
* Tweak - Adjusted the rules for triggering the new/upgrade installation splash screen
* Tweak - Ensured that datepickers for tickets observe the "Week Starts On" WordPress option (Thank you danfeeley for bringing this up!)
* Tweak - Always display Event Categories in a hierarchy in the Event Category metabox
* Tweak - Prevented the injection of event start/end dates into WP_Query/get_posts calls when the fields requested are set to 'ids' or 'id=>parent' (Cheers to tracylove for the heads up!)
* Tweak - Removed the deprecated "Event Phone" CSV import target (Thanks to alistek for reporting this!)
* Tweak - Allow the View selection drop-down box to function when JavaScript is disabled
* Tweak - Allow the pagination links in List View to function when JavaScript is disabled
* Tweak - Allow better support of new license types for premium add-ons
* Tweak - Allow only super admins to turn Tribe debug mode on in Multisite environments (Thank you to @earnjam for the inspiration!)
* Tweak - Added filters for post/taxonomy labels: tribe_events_register_event_post_type_labels, tribe_events_register_venue_post_type_labels, tribe_events_register_organizer_post_type_labels, and tribe_events_register_category_taxonomy_labels (Thank you kopepasah for your help!)
* Tweak - Added filter for changing the addons page capability - (tribe_events_addon_page_capability) Defaults to "install_plugins" (Props to garrettjohnson on Github for this one!)
* Tweak - Prevents redirects to welcome page if the user is trying to accomplish a task when activating or updating the plugin
* Tweak - Improve documentation on tribe_get_events
* Tweak - Google Calendar description content now has html stripped, but retains line spacing with custom sanitization of the export url
* Update - Updated bootstrap-datepicker to version 1.4.0 which resolves a few UI behavior bugs
* Template - Added a data-parent-post-id data attribute to the post div in the views/list/loop.php template (Thank you Jen Russo!)
* Bug - Fixed a bug where the last grid date in Month View never displayed events even when events existed on that date (props to Patrick Garman for finding this bug!)
* Bug - Fixed an issue where the "Export Month's events" button wasn't appearing on Month view
* Bug - Fixed an issue where notification of mismatched TEC Addon versions failed to appear on dot releases above x.9
* Bug - Fixed an issue where ticket prices were not displayed in List View when tickets were marked as "Free" (Cheers to liblogger and tracylove for the heads up!)
* Bug - Fixed a bug where an event's start/end dates were purged when calling tribe_update_event() without passing start/end dates
* Bug - Fixed an issue where events with multiple prices showed inaccurate price ranges in list view (Props to Sonya for reporting this!)
* Bug - Fixed a bug where 24-hour datetime formats would sometimes fail to initialize datetime pickers appropriately (Thank you mtmuddnadd for the help!)
* Bug - Fixed a bug where titles containing certain special character combinations were getting partially stripped (Thank you webquest for the report!)
* Bug - Fixed an issue where disabling the Day View prevented users from being able to "View all" events from a given day of the month that exceeded the number of visible events while in Month/Week View
* Bug - Fixed an issue allowing all day events to be incorrectly duplicated during CSV imports (Props to fibdes for the report!)
* Bug - Fixed a bug stopping escape characters from working when applied within the date format settings (Thank you to Torsten for finding this!)
* Bug - Fixed a bug where events that had been hidden from event listings were linked to from the single event nav (Thanks tuberb for reporting this!)
* Bug - Fixed a bug in the iCal exporter causing multiday events to sometimes be exported as if they were multiple single events (Cheers to beh0t for catching this!)
* Bug - Fixed an issue causing certain date ranges to be unselectable when defining ticket sale dates (Thank you mtmuddnadd!)
* Bug - Fixed an issue where the Hide from Event Listings setting was not respected in day view (Props to efromdc for bringing this up!)
* Bug - Fixed an issue causing the Default Event View setting to reset inappropriately
* Bug - Fixed an issue where the excerpt of password protected events was exposed in month view tooltips
* Bug - Fixed an issue stopping month view from being setup as the default view in new installations
* Bug - Fixed a problem with translations on JavaScript templates (Thank you Carl!)
* Bug - Fixed an issue with iCal email encoding (Thanks to Karen for first reporting this!)
* Bug - Fixed an issue with default Venue and Organizer displaying with null message
* Bug - Fixed an issue with publication date in the RSS feed not being converted to UTC 000 (Props to teammultiverse for the heads up!)
* Bug - Resolved an issue in the Tribe search bar where hitting enter while the date field was selected caused the field to be blanked out
* Bug - Fixed some display issues in Twenty Fifteen with the Default Page Template
* Bug - Resolved various notices (Thanks to BackuPs for help!)
* Deprecated - camelCase methods in Tribe__Events__Date_Utils have been deprecated in favor of snake_case method names. Note: no parameters have changed - just the method name
* Deprecated - Tribe__Events__Main::dateToTimeStamp has been deprecated in favor of the PHP strtotime function
* Deprecated - Tribe__Events__Main::dateHelper has been deprecated in favor of the PHP date function
* Deprecated - Removed some methods that have been deprecated since version 3.6 and earlier: tribe_events_single_event_meta, Tribe__Events__View_Helpers::[getMonthOptions, getDayOptions, getYearOptions], Tribe__Events__Query::posts_groupby, Tribe__Events__Main::[getRealStartDate, weekToDate, previousWeek]
* Deprecated - Removed filter that has been deprecated since version 3.8 (tribe_events_add_title). Use tribe_events_title_tag instead
* Deprecated - Removed filter that has been deprecated since version 3.4 (tribe_current_events_page_template). Use tribe_events_current_view_template instead
* Deprecated - Removed filter that has been deprecated since version 3.4 (tribe_current_events_template_class). Use tribe_events_current_template_class instead

= [3.10.1] 2015-07-01 =

* Bug - Fixed bug where a "No events found" notice was displayed in certain situations even when events were visible on the page
* Bug - Fixed star rating for retina on admin help page
* Tweak - Improvements to the license key system for premium plugin users
* Tweak - Improved performance on Month View

= [3.10] 2015-06-16 =

* Bug - Resolved a compatibility issue where WooCommerce shortcodes could trigger unusual side effects in month view (thanks to tmcquaid on the forums for the first report!)
* Bug - Fixed an issue where malformed URLs could trigger fatal exceptions (thanks to go3asy on the dot-org forums for the report!)
* Bug - Fixed an issue where the Venue state field was displaying for countries other than US (props to Oliver on the forums for the heads up!)
* Bug - Fixed an issue where tooltips were not respecting the time range separator
* Bug - Fixed an issue preventing list view from being accessed when default permalinks are in use (thanks to Jan on the forums for the original report!)
* Bug - Fixed an issue causing unnecessary post meta data to be generated for new venues
* Bug - Fixed issued where a URL query string ended with a slash (thanks to Mark Root-Wiley for reporting this!)
* Bug - Fixed a PHP notice in the templates class
* Bug - Fixed an issue causing the Date separator to be incorrectly escaped
* Bug - Fixed an issue causing Permission Denied for the Addons Page
* Bug - Fixed an issue where default permalinks was creating non re-usable links
* Bug - Fixed a bug where ticket emails did not include the expected venue links (thanks to aovivo on the forums for the heads up!)
* Bug - Resolved mobile CSS issues on the backend events list
* Bug - Clicking "View all X Events" on a Month View category will now only show you events in the category you were viewing (props to kirstyburgoine for the first report!)
* Tweak - Plugin code has been refactored to new standards: that did result in a new file structure and many renamed classes. Old class names will be deprecated in future releases and, while still working as expected, you can keep track of any deprecated classes yours or third party plugins are calling using the Log Deprecated Notices plugin (https://wordpress.org/plugins/log-deprecated-notices/)
* Tweak - CSV importer can now accept the Venue Website field
* Tweak - Refactored switch-case based asset handling in core + PRO
* Tweak - The CSV importer can now handle multiple formats for true / false values in all fields (thanks to wickedsharp on the forums for reporting this!)
* Tweak - Ensured previous and next event link titles on single events are passed through the_title filter (PR #26 from @Morhaus)
* Tweak - Amped event featured images by having WordPress' built-in functions output them
* Tweak - Better description of how to use Google Rich Snippets (thanks to Trickshot699 at the dot-org forums for letting us know!)
* Tweak - Improved Month day navigation for Mobile Views (thanks to mswartz for the first report on our forums!)
* Tweak - Removed unnecessary logic for variables in some front-end templates
* Tweak - Ensured enabled views setting is saved in the database when plugin is activated
* Tweak - Improved compatibility with Ninja Forms
* Tweak - Reduced the number of queries in tribe_is_view_enabled() for a small performance improvement
* Tweak - Changed the sort column on event queries for a small performance improvement
* Tweak - Improved messaging when columns are suggested for a CSV import
* Tweak - Added messaging to warn users of potential performance issues when their events per day setting on month view is high
* Tweak - Removed all WooTickets CSS from The Events Calendar
* Tweak - Implemented under-the-hood enhancements to the main event editor meta box
* Tweak - Added more robust plugin activation and deactivation
* Tweak - Optimized registration of capabilities during install/activation
* Tweak - Removed dependencies on Events Calendar PRO for handling default values
* Tweak - Avoided showing the admin welcome/activation message within iframes
* Tweak - Ensured all non critical vendor files will not end up bundled in the final plugin zip
* Tweak - Added some changelog formatting enhancements after seeing keepachangelog.com :)
* Tweak - Implemented performance enhancements in relation to list view pagination
* Feature - Added new tribe_event_is_on_day() function
* Feature - Added a setting to enable HTML caching on Month view, which will provide a huge performance improvement on Month View for sites with many events per day
* Feature - Updated the Organizer/Venue metabox UI to be more helpful when adding/editing events
* Feature - Added calendar icon to the Admin Bar (fancy!)
* Feature - Added new shortcodes letting the featured venue, advanced list and event countdown widgets be embedded easily in posts and pages
* Feature - Added the ability to customize the 'Event' label using the new 'tribe_event_label_singular' and 'tribe_event_label_plural' filters (Usage example: http://m.tri.be/tj)
* Feature - Incorporated updated Bulgarian translation files, courtesy of Nedko Ivanov
* Feature - Incorporated new Hungarian translation files, courtesy of Balazs Dobos
* Feature - Incorporated new British English translation files, courtesy of John Browning
* Feature - Incorporated new Slovak translation files, courtesy of Emilia Valova
* Feature - Incorporated updated Icelandic translation files, courtesy of Baldvin Örn Berndsen

= 3.9.3 =

* Ensured that rewrite rules are flushed upon plugin activation so event pages do not 404
* Fixed a bug that caused JavaScript-generated event pagination URLs to be malformed during day/month browsing when pagination anchor tags are absent from the page
* Fixed a style bug where save/update notices for events in the dashboard had a colored border

= 3.9.2 =

* Hardened URL output to protect against XSS attacks.

= 3.9.1 =

* Implemented some styling to ensure compatibility and cohesive design with the new Twenty Fifteen theme (more to come in 3.10)
* Fixed a bug where occasionally it wasn't possible to page through to an event that had been recently edited (thanks to kevinbergin on the forums for the report!)
* Clarified the wording of a warning that shows when an add-on should be updated
* Incorporated updated German translation files, courtesy of Oliver Heinrich
* Incorporated updated French translation files, courtesy of Sylvain Delisle

= 3.9 =

* Implemented default permalink support for add-ons that weren’t in compliance, specifically Filter Bar
* Fixed a bug where events in child categories would not display when viewing the parent category on month view (thanks to Bryce on the forums for the original report!)
* Fixed bug where the tribe_is_category() function was returning the wrong value
* Added support for Google's JSON-LD event markup format (thanks to Thomas on the forums for the first request!)
* Lowered the aggressiveness of the activation/upgrade page to improve compatibility with other plugins
* Removed the old activation message, now that we have the new activation screen
* Fixed an issue where the list view date picker did not reflect the 'Week starts on' WordPress setting
* Updated CSS selectors to no longer be reliant on microformat classes
* Fixed a couple of layout issues with TwentyFourteen child themes
* Added a Modern Tribe credit in the HTML page source in the footer - this can be removed with the following snippet: http://m.tri.be/p6
* Added links on the settings page to view Welcome/Updated pages
* Fixed an issue where the incorrect icon was displaying for the 'List' option in the view switcher
* Fixed a translation issue with the Organizer & Venue field labels on the Add/Edit Event screen (thanks to Oliver for reporting this on the forums!)
* Enhanced structured data support in relation to the ticketing framework
* Removed jquery 1.7 specific fallback javascript bloat, now support >= 1.8
* Revised CSS to help avoid theme compatibility issues causing event dates/times to be hidden (thanks to thepresenters on the forum for the first report!)
* Improved integration between the ticketing framework and the Filter Bar plugin (thanks to brandonpence on the forums for the heads up here!)
* Added useful system information to the help screen to assist in support and troubleshooting for the core plugin
* Enhanced month view to populate the leading/trailing days of adjacent months included in the current view
* Fixed a bug in the ticketing framework causing ticket start sale dates to reset to 1st January 1970 (thanks to loveyourlocalgroup on the forums for the first report!)
* Extended the attendee list's filtering capabilities to cover purchaser names (big thanks to Adam on the forums for the first report of this!)
* Added support for WP-eCommerce, Easy Digital Downloads and Shopp plugins to show sold and pending tickets count in the attendee list.
* Incorporated updated Icelandic translation files, courtesy of Baldvin Örn Berndsen
* Incorporated updated German translation files, courtesy of Oliver Heinrich
* Incorporated updated Greek translation files, courtesy of Yannis Troullinos
* Incorporated new Lithuanian translation files, courtesy of Gediminas Pankevicius

= 3.8.1 =

* Fixed a bug where the wrong date was showing in the title of the page when a date was selected in the tribe bar
* Fixed a bug where previous and next events links were (or were not) showing up when they're supposed to
* Fixed a bug where sending our datepicker into no conflict mode could cause javascript errors on events pages were it was not loaded (thanks to adamvanbavel for reporting this on the forums!)
* Added mailing list subscription options to the Welcome/Update plugin activation pages
* Fixed a bug causing issues with the display of maps in single event and venue views (thanks to Trevor on the forums for the original report!)

= 3.8 =

* Changed capability for importing events from "administrator" to "import"
* Fixed an issue where mobile styles were active when printing (thanks to wallyglenn on the forums for the original report!)
* Venues with no address now display on the single event page (thanks to Cliff on the forums for the heads up!)
* Fixed an issue where duplicate pagination links were displaying in mobile week view
* Added plugin activation/upgrade pages
* Fixed an issue with styling of Recurring Events in the list view widget (thanks to evigo on the forums for reporting this!)
* Removed a bunch of unused code
* Fixed list view not respecting the end-of-day cutoff (thanks to zirok06 for the original report!)
* Reformatted the overall codebase to adhere to WordPress coding standards
* Removed /upcoming and /past from list view URLs, and change to /list (thanks to joco18 on the dot-org forum for the heads up here!)
* Past view events are no longer reverse ordered (another thanks to joco18 on the dot-org forum for this one too!)
* Changed page titles to show date range of currently displayed events when a date is selected in the tribe bar
* Removed the “audit trail" functionality
* Fixed bug when using default permalinks, where Day view would link to the home page (thanks to thestudiodoor on the forums for first reporting this!)
* Moved ajax view handlers to the appropriate template classes
* Added ability to import the Event Website in the CSV importer (props to @hvizdak for the pull request!)
* Removed hard-coded format for 2nd date in a date range for all day events, added a new filter 'tribe_format_second_date_in_range' (thanks to users on the forum, including Thomas, for the original report!)
* Fixed some untranslated strings
* Updated Chosen select library to version 1.1.0 (thanks to Amanda Dalziel for the heads up here!)
* Fixed bug with widgets breaking the theme customizer layout (thanks to George on the forums for reporting this!)
* Fixed some issues with browser history and the view switcher javascript (thanks to adambloomer at the WordPress.org forum for the original report!)
* Enhanced attendee list in tickets framework to optionally summarize the number of tickets held in incomplete orders
* Fixed a bug stopping pagination links from displaying when needed
* Removed the requirement to explicitly set the post_type when working with tribe_create_event()
* Enhanced Google Maps integration to make customization via a template override possible (thanks to Pau, who’s original report got us thinking about this!)
* Improved embedded Google Maps implementation to use wp_enqueue_script() (thanks to bmcrec on the forums for the original report!)
* Fixed a minor bug in network settings, which was impacting multisite users
* Extended support of 24hr time formats to include hours without a leading zero (thanks to Gregory on the forums for the first report!)
* Improved the plugin’s auto-generated System Information output to make it easier to see HTML used within settings
* Added a suite of helper functions to make ticketing-based customizations easier (extrapolated from Barry Hughes’ WootLibrary plugin!)
* Cleaned up code used to build the plugin URL
* Added new template tag tribe_get_start_time to return Event Start Time
* Added new template tag tribe_get_end_Time to return Event End Time
* Incorporated new Russian translation files, courtesy of Alexander Tinyaev
* Incorporated updated Italian translation files, courtesy of Gabriele Taffi
* Incorporated updated Spanish translation files, courtesy of Juanjo Navarro
* Incorporated updated Danish translation files, courtesy of Hans Christian Andersen
* Incorporated updated Dutch translation files, courtesy of Dirk Westenberg
* Incorporated updated Portuguese translation files, courtesy of Sérgio Leite
* Incorporated new Slovenian translation files, courtesy of Žiga Vajdic
* Incorporated updated German translation files, courtesy of Stefan Dorscht and Oliver Heinrich
* Incorporated updated Finnish translation files, courtesy of Elias Okkonen
* Incorporated updated Estonian translation files, courtesy of Andra Saimre

= 3.7. =

* Added promotional blurb to plugin footer
* Fixed some untranslatable strings
* Cleaned up PHPDoc comments and some unused code
* Fixed an issue where subscriber level users could see the Events admin menu item
* Fixed an issue where the plugin wasn't correctly outputting the class names to body_class() for custom page templates
* Improved behavior of the end-of-day cutoff setting, particularly in month view
* Fixed incorrect ordering of events on Day view (thank you IbInra for reporting this!)
* Simplified and cleaned up the code in the nav.php template for list view
* Fixed the PHP notice when calling tribe_delete_events (thanks to studiotenfour for highlighting this!)
* Added time zone data to the system information listed on the Help page
* Added exporting to Google Calendar from calendar views (thanks to Memeco on Uservoice for this idea!)
* Fixed some issues with GET params and IE 8/9 (thank you irishrunner16 for bringing this to our attention!)
* Added the ability to override labels and slugs for venues/organizers
* Fixed an issue where manual dates in the Event Bar did not cooperate with AJAX
* Fixed an issue where all day events were showing on multiple days
* Corrected an issue with the start times of multi-day events
* Resolved array to string conversion error (thanks to integrity on the forums!)
* Fixed a fatal JS error on calendar pages without navigation links
* Incorporated new Bulgarian translation files, courtesy of Nedko Ivanov
* Incorporated new Chinese translation files, courtesy of Massound Huang
* Incorporated new Indonesian translation files, courtesy of Didik Priyanto

= 3.6.1 =

* Fixed some JS/CSS minification issues
* Fixed an issue where the "Hide From Event Listings" checkbox was not hiding events from Month view
* Incorporated updated Greek translation files, courtesy of Yannis Troullinos

= 3.6 =

* Added shortcode support to the before/after calendar HTML fields (thanks to aurelio on the forums for the idea!)
* Added facilities for easier customization of ticketing plugin attendee tables (thanks to Mike Z from Tuna Traffic and his awesome developer, Evan, for the assistance!)
* Added ability to remove entries from ticketing plugin attendee tables (thanks to user artworkcreative on the forum for the heads up!)
* Added support for various datepicker date formats in the front end (thanks to africaatlanta on the forums for getting the ball rolling on this!)
* Improved tribe bar handling of custom inputs (thanks to manishie on the forums for the report!)
* Improved datepicker namespacing in admin to avoid collisions with other plugins (thanks to jonathanhaswell for the report!)
* Improved user interface for event start/end times in the event editor (when working in 12hr format)
* Improved microformats implementation across multiple views (thanks to Kevin on the forums for the report!)
* Deprecated the meta walker and added new templates for the display of single event meta
* Fixed an incorrect redirect when visiting an event with the wrong date in the URL
* Addressed a bug that prevented correctly saving venue and organizer information when an event is saved
* Moved the iCalendar feed to the core The Events Calendar plugin
* Moved the Google Calendar feed to the core The Events Calendar plugin
* Moved all HTML Markup (and the loop) to the List Widget template (thanks to cityofroundrock for the idea!)
* Now only enqueueing events-admin.css on appropriate Events Pages (thanks to verdipro on the forums for reporting this!)
* Fixed an issue where Category CSS classes were being removed from Events when in Responsive Mode (thanks to Andy Fragen for the report!)
* Fixed an issue where page 2 or more of past view on list view was inaccessible (thanks to Bob on the forums for reporting this!)
* Fixed an issue with double quotes being incorrectly escaped for tribe json function (thanks to laurasbeads on the forum for catching this!)
* Removed all obsolete references to hide-visibility.css (thanks to aljuk at WordPress.org for catching this!)
* Addressed gcal export files to add the Event Permalink to the Event Description when importing into Google Calendar
* Removed the hyperlink on the Featured image in the Event single template (thanks to bigriverseo for catching this!)
* Improved the 'No Events Found' messaging for various scenarios to more helpful and descriptive (thanks to morktron on the forums for the idea!)
* Fixed an issue where duplicate Prev/Next Nav elements would display in Photo & Map View when no events were found
* Moved Day view from Events Calendar PRO to The Events Calendar
* Fixed an issue where switching between views would show events from incorrect dates
* Fixed an issue where selecting a date in the Tribe Bar may not have desired results when object caching is on
* Added settings for specifying custom formats for dates that are displayed throughout the plugin
* Ordered events in the events RSS feed by event date, rather than date of publication (thanks to everyone who requested this!)
* Removed "View Venue" links when Events Calendar PRO is not active
* Fixed a bug where each time you previewed an event with unsaved data, it could create duplicate Venues and Organizers (thanks to snorton on the forums for the heads up!)
* Remove Events dropdown from the admin bar when you're in the network admin (thanks to @cfoellmann on GitHub for catching this!)
* Ensured that external links on the TEC row in the admin Plugins page now open in a new tab (thanks to @cfoellmann on GitHub for the idea!)
* Added a readme page for the Github repository
* Fixed an issue with multi-day All Day events were not showing at the top of Day view
* Fixed an issue where the iCal feed was exporting all events rather than the currently displaying events (thanks to Glenn on the forums for the report!)
* Added new Estonian translation files, courtesy of Andra Saimre
* Added updated German translation files, courtesy of Dennis Gruebner
* Added updated Swedish translation files, courtesy of Jonas Reinicke
* Added new Latvian translation files, courtesy of Raivis Dejus
* Added new Afrikaans translation files, courtesy of Liza Welsh
* Added updated Czech translation files, courtesy of Petr Bastan
* Added updated Greek translation files, courtesy of Yannis Troullinos
* Added new Danish translation files, courtesy of @bechster

= 3.5.1 =

* Fixed a bug where default events view dropdown on Settings page did not reflect the actual current default events view
* Addressed poor display issues related to how week view rendered events on sites where the end of the day cutoff was set to midnight (thanks to Andy Fragen on the forums for catching this!)
* Patched a problem where events in both a parent and child category would display multiple times in list view (thanks to Quentin for catching this one!)
* Fixed an issue where tribe-events-full.css caused blog post titles to disappear for some users (thanks to Cynthia on the forums for the original report here!)

= 3.5 =

* Added fully responsive styles and functionality for all Events views! For an overview of the changes, see <a href="http://m.tri.be/hv">this blog post</a>
* Added javascript templating for use in tooltips and mobile views were needed
* Updated Countdown widget styling to match TwentyEleven/TwentyTwelve/TwentyThirteen/TwentyFourteen theme styling
* Fixed a responsive layout issue with the Classic Tribe Bar
* Fixed a responsive layout issue with days not lining up properly in the Month view in TwentyFourteen
* Fixed an issue where the address wasn't displaying properly in the single venue view
* Fixed an issue where events can overlap the Date Picker in week view
* Fixed a styling issue with the 'Cancel' button when creating tickets for an event
* Fixed an issue where the 'View Calendar' link wasn't displaying correctly on the Event List page in the admin (thanks to Patti on the forums for reporting this!)
* Fixed an issue where the <select> dropdown wasn't firing events correctly when using Skeleton styles (thanks to jenthomson on the forum for initially catching this!)
* Fixed default view selector sync with available views checkboxes in settings admin
* Removed javascript dependency on wp body class function in month view (big thanks to cooperinstitute at the PRO forums for this report!)
* Fixed various issues with admin settings (with thanks to Grégory Viguier for reporting them!)
* Fixed issue with unnecessary separator symbols in title output (thanks to Patti on the forums for her report here!)
* Implemented various Help screen improvements
* Fixed an issue affecting handling of sticky posts (thanks to bechster on the dot-org forums for the first report of this!)
* Improved handling of categories to automatically include child categories (thanks to materdeiknights for the original report of this at the forums!)
* Removed recurrence-related code unused by core
* Fixed handling of errors when importing malformed CSV files
* Fixed an issue where Venue & Organizer titles could be set to "Unnamed"
* Fixed an issue where using a comma in the event cost field would disable the currency symbol from displaying (thanks to Bernhard for first reporting this over at the forums!)
* Fixed a variety of untranslatable strings
* Updated link to the Filter Bar plugin in the help tab
* Added new Ukranian translation files, courtesy of Vasily Vishnyakov
* Added new Montenegrin translation files, courtesy of Sasa Vukovic
* Added updated Norwegian Bokmål translation files, courtesy of Morten Ruud
* Added new Norwegian Nynorsk translation files, courtesy of Torbjørn Lauen
* Added updated Romanian translation files, courtesy of Cosmin Vaman
* Added updated German translation files by Oliver Heinrich
* Added updated Brazilian Portuguese translation files courtesy of Emerson Marques
* Added updated Dutch translation files courtesy of J.F.M. Cornelissen and Frans Pronk
* Added updated French translation files from Laurent Proulx

= 3.4.1 =

* Fixed an issue where jQuery UI Datepicker could overwrite our datepicker before its noconflict method was called

= 3.4 =

* Complete overhaul and update to new fork of datepicker for all views! Corrects day 31 empty next month bug and adds many new features for future expansion (Thanks to Eric on the forums for the first report on this!)
* Fixed a bug where past events were listed in the incorrect order (Thanks to Alastair on the forums for reporting this one!)
* Number of events that can be imported from CSV in a single batch is now customizable to help avoid timeouts in low powered environments (Thanks to baynature on the forums for the original report here!)
* General compatibility improvements to ensure better integration with WP e-Commerce
* Fixed bug with display of comments for single event pages (Thanks to John on the forums for reporting this bug!)
* Fixed issue with tribe_create_venue() API function, resulting in unnamed venues (Thanks to Oliver for the original report of this!)
* Fixed bug leading to list widget linking to deactivated views
* Added hooks for use in widgets (Thanks to Andy Fragen for the request on this one!)
* Added styles for compatibility with the Twenty Fourteen theme
* Fixed typo in the rel attribute on "Previous Events" links (thanks to Nate on the forums for his report!)
* When the List Widget is set to display events from a particular category, the "View All Events" link will now read "View All Events in Category" (Thanks to WCKG on our UserVoice page for requesting this tweak!)
* Fixed an SQL error that could occur when our queries are mixed with multiple post types and a meta query (Thanks to karen on the forums for the heads up here!)
* Classes that identify the current theme are now echoed by the body_class() function
* Addressed an issue where the admin CSS was referencing non-existent images (thanks to geoz on the dot-org forum for the report here!)
* Fixed a few broken/outdated links on the Help page
* Tweaked the update notice prompts that display to appear more consistently in certain environments
* Updated the admin icon to use a dashicon in 3.8+

= 3.3.1 =

* Fixed a bug where all day events created prior to 3.3 would show as ending on the previous day.

= 3.3 =

* Improved support for international date formats (big props to jeroenjoosen on the forums for the original report on this!)
* Localization improvements for displaying the event cost field (thanks to mastafu on the forums for the heads up!)
* List view will now link to a page of previous events if there are indeed previous events to show (props to oceanfilm on the forums for pointing this out!)
* Fixed an issue with empty category views that could result in a fatal error (thanks to mastafu on the forums for this one, too!)
* Fixed an issue where titles for single events were empty in some installations
* Fixes for the tribe_get_the_day_link_date() function (thanks to @nathanielks on Twitter for catching + patching this one for us!)
* Fixed admin menu highlighting when editing tags for events
* Google maps will now be included properly on pages with https URLs (thanks to bmitchellini on the forums for the first report here!)
* Tag queries that don't specify a post type will no longer be modified to be an events query (thanks to Jason on the forums for reporting this first!)
* Fixed an issue that caused some events not to show on month view when viewing a category (thanks to yorkshiretots on the forum for catching this!)
* All day events are now saved with a start/end time that is determined by the end of day cutoff. This fix will not modify previously created all day events (thanks to wallyglenn on the forums for spotting this!)
* Fixed a lot of strings that were not getting included in our language files and updated our POT file
* Removed an invalid iCal link from the markup to prevent it being indexed by search engines (Thanks to Kevin Lisota for the original report!)
* Fixed an XSS vulnerability in the Tribe Bar (Mega props to Yasser Khan and Chuck Tsang for the research and responsible disclosure!)
* Implemented performance improvements in some queries for large amounts of data
* Fixed a bug that was making our date pickers ignore the start-of-the-week setting in WordPress core (thanks to Katarina for the original report!)
* Added CSS classes to the list widget events (thanks to Andy Fragen for requesting these!)
* Fixed some small CSS bugs
* Incorporated updated German translation files, courtesy of Oliver Heinrich
* Incorporated updated French translation files, courtesy of Bastien BC

= 3.2 =

* Incorporated the much-fabled CSV importer! Import CSV files directly into your The Events Calendar/Events Calendar PRO site (for an overview on how to use it, read this: http://m.tri.be/9t)
* Implemented code requesting that search engines do not index calendar pages that have no events to display
* Addressed a number of Twenty Thirteen theme compatibility fixes
* Improved how date and time are displayed on single event entries for single day events (thanks to Robin for the heads up!)
* Added a suggestion by the Organizer email field to obfuscate email addresses published on your site (thanks, Thea, for requesting this on our UserVoice page!)
* Improved compliance with PHP strict standards (thanks to Bryan in the forums for making this request!)
* Added more flexible formatting options for event schedule details
* Incorporated a fix to improve behaviors of the tribe_is_month() template tag (thanks jhned at the WordPress.org forums for this report!)
* Added a fix for when "show events in main blog loop" option disrupts certain static home pages (thanks to yorkshiretots for reporting this on the forum!)
* Added a fix for when the "show events in main blog loop" option disrupts the product listing on WooCommerce storefront for certain users (thanks to forge for the first report on this!)
* Fixed an issue with broken commenting that appeared on some templates (thanks to Tom for first reporting this at the PRO forums!)
* Added ability to create recurring events that happen every 5th occurence of a day in the month; e.g., every 5th Sunday (thanks to gregwiley for the original report!)
* Fixed an issue where future recurring events displayed as having passed when object caching is enabled (a big thanks to Ray for first bringing this up on the forums!)
* Fixed the calculation used for determining all events in a month, which was causing the last day of multi-day events to be incorrectly left off (thanks to paracleteweb for first reporting this at the WordPress.org forums!)
* Added code to make sure tribe_show_month() won't break any event views that come after it (thanks to our friend Big on the forums for the first report of this!)
* Incorporated a number of enhancements to ease compatibility with Easy Digital Downloads (thanks for all your help, Pippin!)
* Removed a PHP notice that arose when querying from events and other post types at the same time
* Fixed an issue where inaccurate draft counts were appearing on the backend events list (thanks to Neil on the forums for the first report!)
* Incorporated updated Icelandic translation by Baldvin Berndsen


= 3.1 =

* Significant performance improvements to month view (thanks to Gr‚àö¬©gory for the initial report!)
* Improved compatibility with Canvas and other themes by WooThemes (thanks to Paul Pruneau for the heads up!)
* Fixed several bugs relating to event cutoff times and month view (thanks jadonulrich for the report!)
* The correct default view now applies to event category listings
* Tag cloud links now work on both events and non-events pages (thanks to user 'onelittlemoose' for the report!)
* Days with no events are no longer linked from the month view (thanks to reneeyoxon for the original report!)
* Fixed a bug where the selected category would not apply after you navigate to the next month in Month view (thanks to Kyle for the report!)
* Fixed bug where the comments form would show twice on single events
* Enabled auto-submissions in situations where classic view is present instead of the event bar (thanks to user wiredimpact for getting the discussion started on this!)
* New "System Information" section on the Events > Help page
* Updated translations: Brazilian Portuguese (new), Turkish (new), Norwegian Dutch, Icelandic, Greek, Finnish, French, and German (French courtesy of Rick)
* Fixed some display bugs in IE (thanks to user wiredimpact for bringing up most of these!)
* Various minor bug and security fixes

= 3.0.3 =

* Changed some SQL that could trigger a MySQL bug involving an infinite loop. See http://bugs.mysql.com/bug.php?id=21262
* Fixed some bugs with View As dropdown in Tribe Bar, including a bug in Firefox where you couldn't change the dropdown
* Removed select2 javascript dependency from front-end

= 3.0.2 =

* Fixed bug with queries that included more than one post type. This should resolve issues with "Link to Existing Content" in the WordPress editor, attaching media to posts from the Media Library, and relationship fields in the Advanced Custom Fields plugin (thanks to users KARKS88 and ANDYWILMOT for catching this!)
* Fixed 404 in page title on month view when no events are in the month, and other 404-related tweaks (thanks to CYNTHIA, JOHN and ELLAEARTH for catching these)
* CSS files in the tribe-events directory of your theme are now loaded in addition to TEC css files, instead of replacing them
* Removed Select2 dependency in the Tribe Bar
* Fixed various issues with the Events List widget (thanks to DUVALDEMOCRATS and ZAVASTORONTO for the heads up)
* Tag permalinks are no longer malformed in tag cloud widget and single event pages (thanks to MARC for catching this)
* Addressed some previously non-translatable strings in the Tribe Bar
* Long event costs no longer overflow the designed box in list view
* Various minor bug fixes

= 3.0.1 =

* Added setting for number of events per day on month view (under Events > Settings > Display)
* Fixed an issue with the venue migration tool (thanks to ADAM for the heads up!)
* Fixed bug with events not showing up on past view & related duration issues (thanks to MY-WEB and GOLFDAWGG for the heads up!)
* Fixed bug where subscribers could add events
* Fixed bug when WordPress is installed in a subdirectory (thanks to DAVID for catching this!)
* Fixed display issues with Events Calendar sidebar (thanks to JNORRIS235 for catching this!)
* Miscellaneous widget enhancements
* Miscellaneous bug fixes
* Various security fixes (thanks to HARRY METCALFE for his helpful feedback)

= 3.0 =

3.0 is a complete overhaul of the plugin, and as a result we're starting the changelog fresh. For release notes from the 2.x lifecycle, see <a href="http://m.tri.be/k">our 2.x release notes.</a>

== Help ==

Welcome to The Events Calendar, a full-featured events management system for WordPress. Thank you so much for using the labor of our love. We are Modern Tribe and we are here to help you be awesome.

If you aren't familiar with The Events Calendar, check out our <a href="http://m.tri.be/2p">new user primer.</a> It'll introduce you to the basics of what the plugin has to offer and will have you creating events in no time. From there, the resources below -- extensive template tag documentation, FAQs, video walkthroughs and more -- will give you a leg up as you dig deeper.

Additional resources available include:

* <a href="http://m.tri.be/eu">Documentation</a>
* <a href="http://m.tri.be/2n">FAQ</a>
* <a href="http://m.tri.be/2t">Help Videos</a>
* <a href="http://m.tri.be/2u">Tutorials</a>
* <a href="http://m.tri.be/2v">Release Notes</a>
* <a href="http://m.tri.be/2r">Forums</a>

We hit the <a href="http://wordpress.org/support/plugin/the-events-calendar/">The Events Calendar forum here on WordPress.org</a> about once a week, assisting users with basic troubleshooting and identifying bugs that have been reported. (If you are looking for more active support, might we suggest buying a PRO license? Our team hits the <a href="http://m.tri.be/2r">PRO forums</a> daily.)

Some things to consider before posting on the forum:

* Look through existing threads before posting a new one and check that there isn't already a discussion going on your issue.
* Your issue will be solved more quickly if you run a few checks before making a support request. Deactivate your plugins one by one - if the issue is fixed by deactivating a plugin you know you've got a plugin conflict. To test your Theme, revert to the default Twenty Twelve Theme to see if you are still experiencing the problem. If not, your Theme is the issue. Please provide this information when making your supper request.
* Sometimes, just resetting your permalinks can fix the issue. Visit Events -> Settings -> Permalinks, save your permalinks with a different option and then save with your preferred choice again. This can solve events-related problems and can is worth a shot before creating a new thread.

Still not happy? Shoot us an email to pro@tri.be or tweet to @moderntribeinc and tell us why. We'll do what we can to make it right.

== Upgrade Notice ==

= 3.11 =

Please see the changelog for the complete list of changes in this release. Remember to always make a backup of your database and files before updating!

= 3.10 =

This is a major update; make sure you’ve backed up your site before applying it + are prepared to redo certain customizations on a staging site before deploying to production. You can see the changelog for the complete list of changes in this release.

= 3.9 =

Please see the changelog for the complete list of changes in this release. Remember to always make a backup of your database and files before updating!

= 3.8 =

Please see the changelog for the complete list of changes in this release. Remember to always make a backup of your database and files before updating!

= 3.7 =

Please see the changelog for the complete list of changes in this release. Remember to always make a backup of your database and files before updating!

= 3.6 =

Please see the changelog for the complete list of changes in this release. Remember to always make a backup of your database and files before updating!

= 3.5 =

Please see the changelog for the complete list of changes in this release. Remember to always make a backup of your database and files before updating!

= 3.4 =

Please see the changelog for the complete list of changes in this release. Remember to always make a backup of your database and files before updating!

= 3.3.1 =

Fixed a bug with all day events when event cutoff time is set to be past midnight.

= 3.3 =

Please see the changelog for the complete list of changes in this release. Remember to always make a backup of your database and files before updating!

= 3.2 =

Please see the changelog for the complete list of changes in this release. Remember to always make a backup of your database and files before updating!

= 3.1 =

Please see the changelog for the complete list of changes in this release. Remember to always make a backup of your database and files before updating!

= 3.0 =

1. Version 3.0 is a HUGE upgrade from The Events Calendar 2.0.x! Please back up your data BEFORE upgrading!

2. If you have any Events theme customizations, you should test this upgrade on a development server before updating your live site.

3. If you're upgrading from 1.6.5 or any release between 2.0 and 2.0.10, make sure to upgrade to The Events Calendar 2.0.11 first.

= 2.0.9 =

2.0.9 contains bug patches and new features for 2.0. Are you upgrading from 1.6.5? Events 2.0 is a MAJOR upgrade, please backup your data and plan a little time in case you have to make any theme edits. Check out the upgrade tutorials in support on the tri.be website.

= 2.0.8 =

2.0.8 contains bug patches and new features for 2.0. Are you upgrading from 1.6.5? Events 2.0 is a MAJOR upgrade, please backup your data and plan a little time in case you have to make any theme edits. Check out the upgrade tutorials in support on the tri.be website.

= 2.0.7 =

2.0.7 contains bug patches and new features for 2.0. Are you upgrading from 1.6.5? Events 2.0 is a MAJOR upgrade, please backup your data and plan a little time in case you have to make any theme edits. Check out the upgrade tutorials in support on the tri.be website.

= 2.0.5 =

2.0.5 contains bug patches and new features for 2.0. Are you upgrading from 1.6.5? Events 2.0 is a MAJOR upgrade, please backup your data and plan a little time in case you have to make any theme edits. Check out the upgrade tutorials in support on the tri.be website.

= 2.0.4 =

2.0.4 contains bug patches and new features for 2.0. Are you upgrading from 1.6.5? Events 2.0 is a MAJOR upgrade, please backup your data and plan a little time in case you have to make any theme edits. Check out the upgrade tutorials in support on the tri.be website.

= 2.0.3 =

2.0.3 is a minor bug patch for 2.0. Are you upgrading from 1.6.5? Events 2.0 is a MAJOR upgrade, please backup your data and plan a little time in case you have to make any theme edits. Check out the upgrade tutorials in support on the tri.be website.<|MERGE_RESOLUTION|>--- conflicted
+++ resolved
@@ -309,13 +309,9 @@
 
 == Changelog ==
 
-<<<<<<< HEAD
 * Tweak - Now Cost Field allow non numeric values
 
-= [4.0.1] 2015-12-09 =
-=======
 = [4.0.1] 2015-12-10 =
->>>>>>> 9055b14a
 
 * Tweak - Add a warning message for major updates
 * Tweak - For SEO reasons, use an h1 for the title rather than an h2 (props to wpexplorer for this fix)
