=== The Events Calendar ===

Contributors: ModernTribe, aguseo, borkweb, barry.hughes, bordoni, brianjessee, brook-tribe, cliffpaulick, courane01, faction23, GeoffBel, geoffgraham, ggwicz, jbrinley, leahkoerper, jentheo, lucatume, mastromktg, mat-lipe, MZAWeb, neillmcshea, nicosantos, patriciahillebrandt, peterchester, reid.peifer, roblagatta, ryancurban, shane.pearlman, shelbelliott, tribecari, vicskf, zbtirrell
Tags: events, calendar, event, venue, organizer, dates, date, google maps, conference, workshop, concert, meeting, seminar, summit, class, modern tribe, tribe, widget
Donate link: http://m.tri.be/29
Requires at least: 4.5
Stable tag: 4.5.13
Tested up to: 4.8.1
License: GPLv2 or later
License URI: http://www.gnu.org/licenses/gpl-2.0.html

The Events Calendar is a carefully crafted, extensible plugin that lets you easily share your events. Beautiful. Solid. Awesome.

== Description ==

Create an events calendar and manage it with ease. The Events Calendar plugin provides professional-level quality and features backed by a team you can trust.

Packed with loads of useful features, The Events Calendar by Modern Tribe is ready to go right out of the box. It’s extensible, easy to use, and completely customizable.

Looking for additional functionality including recurring events, ticket sales, publicly submitted events, new views, Facebook event integration and more?

<strong>Check out [Events Calendar PRO](http://m.tri.be/mj) and [other add-ons](http://m.tri.be/2a)</strong>

><strong>New Import Tool!</strong>
>We’ve made bulk event imports easier to manage than ever. This add-on service for The Events Calendar allows you to import events from your favorite sources, including Facebook, Meetup, Google Calendar, iCalendar, CSV, and ICS.
>[Check out Event Aggregator now](http://m.tri.be/197u).
>

= BUILT SOLID & SUPPORTED =

The Events Calendar is crafted the WordPress way.

The Events Calendar plugin has been audited by many WordPress industry experts, including core developer Mark Jaquith for security & plugin review team member Pippin Williamson for best practices and plugin compatibility.

Our dedicated support team has poured hundreds of hours into QA, monthly usability tests, and numerous user interviews to guarantee quality and ease-of-use.  We stand behind our work and offer light support weekly for the community via the WordPress.org support forums.

If you need a deeper level of support or a faster response to your specific question, our Events Calendar PRO add-on includes access to our premium support forums with a 24-48 hour response time during the workweek.

Enjoy using The Events Calendar, know how to get under the hood and want to make money helping people? We’re growing our community team and would love to hear from you. If you’re interested, [check this out!](http://m.tri.be/mk)

= PLUG-N-PLAY or HIGHLY CUSTOMIZABLE =

The Events Calendar is built to work out of the box. Just turn it on, configure the settings to match your needs and you’ll be making events in less than 5 minutes.
Or customize it to suit your specific needs. The Events Calendar is built by developers, for developers…it’s ready to be the foundation for your wildest hack sessions:

The Events Calendar is built to work out of the box. Just turn it on, configure the settings to match your needs and you'll be making events in less than 5 minutes.

* WP REST API support
* Skeleton stylesheet to theme fast & efficiently
* Partial template overrides
* Template tags, hooks, and filters
* [Extensive documentation](http://m.tri.be/eu)
* [Library of code snippets](https://github.com/theeventscalendar) on GitHub.

Whether your vision is big or small, you’re in good company. Hundreds of thousands of churches, eateries, small businesses, musicians, venues, and non-profits are publishing and promoting their events with The Events Calendar.

The Events Calendar has been scaled to work on networks with over 25 million unique visitors per month and hundreds of thousands of events. Fortune 100 companies, major universities, government institutions and some seriously epic startups push their events with our platform.

= FEATURES =

Whether you’re operating a hyperlocal hub listing thousands of events, a university with many thousands of users, or you’re a sole business owner listing your classes, The Events Calendar has your back.

Just getting started? Definitely watch and read through the [New User Primer](http://m.tri.be/2d) before going much further.

* Rapidly create events
* Saved venues & organizers
* Calendar month view with tooltips
* List view
* Day view
* Event search
* Google maps
* Widget: Upcoming events list
* Events Taxonomies (Categories & Tags)
* Google Calendar and iCal exporting
* WP REST API endpoints (READ)
* Completely ajaxified for super smooth browsing
* Completely responsive from mobile to tablet to desktop
* Tested on the major theme frameworks such as Avada, Genesis, Woo Themes, Thesis and many more.
* Increase your SEO with Microformats
* Internationalized & Translated
* Multiple stylesheets (Skeleton, Default, Tribe Event Styles) to improve integration
* Extensive Template Tags for Customization
* Hook & Filters up the wazoo
* Caching Support
* Debug Mode for Developers

Looking for something else? We’ve got add-ons available to take your calendar to the next level.

= PRO Features =

Add recurring events, a whole recurring events, a whole range of new views ( week / map / photo / venue / organizer) & widgets (calendar / featured venue / week / event countdown), shortcodes, custom event attributes, default content, location search, much more with [Events Calendar PRO](http://m.tri.be/2c)

= Event Ticketing =

Collect free RSVPs with Event Tickets or add paid ticketing features with [Event Tickets Plus](http://m.tri.be/18wg), including the ability to sell tickets, collect sales, and manage attendees all from within your WordPress dashboard! Works with your favorite eCommerce plugin (WooCommerce, Shopp, Easy Digital Downloads, or WP E-Commerce).

= Bulk Event Import =

Fill your calendar with events from your favorite sources, including Facebook, Meetup, Google Calendar, iCalendar, CSV, and ICS. [Event Aggregator](http://m.tri.be/197u) provides a convenient dashboard to manage scheduled imports, manual imports, filters, one-way sync, import history, and more.

= User-Submitted Events =

Running a community calendar? [Community Events](http://m.tri.be/2g) lets users add events directly to your calendar without needing access to your admin.

= Advanced User Search & Filters =

Have so many amazing events that your users get overwhelmed? [Filter Bar](http://m.tri.be/52) adds a configurable set of filters to your event pages so users can view and search for the exact events that interest them.

= Integrate With Eventbrite =

Connect your calendar with your Eventbrite.com account! [Eventbrite Tickets](http://m.tri.be/18wf) allows you to import/export between The Events Calendar and Eventbrite, and incorporate ticket sales.

[Join us on Facebook](https://www.facebook.com/theeventscalendar/) to be part of our active community, check us out [on Twitter](https://twitter.com/TheEventsCal), and [sign up for our newsletter](http://m.tri.be/rm) for release announcements and discounts.

= SUBMITTING PATCHES =

If you’ve identified a bug and want to submit a patch, we’d welcome it at our [GitHub page for The Events Calendar](https://github.com/moderntribe/the-events-calendar). Simply cue up your proposed patch as a pull request, and we’ll review as part of our monthly release cycle and merge into the codebase if appropriate from there. (If a pull request is rejected, we’ll do our best to tell you why). Users whose pull requests are accepted will receive credit in the plugin's changelog. For more information, check out the readme at our GitHub page. Happy coding!

== Installation ==

= Install & Activate =

Installing the plugin is easy. Just follow these steps:

1. From the dashboard of your site, navigate to Plugins --> Add New.
2. Select the Upload option and hit "Choose File."
3. When the popup appears select the the-events-calendar-x.x.zip file from your desktop. (The 'x.x' will change depending on the current version number).
4. Follow the on-screen instructions and wait as the upload completes.
5. When it's finished, activate the plugin via the prompt. A message will show confirming activation was successful. A link to access the calendar directly on the frontend will be presented here as well.

That's it! Just configure your settings as you see fit, and you're on your way to creating events in style. Need help getting things started? Check out our [new user primer](http://m.tri.be/2l) for help with settings and features.

= Requirements =

* PHP 5.2.4 or greater (recommended: PHP 5.4 or greater)
* WordPress 3.9 or above
* jQuery 1.11.x

== Screenshots ==

1. Month View with Hover
2. Month View
3. List View
4. Day View
5. Single Event
6. Event Editor
7. Events Admin Listing
8. General Settings
9. Display Settings
10. Events List Widget
11. Mobile Month View
12. CSV Importer

== Frequently Asked Questions ==

= Are there any troubleshooting steps you'd suggest I try that might resolve my issue before I post a new thread? =

First, make sure that you're running the latest version of The Events Calendar (4.0 as of this release). If you're running Events Calendar PRO it needs to match the version number of The Events Calendar. And if you've got any other add-ons, make sure those are current / running the latest code as well.

The most common issues we see are either plugin or theme conflicts. You can test if a plugin or theme is conflicting by manually deactivating other plugins until just The Events Calendar is running on your site. If the issue persists from there, revert to the default Twenty Fourteen theme. If the issue is resolved after deactivating a specific plugin or your theme, you'll know that is the source of the conflict.

Note that we aren't going to say "tough luck" if you identify a plugin/theme conflict. While we can't guarantee 100% integration with any plugin or theme out there, we will do our best (and reach out the plugin/theme author as needed) to figure out a solution that benefits everyone.

= I'm still stuck. Where do I go to file a bug or ask a question? =

Users of the free The Events Calendar should post their questions in the plugin's [WordPress.org forum](https://wordpress.org/support/plugin/the-events-calendar/), which we hit about once a week (usually on Wednesdays). Please make sure to read [our sticky post](http://m.tri.be/19oc) providing an overview of the support we provide free users BEFORE posting. If you find you're not getting support in as timely a fashion as you wish, you might want to consider purchasing a PRO license.

If you're already a PRO user, you're entitled access to our more actively-monitored [Events Calendar PRO forum](http://m.tri.be/2r) on our website. We can provide a deeper level of support here and hit these forums on a daily basis during the work week. Generally, except in times of increased support loads, we reply to all comments within 24-48 hours during the business week.

= Events Calendar PRO looks awesome! I'm sold! How can I get my hands on it? =

Events Calendar PRO can be purchased directly on [our website](http://m.tri.be/18wi). There are five (5) license types available, and all licenses include 1 year of access to support + updates.

= I'm interested in PRO or another add-on, but there are a few questions I've got before making the purchase. Can you help me get those addressed? =

Absolutely. If you're not finding your questions answered on the product pages, hit up our [pre-sales forum](http://m.tri.be/2w) on our site. You can save yourself some time by reviewing the threads first to verify if your question has already been asked. If it hasn't, post a new thread as a guest. We'll get you a reply as quickly as we can, so you can make an informed decision regarding purchase.

= What add-ons are available for The Events Calendar, and where can I read more about them? =

Currently, the following add-ons are available for The Events Calendar:

* [Events Calendar PRO](http://m.tri.be/18wi), for adding premium calendar features like recurring events, advanced views, cool widgets, shortcodes, additional fields, and more!
* [Event Aggregator](http://m.tri.be/197u), a service that effortlessly fills your calendar with events from Facebook, Meetup, Google Calendar, iCalendar, CSV, and ICS.
* [Event Tickets](http://m.tri.be/18wj) (free), which allows you to collect RSVPs to events. It can run alongside The Events Calendar or as a standalone plugin that adds RSVP functionality to WordPress posts and pages.
* [Event Tickets Plus](http://m.tri.be/18wk), which allows you to sell tickets for your events using your favorite e-commerce platform.
* [Community Events](http://m.tri.be/2g), for allowing frontend event submission from your readers.
* [Community Tickets](http://m.tri.be/18wl), which allows event organizers to sell tickets to the events they submit via Community Events.
* [Filter Bar](http://m.tri.be/fa), for adding advanced frontend filtering capabilities to your events calendar.
* [Eventbrite Tickets](http://m.tri.be/2e), for selling tickets to your event directly through Eventbrite.

= I have a feature idea. What's the best way to tell you about it? =

We've got a [UserVoice page](https://tribe.uservoice.com/forums/195723-feature-ideas) where we're actively watching for feature ideas from the community. Vote up existing feature requests or add your own, and help us shape the future of the products business in a way that best meets the community's needs.

= I've still got questions. Where can I find answers? =

Check out our extensive [knowledgebase](http://m.tri.be/18wm) for articles on using, tweaking, and troubleshooting our plugins.

== Documentation ==

All of our online documentation can be found on [our documentation site](http://m.tri.be/eu).

Some links you may find particularly useful are:

* [The Events Calendar New User Primer](http://m.tri.be/2l)
* [The Themer's Guide to The Events Calendar](http://m.tri.be/2m)
* [Knowledgebase](http://m.tri.be/18wm)

If you have any questions about this plugin, you can post a thread in our [WordPress.org forum](https://wordpress.org/support/plugin/the-events-calendar). Please search existing threads before opening a new one.

The [Modern Tribe premium support forums](http://m.tri.be/2r) are available for you to read. You won't, however, be able to post a message in any forums beyond Pre-Sale Questions unless you have purchased a premium license.

== Add-Ons ==

But wait: there's more! We've got a whole stable of plugins available to help you be awesome at what you do. Check out a full list of the products below, and over on [our website](http://m.tri.be/18wn).

Our Free Plugins:

* [Event Tickets](https://wordpress.org/plugins/event-tickets/)
* [Advanced Post Manager](https://wordpress.org/plugins/advanced-post-manager/)
* [Blog Copier](https://wordpress.org/plugins/blog-copier/)
* [GigPress](https://wordpress.org/plugins/gigpress/)
* [Image Widget](https://wordpress.org/plugins/image-widget/)
* [Widget Builder](https://wordpress.org/plugins/widget-builder/)

Our Premium Plugins and Services:

* [Events Calendar PRO](http://m.tri.be/18wi)
* [Event Aggregator](http://m.tri.be/197u) (service)
* [Event Tickets Plus](http://m.tri.be/18wk)
* [The Events Calendar: Community Events](http://m.tri.be/2g)
* [The Events Calendar: Community Tickets](http://m.tri.be/18wl)
* [The Events Calendar: Filter Bar](http://m.tri.be/fa)
* [The Events Calendar: Eventbrite Tickets](http://m.tri.be/2e)

== Translations ==

The Events Calendar is translated by volunteers at [translate.wordpress.org](https://translate.wordpress.org/projects/wp-plugins/the-events-calendar/stable). There you can find a list of available languages, download translation files, or help update the translations. Thank you to everyone who helps to maintain our translations!

== Help ==

Welcome to The Events Calendar, a full-featured events management system for WordPress. Thank you so much for using the labor of our love. We are Modern Tribe and we are here to help you be awesome.

If you aren't familiar with The Events Calendar, check out our [new user primer](http://m.tri.be/2p). It'll introduce you to the basics of what the plugin has to offer and will have you creating events in no time. From there, the resources below -- extensive template tag documentation, FAQs, video walkthroughs and more -- will give you a leg up as you dig deeper.

Additional resources available include:

* [Release Schedule](https://theeventscalendar.com/release-schedule/)
* [Known Issues](https://theeventscalendar.com/known-issues/)
* [Documentation](http://m.tri.be/eu)
* [FAQ](http://m.tri.be/2n)
* [Help Videos](http://m.tri.be/2t)
* [Tutorials](http://m.tri.be/2u)
* [Release Notes](http://m.tri.be/2v)
* [Forums](http://m.tri.be/2r)

We hit the [The Events Calendar forum here on WordPress.org](https://wordpress.org/support/plugin/the-events-calendar/) about once a week, assisting users with basic troubleshooting and identifying bugs that have been reported. (If you are looking for more active support, might we suggest buying a PRO license? Our team hits the [Premium Forums](http://m.tri.be/2r) daily.)

Some things to consider before posting on the forum:

* Look through existing threads before posting a new one and check that there isn't already a discussion going on for your issue.
* Your issue will be solved more quickly if you run a few checks before making a support request. Deactivate your plugins one by one - if the issue is fixed by deactivating a plugin you know you've got a plugin conflict. To test your Theme, revert to the default Twenty Twelve Theme to see if you are still experiencing the problem. If not, your Theme is the issue. Please provide this information when making your support request.
* Sometimes, just resetting your permalinks can fix the issue. Visit Events -> Settings -> Permalinks, save your permalinks with a different option and then save with your preferred choice again. This can solve events-related problems and can is worth a shot before creating a new thread.

Still not happy? Shoot us an email to support@theeventscalendar.com or tweet to [@TheEventsCal](https://twitter.com/TheEventsCal) and tell us why. We'll do what we can to make it right.

== Contributors ==

The plugin is made with love by [Modern Tribe Inc](http://m.tri.be/2s).

= Current Contributors =

* [Andras Guseo](https://profiles.wordpress.org/aguseo)
* [Barry Hughes](https://profiles.wordpress.org/barryhughes)
* [Brian Jessee](https://profiles.wordpress.org/brianjessee)
* [Brook Harding](https://profiles.wordpress.org/brook-tribe)
* [Caroline Tucker](https://profiles.wordpress.org/tribecari)
* [Clifford Paulick](https://profiles.wordpress.org/cliffpaulick)
* [Daniel Dvorkin](https://profiles.wordpress.org/MZAWeb)
* [Geoff Graham](https://profiles.wordpress.org/geoffgraham)
* [George Gecewicz](https://profiles.wordpress.org/ggwicz)
* [Gustavo Bordoni](https://profiles.wordpress.org/bordoni)
* [Leah Koerper](https://profiles.wordpress.org/leahkoerper)
* [Luca Tumedei](https://profiles.wordpress.org/lucatume)
* [Matthew Batchelder](https://profiles.wordpress.org/borkweb)
* [Neill McShea](https://profiles.wordpress.org/neillmcshea)
* [Nico Santos](https://profiles.wordpress.org/nicosantos)
* [Patricia Hillebrandt](https://profiles.wordpress.org/patriciahillebrandt)
* [Peter Chester](https://profiles.wordpress.org/peterchester)
* [Reid Peifer](https://profiles.wordpress.org/reid.peifer)
* [Shane Pearlman](https://profiles.wordpress.org/shane.pearlman)
* [Shelby Elliott](https://profiles.wordpress.org/shelbelliott)
* [Zachary Tirrell](https://profiles.wordpress.org/zbtirrell)

= Past Contributors =

* [Casey Driscoll](https://profiles.wordpress.org/caseypatrickdriscoll)
* [Casey Picker](https://profiles.wordpress.org/ckpicker)
* [Dan Cameron](https://profiles.wordpress.org/dancameron)
* [Jessica Yazbek](https://profiles.wordpress.org/jazbek)
* [Joachim Kudish](https://profiles.wordpress.org/jkudish)
* [John Gadbois](https://profiles.wordpress.org/jgadbois)
* [Jonah West](https://profiles.wordpress.org/jonahcoyote)
* [Jonathan Brinley](https://profiles.wordpress.org/jbrinley)
* [Josh Mallard](https://profiles.wordpress.org/joshlimecuda)
* [Justin Endler](https://profiles.wordpress.org/justinendler)
* [Kelly Groves](https://profiles.wordpress.org/kellykathryn)
* [Kelsey Damas](https://profiles.wordpress.org/kelseydamas)
* [Kyle Unzicker](https://profiles.wordpress.org/kyleunzicker)
* [Mat Lipe](https://profiles.wordpress.org/mat-lipe)
* [Matt Wiebe](https://profiles.wordpress.org/mattwiebe)
* [Matthew Denton](https://profiles.wordpress.org/mdbitz)
* [Nick Ciske](https://profiles.wordpress.org/nickciske)
* [Nick Mastromattei](https://profiles.wordpress.org/mastromktg)
* [Paul Hughes](https://profiles.wordpress.org/paulhughes01)
* [Rob La Gatta](https://profiles.wordpress.org/roblagatta)
* [Ryan Urban](https://profiles.wordpress.org/ryancurban)
* [Samuel Estok](https://profiles.wordpress.org/faction23)
* [Timothy Wood](https://profiles.wordpress.org/codearachnid)
* [Trisha Salas](https://profiles.wordpress.org/trishasalas)

== Upgrade Notice ==

= [4.3] =

Please see the changelog for the complete list of changes in this release. Remember to always make a backup of your database and files before updating!

== Changelog ==

= [4.5.13] TBD =

<<<<<<< HEAD
* Tweak - Improve Event Aggregator settings texts [77452]
=======
* Fix - Fixed a typo in the Event List widget options [71081]
* Tweak - Aggregator will now allow for some minor shifts in schedule execution time to help distribute requests to EA Service [86628]
>>>>>>> cf7f6601

= [4.5.12.1] 2017-09-07 =

* Fix - Fixed an issue where events imported via Event Aggregator from an iCal-like source would be duplicated in place of being updated [87654]

= [4.5.12] 2017-09-06 =

* Fix - Fixed an issue where, with certain date formats chosen in the Events display settings, the "Next Month" link navigation wasn't working (props to @tttammi and others for reporting this issue!) [86937]
* Fix - Fixed a typo in REST API Swagger documentation that mentioned "organizer" when it should have stated "venue".
* Fix - Fixed issues with Event Aggregator queueing system where events might be duplicated or incorrectly updated [79975]
* Fix - Prevent notice when the Aggregator Record title is an array [82149]
* Fix - Allows Aggregator Google Map settings to extend the Global Setting by default (props to queerio for reporting this!) [67639]
* Fix - Prevent Warnings when throwing WordPress admin notices from Aggregator daily usage limit (props to cigarplanner for reporting this!) [83187]
* Fix - Resolved problem where Aggregator wouldn't allow you to remove filtering terms for Records [76949]
* Fix - Allow any datepicker format to be used on Aggregator filtering Events (props to matthewseymour for reporting this!) [77819]
* Fix - Added check to see if log directory is readable before listing logs within it (thank you @rodrigochallengeday-org and @richmondmom for reporting this) [86091]
* Tweak - Datatables Head and Foot checkboxes will not select all items, only the current page [77395]
* Tweak - Included tooltip for Aggregator "Hide & Ignore" button for events [67890]
* Tweak - Added all the Aggregator Origins to the Admin Bar [68693]
* Tweak - Added filters: `tribe_get_state_options`
* Tweak - Added template tags: `maybe_format_from_datepicker()`
* Language - 2 new strings added, 90 updated, 0 fuzzied, and 1 obsoleted

= [4.5.11] 2017-08-24 =

* Fix - Avoid Event Aggregator previews or scheduled imports being marked as failures [84259]
* Fix - Fixed start and end date limit parsing for events archive in the REST API code [78375]
* Fix - Fixed issue with `tribe_events_get_the_excerpt()` returning a read more link that sometimes pointed to the current page [70473]
* Fix - Fixed Post ID not being sent to the_title filter for Organizers and Venues (props Anna L.) [85206]
* Fix - Fixed issue where Month View tooltips would often go off-screen in some smaller viewport sizes [65136]
* Fix - Fixed an issue that would sometimes render Event Aggregator options invalid even with a valid license [78469]
* Fix - Fixed an issue where the mobile.php template file would often fail to include an event's featured image [74291]
* Fix - Resolved issue where invalid linked post IDs prevent proper updates on linked posts (props to Mathew L. and a few others for highlighting this issue) [71802]
* Fix - Do not hijack the blog when the main events page is configured to appear on the site's homepage (our thanks to Jason and others for flagging this problem) [72094]
* Fix - Remove extra trailing double-quotes at the end of the timepicker data-format attributes [85603]
* Fix - Fixed an issues where Event Aggregator scheduled imports could not run other than manually [81639]
* Tweak - Prevent stray commas from showing up for some event venues in the List View [72289]
* Tweak - Prevent stray commas from showing up for some event venues in the Day View [85429]
* Tweak - Modify certain event queries to widen the window of opportunity for query caching (props @garretjohnson) [84841]
* Tweak - Improve Event Aggregator message regarding Facebook token expiration [70376]
* Tweak - Support importing from URLs (Event Aggregator) where the protocol hasn't been specified by defaulting to HTTP [76466]
* Tweak - Removed WP API adjustments [85996]
* Tweak - Added filter: `tribe_aggregator_meta_source` to filter the Event Aggregator import source
* Tweak - Added filter: `tribe_events_linked_post_meta_values_{$current_linked_post_meta_key}` for filtering the array of values retrieved for a specific linked post meta field
* Tweak - Updated views: `src/views/day/single-event.php` and `src/views/list/single-event.php`
* Compatibility - Minimum supported version of WordPress is now 4.5
* Language - Improvements to various strings to improve ease of translation (props to @ramiy)
* Language - 5 new strings added, 56 updated, 1 fuzzied, and 3 obsoleted [the-events-calendar]

= [4.5.10.1] 2017-08-16 =

* Fix - Updates common library to resolve a range of issues preventing frontend assets from loading and breaking parts of our user interface [85017]

= [4.5.10] 2017-08-09 =

* Fix - Avoid duplicate events when importing from some iCal, Google Calendar and Facebook feeds in Event Aggregator (our thanks to Jason Sears, controlyours and many other users for highlighting these issues) [67038]
* Fix - Fixed bug that caused scheduled imports to get stuck in a perpetual state of failure when receiving error messages from the Event Aggregator service (our thanks to Antonio Jose and others for flagging this problem) [83767]
* Fix - Resolved issue where errors from the Event Aggregator service were not properly logging/visible on the History tab [83767]
* Tweak - Made linked post fields' auto-save features more stringently check for empty values to prevent the plugin from trying to "save" empty values (our thanks to Jean-Marie for highlighting this problem) [80282]
* Tweak - Moved the organizer e-mail address field label a bit to better accommodate Community Events [80426]
* Tweak - Added filter to tribe_get_display_end_date()'s return value [77730]
* Tweak - Avoid notice-level errors while processing queues within Event Aggregator (our thanks to David Sharpe and others for reporting this) [84020]
* Tweak - Improve compatibility and avoid Javascript errors when running alongside Twenty Seventeen [70853]
* Compatibility - Minimum supported version of WordPress is now 4.4
* Language - 1 new strings added, 119 updated, 0 fuzzied, and 0 obsoleted

= [4.5.9] 2017-07-26 =

* Fix - Send Aggregator callback URL with correct Scheme [83364]
* Fix - Scheduled Aggregator cron for inserting will re-enqueue to complete scheduled imports [83382]
* Fix - Avoid overwriting Venues and Organizers when importing FB events with similarly named Venues and Organizers [75370]
* Fix - Improve handling of large and/or slow Google Calendar and iCal feeds [79975]
* Tweak - Added period "." separator to datepicker formats. [65282]
* Tweak - Added tribe_events_month_get_events_in_month filter to allow overriding of events used in month templates. [83317]

= [4.5.8.1] 2017-07-21 =

* Fix - Fixed an issue where failed EA Imports would hang for a long time before failing [83344]

= [4.5.8] 2017-07-13 =

* Fix - Remove permalink logic for recurring events (Events Calendar PRO will implement instead) [74153]
* Fix - Avoid type error when setting up one-time imports for Facebook URLs (our thanks to @J for flagging this!) [78664]
* Fix - Add a safety check in isOrganizer() function (our thanks to Kevin for flagging this!) [81645]
* Fix - Avoid EA Client hanging when no events are found while attempting an import from a Facebook source [82713]
* Fix - Improve compatibility of The Events Calendar when operating with WPML from within a subdirectory (props: @dgwatkins) [81998]

= [4.5.7] 2017-06-28 =

* Fix - Restore support for translated events category slugs when WPML is active [73478]
* Fix - Improve handling of shortcodes within event view excerpts (props: @awbauer) [81226]
* Fix - Improve compatibility with WPML in relation to event permalinks specifically (props: @dgwatkins) [81224]
* Fix - Improved handling of Venue fields that allows for better form validation in Community Events [76297]
* Tweak - Better detection and reporting of communication failures with the Event Aggregator server
* Tweak - Textual corrections (with thanks to @garrett-eclipse for highlighting many of these) [77196]
* Tweak - New filter added ("tribe_events_linked_posts_dropdown_enable_creation") to facilitate more control over linked posts [80487]
* Tweak - Improve performance of theme compatibility code [71974]
* Tweak - Don't show Event Aggregator system status in Help tab if there's no Event Aggregator license in place [68506]

= [4.5.6] 2017-06-22 =

* Tweak - Improved how Cost field looks and it's consistency across views [71092 & 71094]
* Fix - Resolved issue where the Meta Chunker attempted to inappropriately chunk meta for post post_types [80857]
* Tweak - Added actions: `tribe_events_inside_cost`
* Tweak - Changed views: `day/single-event`, `day/single-featured`, `list/single-event`, `list/single-featured`
* Language - 1 new strings added, 15 updated, 1 fuzzied, and 1 obsoleted [the-events-calendar]
* Language - 0 new strings added, 0 updated, 1 fuzzied, and 0 obsoleted [tribe-common]


= [4.5.5] 2017-06-14 =

* Fix - Removed extra double quotes in organizer link output [71133]
* Fix - Make the list and day view styles match more closely [63599]
* Fix - Better sanitization on CSV imports (thanks to Valentinos Chouris from NCC Group for reporting this) [80311]
* Fix - Prevent tabs from being incorrectly escaped in iCal output (props: KZeni) [80452]
* Fix - Fixed inconsistent font styling of Tribe Bar form labels. [27252]
* Tweak - Removed unused Javascript (jQuery UI Dialog) to help avoid warnings (our thanks to @gama6889 for flagging this) [80766]
* Tweak - Added new filter hooks 'tribe_events_register_event_type_args' and 'tribe_events_register_event_cat_type_args' [80658]

= [4.5.4] 2017-06-06 =

* Tweak - Minor tweaks to the CSS for linked post types (Organizer/Venues)
* Fix - Prevent drag and drop icon showing when singular linked post type is been displayed
* Fix - Resolved issue where scheduled imports sometimes failed to execute [79587]
* Fix - Better sanitization of data (Props to Valentinos Chouris for reporting this) [80310]
* Language - 2 new strings added, 156 updated, 0 fuzzied, and 4 obsoleted [the-events-calendar]
* Language - 4 new strings added, 20 updated, 1 fuzzied, and 0 obsoleted [tribe-common]

= [4.5.3] 2017-06-01 =

* Fix - Made it easier to translate the update confirmation message (our thanks to safu9 for highlighting this) [79729]
* Fix - Fixed compatibility issue with WPML which caused organizers and venues to disappear on translated events [67581]
* Fix — Fixed bug where venues and organizers would be duplicated when their associated event is previewed. [64088]
* Tweak - Other fixes to the plugin verbiage (with thanks to @garrett-eclipse and others)

= [4.5.2.1] 2017-05-19 =

* Fix - Prevent fatal errors occuring in PHP 5.5 and earlier [79208]

= [4.5.2] 2017-05-17 =

* Fix - Correct REST API reference URL (our thanks to Lindsey for flagging this) [78658]
* Fix - Improve Event Aggregator integration to avoid situations where imports continually restart but do not complete [77988]
* Tweak - Make the inclusion or exclusion of the year (within the event schedule string) filterable [78070]
* Tweak - Adjustments to help avoid false positive security alerts being generated in relation to our customizer integration [78355]

= [4.5.1] 2017-05-04 =

* Fix - Prevented errors on EA import screen that happened in exotic circumstance. Thanks @kathryn for reporting this! [75787]
* Fix - Made EA preserve custom dates after reimporting a Facebook Event when option is set. [75787]
* Fix - Enhance month view caching to minimize impact of JSON-LD generation [74656]
* Tweak - Styling/layout improvements within the Event Aggregator screen [77895]

= [4.5.0.2] 2017-05-01 =

* Fix - Ensure compatibility with WordPress version 4.4 and earlier

= [4.5.0.1] 2017-05-01 =

* Fix - Resolving issue where some premium plugins were falsely claiming they were out of date

= [4.5] 2017-05-01 =

* Feature - Event Aggregator now allows users to import from other sites with The Events Calendar [68139]
* Feature - Include a Events REST API endpoint for read operations [70711]
* Feature - Include granular Scheduling for Events Aggregator
* Tweak - Update Authority for modified fields now will include Organizer, Venues and Taxonomy changes [71152]
* Tweak - Clean up direct calls to get events and use wrapper `tribe_get_events()` which has a hook for customizing
* Tweak - Remove including Event Tickets for backwards compatibility as a vendor library [71908]
* Tweak - Create a global ID to increase consistency on all of the imported items with Event Aggregator [75218]
* Fix - Prevent Aggregator to run on Empty Queues thus generating fatals (props to @Donald for the report here) [75377]
* Fix - Categories and Tags are no longer cleared when importing with Event Aggregator (thank you @Nicolas for the report) [74264]
* Fix - Increase consistency on Column Mapping for CSV imports [76476]
* Tweak - Added filters for REST API: `tribe_events_rest_url_prefix`, `tribe_rest_url`, `tribe_events_rest_use_builtin`, `tribe_rest_events_archive_data`, `tribe_rest_event_max_per_page`, `tribe_rest_event_data`, `tribe_rest_venue_data`, `tribe_rest_organizer_data`, `tribe_rest_event_categories_data`, `tribe_rest_event_tags_data`, `tribe_rest_event_taxonomy_term_data`, `tribe_rest_event_featured_image`, `tribe_events_rest_api_enabled`
* Tweak - Added filters for REST API Documentation: `tribe_rest_swagger_cost_details_documentation`, `tribe_rest_swagger_date_details_documentation`, `tribe_rest_swagger_image_details_documentation`, `tribe_rest_swagger_image_size_documentation`, `tribe_rest_swagger_term_documentation`, `tribe_rest_swagger_event_documentation`, `tribe_rest_swagger_organizer_documentation`, `tribe_rest_swagger_venue_documentation`, `tribe_rest_swagger_documentation`
* Tweak - Added filters for Modified fields tracking: `tribe_tracker_post_types`, `tribe_tracker_excluded_meta_keys`, `tribe_tracker_enabled`, `tribe_tracker_enabled_for_terms`, `tribe_tracker_taxonomies`
* Tweak - Added filters for Event Aggregator: `tribe_aggregator_localized_data`, `tribe_aggregator_service_messages`, `tribe_aggregator_url_import_range_options`, `tribe_aggregator_url_import_range_cap`, `tribe_aggregator_url_import_range_start`, `tribe_aggregator_url_import_range_end`
* Tweak - Removed filters for Event Aggregator: `tribe_aggregator_track_modified_fields`
* Tweak - Added actions for Initialization: `tribe_events_bound_implementations`
* Tweak - Removed methods for `Tribe__Events__Main`: `track_event_post_field_changes`, `maybe_load_tickets_framework`
* Tweak - Removed methods for `Tribe__Events__Aggregator__Service`: `has_service_message`

= [4.4.5] 2017-03-23 =

* Fix - Local changes to events should be preserved in accordance with the Event Import Authority setting (thanks to @bryan for reporting this one) [72876]
* Fix - Correct the value for days of the week abbreviation (thanks @mmmmartin03 for the report) [75379]
* Tweak - Enable the month view cache by default on new installations [74867]
* Tweak - External links to Google maps changed from http to https (nice find by @bjf2000 - reported via the .org support page) [74930]
* Tweak - Links to WordPress.org changed from http to https (ultimately this is also credited to @bjf2000's find. Thanks!) [72273]

= [4.4.4] 2017-03-08 =

* Fix - Avoid unnecessarily removing a callback from an action while inside the same action (improves PolyLang compatibility - props @Chouby) [73122]
* Fix - Resolving issue where sites that overrode the wp-admin path would fail to successfully perform a Facebook OAuth with Event Aggregator [74687]
* Tweak - Improve template loading for easier customization by developers and better support of the template hierarchy (props @QWp6t) [72842]

= [4.4.3] 2017-02-22 =

* Fix - Resolved issue where iCal exports on month view were exporting more events than intended (thanks to @s2ldesign for reporting in our forums) [72133]
* Fix - Resolved meta width issue for maps when Pro is active (gracias a @ANTONIO JOSE por el reporte del error)  [69844, 72272]
* Fix - Resolved issue where featured images were not being imported via Event Aggregator Facebook imports (cheers to @Cody for the initial bug report) [72764]
* Fix - Resolved issue where translated 'all' slugs were not respected (thank you @Marianne for your report in the forums) [71996]
* Tweak - Translation improvements and fixes (@Katja - thanks! ) [70068]
* Tweak - Allow "-1" when specifying the "Month view events per day" setting [70497]

= [4.4.2] 2017-02-09 =

* Fix - Ensure the global and source-specific Google Map settings for imports are respected [67228]
* Fix - Prevent PHP 5.2 Strict mode from throwing notices due to usage of `is_a` [72812]
* Fix - Ensure the events list widget's show/hide if there are upcoming events setting is respected [72965]
* Tweak - Add filters for template tag functions related to dates: `tribe_get_start_time`, `tribe_get_end_time`, `tribe_get_start_date` and `tribe_get_end_date` [67759]

= [4.4.1.1] 2017-01-26 =

* Fix - Resolved fatal caused when rendering themes that override tribe styles

= [4.4.1] 2017-01-26 =

* Fix - Resolve the Fatals related to undefined methods and Memory exhaustion [71958, 71912]
* Fix - iCal export for Single events working again [71916]
* Tweak - Changes the Search label to prevent duplicate words (props @oheinrich) [72149]
* Tweak - Add theme version to `tribe-event.css` (props @berler) [71973]
* Fix - Resolve JavaScript error when jQuery was been de-registered [71369]
* Fix - Prevent Fatals when Importing Images on Event Aggregator [70576]
* Fix - Prevent Third Party notes to be escaped, anchor link working again [71872]
* Fix - Google Maps now are using HTTPS instead of HTTP (props @cliffordp)
* Fix - Prevent Fatals on Event Aggregator Cron, due to Activity logging failure [71904]
* Fix - Elminate some cases of problem with Facebook manual import on Event Aggregator [69137]
* Fix - WPML integration smaller incompatibilities [70520, 70522]

= [4.4.0.1] 2017-01-09 =

* Fix - Adds safety check to ensure a smooth activation process when earlier versions of Tribe Common are active

= [4.4] 2017-01-09 =

* Feature - Add dynamic helper text to single event editor to display the events date and time [66484]
* Feature - Add support for featured events [65898]
* Feature - Add support for placing the main events archive on the site homepage [38757]
* Feature - Add support for the theme customizer [67489]
* Feature - Make it possible to adjust map pins via the theme customizer [65889]
* Feature - Support for Event Aggregator in a multisite network context added [61427]
* Fix - Add a link to The Events Calendar Help page in the Network Administration screen of multisite installations [68665]
* Fix - Multisite license editing and displaying consistency [68662]
* Tweak - Adjusted styles and added actions for featured events in the List Widget [65923]
* Tweak - Organizers and Venues are now with a better and cleaner interface [68430]
* Tweak - Eliminate duplicate meta data for organizer posts [25084]
* Tweak - Improved the start/end date user interface [66486, 66487, 66550]
* Tweak - iCal export now includes all events - up to a reasonable limit - rather than just those in the current view [65037]
* Tweak - Adjustments made to the default week view color scheme [69756]
* Tweak - Add AJAX and improve consistency of the venue and organizer UI [38129]

= [4.3.5] 2016-12-20 =

* Tweak - Updated the template override instructions in a number of templates [68229]
* Tweak - Improve behavior of tribe_get_events_title() in respect of single events [46313]
* Tweak - Event Aggregator will only load on the Administration, prevent bigger loads for Front-End users [70812]
* Tweak - Allow better filtering for Organizers and Venue Meta fields (Props: @Chouby from Polylang) [70894]
* Fix - Prevent JavaScript Notices related to Bumpdown [69886]
* Fix - Assets URL on Windows Servers are fully operational again [68377]
* Fix - JavaScript and CSS files will respect HTTPS on all pages [69561]
* Fix - Fixed comment count and visibility issues due to Event Aggregator records [68297]
* Fix - Fixed PHP notices and warnings raised when importing .ics files [69960]
* Fix - Only show link to Venues if Pro is active in List View [69887]
* Fix - Fixed and issue that would make Event Aggregator importing notices remain stuck in the Import screen [70614]
* Fix - Avoid error screen when saving licenses on multisite installations [68599]
* Fix - Fix calendar view links in WPML language switcher [67134]

= [4.3.4.2] 2016-12-13 =

* Fix - Correct an oversight leading to breakages of the /all/ events archive for Events Calendar PRO users [70662]

= [4.3.4.1] 2016-12-09 =

* Fix - Updates Tribe Common to remove some stray characters that were impacting page layouts (props: @Aetles) [70536]

= [4.3.4] 2016-12-08 =

* Tweak - Tribe Common now is loaded only once across our plugin suite, improves performance in some cases [65755]
* Fix - Featured Images for Event Aggregator imports are working as expected again. [69465]
* Fix - Google Calendar and iCalendar files are now updating their respective events [68684]
* Fix - On demand Event Aggregator records will update events correctly [69542]

= [4.3.3] 2016-11-16 =

* Feature - Added Tribe Extension class and loader, to make small addons easier to build [68188]
* Fix - Ordering on Month view is working as expected again [69123]
* Fix - Enable ampersand character in mobile month view titles (thanks @kate for the report of this) [45409]
* Fix - Prevent notices for Event Aggregator License checking [67981]
* Fix - Mismatched text domains are resolved, important for translations (props to @Hans) [68462]
* Fix - Sticky on Month View is working as expected again [68902]
* Fix - Prevent HTTPS websites from pointing to Assets in HTTP [68372]
* Fix - On `WP_Query` we will no-longer overwrite custom `post__not_in` params [42143]

= [4.3.2] 2016-11-02 =

* Fix - Fixes an issue where the text in the Location search field was URL encoded when using the back or forward button for navigation. [61742]
* Fix - Aggregator Errors will not show more than once daily as comments (Thanks @Jacob for your report on the forums) [68094]
* Fix - Event Aggregator ICS default configuration now are been Selected Correctly [67885]
* Fix - Shortcode Month view now will display tooltips correctly [68094]
* Fix - Avoid loading the select2 JavaScript library twice when Advanced Custom Fields is activated (props to @ryan for the initial report [43605]
* Fix - Avoid errors and notices on calendar page when X theme and WPML plugins are active (thanks @ingrid for reporting this one) [64400]

= [4.3.1.1] 2016-10-20 =

* Fix - Corrected a packaging issue from the 4.3.1 release [67936]

= [4.3.1] 2016-10-20 =

* Tweak - Implement the pruning of Event Aggregator history records after 7 days, filterable by tribe_aggregator_record_retention [68283]
* Tweak - Event Aggregator will now verify that the license key has uses remaining before creating a history record [68286]
* Tweak - Improve `tribe_create_event` documentation (Props to Keith) [44871]
* Fix - Resolved an issue where scheduled Event Aggregator imports marked as "On Demand" were being run by cron [68284]
* Fix - Resolved a bug where empty meta fields were being inserted into Event Aggregator record post meta [68290]
* Fix - Resolved a bug where Venue and Organizers urls were been generated incorrectly (Thanks @Matt) [68168]
* Fix - Pagination links on Month view are updating correctly [67977]
* Fix - Resolved the support for translated event category archive slug that could lead to broken links on the front-end while using WPML (Props to Wilco in the support Forums) [62018]
* Fix - Resolved a bug where searching for past events in the List view would always yield no results (Thanks for the report @Davide) [61863]
* Fix - Resolved an issue where long file names would break plugin updates on some Windows installations (pros to @Alan [62552]
* Fix - Resolved an issue where the `/all` link on recurring events on non English websites could be broken (reported by @lumiest - thanks!) [68062]
* Fix - Pagination links on Month view are updating correctly [67977]

= [4.3.0.1] 2016-10-14 =

* Fix - Preventing legacy Facebook events from being duplicated

= [4.3] 2016-10-13 =

* Feature - Added Event Aggregator to enable service-based event imports from iCal feeds, Facebook, and Meetup
* Feature - Revamped the CSV import screens to work within the new Event Aggregator pages
* Tweak - Adjusted some view logic to support the new Event Views shortcode in Pro [44800]
* Tweak - Added a button to copy the system infomation on the help tab [43709]
* Tweak - Added an option for users to opt into automatic system infomation so our support system can grab the system information found on the help tab automatically [31645]
* Tweak - Use an earlier hook for iCal feed generation (props @jlambe) [64141]
* Tweak - Revise and simplify integration with Event Tickets attendee screen [61992]
* Tweak - Added context to a set of strings to make translation easier (props @pedro-mendonca) [64586]
* Tweak - Deprecated various disused functions and classes relating to the Meta Factory [39905]
* Fix - Cease using GLOB_BRACE for including deprecated files due to limited server support [63172]
* Fix - Avoid problems that can occur when hooking and unhooking actions (props @Chouby) [63474]
* Fix - Resolves an issue where we were duplicating a core WordPress hook but with a different set of parameters (props @Chouby) [66455]
* Fix - Correct the datetime formatting issues within the iCal feed (props @henryk) [65968]
* Deprecated - `Tribe__Events__Main::initOptions()` has been deprecated with no replacement
* Deprecated - `Tribe__Events__Main::set_meta_factory_global()` has been deprecated in favor of using the `Tribe__Events__Meta_Factory` class
* Deprecated - The `setup_meta()` method in both the `Tribe__Events__Template__Single_Event` and `Tribe__Events__Template_Factory` classes has been deprecated
* Deprecated - The `the_title()`, `event_date()`, `event_category()`, `event_tag()`, `event_website()`, `event_origin()`, `organizer_name()`, `organizer_email()`, `venue_name()`, `venue_address()`, and `venue_map()` methods have been deprecated in the `Tribe__Events__Advanced_Functions__Register_Meta` class
* Deprecated - The `register()`, `check_exists()`, and `get_args()` methods have been deprecated in the `Tribe__Events__Meta_Factory` class

= [4.2.7] 2016-09-15 =

* Tweak - Additional support for plugin extensions

= [4.2.6] 2016-08-31 =

* Add - tribe_is_event_past() conditional to detect if event end time is past current time (Reported by @Jonathan in our support forums - thanks Jonathan.)

= [4.2.5] 2016-08-17 =

* Fix - Fixed inconsistent template filtering logic for single event template [62525]
* Tweak - Restored preview for published events [64874]

= [4.2.4] 2016-08-03 =

* Tweak - Changed "Event Add-Ons" to load faster [64286]
* Fix - Fixed default venue setting [64628]
* Fix - Fixed default venue state and province settings [64629]

= [4.2.3] 2016-07-20 =

* Fix - In month view, be sure to unhook JSON-LD output when calling unhook function
* Fix - Incorrect JSON-LD event start and end times (thank you @jjbte for reporting on .org forums)
* Fix - Show Google Map and Link checkbox so they show when editing an event (Reported originally by Michael of @NailedIT in the .org forum)
* Fix - Use Community Events Venue Edit Link when on Community Events Forms instead of Admin (also as a result of the report abve from @NailedIT. Thanks again.)

= [4.2.2] 2016-07-06 =

* Fix - Small CSS Issue on Welcome Page
* Fix - Month view on mobile device width doesn't have links to prev/next months
* Fix - Reimport of updated CSV removes featured image (Bug #46149)
* Fix - Fixed the issue that would make multiple organizers details disappear when trying to submit invalid event data using Community
* Fix - Add a check to avoid being unable to switch view when Filter Bar plugin is active and at least one field is set to auto-complete mode
* Fix - Only add the events custom post type to the tag archive queries and not custom queries with tags [45635]
* Fix - When using the filter tribe_events_excerpt_allow_shortcode shortcodes will be maybe be processed in event excerpts in the list views [42289]

= [4.2.1.1] 2016-06-28 =

* Fix - Ensure translations load as expected with all supported versions of WordPress (thanks to @JacobALund for originally reporting this on .org forums)

= [4.2.1] 2016-06-22 =

* Tweak - Adjust the caching rules for Month View for faster loading
* Fix - Replace a bad return type to avoid unnecessary notices in the error log
* Fix - Add missing styles for correctly hide screen reader text
* Fix - Fixes `tribe_get_event_link()` which wasn't working when passing second parameter as `true'
* Tweak - Reduce the ginormous font size of Month View titles in skeleton styles
* Fix - Add styling to adjust List View description to full width
* Fix - Miscellaneous tweaks to improve the Month and Day views
* Fix - Fix a shorthand array that was causing errors in PHP 5.2 and 5.3 when importing events

= [4.2] 2016-06-08 =

* Feature - Added Google Maps API key field in the Settings tab to avoid map timeouts and errors on larger sites (Thanks to Yan for reporting this!)
* Feature - Added support for featured image, multiple organizers, excerpt and more custom fields in the .csv file import function for events (Thank you to Graphic Designer for posting on UserVoice!)
* Feature - Added support for featured image, description, map details and more custom fields in the .csv file import function for venues
* Feature - Added support for featured image and description in the .csv file import function for organizers (Thank you to Rebecca for posting on UserVoice!)
* Feature - Added an oEmbed template for events
* Feature - Improve performance of a query used to determine if there are free/uncosted events (Thank you @fabianmarz for the pull request!)
* Feature - Added support for attaching custom post types to events
* Tweak - Improved filtering of the `tribe_event_featured_image()` function (Cheers to @fabianmarz!)
* Tweak - Add an encoding class for the CSV importer to prevent non utf8 characters from preventing imports (Thanks to screenrage for the report!)
* Tweak - Improved our JSON-LD output to ensure consistency (Props to @garrettjohnson and Lars!)
* Tweak - Language files in the `wp-content/languages/plugins` path will be loaded before attempting to load internal language files (Thank you to user aafhhl for bringing this to our attention!)
* Tweak - Switch to HTTPS for the "Powered by The Events Calendar" link (Thank you Cynthia for reporting this!)
* Tweak - Switch to using HTTPS by default for interactions with Google Maps API
* Tweak - Improved filterability of calendar excerpts by introducing the new `tribe_events_get_the_excerpt` filter hook
* Tweak - Improved filtering of organizer details when importing by CSV (Props to @Geir for bringing this up!)
* Tweak - Adjustments for single event view in Twenty Fifteen theme
* Tweak - Improved performance of query used to test for events without any cost
* Tweak - Added missing semicolon to a laquo (Props to mwender on GitHub for the fix!)
* Tweak - Improve the "stickiness" of CSV import column mappings (Thank you @jamesgol!)
* Tweak - Consistency of JSON-LD markup improved (Cheers to @garrettjohnson for the help!)
* Tweak - Avoid notice-level errors when working with WP CLI on a site where The Events Calendar is also active (Thanks to @sun)
* Tweak - Corrected the spelling of timezone in the CSV Importer's event field
* Tweak - Updated venue and organizer templates to use the new architecture for attaching custom post types to events
* Tweak - Move plugin CSS to PostCSS
* Tweak - Category default view is now set to `default` in place of hardcoding the current default view in the category base rewrite rule [31907]
* Deprecated - `Tribe__Events__PUE__Checker`, `Tribe__Events__PUE__Plugin_Info`, and `Tribe__Events__PUE__Utility` classes are deprecated and are replaced by `Tribe__PUE__Checker`, `Tribe__PUE__Plugin_Info`, and `Tribe__PUE__Utility` classes
* Fixed - Changed the use of `have_posts()` in the maybe iCal links for the main views that could cause an infinite loop
* Accessibility - Focus styles added for search fields
* Accessibility - Add ARIA labels for Month/Day/List sub nav
* Accessibility - Add ARIA label for events footer sub nav heading

= [4.1.4] 2016-05-19 =

* Fix - Improve accuracy of list view pagination after switching from month view
* Tweak - Give the multi-organizer form 'sticky' properties so values persist even if the submission is initially rejected
* Tweak - Resolved minor CSS issues in the welcome page

= [4.1.3] 2016-04-28 =

* Fix - Month View single days are now ordered as follows: sticky events, ongoing multi-day events, all day events, then start time. In other words, all events should be ordered as you'd expect when viewing events in Month View.
* Fix - Updated the compatibility of CSV importer with WordPress 4.5 due to a change in the `post_status` filter. This will help prevent some of the errors you may have seen when importing events using a CSV file.
* Tweak - Added new event names for AJAX success to the List, Month, and Day views to help The Events Calendar's compatibility with our other premium plugins.

= [4.1.2] 2016-04-11 =

* Tweak - Removed an unneeded hook that attempted to add a query argument to event tag links
* Fix - Resolved an issue where events marked as "sticky" would not display as such in Month View
* Fix - Dashes, hyphens, or whatever you like to call them in the events archive slug no longer breaks the URL
* Fix - The notice that pops up when a conflicting "events" page exists can now be dismissed

= [4.1.1.1] 2016-04-07 =

* Security - Tightened up security with post type link filtering (props to Nadal Soler for reporting this issue!)
* Security - Tightened up security around tribe bar submissions (props to Paul Mynarsky for reporting this issue!)

= [4.1.1] 2016-03-30 =

* Fix - Resolved bug where array notices were output on single event pages when venues were not set (props to zaxiscreative for reporting this issue!)
* Fix - Resolved issue where the Month View in mobile sizes retained the long day-of-week names when the abbreviations should have been used (props to Lucy for the bug report!)
* Fix - Fixed bug where a "0" was added to the default Venue name when creating a new event
* Fix - Fixed notice that caused Ajax requests to fail (props to cgrymala on WP.org for reporting this!)
* Fix - Removed quotes from around TZID-specified timezones in iCal feeds which causes problems with some parsers (props to factory44 for reporting the issue that lead to this fix)
* Fix - Resolved various capitalization issues with German translations (props to oheinrich in our forums for pointing out this issue!)

= [4.1.0.1] 2016-03-17 =

* Fix - Resolved multiple issues with the German `de_DE` language file that caused a number of site-breaking issues

= [4.1] 2016-03-15 =

* Feature - Added a tribe_get_venue_website_url() function for fetching Venue website URLs (props to fervorcreative in our forums for this request!)
* Performance - Lazy-load venue and organizer selector data
* Tweak - Allow iCal filenames to be filtered via a new filter: tribe_events_ical_feed_filename
* Tweak - Added a hook to allow single day queries in month view to be filtered: tribe_events_month_daily_events_query_args
* Tweak - Improved the logic around rebuilding known date ranges
* Tweak - Always show the "Merge Duplicates" button for venues and organizers in the Events General Settings page
* Tweak - Allow the "same slug" notice to be dismissed and fix some text in that message
* Tweak - Ignore alpha/beta/rc suffixes on version numbers when checking template versions
* Tweak - Add a filter for month view daily events query: tribe_events_month_daily_events_query_args
* Tweak - Added a more flexible cost range parsing function
* Tweak - Obfuscate license keys Events > Help > System Information
* Fix - Fixed a fatal that sometimes occurred when refreshing the import CSV page
* Fix - Fixed issue where some characters were not escaped appropriately for month and year formats
* Fix - Added missing tribe-loading@2x.gif
* Fix - Fixed a warning produced by passing a DateTime() object into start_date or end_date args of tribe_get_events (props to iamhexcoder for the pull request!)
* Fix - Fixed bug where events in month view were not always sorted in chronological order
* Fix - Fixed the System Info URL in Events > Help
* Fix - Resolved issue where the default country would be "Array" if no default country is set
* Fix - Fixed bug where ajaxurl was sometimes undefined

= [4.0.7] 2016-03-02 =

* Fix - Resolve display issues on templates with Jetpack and a few themes
* Fix - Mobile breakpoints on month view working with custom breakpoints
* Fix - Reordering Venue and Organizer metadata no longer breaks titles
* Fix - Prevented notices from happening when using `the_title` filter
* Fix - iCal links now will respect categories on the first page
* Fix - Prevent third-party bugs with SEO plugins when inserting events programmatically
* Fix - Organizer information is showing up again correctly
* Fix - Modified the add-on license validation method to better explain what is happening
* Fix - Description on mobile views now have the correct class attribute on HTML
* Fix - Added missing semicolon on the list navigation for "&laquo"

= [4.0.6] 2016-02-17 =

* Tweak - Adjust injection of event data into the_content from priority 10 to 9 for better 3rd-party plugin compatibility
* Tweak - Change mobile month view selector to load event details below the calendar for better theme compatibility
* Tweak - Better handling of edge cases on the post_excerpt for List View
* Tweak - Removal of generic CSS classes like `.updated` and `.published`
* Fix - Prevent Notices from appearing when using `tribe_get_organizer()`
* Fix - Make HTML Single Event Pages valid
* Fix - Numeric named categories URLs are now fully working
* Fix - Event Title now Accepts HTML on Tooltips
* Fix - Licenses Tab now will work with `DISALLOW_FILE_MODS` (Props to Sun for spotting and fixing this)

= [4.0.5] 2016-01-15 =

* Security - Security fix with Venues and Organizers (props to grantdayjames for reporting this!)

= [4.0.4] 2015-12-23 =

* Tweak - Including the latest embedded Event Tickets release for backward compatibility

= [4.0.3] 2015-12-22 =

* Tweak - Adjust single-event.php template to allow the "Time" title and content to be filterable (Props to Sitecrafting for highlighting this issue!)
* Fix - Resolved issue with an overly escaped Event Category edit URL that prevented editing categories (Thanks to Ian for the first report of this issue!)
* Fix - Fixed issue where clicking on columns on the Events listed in the Admin Dashboard were ALWAYS sorted by Event start/end date before sorting by the column selected (Cheers to Corrado for bringing this to our attention!)

= [4.0.2] 2015-12-16 =

* Tweak - Adding better support for non-numeric cost values on events (Props to Mirja for highlighting this!)
* Tweak - Avoid notice level errors when advanced events list widget settings are saved (Thank you Johan for reporting the issue!)
* Tweak - Improve messaging in the same-slug warning message (Thanks to Simon for bringing this to our attention!)
* Tweak - Hook to Event Tickets to inject event dates into ticket emails
* Tweak - Adding better support for default venues (Props to Karly for noting this!)
* Tweak - Improve handling of internationalized slugs (Cheers to Oliver for the help!)
* Fix - Ensure the past events list displays the correct events when accessed via ajax (Thank you Jesse for highlighting this!)
* Fix - Support ordering by venue/organizer within event queries (Thank you Doug for bringing this to our attention!)
* Fix - Fixed issue where events with the same date/time would sometimes be excluded from single-event navigation (Cheers to JeremyEnglert for the tip!)
* Fix - Resolved issue where events set with the explicit cost of 0 were not showing as "Free" (Thank you terrizsolo for reporting this!)
* Fix - Fixed bug where the datepicker in Twenty Sixteen was really ugly
* Fix - Fixed bug where using Quick Edit on events caused the table columns in the event list to become jumbled on save (Props to A K for the report!)
* Fix - Resolved bug where category links sometimes included event category 1 (Thank you Anthony for the original report of this problem!)
* Fix - Fixed a settings page URL (Props to Kristy for the heads up!)

= [4.0.1] 2015-12-10 =

* Tweak - Add a warning message for major updates
* Tweak - For SEO reasons, use an h1 for the title rather than an h2 (props to wpexplorer for this fix)
* Tweak - Target the calendar view grid in JS using a simpler selector
* Fix - Resolved WP 4.4 related fatal on the Nav Menu page that prevented the admin footer from rendering/enqueuing JS
* Fix - Resolved bug where visiting /events/upcoming could sometimes result in an infinite redirect loop
* Fix - Removed `wp_trim_excerpt` and use only it's powers, fixing the excerpt problem
* Fix - Fixed bug where the mobile calendar view did not display the date for the date being viewed
* Fix - Fixed bug where the admin toolbar's Events > Import > CSV did not link to the CSV importer page
* Fix - Fixed issue where the events list in the admin dashboard were not ordered in an intuitive manner
* Fix - Resolved bug where sorting by event category or tag resulted in an error
* Fix - Fixed bug where full event content text was displayed where excerpts should have been displayed
* Fix - Resolved issue where events imported via CSV were excluded from single event navigation
* Fix - Fixed bug where /events/list would sometimes 404 on a new install
* Fix - Resolved bug where multiday all-day events displayed the end date as one day later than it should be when the End of Day Cut-off was set to something other than 12am
* Fix - Timezone handling fixed within generated iCal feeds

= [4.0] 2015-12-02 =

* Security - A TON of escaping was added to our codebase thanks to the efforts of the always-helpful Andy Fragen (@afragen)
* Feature - Moved the Ticket framework code into its own plugin (event-tickets)
* Feature - The event cost now supports more international formats with the addition of the tribe_events_cost_separators filter (Thank you remokrol for bringing this to our attention!)
* Feature - Added support for the twentysixteen theme
* Feature - Created a new Add-Ons tab in Settings so that TEC add-ons can have a consolidated settings tab
* Feature - Improve the date formats UI by providing example output for each selected format
* Tweak - Restructured TEC's core settings code for reusability with other standalone plugins like Event Tickets
* Tweak - Deprecate old JS event names in favor of a new JS event naming standard. Example: deprecated tribe_ev_runAjax in favor of run-ajax.tribe
* Tweak - Consolidated import pages for TEC and add-ons
* Tweak - When suggesting a UTF-8 compatibility CSV formatting tool, point to one that still exists
* Tweak - Added the ability to filter attendees CSV items via tribe_events_tickets_attendees_csv_items (Props to @bostondv on GitHub for this patch!)
* Tweak - Updated all excerpt output to use tribe_events_get_the_excerpt() to ensure a consistent display of excerpt content (Cheers to Joseph to pointing this out!)
* Tweak - Add support for wp_get_document_title in response to the WordPress 4.4 deprecation of wp_title
* Tweak - Check post creation permissions before letting users create venues and organizers from the event meta box
* Tweak - Only display data separators between fields that have data when rendering organizers (Thank you Bud for highlighting this issue!)
* Tweak - When a user cannot create organizers, prevent the auto-selection of organizers when editing an event
* Tweak - Remove microformat CSS classes from templates and replace with namespaced content-relevant CSS classes
* Tweak - Changed the "updated" CSS class to "tribe-updated" so that it is properly namespaced (Thank you vijayrajesh!)
* Tweak - The Plugin Update Checker will now auto-save valid plugin keys (Thanks to Denon for originally bringing this up!)
* Tweak - Cleaned up the output of JSON-LD data. Filterable via the new tribe_google_data_markup_json filter
* Tweak - Drop the use of the generic CSS class "placeholder" in favor of "tribe-event-placeholder" (Thanks to Marc on the forums!)
* Tweak - Adjusted the CSS padding on Admin Menu items for Events
* Tweak - Various codesniffer fixes
* Tweak - tribe_get_venue_link() no longer echoes if you ask it to return an <a> element
* Tweak - Error messages for empty Venue names
* Tweak - Improve our responsiveness for the widget mini calendar, allowing smaller sidebars.
* Tweak - No longer retrieve empty costs when fetching all costs for all events
* Tweak - Change the priority of bootstrapping the-events-calendar to ensure it occurs before any of the TEC addons in the event some addons are upgraded to v4.0 later than TEC
* Tweak - Adjust the logic used for adding a noindex/follow tag to event views
* Tweak - No longer hiding default address fields when default venues are selected when Pro is active
* Fix - Resolved issue where the iCal feed did not provide an appropriately formatted timezone in some cases (Cheers to Matt for the report!)
* Fix - Added support for translating some previously untranslatable strings (Props to tititou36, media325, and Stef!)
* Fix - Prevented duplicate CSS IDs on the mini calendars (Cheers to Corrado for the help!)
* Fix - Fixed bug causing tribe_get_single_ical_link() and tribe_get_ical_link() to use the same URL when it shouldn't (Props to Ben Byrne @drywall on Twitter for the heads up!)
* Fix - Fixed issue where the "Add another organizer" text wasn't using the correct singular label (Thank you MIKE for the report!)
* Fix - Various CSS fixes for twenty(ten-fifteen)
* Fix - Improved our handling of `get_current_screen()` across the plugin, avoiding notices and warnings (Thank you Mike for the help!)
* Fix - Fixed bug where accessing object properties on a non object errored out when saving event meta (props to @dalethedeveloper on GitHub for this fix!)
* Fix - Fixed bug where organizer ID meta attached sometimes included a blank record. That blank record is no longer returned in tribe_get_organizer_ids()
* Fix - Fixed error message returned when tabbing away from a blank event name meta box so that it properly indicates that an event name is required (Our thanks to @tapan29bd for this fix!)
* Fix - Resolved issue where Timezone event start/end date property name strings were malformed which guaranteed a a call to get_post_meta for Timezone date strings
* Fix - Fixed CSS issue where the month view calendar could sometimes extend beyond the edge of the page when Skeleton Styles were enabled
* Fix - Fixed a problem where iCal data was generated with incorrect dates in the case of some all days events (thanks to Matt for highlighting this)
* Fix - Resolved a problem causing the previous month view to appear when it should not
* Fix - Fixed issue in mobile month view where date was missing from heading
* Fix - Resolved issue that caused /events/ to 404 if it was visited on a new install before hitting "Save" on the Events > Settings > Display page
* Deprecated - The Tribe__Events__Main::defaultValueReplaceEnabled() method is being deprecated in favor of tribe_get_option('defaultValueReplace'). Schedules for removal in v4.5
* Deprecated - The tribe_event_link() has been deprecated in favor of tribe_get_event_link(). Scheduled for removal in 5.0
* Deprecated - The third parameter of tribe_get_organizer_link() (the $echo parameter) has been deprecated and is scheduled for removal in 5.0
* Deprecated - Tribe__Events__Abstract_Deactivation in favor of Tribe__Abstract_Deactivation
* Deprecated - Tribe__Events__Admin__Helpers in favor of Tribe__Admin__Helpers
* Deprecated - Tribe__Events__App_Shop in favor of Tribe__App_Shop
* Deprecated - Tribe__Events__Autoloader in favor of Tribe__Autoloader
* Deprecated - Tribe__Events__Cache in favor of Tribe__Cache
* Deprecated - Tribe__Events__Cache_Listener in favor of Tribe__Cache_Listener
* Deprecated - Tribe__Events__Changelog_Reader in favor of Tribe__Changelog_Reader
* Deprecated - Tribe__Events__Credits in favor of Tribe__Credits
* Deprecated - Tribe__Events__Date_Utils in favor of Tribe__Date_Utils
* Deprecated - Tribe__Events__Field in favor of Tribe__Field
* Deprecated - Tribe__Events__Settings in favor of Tribe__Settings
* Deprecated - Tribe__Events__Settings_Tab in favor of Tribe__Settings_Tab
* Deprecated - Tribe__Events__Support in favor of Tribe__Support
* Deprecated - Tribe__Events__Template_Part_Cache in favor of Tribe__Template_Part_Cache
* Deprecated - Tribe__Events__Tickets__Attendees_Table in favor of Tribe__Tickets__Attendees_Table in the event-tickets plugin
* Deprecated - Tribe__Events__Tickets__Metabox in favor of Tribe__Tickets__Metabox in the event-tickets plugin
* Deprecated - Tribe__Events__Tickets__Ticket_Object in favor of Tribe__Tickets__Ticket_Object in the event-tickets plugin
* Deprecated - Tribe__Events__Tickets__Tickets in favor of Tribe__Tickets__Tickets in the event-tickets plugin
* Deprecated - Tribe__Events__Tickets__Tickets_Pro in favor of Tribe__Tickets__Tickets_Handler in the event-tickets plugin
* Deprecated - Tribe__Events__Validate in favor of Tribe__Validate
* Deprecated - Tribe__Events__View_Helpers in favor of Tribe__View_Helpers
* Deprecated - Tribe__Events__Main::OPTIONNAME in favor of Tribe__Main::OPTIONNAME
* Deprecated - Tribe__Events__Main::OPTIONNAMENETWORK in favor of Tribe__Main::OPTIONNAMENETWORK
* Deprecated - Tribe__Events__Main::addHelpAdminMenuItem() in favor of Tribe__Settings_Manager::add_help_admin_menu_item()
* Deprecated - Tribe__Events__Main::addNetworkOptionsPage() in favor of Tribe__Settings_Manager::add_network_options_page()
* Deprecated - Tribe__Events__Main::array_insert_after_key() in favor of Tribe__Main::array_insert_after_key()
* Deprecated - Tribe__Events__Main::array_insert_before_key() in favor of Tribe__Main::array_insert_before_key()
* Deprecated - Tribe__Events__Main::debug() in favor of Tribe__Debug::debug()
* Deprecated - Tribe__Events__Main::defaultValueReplaceEnabled() in favor of tribe_get_option( 'defaultValueReplace' )
* Deprecated - Tribe__Events__Main::doHelpTab() in favor of Tribe__Settings_Manager::do_help_tab()
* Deprecated - Tribe__Events__Main::doNetworkSettingTab() in favor of Tribe__Settings_Manager::do_network_settings_tab()
* Deprecated - Tribe__Events__Main::doSettingTabs() in favor of Tribe__Settings_Manager::do_setting_tabs()
* Deprecated - Tribe__Events__Main::do_licenses_tab() in favor of Tribe__Settings_Manager::do_licenses_tab()
* Deprecated - Tribe__Events__Main::getNetworkOption() in favor of Tribe__Settings_Manager::get_network_option()
* Deprecated - Tribe__Events__Main::getNetworkOptions() in favor of Tribe__Settings_Manager::get_network_options()
* Deprecated - Tribe__Events__Main::getNotices() in favor of Tribe__Notices::get()
* Deprecated - Tribe__Events__Main::getOption() in favor of Tribe__Settings_Manager::get_option()
* Deprecated - Tribe__Events__Main::getOptions() in favor of Tribe__Settings_Manager::get_options()
* Deprecated - Tribe__Events__Main::have_addons() in favor of Tribe__Settings_Manager::have_addons()
* Deprecated - Tribe__Events__Main::isNotice() in favor of Tribe__Notices::is_notice()
* Deprecated - Tribe__Events__Main::pluginDir in favor of Tribe__Events__Main::plugin_dir
* Deprecated - Tribe__Events__Main::pluginName in favor of Tribe__Events__Main::plugin_name
* Deprecated - Tribe__Events__Main::pluginPath in favor of Tribe__Events__Main::plugin_path
* Deprecated - Tribe__Events__Main::pluginUrl in favor of Tribe__Events__Main::plugin_url
* Deprecated - Tribe__Events__Main::removeNotice() in favor of Tribe__Notices::remove_notice()
* Deprecated - Tribe__Events__Main::renderDebug() in favor of Tribe__Debug::render()
* Deprecated - Tribe__Events__Main::saveAllTabsHidden() in favor of Tribe__Settings_Manager::save_all_tabs_hidden()
* Deprecated - Tribe__Events__Main::setNetworkOptions() in favor of Tribe__Settings_Manager::set_network_options()
* Deprecated - Tribe__Events__Main::setNotice() in favor of Tribe__Notices::set_notice()
* Deprecated - Tribe__Events__Main::truncate() in favor of tribe_events_get_the_excerpt()
* Deprecated - tribe_event_beginning_of_day() in favor of tribe_beginning_of_day()
* Deprecated - tribe_event_end_of_day() in favor of tribe_end_of_day()
* Deprecated - tribe_event_format_date() in favor of tribe_format_date()
* Deprecated - tribe_events_the_notices() in favor of tribe_the_notices()

= 3.x and previous =

For release notes from the 3.x and older lifecycles, see our [full historical release notes](https://theeventscalendar.com/category/products/release-notes/).<|MERGE_RESOLUTION|>--- conflicted
+++ resolved
@@ -329,12 +329,9 @@
 
 = [4.5.13] TBD =
 
-<<<<<<< HEAD
-* Tweak - Improve Event Aggregator settings texts [77452]
-=======
 * Fix - Fixed a typo in the Event List widget options [71081]
 * Tweak - Aggregator will now allow for some minor shifts in schedule execution time to help distribute requests to EA Service [86628]
->>>>>>> cf7f6601
+* Tweak - Improve Event Aggregator settings texts [77452]
 
 = [4.5.12.1] 2017-09-07 =
 
