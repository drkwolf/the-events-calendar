=== The Events Calendar ===

Contributors: ModernTribe, borkweb, barry.hughes, bordoni, brianjessee, aguseo, cliffpaulick, courane01, faction23, GeoffBel, geoffgraham, ggwicz, jbrinley, jentheo, leahkoerper, lucatume, mastromktg, MZAWeb, neillmcshea, nicosantos, patriciahillebrandt, peterchester, reid.peifer, roblagatta, ryancurban, shane.pearlman, tribecari, vicskf, zbtirrell
Tags: events, calendar, event, venue, organizer, dates, date, google maps, conference, workshop, concert, meeting, seminar, summit, class, modern tribe, tribe, widget
Donate link: http://m.tri.be/29
Requires at least: 4.5
Stable tag: 4.6.18
Tested up to: 4.9.6
Requires PHP: 5.2.4
License: GPLv2 or later
License URI: http://www.gnu.org/licenses/gpl-2.0.html

The Events Calendar is a carefully crafted, extensible plugin that lets you easily manage and share events. Beautiful. Solid. Awesome.

== Description ==

Create an events calendar and manage it with ease. The Events Calendar plugin provides professional-level quality and features backed by a team you can trust.

Packed with loads of useful features, The Events Calendar by Modern Tribe is ready to go right out of the box. It’s extensible, easy to use, and completely customizable.

Just getting started? Read through the [New User Primer](http://m.tri.be/2d) to get set up.

Looking for additional functionality including recurring events, ticket sales, publicly submitted events, automatic imports, and more?

<strong>Check out [Events Calendar PRO](http://m.tri.be/mj) and [other add-ons](http://m.tri.be/2a)</strong>

><strong>New Import Tool!</strong>
>We’ve made bulk event imports easier to manage than ever. This add-on service for The Events Calendar allows you to import events from your favorite sources, including Meetup, Google Calendar, iCalendar, CSV, and ICS.
>[Check out Event Aggregator now](http://m.tri.be/197u).

= Built solid & supported =

The Events Calendar is crafted the WordPress way with hours of strategy, design, development, and testing going into each release. We stand behind our work and offer light support weekly for the community via the WordPress.org support forums.

If you need a deeper level of support or a faster response to your specific question, our Events Calendar PRO add-on includes access to our premium support forums with a 24-48 hour response time during the workweek.

Enjoy using The Events Calendar, know how to customize it, and want to make money helping people? We’re growing our community team and would love to hear from you. If you’re interested, [check this out!](http://m.tri.be/mk)

= Plug-n-play & highly customizable =

The Events Calendar is built to work out of the box. Just turn it on, configure the settings to match your needs and you'll be making events in less than 5 minutes.

By developers, for developers... it's ready to be the foundation for your wildest hack sessions. Complete with a skeleton stylesheet to theme fast and efficiently, loads of tools including partial template overrides, a host of template tags, hooks and filters, [careful documentation](http://m.tri.be/eu), as well as a [library of free extensions](http://m.tri.be/ext). The Events Calendar is built FOR people who build websites.

Whether your vision is big or small, you’re in good company. Hundreds of thousands of churches, eateries, small businesses, musicians, venues, and non-profits are publishing and promoting their events with The Events Calendar.

The Events Calendar has been scaled to work on networks with over 25 million unique visitors per month and hundreds of thousands of events. Fortune 100 companies, major universities, government institutions, and some seriously epic startups showcase their events with our platform.

= Features =

Whether you’re operating a hyperlocal hub listing thousands of events, a university with many thousands of users, or you’re a sole business owner listing your classes, The Events Calendar has your back.

* Rapidly create events
* Saved venues & organizers
* Calendar month view with tooltips
* Event List view
* Day view
* Event search
* Google maps
* Widget: Upcoming events list
* Events Taxonomies (Categories & Tags)
* Google Calendar and iCal exporting
* WP REST API endpoints
* Completely ajaxified for super smooth browsing
* Completely responsive from mobile to tablet to desktop
* Tested on the major theme frameworks such as Avada, Genesis, Woo Themes, Thesis and many more.
* Increase your SEO with Microformats
* Internationalized & translated
* Multiple stylesheets to improve integration
* Extensive template tags for customization
* Hooks & filters galore
* Caching support
* Debug mode for developers
* [Library of extensions](http://m.tri.be/1a0r)

= Submitting Patches =

If you’ve identified a bug and have a fix, we’d welcome it at our [GitHub page for The Events Calendar](https://github.com/moderntribe/the-events-calendar). Simply submit a pull request so we can review as part of our [release cycle](http://m.tri.be/release-schedule) and merge into the codebase if appropriate from there. If a pull request is rejected, we'll do our best to tell you why. Users whose pull requests are accepted will receive credit in the plugin's changelog. For more information, check out the readme at our GitHub page. Happy coding!

== Installation ==

= Install & Activate =

Installing the plugin is easy. Just follow these steps:

1. From the dashboard of your site, navigate to Plugins --> Add New.
2. Select the Upload option and hit "Choose File."
3. When the popup appears select the the-events-calendar-x.x.zip file from your desktop. (The 'x.x' will change depending on the current version number).
4. Follow the on-screen instructions and wait as the upload completes.
5. When it's finished, activate the plugin via the prompt. A message will show confirming activation was successful. A link to access the calendar directly on the frontend will be presented here as well.

That's it! Just configure your settings as you see fit, and you're on your way to creating events in style. Need help getting things started? Check out our [new user primer](http://m.tri.be/2l) for help with settings and features.

== Screenshots ==

1. Month View with hover
2. Month View
3. List View
4. Day View
5. Single event
6. Event Editor
7. Events admin listing
8. General Settings
9. Display Settings
10. Events List Widget
11. Mobile Month View
12. CSV Importer

== Frequently Asked Questions ==

= Are there any troubleshooting steps you'd suggest I try that might resolve my issue before I post a new thread? =

First, make sure that you're running the latest version of The Events Calendar (4.6 as of this release). If you're running Events Calendar PRO it needs to match the version number of The Events Calendar. And if you've got any other add-ons, make sure those are current / running the latest code as well.

The most common issues we see are either plugin or theme conflicts. You can test if a plugin or theme is conflicting by manually deactivating other plugins until just The Events Calendar is running on your site. If the issue persists from there, revert to the default Twenty Fourteen theme. If the issue is resolved after deactivating a specific plugin or your theme, you'll know that is the source of the conflict.

Note that we aren't going to say "tough luck" if you identify a plugin/theme conflict. While we can't guarantee 100% integration with any plugin or theme out there, we will do our best (and reach out the plugin/theme author as needed) to figure out a solution that benefits everyone.

= I'm still stuck. Where do I go to file a bug or ask a question? =

Users of the free The Events Calendar should post their questions in the plugin's [WordPress.org forum](https://wordpress.org/support/plugin/the-events-calendar/), which we hit about once a week (usually on Wednesdays). Please make sure to read [our sticky post](http://m.tri.be/19oc) providing an overview of the support we provide free users BEFORE posting. If you find you're not getting support in as timely a fashion as you wish, you might want to consider purchasing a PRO license.

If you're already a PRO user, you're entitled access to our more actively-monitored [Events Calendar PRO forum](http://m.tri.be/2r) on our website. We can provide a deeper level of support here and hit these forums on a daily basis during the work week. Generally, except in times of increased support loads, we reply to all comments within 24-48 hours during the business week.

= Events Calendar PRO looks awesome! I'm sold! How can I get my hands on it? =

Events Calendar PRO can be purchased directly on [our website](http://m.tri.be/18wi). There are five (5) license types available, and all licenses include access to premium support, new feature releases, and regular maintenance updates.

= I'm interested in PRO or another add-on, but there are a few questions I've got before making the purchase. Can you help me get those addressed? =

Absolutely. If you're not finding your questions answered on the product pages, hit up our [pre-sales forum](http://m.tri.be/2w) on our site. You can save yourself some time by reviewing the threads first to verify if your question has already been asked. If it hasn't, post a new thread as a guest. We'll get you a reply as quickly as we can, so you can make an informed decision regarding purchase.

= What add-ons are available for The Events Calendar, and where can I read more about them? =

The following add-ons are available for The Events Calendar:

* [Events Calendar PRO](http://m.tri.be/18wi), for adding premium calendar features like recurring events, advanced views, cool widgets, shortcodes, additional fields, and more!
* [Event Aggregator](http://m.tri.be/197u), a service that effortlessly fills your calendar with events from Meetup, Google Calendar, iCalendar, Eventbrite, CSV, and ICS.
* [Event Tickets](http://m.tri.be/18wj) (free), which allows you to collect RSVPs to events. It can run alongside The Events Calendar or as a standalone plugin that adds RSVP functionality to WordPress posts and pages.
* [Event Tickets Plus](http://m.tri.be/18wk), which allows you to sell tickets for your events using your favorite e-commerce platform.
* [Community Events](http://m.tri.be/2g), for allowing frontend event submission from your readers.
* [Community Tickets](http://m.tri.be/18wl), which allows event organizers to sell tickets to the events they submit via Community Events.
* [Filter Bar](http://m.tri.be/fa), for adding advanced frontend filtering capabilities to your events calendar.
* [Eventbrite Tickets](http://m.tri.be/2e), for selling tickets to your event directly through Eventbrite.

= I have a feature idea. What's the best way to tell you about it? =

We've got a [UserVoice page](https://tribe.uservoice.com/forums/195723-feature-ideas) where we're actively watching for feature ideas from the community. Vote up existing feature requests or add your own, and help us shape the future of the products business in a way that best meets the community's needs.

= I've still got questions. Where can I find answers? =

Check out our extensive [knowledgebase](http://m.tri.be/18wm) for articles on using, tweaking, and troubleshooting our plugins.

== Documentation ==

All of our online documentation can be found on [our documentation site](http://m.tri.be/eu).

Some links you may find particularly useful are:

* [The Events Calendar New User Primer](http://m.tri.be/2l)
* [The Themer's Guide to The Events Calendar](http://m.tri.be/2m)
* [Knowledgebase](http://m.tri.be/18wm)

If you have any questions about this plugin, you can post a thread in our [WordPress.org forum](https://wordpress.org/support/plugin/the-events-calendar). Please search existing threads before opening a new one.

The [Modern Tribe premium support forums](http://m.tri.be/2r) are available for you to read. You won't, however, be able to post a message in any forums beyond Pre-Sale Questions unless you have purchased a premium license.

== Add-Ons ==

But wait: there's more! We've got a whole stable of plugins available to help you be awesome at what you do. Check out a full list of the products below, and over on [our website](http://m.tri.be/18wn).

Our Free Plugins:

* [Event Tickets](https://wordpress.org/plugins/event-tickets/)
* [Advanced Post Manager](https://wordpress.org/plugins/advanced-post-manager/)
* [GigPress](https://wordpress.org/plugins/gigpress/)
* [Image Widget](https://wordpress.org/plugins/image-widget/)

Our Premium Plugins and Services:

* [Events Calendar PRO](http://m.tri.be/18wi)
* [Event Aggregator](http://m.tri.be/197u) (service)
* [Event Tickets Plus](http://m.tri.be/18wk)
* [Community Events](http://m.tri.be/2g)
* [Community Tickets](http://m.tri.be/18wl)
* [Filter Bar](http://m.tri.be/fa)
* [Eventbrite Tickets](http://m.tri.be/2e)

== Help ==

Welcome to The Events Calendar, a full-featured events management system for WordPress. Thank you so much for using the labor of our love. We are Modern Tribe and we are here to help you be awesome.

If you aren't familiar with The Events Calendar, check out our [new user primer](http://m.tri.be/2p). It'll introduce you to the basics of what the plugin has to offer and will have you creating events in no time. From there, the resources below -- extensive template tag documentation, FAQs, video walkthroughs and more -- will give you a leg up as you dig deeper.

Additional resources available include:

* [Release Schedule](https://theeventscalendar.com/release-schedule/)
* [Known Issues](https://theeventscalendar.com/known-issues/)
* [Documentation](http://m.tri.be/eu)
* [FAQ](http://m.tri.be/2n)
* [Help Videos](http://m.tri.be/2t)
* [Tutorials](http://m.tri.be/2u)
* [Release Notes](http://m.tri.be/2v)
* [Forums](http://m.tri.be/2r)

We hit the [The Events Calendar forum here on WordPress.org](https://wordpress.org/support/plugin/the-events-calendar/) about once a week, assisting users with basic troubleshooting and identifying bugs that have been reported. (If you are looking for more active support, might we suggest buying a PRO license? Our team hits the [Premium Forums](http://m.tri.be/2r) daily.)

Some things to consider before posting on the forum:

* Look through existing threads before posting a new one and check that there isn't already a discussion going on for your issue.
* Your issue will be solved more quickly if you run a few checks before making a support request. Deactivate your plugins one by one - if the issue is fixed by deactivating a plugin you know you've got a plugin conflict. To test your Theme, revert to the default Twenty Twelve Theme to see if you are still experiencing the problem. If not, your Theme is the issue. Please provide this information when making your support request.
* Sometimes, just resetting your permalinks can fix the issue. Visit Events -> Settings -> Permalinks, save your permalinks with a different option and then save with your preferred choice again. This can solve events-related problems and can is worth a shot before creating a new thread.

Still not happy? Shoot us an email to support@theeventscalendar.com or tweet to [@TheEventsCal](https://twitter.com/TheEventsCal) and tell us why. We'll do what we can to make it right.

== Changelog ==

<<<<<<< HEAD
= [TBD] TBD =

* Add - Accessibility repair: new title-bar template for loop views included above the filter bar and content containing the page title in a `h1` tag.
* Fix - Accessibility repair: adjust main content container element from `div` to `main`.
* Tweak - Accessibility repair: heading hierarchy improvements throughout.
* Tweak - Accessibility repair: make sure all elements have unique `id` attributes.
* Tweak - Accessibility repair: remove redundant tab stops on feature image links.
* Tweak - Accessibility repair: filter bar view selector adjustments.
* Tweak - Accessibility repair: provide meaningful aria labels for filter bar inputs.
* Tweak - Accessibility repair: hide Google Map embeds from screen readers.
=======
= [4.6.19] TBD =

* Fix - More robust handling of errors and exceptions during Event Aggregator imports [107929]
* Fix - Ensure that the "Export Events" button is properly displayed in month view when paginating. Thanks to @linpleva, Steven, Will and others for flagging this! [104751]
* Fix - Month view pagination for datepicker formats: YYYY.MM.DD, MM.DD.YYYY, and DD.MM.YYYY. Thanks @netzwerk, @wdburgdorf, @oliverwick and others for notifying us! [105443]
* Fix - Resolved customizer inconsistencies with month/week views and full styles [69758]
* Tweak - Add the `tribe_aggregator_async_insert_event` filter to allow overriding the Event Aggregator asynchronous event insertion [107929]
* Tweak - Add the `'tribe_aggregator_async_import_event_task` filter to allow overriding the Event Aggregator asynchronous import task [107929]
* Tweak - Added venue google map link to events in Day view [91610]
* Tweak - Renamed the Time zone mode option "Use the local time zones for each event" to "Use manual timezones for each event" (thanks @hikeitbaby for the suggestion) [67148]
* Feature - CSV importer now supports a featured event column [72376]
>>>>>>> 142178e4

= [4.6.18] 2018-06-04 =

* Add - Eventbrite to Event Aggregator import origins [61172]
* Add - Priority attribute to Import Setting fields to be able to customize order of fields [61173]
* Add - Default category and change authority for Eventbrite Imports [61173]
* Add - Ability to schedule Eventbrite imports through Event Aggregator [35454]
* Add - Preview for Eventbrite events in the import screen ordered from farthest future event to closest [70130]
* Add - Import Eventbrite events using the Other URL import origin [81825]
* Add - Ability to preview and import multiple Eventbrite events using the Organizer URL [94284]
* Add - Import from Eventbrite Location Search URL, i.e. https://www.eventbrite.com/d/or--portland/events/ [94588]
* Tweak - Move Eventbrite settings from Legacy Import to Settings Import Tab [94388]
* Tweak - Add Eventbrite imports to the Import History Tab [81826]
* Tweak - Remove Legacy Imports UI [81829]

= [4.6.18] 2018-06-04 =

* Fix - Improve Event Import message responses from Event Aggregator for certain cases where "Unknown service message" would be returned [107606]
* Fix - Make the date picker respect the "Start of the week" Setting. Thanks to @websource, @dsb and others for flagging this! [76320]
* Fix - Correct the "View All" link when using the events month view and plain permalinks. props to Kay and Robert for notifying us [72544]
* Fix - Keep filter bar date when changing from month to list view, with all datepicker formats. Thanks to Caio for reporting this! [83018]
* Fix - Correct the pagination in list view when a keyword is being searched. Thanks to @versi, @akr and Mary for reporting this! [94613]
* Tweak - Modify the default values for the CSV settings if there's no EA license [94426]
* Tweak - Added classes to meta output in Single Event meta templates to facilitate customization [62704]
* Fix - Split linked posts (Organizers and Venues) by ownership, for all users [71349]

= [4.6.17] 2018-05-29 =

* Tweak - Add tribe_redirected parameter to enable a visitor to select another view after default mobile redirect, thanks to Marcella for notifying us [102743]
* Fix - Hide any errors generated by servers that don't support `set_time_limit()` (props to @jsww for flagging this!) [64183]
* Fix - Add a warning when the site Timezone is set to UTC [105217]
* Fix - An issue with organizers and venues not being attached to events on Eventbrite import  [106869]
* Language - 4 new strings added, 170 updated, 1 fuzzied, and 0 obsoleted

= [4.6.16] 2018-05-16 =

* Tweak - Replaced the Aggregator queue processing system to run independently of WP Cron (not for CSV) [105650]
* Fix - Prevents notices for Events Community when handling State and Province fields [106415]

= [4.6.15] 2018-05-09 =

* Feature - Added wp-cli command to import events from a source with Event Aggregator. See `wp event-aggregator import-from --help` to know more [104426]
* Feature - Added wp-cli command to run scheduled imports with Event Aggregator. See `wp event-aggregator run-import --help` to know more [104426]
* Fix - Ensure that organizers can be deleted when an event has multiple organizers [103715]
* Fix - Fixed a bug where the `[tribe_events]` Month View pagination would fail when no Tribe Bar was visible and plain permalinks were being used [95720]
* Fix - Prevent `url_to_postid` from running when on the main events page to avoid query conflicts [94328]
* Fix - Prevent 404s and malformed URLs that would sometimes arise when navigating to a past-events view from the "All"-events view on a single recurring event [43925]
* Fix - Make the `[tribe_events]` shortcode's output scroll to top when using the List View to match the non-shortcode List View  [81509]
* Fix - Ensure that default venue and address values are used throughout various venue-creation forms [63915]
* Tweak - Honor the return types for `tribe_has_next_event` and `tribe_has_previous_event` when the global query is null
* Language - 28 new strings added, 290 updated, 29 fuzzied, and 7 obsoleted

= [4.6.14.1] 2018-04-18 =

* Fix - Fixed fatal error that would sometimes arise when The Events Calendar was set to display on the front page

= [4.6.14] 2018-04-18 =

* Fix - Updated the "front page" logic to store the value in the DB instead of "mocking" the view via JS [100832]
* Fix - Fixed the generation of PHP warnings on retrieval of posts if the "Include events in main blog loop" option is checked (thanks to Colin Carmichael for reporting this problem) [97667]
* Fix - Made the `tribe-ea-record` custom post type (used to store Event Aggregator record information) private [99106]
* Fix - Expanded the size of the time zone input in the admin to allow for better visibility for long names [100363]
* Fix - If the main events page is set to be the site's front page, ensure it shows as "selected" in the Customizer's front page option [100832]
* Fix - Fixed an issue where failed Event Aggregator scheduled imports would re-attempt the import too soon [102489]
* Fix - Ensure the Tribe Bar displays all the available ranges of dates and times [100646]
* Fix - Hid the filters in the Tribe Bar if a unique view is enabled [75114]
* Fix - Fixed some imported-event handling so that events with no time and that aren't all-day events do not display on the front-end [93979]
* Fix - Changed the HTTP status codes of empty event, venue, organizer, category, and tag archives from 404 to 200 and return empty arrays to stick with WP REST API standard [102283]
* Fix - Better "guessing" on column mapping during the import of CSV file (thanks to April in our Help Desk for flagging this problem!) [96162]
* Fix - Add new `tribe_events_linked_post_type_meta_key` filter, required to be set for each custom linked post type, to output custom linked post types in their drag-and-drop order (thanks @natureslens for highlighting the issue) [100733]
* Tweak - Added the `tribe_aggregator_find_matching_organizer` and `tribe_aggregator_find_matching_venue` filters in Events Aggregator to allow the definition of custom Venue and Organizer match criteria [97292]
* Tweak - Display the retry time for a failed Event Aggregator scheduled import in the Scheduled tab [102489]
* Tweak - Add new filter, `tribe_events_import_event_duplicate_matches`, to determine if an event is part of the duplicates matches [77956]
* Tweak - Ensure "secondary" maps, e.g. in the sidebar, have the same full-width behavior as "main" maps [74052]
* Tweak - Restore some missing header navigation elements [99742]
* Tweak - Add notice if an import is missing required columns [67886]
* Tweak - Save time zone and time zone abbreviation fields (if provided) even if date was not changed when saving event through API [102705]

= [4.6.13] 2018-03-28 =

* Feature - Added facilities allowing users to trash or permanently delete expired events [98826]
* Fix - Corrected the behavior of the previous/next event links rendered on single event pages (props to @jeremyfelt for fixing this) [101757]
* Fix - Save order of organizers as displayed in the admin (thanks to JobInfo and others for report) [79126]
* Tweak - Added Gutenberg compatibility for the Gutenberg Extension plugin
* Tweak - Added new filter `tribe_tickets_venue_action_links_edit_url` to modify the venue edit link for the sales and attendee reports [93923]
* Tweak - Altered day view to start at 00:00:00 and not 00:00:01 [99641]

= [4.6.12] 2018-03-08 =

* Fix - Resolved an oversight resulting in notice-level errors when the `tribe_event_is_on_date()` function was called incorrectly (props to @sharewisdom for pointing this out) [99117]
* Fix - Resolved errors within the admin environment when the "ticketed" view of events is generated [99266]
* Fix - Improved compatibility with WordPress SEO in relation to the default mobile events view [68716]
* Fix - Resolved Javascript errors in month view which were triggered under some conditions by the presence of password-protected events [99089]
* Fix - Improved logic responsible for identifying which events are expired (in the past) by using timezone-aware comparisons [91168]
* Fix - Corrected the export of upcoming events from single organizer pages (added to support changes in Events Calendar PRO) [70727]
* Tweak - Added safety checks around our use of the global $wp_query object (thanks @archetypalsxe for highlighting this issue!) [100199]
* Tweak - Renamed 'Use Javascript to control date filtering' option to 'Enable live refresh' and improved the associated helper text [98022]
* Tweak - Added caching to reduce the number of HTTP requests being made in relation to Event Aggregator within the admin environment [99486]
* Tweak - Improved performance by reducing the number of queries that run in single event pages (in relation to `tribe_get_prev_event_link()` and `tribe_get_next_event_link()` specifically) [94587]
* Tweak - Added pagination to single organizer and venue pages [97772]
* Tweak - Improved compatibility with the Twety Seventeen theme (ensuring the calendar is full-width if set to be the site's homepage) [97977]
* Language - 3 new strings added, 161 updated, 1 fuzzied, and 2 obsoleted

= [4.6.11.1] 2018-02-16 =

* Fix - The render of the venue and organizer templates (thanks to Antonio and others for reporting this in our forums) [99550]
* Fix - Make sure events on calendar are not affected by DST changes [99537]

= [4.6.11] 2018-02-14 =

* Fix - Ensure parity of CSS styles between the default Month View and the embedded Month Views generated by Events Calendar PRO's [tribe_events] shortcode (thanks @copoloff for reporting this bug!) [92329]
* Fix - If `tribe_ical_feed_calname`  is empty the property `X-WR-CALNAME` is not added to the .ics file [46620]
* Fix - Stopped modifications of the main query if is in a single post to allow custom variables don't affect the page loading when using shortcode (our thanks to Joseph Reckley and others for highlighting this problem) [91787]
* Tweak - Fixed a handful of small CSS bugs in the mobile views of the Twenty Sixteen, Twenty Fifteen, and Twenty Fourteen themes [95693]
* Tweak - Added new hooks (`tribe_events_ical_before`, `tribe_events_ical_events_list_args` and `tribe_events_ical_events_list_query`) to allow further customization of the iCal feed [86227]
* Tweak - Added safeguards to reduce conflicts when lodash and underscore are used on the same site [92205]
* Language - 0 new strings added, 41 updated, 0 fuzzied, and 0 obsoleted

= [4.6.10.1] 2018-01-26 =

* Fix - Make sure rewrite rule for `/events` is not hardcoded and is based on dynamic option field (thanks to @earnjam and others for flagging this problem) [98463]

= [4.6.10] 2018-01-23 =

* Fix - Allow The Events Calendar REST API to be disabled using the `tribe_events_rest_api_enabled` filter [97209]
* Fix - Remove the errant `div.tribe-events-single-section` on the single event view when there is no venue [97615]
* Fix - Make sure the date for past events is set to the current date not the end of the day of the current date [71936]
* Fix - Use `featured_color_scheme_custom` if present as mechanism to overwrite the default color scheme for highlight color [96821]
* Fix - Make sure the date for past events is set to the current date not the end of the day of the current date [71936]
* Tweak - Trigger an event `map-created.tribe` when a map is created to allow flexibility on customization [91984]
* Tweak - Add a link to the knowledge base about 'Setting Up Your Google Maps API Key' [89761]
* Tweak - Add `the_title` filter to events called by `tribe_events_template_data` [38237]
* Tweak - Made the "events" and "event" slugs translatable by WPML and other multilingual plugins [95026]
* Tweak - Introduced the `tribe_events_query_force_local_tz` filter to allow for forcing non-UTC event start and end times in Tribe__Events__Query [92948]
* Tweak - Prevent empty or otherwise-invalid values for various date-format options in the Display settings [94725]
* Tweak - Brought day number headers in the Month View into compliance with WCAG 2.0 accessibility standards when using the "Tribe Events" stylesheet [68411]
* Tweak - Improved the alignment of the event cost on the single-event view (props to @canberraclimbersassociation for reporting this bug) [97208]
* Tweak - Added some more context to the labeling of the "Number of events per page" option (thanks to Todd H. for highlighting this label) [73659]
* Tweak - Improve performance on Event Admin List Count by removing JOIN and use cached results [63567]
* Tweak - Made the "/page/" component of some views' URL string translatable [40976]
* Tweak - Button "Merge Duplicates" is always visible from now on [75208]
* Tweak - Allow queries to explicitly include or exclude events that are nominally hidden from event listings [91254]

= [4.6.9] 2018-01-10 =

* Feature - Add new utility functions tribe_is_events_home and tribe_is_events_front_page similar to native WP is_home and is_front_page [42195]
* Fix - Avoid issues when importing multiple organizers that specify images [96354]
* Fix - Make sure latitude and longitude information from iCal feeds is used if available [96363]
* Fix - Fixed an issue that prevented EA from importing images attached to Facebook events [96393]
* Fix - Remove the duplicate filter call that was running twice for `tribe_rest_venue_data` [96090]
* Tweak - Added new `tribe_aggregator_import_event_image`, `tribe_aggregator_import_venue_image` and `tribe_aggregator_import_organizer_image` filter so that users can control whether, during EA imports, images should be attached to post or not [96393]
* Tweak - Made it possible to translate the iCal feed's description field (props @gafderks) [96677]
* Tweak - Improved escaping of map IDs (props LucaPipolo) [96772]
* Tweak - Added new REST API endpoint that allows looking up organizers by slug instead of ID at the path `organizers/by-slug/{slug}/`, it has the same functionality as the endpoint `organizers/{ID}` [96088]
* Tweak - Added new REST API endpoint that allows looking up venues by slug instead of ID at the path `venues/by-slug/{slug}/`, it has the same functionality as the endpoint `venues/{ID}` [96088]
* Tweak - Added `slug` to the REST API responses for organizer and venue data [96088]
* Tweak - Added `slug` to the REST API parameters allowed to use when inserting or updating an organizer or event [96088]
* Tweak - Added action: `tribe_events_venue_save` [96069]
* Tweak - Added action: `tribe_events_organizer_save` [96069]
* Tweak - Added filter: `tribe_events_rest_venue_prepare_postarr` [96069]
* Tweak - Added filter: `tribe_events_rest_organizer_prepare_postarr` [96069]
* Tweak - Old `tribe_rest_venue_data` filter was passing the venue and the event two the second parameter because of the duplication. Now it has the second parameter as $venue, third parameter as $event if event ID was provided [96090]
* Language - 5 new strings added, 30 updated, 0 fuzzied, and 0 obsoleted

= [4.6.8] 2017-12-18 =

* Fix - Preserve filter bar checkbox selections when changing views [66749]
* Fix - Fix radio filters so they are only included as values when switching views when checked [72954]
* Fix - Ensure the correct properties are set for list widget queries, to avoid problems when running alongside Events Calendar PRO (props @KZeni) [94105]
* Fix - Fixed some layout issues with the "Buy Now" button and stock labels on mobile list views [81115]
* Fix - Fixed issue where left- or right-aligned images at the bottom of event descriptions would overlap event meta on single-event pages [71134]
* Fix - Fixed issue where Google Maps Link would display in some situations even when there is no address information for which to generate a link. [94909]
* Fix - Corrected reference to a Select2 asset (our thanks to @pyxis630 for flagging this problem and props to @andrasguseo for the fix) [95348]
* Fix - Ensure that when start and end dates are passed to the REST API, all events within the date range are correctly retrieved (thanks @braffenberg and others for highlighting this issue!) [90005]
* Tweak - Added Google Maps API key to all Google Maps URLs when the key is available, allowing maps to load more reliably on some hosting environments (props to @sfdfortnight, @thor, and many others for reporting this!) [62910]
* Tweak - Adjusted CSS to improve the display of venue URLs/phone numbers (especially when Events Calendar PRO is also active) (our thanks to Mathew on the forums for flagging this issue) [69127]
* Tweak - Added new REST API endpoint that allows looking up events by slug instead of ID at the path `events/by-slug/{slug}/`, it has the same functionality as the endpoint `events/{ID}` [92825]
* Tweak - Added `slug` to the REST API responses for event data [92825]
* Tweak - Added `slug` to the REST API parameters allowed to use when inserting or updating an event [92825]
* Tweak - Added new `tribe_events_rest_use_inclusive_start_end_dates` filter so that users can make the REST API return events from a more literal date range [90005]
* Language - 3 new strings added, 68 updated, 0 fuzzied, and 0 obsoleted

= [4.6.7] 2017-12-07 =

* Fix - Fixed an issue where EA imports might not correctly create venues for iCalendar imports (thanks @starweb and others for highlighting this issue) [94323]
* Fix - Fixed an issue where Month View wouldn't render correctly in X Theme with the "Events template" option set to "Default Page Template" [92554]
* Fix - Fixed a WPML incompatibility issue where language could be switched to the wrong one (thanks @dgwatkins) [94732]
* Tweak - Added the `tribe_events_x_theme_force_full_content()` filter to let users disable X Theme compatibility code [92554]
* Language - 0 new strings added, 2 updated, 0 fuzzied, and 0 obsoleted

= [4.6.6] 2017-11-21 =

* Feature - Added Template class which adds a few layers of filtering to any template file included
* Tweak - Added clear warnings and errors to prevent and limit the import of iCalendar sources missing required fields [93600]
* Tweak - Included `tribe_callback_return` for static returns for Hooks
* Tweak - Improved Aggregator notices including error data on the responses [87326]
* Language - 4 new strings added, 79 updated, 0 fuzzied, and 0 obsoleted

= [4.6.5] 2017-11-16 =

* Fix - Improved legacy URL redirect logic to prevent unwanted redirects (our thanks to wesleyanhq and Adam Schwartz for highlighting this issue) [86942]
* Fix - Modified tribe_get_template_part() to remove potential for multiple templates to be rendered in a single call [46630]
* Fix - Fixed an issue where Event Aggregator scheduled imports might remain stuck in pending status [90501, 92614, 91754]
* Fix - Removed code which was automatically populating various address fields with default values when creating a new venue from within the event editor [44732]
* Fix - Resolved some issues with the "Show Map" and "Show Map Link" options in CSV files not being reliably respected on import (props @joappf and many others for highlighting this issue) [82784]
* Fix - Added opportunities to override edit linked post links [89015]
* Fix - Fixed a bug where only some parts of event featured images were clickable in List Views (thanks @mattemkadia for highlighting this issue) [81392]
* Fix - Fixed the broken 'Learn more' URL received after an unsuccessful "Other URL" import preview [92890]
* Fix - Fixed issue in list view navigation with backwards previous/next classes (thanks @secondtoughest) [36230]
* Fix - Fixed an issue where venues and organizers would not be correctly assigned to events in CSV imports with import statuses other than "Publish" [79680]
* Tweak - Remove net import scheduled notes for on domand imports [79079]
* Tweak - Allow for non-Latin characters to be used as the Events URL slug and the Single Event URL slug (thanks @daviddweb for originally reporting this) [61880]
* Tweak - Remove net import scheduled notes for on domand imports [79079]
* Tweak - Fixed some layout issues that would emerge with "Events URL Slug" option when "Plain" permalinks were enabled [92314]
* Tweak - Tweaked some language in Event Aggregator's metabox on individual edit-event screens to reduce confusion around the impact of the Update Authority on CSV imports [77957]
* Tweak - Fix PHP 7.1 compatibility with Event Aggregator (props @BJP NEALE) [90002]
* Tweak - Added new filter: `tribe_events_force_filtered_ical_link`. This makes the "Export Events" URL more easily modifiable (thanks to @tdudley07 for highlighting this issue) [43908]
* Tweak - Made the "End of Day Cutoff" option better accommodate 24-hour and other time formats (thanks @festivalgeneral for bringing this issue to our attention!) [78621]
* Tweak - Made the options presented by the timezone selector filterable (via the newly added `tribe_events_timezone_choice` hook - our thanks to National University's Marketing Department for this idea) [92909]
* Tweak - Improved integration with Twenty Seventeen - main events page now uses full height header when set to front page (thanks @uncovery for pointing this out) [89767]
* Tweak - Ensured REST API taxonomy endpoints are only registered in WordPress versions 4.7 and higher (thanks @dnaber-de for reporting this) [93227]
* Language - 1 new strings added, 132 updated, 0 fuzzied, and 1 obsoleted

= [4.6.4] 2017-11-09 =

* Tweak - Timepicker is now part of Tribe Common, it was removed from The Events Calendar
* Tweak - Required changes to make the plugin compatible with version 4.6 of Event Tickets
* Language - 10 new strings added, 167 updated, 0 fuzzied, and 2 obsoleted

= [4.6.3] 2017-11-02 =

* Fix - Prevent JS error when adding a Pro widget in the WP Customizer screen [72127]
* Fix - Fixed issue where the value of an event's "Show Google Maps Link" option would not properly affect the displaying of the link on List View (props: @etechnologie) [75547]
* Fix - Added some more specification to our jquery-ui-datepicker CSS to limit conflicts with other plugins and themes [90577]
* Fix - Improve shortcode pagination/view change url so it is reusable (props: @der.chef and others) [70021]
* Fix - Ensure the `tribe_json_ld_{type}_object` filter is available to make modifications of event, venue and organizer JSON LD data possible (thanks to Mathew for flagging this problem) [89801]
* Fix - Improved JSON LD output for events by outputting the correct UTC offset where required (our thanks to Nina and many others for flagging this issue) [78233]
* Tweak - Fixed some display issues for the event schedule details (props @mia-caro)
* Tweak - Improved the clarity of and amount of context for some linked post labels to make translation of those labels a little easier and more nuanced (props @hnacc and others) [88589]
* Tweak - Changed the order in which the list view "next events" link is assembled for better translatability (with thanks to @alelouya for highlighting this problem) [72097]
* Tweak - Adjusted linked posts selector HTML to improve compatibility with Batcache [92049]
* Tweak - Improved datepicker handling so an end date on or later than the start date can always be selected [89825]
* Language - 0 new strings added, 7 updated, 0 fuzzied, and 0 obsoleted

= [4.6.2] 2017-10-18 =

* Fix - Restored functionality to the "currency position" options in Events Settings, and in the per-event cost settings (props @schola and many others!) [89918]
* Fix - Fixed issue in Month view with multi-month events not appearing on subsequent months (thanks @shinno.kei & @schittly for helping isolate this) [89747]
* Fix - Made some changes to prevent Month View caching from breaking WPML support when in Month View (props: @mpike and many others!) [82286]
* Fix - Fixed start/end times being displayed in incorrect timezone in structured data (thanks @mtncreative & @esosa) [42125]
* Fix - Fixed an issue that would cause a 404 error if the selected default view was not enabled (thanks @pruneau) [45612]
* Fix - Improved translatability by adding missing textdomains for a number of strings (props @pedro-mendonca) [91071]
* Fix - Removed unneeded escaping to ensure the organizer link displays as expected (pros @f4w-pwharton) [91074]
* Tweak - Improvements to the readme.txt file surrounding plugin requirements (thanks @ramiy) [90285]
* Tweak - Improve site identification in multisite installations using Event Aggregator to avoid throttling issues [90489]
* Tweak - Avoid notice level errors when a non-existent category archive is requested (our thanks to Charles Simmons for highlighting this) [90697]
* Tweak - Added a new filter `tribe_events_ical_single_event_links` to make customizing the iCal and gCal export links on single-event views easier [90705]

= [4.6.1] 2017-10-04 =

* Fix - Fixed "Next Events" and "Previous Events" navigation links in list views, which would sometimes make a category-filtered list view lose its category filter as a user navigated through pages of future or past events (props @forumhelpdesk and @atomicdust for reporting this!) [72013]
* Fix - Fixed some layout issues with the Tribe Bar datepicker that would arise when using a Twentysixteen or Twentyfifteen child them (thanks to @stefanrueegger for reporting this) [46471]
* Fix - Prevented modification of event titles within the loop when using TRIBE_MODIFY_GLOBAL_TITLE [89273]
* Fix - Fixed issue when exporting all-day multi-day events via iCal where the end date was one day early (Thank you @fairmont for reporting this!) [87775]
* Fix - Fixed issues with the jQuery Timepicker vendor script conflicting with other plugins' similar scripts (props: @hcny et al.) [74644]
* Fix - Fixed an issue that would prevent Event Aggregator scheduled imports from running [88395]
* Fix - Fixed the "Start Time" and "End Time" timepicker fields in the event-creation screen to make it impossible to have an end date/time that comes before the start date/time [72686]
* Tweak - Remove unnecessary parameters from some remove_action calls in the plugin (thanks to @JPry on GitHub for submitting this fix!) [88867]
* Tweak - Adjusted the EA cron start time so that it never gets created in the past [88965]
* Tweak - Improved options format in the Event Aggregator settings [88970]
* Tweak - Added a filter to CSV importer for altering the delimiter, escaping, and enclosing characters [70570]
* Tweak - Adjusted the `tribe_update_venue()` template tag so it no longer creates some unnecessary meta fields involving post_title, post_content, etc. (thanks @oheinrich for bringing this to our attention) [66968]
* Tweak - Improved the performance of The Events Calendar REST API tweaking some queries [89743]
* Tweak - Add support for a `found_posts` argument in `tribe_get_events`, `tribe_get_venues` and `tribe_get_organizers` functions to return the number of posts found matching the current query arguments [89743]
* Deprecated - Deprecated the `tribe-events-bar-date-search-default-value` filter; use `tribe_events_bar_date_search_default_value` instead [67482]
* Language - Improvements to aid translatability of text throughout plugin (props: @ramiy) [88982]
* Language - 7 new strings added, 180 updated, 4 fuzzied, and 3 obsoleted

= [4.6] 2017-09-25 =

* Feature - Added full CRUD REST support for Events, Organizers, Venues, Event Categories, and Tags
* Tweak - Updated Bootstrap Datepicker to v1.7.0
* Tweak - Added latitude/longitude to REST responses when available on venues
* Tweak - Added JSON-LD data to REST responses when available
* Tweak - Replaced deprecated first parameter of `tribe_get_organizers()` with a parameter that, when specified with a truthy value, returns only organizers with upcoming events attached to them
* Tweak - Added linked post filters: `tribe_{$this->post_type}_has_events_excluded_post_stati`, `tribe_events_tribe_organizer_create`, `tribe_events_tribe_organizer_update`, `tribe_event_venue_duplicate_post_fields`, `tribe_event_organizer_duplicate_custom_fields`
* Tweak - Added action: `tribe_events_organizer_created`
* Tweak - Added REST filters: `tribe_rest_organizer_default_only_with_upcoming`, `tribe_rest_venue_default_only_with_upcoming`, `tribe_events_rest_term_allow_delete`
* Tweak - Added duplicate-detection filters: `tribe_duplicate_post_strategies`, `tribe_duplicate_post_strategy`, `tribe_duplicate_post_{$strategy}_strategy`
* Language - 152 new strings added, 217 updated, 6 fuzzied, and 1 obsoleted

= [4.5.13] 2017-09-20 =

* Feature - Add link to the featured image in the Events List widget. New filter introduced to control this: `tribe_events_list_widget_featured_image_link` (props to @cabadaj007 for the feature request) [84807]
* Feature - Remove 'France, Metropolitan' option from country list to prevent issues with Google Maps API (thanks @varesanodotfr for pointing this out) [78023]
* Feature - Ignored Events will restore previous status instead of setting to 'publish' [82213]
* Fix - Patched jQuery Resize vendor library to avoid JavaScript conflicts (props to @britner for the original report) [71994]
* Fix - Fixed a typo in the Event List widget options [71081]
* Fix - Addressed some PHP notices that would sometimes emerge in tag-filtered post lists in the wp-admin (thanks to @wfsec28 and others in the forums for reporting this!) [45274]
* Fix - When "Full Styles" or "Tribe Events Styles" are used, prevent duplicate featured images from showing up in the Twenty Seventeen theme (props to @want2what and others in the forums for reporting this) [80955]
* Fix - Fixed the issue that would prevent the start date and date range parameters from being taken into account when using 'Other URL' source in Event Aggregator
* Fix - Aggregator will no longer update comments while inactive [78890]
* Fix - Avoid issues when REST API archive request parameters are not in the original order (thanks @Nslaver for reporting this and providing a fix) [88748]
* Tweak - Aggregator prevents duplicated records with the same params from being created [68833]
* Tweak - Aggregator will now allow for some minor shifts in schedule execution time to help distribute requests to EA Service [86628]
* Tweak - Improve text in the Event Aggregator settings [77452]
* Tweak - Add actions before and after posts are inserted or updated by Event Aggregator to allow custom functions to kick in (`tribe_aggregator_before_insert_posts` and `tribe_aggregator_after_insert_posts`) [87530]
* Tweak - Allow users to import CSV with numerically-named categories by using a flag (currently `%n`) (thanks @Shamsi for reporting) [78340]
* Tweak - Allow date range and events count limits to be set on each type of import (except for 'Other URL') in Event Aggregator [79975]

= [4.5.12.3] 2017-09-19 =

* Fix - Display events on Month View correctly for WordPress version 4.8.2 and up (props @realcrozetva for reporting this) [88952]

= [4.5.12.2] 2017-09-08 =

* Fix - Fixed an issue where manually running Scheduled Imports would always result in a failed import [87321]

= [4.5.12.1] 2017-09-07 =

* Fix - Fixed an issue where events imported via Event Aggregator from an iCal-like source would be duplicated in place of being updated [87654]

= [4.5.12] 2017-09-06 =

* Fix - Fixed an issue where, with certain date formats chosen in the Events display settings, the "Next Month" link navigation wasn't working (props to @tttammi and others for reporting this issue!) [86937]
* Fix - Fixed a typo in REST API Swagger documentation that mentioned "organizer" when it should have stated "venue".
* Fix - Fixed issues with Event Aggregator queueing system where events might be duplicated or incorrectly updated [79975]
* Fix - Prevent notice when the Aggregator Record title is an array [82149]
* Fix - Allows Aggregator Google Map settings to extend the Global Setting by default (props to queerio for reporting this!) [67639]
* Fix - Prevent Warnings when throwing WordPress admin notices from Aggregator daily usage limit (props to cigarplanner for reporting this!) [83187]
* Fix - Resolved problem where Aggregator wouldn't allow you to remove filtering terms for Records [76949]
* Fix - Allow any datepicker format to be used on Aggregator filtering Events (props to matthewseymour for reporting this!) [77819]
* Fix - Added check to see if log directory is readable before listing logs within it (thank you @rodrigochallengeday-org and @richmondmom for reporting this) [86091]
* Tweak - Datatables Head and Foot checkboxes will not select all items, only the current page [77395]
* Tweak - Included tooltip for Aggregator "Hide & Ignore" button for events [67890]
* Tweak - Added all the Aggregator Origins to the Admin Bar [68693]
* Tweak - Added filters: `tribe_get_state_options`
* Tweak - Added template tags: `maybe_format_from_datepicker()`
* Tweak - Added the `tribe_rest_single_event_data` filter to the single event REST API endpoint to allow filtering the returned data (thanks @mwender) [88748]
* Language - 2 new strings added, 90 updated, 0 fuzzied, and 1 obsoleted

= [4.5.11] 2017-08-24 =

* Fix - Avoid Event Aggregator previews or scheduled imports being marked as failures [84259]
* Fix - Fixed start and end date limit parsing for events archive in the REST API code [78375]
* Fix - Fixed issue with `tribe_events_get_the_excerpt()` returning a read more link that sometimes pointed to the current page [70473]
* Fix - Fixed Post ID not being sent to the_title filter for Organizers and Venues (props Anna L.) [85206]
* Fix - Fixed issue where Month View tooltips would often go off-screen in some smaller viewport sizes [65136]
* Fix - Fixed an issue that would sometimes render Event Aggregator options invalid even with a valid license [78469]
* Fix - Fixed an issue where the mobile.php template file would often fail to include an event's featured image [74291]
* Fix - Resolved issue where invalid linked post IDs prevent proper updates on linked posts (props to Mathew L. and a few others for highlighting this issue) [71802]
* Fix - Do not hijack the blog when the main events page is configured to appear on the site's homepage (our thanks to Jason and others for flagging this problem) [72094]
* Fix - Remove extra trailing double-quotes at the end of the timepicker data-format attributes [85603]
* Fix - Fixed an issues where Event Aggregator scheduled imports could not run other than manually [81639]
* Tweak - Prevent stray commas from showing up for some event venues in the List View [72289]
* Tweak - Prevent stray commas from showing up for some event venues in the Day View [85429]
* Tweak - Modify certain event queries to widen the window of opportunity for query caching (props @garretjohnson) [84841]
* Tweak - Improve Event Aggregator message regarding Facebook token expiration [70376]
* Tweak - Support importing from URLs (Event Aggregator) where the protocol hasn't been specified by defaulting to HTTP [76466]
* Tweak - Removed WP API adjustments [85996]
* Tweak - Added filter: `tribe_aggregator_meta_source` to filter the Event Aggregator import source
* Tweak - Added filter: `tribe_events_linked_post_meta_values_{$current_linked_post_meta_key}` for filtering the array of values retrieved for a specific linked post meta field
* Tweak - Updated views: `src/views/day/single-event.php` and `src/views/list/single-event.php`
* Compatibility - Minimum supported version of WordPress is now 4.5
* Language - Improvements to various strings to improve ease of translation (props to @ramiy)
* Language - 5 new strings added, 56 updated, 1 fuzzied, and 3 obsoleted [the-events-calendar]

= [4.5.10.1] 2017-08-16 =

* Fix - Updates common library to resolve a range of issues preventing frontend assets from loading and breaking parts of our user interface [85017]

= [4.5.10] 2017-08-09 =

* Fix - Avoid duplicate events when importing from some iCal, Google Calendar and Facebook feeds in Event Aggregator (our thanks to Jason Sears, controlyours and many other users for highlighting these issues) [67038]
* Fix - Fixed bug that caused scheduled imports to get stuck in a perpetual state of failure when receiving error messages from the Event Aggregator service (our thanks to Antonio Jose and others for flagging this problem) [83767]
* Fix - Resolved issue where errors from the Event Aggregator service were not properly logging/visible on the History tab [83767]
* Tweak - Made linked post fields' auto-save features more stringently check for empty values to prevent the plugin from trying to "save" empty values (our thanks to Jean-Marie for highlighting this problem) [80282]
* Tweak - Moved the organizer e-mail address field label a bit to better accommodate Community Events [80426]
* Tweak - Added filter to tribe_get_display_end_date()'s return value [77730]
* Tweak - Avoid notice-level errors while processing queues within Event Aggregator (our thanks to David Sharpe and others for reporting this) [84020]
* Tweak - Improve compatibility and avoid Javascript errors when running alongside Twenty Seventeen [70853]
* Compatibility - Minimum supported version of WordPress is now 4.4
* Language - 1 new strings added, 119 updated, 0 fuzzied, and 0 obsoleted

= [4.5.9] 2017-07-26 =

* Fix - Send Aggregator callback URL with correct Scheme [83364]
* Fix - Scheduled Aggregator cron for inserting will re-enqueue to complete scheduled imports [83382]
* Fix - Avoid overwriting Venues and Organizers when importing FB events with similarly named Venues and Organizers [75370]
* Fix - Improve handling of large and/or slow Google Calendar and iCal feeds [79975]
* Tweak - Added period "." separator to datepicker formats. [65282]
* Tweak - Added tribe_events_month_get_events_in_month filter to allow overriding of events used in month templates. [83317]

= [4.5.8.1] 2017-07-21 =

* Fix - Fixed an issue where failed EA Imports would hang for a long time before failing [83344]

= [4.5.8] 2017-07-13 =

* Fix - Remove permalink logic for recurring events (Events Calendar PRO will implement instead) [74153]
* Fix - Avoid type error when setting up one-time imports for Facebook URLs (our thanks to @J for flagging this!) [78664]
* Fix - Add a safety check in isOrganizer() function (our thanks to Kevin for flagging this!) [81645]
* Fix - Avoid EA Client hanging when no events are found while attempting an import from a Facebook source [82713]
* Fix - Improve compatibility of The Events Calendar when operating with WPML from within a subdirectory (props: @dgwatkins) [81998]

= [4.5.7] 2017-06-28 =

* Fix - Restore support for translated events category slugs when WPML is active [73478]
* Fix - Improve handling of shortcodes within event view excerpts (props: @awbauer) [81226]
* Fix - Improve compatibility with WPML in relation to event permalinks specifically (props: @dgwatkins) [81224]
* Fix - Improved handling of Venue fields that allows for better form validation in Community Events [76297]
* Tweak - Better detection and reporting of communication failures with the Event Aggregator server
* Tweak - Textual corrections (with thanks to @garrett-eclipse for highlighting many of these) [77196]
* Tweak - New filter added ("tribe_events_linked_posts_dropdown_enable_creation") to facilitate more control over linked posts [80487]
* Tweak - Improve performance of theme compatibility code [71974]
* Tweak - Don't show Event Aggregator system status in Help tab if there's no Event Aggregator license in place [68506]

= [4.5.6] 2017-06-22 =

* Tweak - Improved how Cost field looks and it's consistency across views [71092 & 71094]
* Fix - Resolved issue where the Meta Chunker attempted to inappropriately chunk meta for post post_types [80857]
* Tweak - Added actions: `tribe_events_inside_cost`
* Tweak - Changed views: `day/single-event`, `day/single-featured`, `list/single-event`, `list/single-featured`
* Language - 1 new strings added, 15 updated, 1 fuzzied, and 1 obsoleted [the-events-calendar]
* Language - 0 new strings added, 0 updated, 1 fuzzied, and 0 obsoleted [tribe-common]


= [4.5.5] 2017-06-14 =

* Fix - Removed extra double quotes in organizer link output [71133]
* Fix - Make the list and day view styles match more closely [63599]
* Fix - Better sanitization on CSV imports (thanks to Valentinos Chouris from NCC Group for reporting this) [80311]
* Fix - Prevent tabs from being incorrectly escaped in iCal output (props: KZeni) [80452]
* Fix - Fixed inconsistent font styling of Tribe Bar form labels. [27252]
* Tweak - Removed unused Javascript (jQuery UI Dialog) to help avoid warnings (our thanks to @gama6889 for flagging this) [80766]
* Tweak - Added new filter hooks 'tribe_events_register_event_type_args' and 'tribe_events_register_event_cat_type_args' [80658]

= [4.5.4] 2017-06-06 =

* Tweak - Minor tweaks to the CSS for linked post types (Organizer/Venues)
* Fix - Prevent drag and drop icon showing when singular linked post type is been displayed
* Fix - Resolved issue where scheduled imports sometimes failed to execute [79587]
* Fix - Better sanitization of data (Props to Valentinos Chouris for reporting this) [80310]
* Language - 2 new strings added, 156 updated, 0 fuzzied, and 4 obsoleted [the-events-calendar]
* Language - 4 new strings added, 20 updated, 1 fuzzied, and 0 obsoleted [tribe-common]

= [4.5.3] 2017-06-01 =

* Fix - Made it easier to translate the update confirmation message (our thanks to safu9 for highlighting this) [79729]
* Fix - Fixed compatibility issue with WPML which caused organizers and venues to disappear on translated events [67581]
* Fix — Fixed bug where venues and organizers would be duplicated when their associated event is previewed. [64088]
* Tweak - Other fixes to the plugin verbiage (with thanks to @garrett-eclipse and others)

= [4.5.2.1] 2017-05-19 =

* Fix - Prevent fatal errors occuring in PHP 5.5 and earlier [79208]

= [4.5.2] 2017-05-17 =

* Fix - Correct REST API reference URL (our thanks to Lindsey for flagging this) [78658]
* Fix - Improve Event Aggregator integration to avoid situations where imports continually restart but do not complete [77988]
* Tweak - Make the inclusion or exclusion of the year (within the event schedule string) filterable [78070]
* Tweak - Adjustments to help avoid false positive security alerts being generated in relation to our customizer integration [78355]

= [4.5.1] 2017-05-04 =

* Fix - Prevented errors on EA import screen that happened in exotic circumstance. Thanks @kathryn for reporting this! [75787]
* Fix - Made EA preserve custom dates after reimporting a Facebook Event when option is set. [75787]
* Fix - Enhance month view caching to minimize impact of JSON-LD generation [74656]
* Tweak - Styling/layout improvements within the Event Aggregator screen [77895]

= [4.5.0.2] 2017-05-01 =

* Fix - Ensure compatibility with WordPress version 4.4 and earlier

= [4.5.0.1] 2017-05-01 =

* Fix - Resolving issue where some premium plugins were falsely claiming they were out of date

= [4.5] 2017-05-01 =

* Feature - Event Aggregator now allows users to import from other sites with The Events Calendar [68139]
* Feature - Include a Events REST API endpoint for read operations [70711]
* Feature - Include granular Scheduling for Events Aggregator
* Tweak - Update Authority for modified fields now will include Organizer, Venues and Taxonomy changes [71152]
* Tweak - Clean up direct calls to get events and use wrapper `tribe_get_events()` which has a hook for customizing
* Tweak - Remove including Event Tickets for backwards compatibility as a vendor library [71908]
* Tweak - Create a global ID to increase consistency on all of the imported items with Event Aggregator [75218]
* Fix - Prevent Aggregator to run on Empty Queues thus generating fatals (props to @Donald for the report here) [75377]
* Fix - Categories and Tags are no longer cleared when importing with Event Aggregator (thank you @Nicolas for the report) [74264]
* Fix - Increase consistency on Column Mapping for CSV imports [76476]
* Tweak - Added filters for REST API: `tribe_events_rest_url_prefix`, `tribe_rest_url`, `tribe_events_rest_use_builtin`, `tribe_rest_events_archive_data`, `tribe_rest_event_max_per_page`, `tribe_rest_event_data`, `tribe_rest_venue_data`, `tribe_rest_organizer_data`, `tribe_rest_event_categories_data`, `tribe_rest_event_tags_data`, `tribe_rest_event_taxonomy_term_data`, `tribe_rest_event_featured_image`, `tribe_events_rest_api_enabled`
* Tweak - Added filters for REST API Documentation: `tribe_rest_swagger_cost_details_documentation`, `tribe_rest_swagger_date_details_documentation`, `tribe_rest_swagger_image_details_documentation`, `tribe_rest_swagger_image_size_documentation`, `tribe_rest_swagger_term_documentation`, `tribe_rest_swagger_event_documentation`, `tribe_rest_swagger_organizer_documentation`, `tribe_rest_swagger_venue_documentation`, `tribe_rest_swagger_documentation`
* Tweak - Added filters for Modified fields tracking: `tribe_tracker_post_types`, `tribe_tracker_excluded_meta_keys`, `tribe_tracker_enabled`, `tribe_tracker_enabled_for_terms`, `tribe_tracker_taxonomies`
* Tweak - Added filters for Event Aggregator: `tribe_aggregator_localized_data`, `tribe_aggregator_service_messages`, `tribe_aggregator_url_import_range_options`, `tribe_aggregator_url_import_range_cap`, `tribe_aggregator_url_import_range_start`, `tribe_aggregator_url_import_range_end`
* Tweak - Removed filters for Event Aggregator: `tribe_aggregator_track_modified_fields`
* Tweak - Added actions for Initialization: `tribe_events_bound_implementations`
* Tweak - Removed methods for `Tribe__Events__Main`: `track_event_post_field_changes`, `maybe_load_tickets_framework`
* Tweak - Removed methods for `Tribe__Events__Aggregator__Service`: `has_service_message`

= [4.4.5] 2017-03-23 =

* Fix - Local changes to events should be preserved in accordance with the Event Import Authority setting (thanks to @bryan for reporting this one) [72876]
* Fix - Correct the value for days of the week abbreviation (thanks @mmmmartin03 for the report) [75379]
* Tweak - Enable the month view cache by default on new installations [74867]
* Tweak - External links to Google maps changed from http to https (nice find by @bjf2000 - reported via the .org support page) [74930]
* Tweak - Links to WordPress.org changed from http to https (ultimately this is also credited to @bjf2000's find. Thanks!) [72273]

= [4.4.4] 2017-03-08 =

* Fix - Avoid unnecessarily removing a callback from an action while inside the same action (improves PolyLang compatibility - props @Chouby) [73122]
* Fix - Resolving issue where sites that overrode the wp-admin path would fail to successfully perform a Facebook OAuth with Event Aggregator [74687]
* Tweak - Improve template loading for easier customization by developers and better support of the template hierarchy (props @QWp6t) [72842]

= [4.4.3] 2017-02-22 =

* Fix - Resolved issue where iCal exports on month view were exporting more events than intended (thanks to @s2ldesign for reporting in our forums) [72133]
* Fix - Resolved meta width issue for maps when Pro is active (gracias a @ANTONIO JOSE por el reporte del error)  [69844, 72272]
* Fix - Resolved issue where featured images were not being imported via Event Aggregator Facebook imports (cheers to @Cody for the initial bug report) [72764]
* Fix - Resolved issue where translated 'all' slugs were not respected (thank you @Marianne for your report in the forums) [71996]
* Tweak - Translation improvements and fixes (@Katja - thanks! ) [70068]
* Tweak - Allow "-1" when specifying the "Month view events per day" setting [70497]

= [4.4.2] 2017-02-09 =

* Fix - Ensure the global and source-specific Google Map settings for imports are respected [67228]
* Fix - Prevent PHP 5.2 Strict mode from throwing notices due to usage of `is_a` [72812]
* Fix - Ensure the events list widget's show/hide if there are upcoming events setting is respected [72965]
* Tweak - Add filters for template tag functions related to dates: `tribe_get_start_time`, `tribe_get_end_time`, `tribe_get_start_date` and `tribe_get_end_date` [67759]

= [4.4.1.1] 2017-01-26 =

* Fix - Resolved fatal caused when rendering themes that override tribe styles

= [4.4.1] 2017-01-26 =

* Fix - Resolve the Fatals related to undefined methods and Memory exhaustion [71958, 71912]
* Fix - iCal export for Single events working again [71916]
* Tweak - Changes the Search label to prevent duplicate words (props @oheinrich) [72149]
* Tweak - Add theme version to `tribe-event.css` (props @berler) [71973]
* Fix - Resolve JavaScript error when jQuery was been de-registered [71369]
* Fix - Prevent Fatals when Importing Images on Event Aggregator [70576]
* Fix - Prevent Third Party notes to be escaped, anchor link working again [71872]
* Fix - Google Maps now are using HTTPS instead of HTTP (props @cliffordp)
* Fix - Prevent Fatals on Event Aggregator Cron, due to Activity logging failure [71904]
* Fix - Elminate some cases of problem with Facebook manual import on Event Aggregator [69137]
* Fix - WPML integration smaller incompatibilities [70520, 70522]

= [4.4.0.1] 2017-01-09 =

* Fix - Adds safety check to ensure a smooth activation process when earlier versions of Tribe Common are active

= [4.4] 2017-01-09 =

* Feature - Add dynamic helper text to single event editor to display the events date and time [66484]
* Feature - Add support for featured events [65898]
* Feature - Add support for placing the main events archive on the site homepage [38757]
* Feature - Add support for the theme customizer [67489]
* Feature - Make it possible to adjust map pins via the theme customizer [65889]
* Feature - Support for Event Aggregator in a multisite network context added [61427]
* Fix - Add a link to The Events Calendar Help page in the Network Administration screen of multisite installations [68665]
* Fix - Multisite license editing and displaying consistency [68662]
* Tweak - Adjusted styles and added actions for featured events in the List Widget [65923]
* Tweak - Organizers and Venues are now with a better and cleaner interface [68430]
* Tweak - Eliminate duplicate meta data for organizer posts [25084]
* Tweak - Improved the start/end date user interface [66486, 66487, 66550]
* Tweak - iCal export now includes all events - up to a reasonable limit - rather than just those in the current view [65037]
* Tweak - Adjustments made to the default week view color scheme [69756]
* Tweak - Add AJAX and improve consistency of the venue and organizer UI [38129]

= [4.3.5] 2016-12-20 =

* Tweak - Updated the template override instructions in a number of templates [68229]
* Tweak - Improve behavior of tribe_get_events_title() in respect of single events [46313]
* Tweak - Event Aggregator will only load on the Administration, prevent bigger loads for Front-End users [70812]
* Tweak - Allow better filtering for Organizers and Venue Meta fields (Props: @Chouby from Polylang) [70894]
* Fix - Prevent JavaScript Notices related to Bumpdown [69886]
* Fix - Assets URL on Windows Servers are fully operational again [68377]
* Fix - JavaScript and CSS files will respect HTTPS on all pages [69561]
* Fix - Fixed comment count and visibility issues due to Event Aggregator records [68297]
* Fix - Fixed PHP notices and warnings raised when importing .ics files [69960]
* Fix - Only show link to Venues if Pro is active in List View [69887]
* Fix - Fixed and issue that would make Event Aggregator importing notices remain stuck in the Import screen [70614]
* Fix - Avoid error screen when saving licenses on multisite installations [68599]
* Fix - Fix calendar view links in WPML language switcher [67134]

= [4.3.4.2] 2016-12-13 =

* Fix - Correct an oversight leading to breakages of the /all/ events archive for Events Calendar PRO users [70662]

= [4.3.4.1] 2016-12-09 =

* Fix - Updates Tribe Common to remove some stray characters that were impacting page layouts (props: @Aetles) [70536]

= [4.3.4] 2016-12-08 =

* Tweak - Tribe Common now is loaded only once across our plugin suite, improves performance in some cases [65755]
* Fix - Featured Images for Event Aggregator imports are working as expected again. [69465]
* Fix - Google Calendar and iCalendar files are now updating their respective events [68684]
* Fix - On demand Event Aggregator records will update events correctly [69542]

= [4.3.3] 2016-11-16 =

* Feature - Added Tribe Extension class and loader, to make small addons easier to build [68188]
* Fix - Ordering on Month view is working as expected again [69123]
* Fix - Enable ampersand character in mobile month view titles (thanks @kate for the report of this) [45409]
* Fix - Prevent notices for Event Aggregator License checking [67981]
* Fix - Mismatched text domains are resolved, important for translations (props to @Hans) [68462]
* Fix - Sticky on Month View is working as expected again [68902]
* Fix - Prevent HTTPS websites from pointing to Assets in HTTP [68372]
* Fix - On `WP_Query` we will no-longer overwrite custom `post__not_in` params [42143]

= [4.3.2] 2016-11-02 =

* Fix - Fixes an issue where the text in the Location search field was URL encoded when using the back or forward button for navigation. [61742]
* Fix - Aggregator Errors will not show more than once daily as comments (Thanks @Jacob for your report on the forums) [68094]
* Fix - Event Aggregator ICS default configuration now are been Selected Correctly [67885]
* Fix - Shortcode Month view now will display tooltips correctly [68094]
* Fix - Avoid loading the select2 JavaScript library twice when Advanced Custom Fields is activated (props to @ryan for the initial report [43605]
* Fix - Avoid errors and notices on calendar page when X theme and WPML plugins are active (thanks @ingrid for reporting this one) [64400]

= [4.3.1.1] 2016-10-20 =

* Fix - Corrected a packaging issue from the 4.3.1 release [67936]

= [4.3.1] 2016-10-20 =

* Tweak - Implement the pruning of Event Aggregator history records after 7 days, filterable by tribe_aggregator_record_retention [68283]
* Tweak - Event Aggregator will now verify that the license key has uses remaining before creating a history record [68286]
* Tweak - Improve `tribe_create_event` documentation (Props to Keith) [44871]
* Fix - Resolved an issue where scheduled Event Aggregator imports marked as "On Demand" were being run by cron [68284]
* Fix - Resolved a bug where empty meta fields were being inserted into Event Aggregator record post meta [68290]
* Fix - Resolved a bug where Venue and Organizers urls were been generated incorrectly (Thanks @Matt) [68168]
* Fix - Pagination links on Month view are updating correctly [67977]
* Fix - Resolved the support for translated event category archive slug that could lead to broken links on the front-end while using WPML (Props to Wilco in the support Forums) [62018]
* Fix - Resolved a bug where searching for past events in the List view would always yield no results (Thanks for the report @Davide) [61863]
* Fix - Resolved an issue where long file names would break plugin updates on some Windows installations (pros to @Alan [62552]
* Fix - Resolved an issue where the `/all` link on recurring events on non English websites could be broken (reported by @lumiest - thanks!) [68062]
* Fix - Pagination links on Month view are updating correctly [67977]

= [4.3.0.1] 2016-10-14 =

* Fix - Preventing legacy Facebook events from being duplicated

= [4.3] 2016-10-13 =

* Feature - Added Event Aggregator to enable service-based event imports from iCal feeds, Facebook, and Meetup
* Feature - Revamped the CSV import screens to work within the new Event Aggregator pages
* Tweak - Adjusted some view logic to support the new Event Views shortcode in Pro [44800]
* Tweak - Added a button to copy the system infomation on the help tab [43709]
* Tweak - Added an option for users to opt into automatic system infomation so our support system can grab the system information found on the help tab automatically [31645]
* Tweak - Use an earlier hook for iCal feed generation (props @jlambe) [64141]
* Tweak - Revise and simplify integration with Event Tickets attendee screen [61992]
* Tweak - Added context to a set of strings to make translation easier (props @pedro-mendonca) [64586]
* Tweak - Deprecated various disused functions and classes relating to the Meta Factory [39905]
* Fix - Cease using GLOB_BRACE for including deprecated files due to limited server support [63172]
* Fix - Avoid problems that can occur when hooking and unhooking actions (props @Chouby) [63474]
* Fix - Resolves an issue where we were duplicating a core WordPress hook but with a different set of parameters (props @Chouby) [66455]
* Fix - Correct the datetime formatting issues within the iCal feed (props @henryk) [65968]
* Deprecated - `Tribe__Events__Main::initOptions()` has been deprecated with no replacement
* Deprecated - `Tribe__Events__Main::set_meta_factory_global()` has been deprecated in favor of using the `Tribe__Events__Meta_Factory` class
* Deprecated - The `setup_meta()` method in both the `Tribe__Events__Template__Single_Event` and `Tribe__Events__Template_Factory` classes has been deprecated
* Deprecated - The `the_title()`, `event_date()`, `event_category()`, `event_tag()`, `event_website()`, `event_origin()`, `organizer_name()`, `organizer_email()`, `venue_name()`, `venue_address()`, and `venue_map()` methods have been deprecated in the `Tribe__Events__Advanced_Functions__Register_Meta` class
* Deprecated - The `register()`, `check_exists()`, and `get_args()` methods have been deprecated in the `Tribe__Events__Meta_Factory` class

= [4.2.7] 2016-09-15 =

* Tweak - Additional support for plugin extensions

= [4.2.6] 2016-08-31 =

* Add - tribe_is_event_past() conditional to detect if event end time is past current time (Reported by @Jonathan in our support forums - thanks Jonathan.)

= [4.2.5] 2016-08-17 =

* Fix - Fixed inconsistent template filtering logic for single event template [62525]
* Tweak - Restored preview for published events [64874]

= [4.2.4] 2016-08-03 =

* Tweak - Changed "Event Add-Ons" to load faster [64286]
* Fix - Fixed default venue setting [64628]
* Fix - Fixed default venue state and province settings [64629]

= [4.2.3] 2016-07-20 =

* Fix - In month view, be sure to unhook JSON-LD output when calling unhook function
* Fix - Incorrect JSON-LD event start and end times (thank you @jjbte for reporting on .org forums)
* Fix - Show Google Map and Link checkbox so they show when editing an event (Reported originally by Michael of @NailedIT in the .org forum)
* Fix - Use Community Events Venue Edit Link when on Community Events Forms instead of Admin (also as a result of the report abve from @NailedIT. Thanks again.)

= [4.2.2] 2016-07-06 =

* Fix - Small CSS Issue on Welcome Page
* Fix - Month view on mobile device width doesn't have links to prev/next months
* Fix - Reimport of updated CSV removes featured image (Bug #46149)
* Fix - Fixed the issue that would make multiple organizers details disappear when trying to submit invalid event data using Community
* Fix - Add a check to avoid being unable to switch view when Filter Bar plugin is active and at least one field is set to auto-complete mode
* Fix - Only add the events custom post type to the tag archive queries and not custom queries with tags [45635]
* Fix - When using the filter tribe_events_excerpt_allow_shortcode shortcodes will be maybe be processed in event excerpts in the list views [42289]

= [4.2.1.1] 2016-06-28 =

* Fix - Ensure translations load as expected with all supported versions of WordPress (thanks to @JacobALund for originally reporting this on .org forums)

= [4.2.1] 2016-06-22 =

* Tweak - Adjust the caching rules for Month View for faster loading
* Fix - Replace a bad return type to avoid unnecessary notices in the error log
* Fix - Add missing styles for correctly hide screen reader text
* Fix - Fixes `tribe_get_event_link()` which wasn't working when passing second parameter as `true'
* Tweak - Reduce the ginormous font size of Month View titles in skeleton styles
* Fix - Add styling to adjust List View description to full width
* Fix - Miscellaneous tweaks to improve the Month and Day views
* Fix - Fix a shorthand array that was causing errors in PHP 5.2 and 5.3 when importing events

= [4.2] 2016-06-08 =

* Feature - Added Google Maps API key field in the Settings tab to avoid map timeouts and errors on larger sites (Thanks to Yan for reporting this!)
* Feature - Added support for featured image, multiple organizers, excerpt and more custom fields in the .csv file import function for events (Thank you to Graphic Designer for posting on UserVoice!)
* Feature - Added support for featured image, description, map details and more custom fields in the .csv file import function for venues
* Feature - Added support for featured image and description in the .csv file import function for organizers (Thank you to Rebecca for posting on UserVoice!)
* Feature - Added an oEmbed template for events
* Feature - Improve performance of a query used to determine if there are free/uncosted events (Thank you @fabianmarz for the pull request!)
* Feature - Added support for attaching custom post types to events
* Tweak - Improved filtering of the `tribe_event_featured_image()` function (Cheers to @fabianmarz!)
* Tweak - Add an encoding class for the CSV importer to prevent non utf8 characters from preventing imports (Thanks to screenrage for the report!)
* Tweak - Improved our JSON-LD output to ensure consistency (Props to @garrettjohnson and Lars!)
* Tweak - Language files in the `wp-content/languages/plugins` path will be loaded before attempting to load internal language files (Thank you to user aafhhl for bringing this to our attention!)
* Tweak - Switch to HTTPS for the "Powered by The Events Calendar" link (Thank you Cynthia for reporting this!)
* Tweak - Switch to using HTTPS by default for interactions with Google Maps API
* Tweak - Improved filterability of calendar excerpts by introducing the new `tribe_events_get_the_excerpt` filter hook
* Tweak - Improved filtering of organizer details when importing by CSV (Props to @Geir for bringing this up!)
* Tweak - Adjustments for single event view in Twenty Fifteen theme
* Tweak - Improved performance of query used to test for events without any cost
* Tweak - Added missing semicolon to a laquo (Props to mwender on GitHub for the fix!)
* Tweak - Improve the "stickiness" of CSV import column mappings (Thank you @jamesgol!)
* Tweak - Consistency of JSON-LD markup improved (Cheers to @garrettjohnson for the help!)
* Tweak - Avoid notice-level errors when working with WP CLI on a site where The Events Calendar is also active (Thanks to @sun)
* Tweak - Corrected the spelling of timezone in the CSV Importer's event field
* Tweak - Updated venue and organizer templates to use the new architecture for attaching custom post types to events
* Tweak - Move plugin CSS to PostCSS
* Tweak - Category default view is now set to `default` in place of hardcoding the current default view in the category base rewrite rule [31907]
* Deprecated - `Tribe__Events__PUE__Checker`, `Tribe__Events__PUE__Plugin_Info`, and `Tribe__Events__PUE__Utility` classes are deprecated and are replaced by `Tribe__PUE__Checker`, `Tribe__PUE__Plugin_Info`, and `Tribe__PUE__Utility` classes
* Fixed - Changed the use of `have_posts()` in the maybe iCal links for the main views that could cause an infinite loop
* Accessibility - Focus styles added for search fields
* Accessibility - Add ARIA labels for Month/Day/List sub nav
* Accessibility - Add ARIA label for events footer sub nav heading

= [4.1.4] 2016-05-19 =

* Fix - Improve accuracy of list view pagination after switching from month view
* Tweak - Give the multi-organizer form 'sticky' properties so values persist even if the submission is initially rejected
* Tweak - Resolved minor CSS issues in the welcome page

= [4.1.3] 2016-04-28 =

* Fix - Month View single days are now ordered as follows: sticky events, ongoing multi-day events, all day events, then start time. In other words, all events should be ordered as you'd expect when viewing events in Month View.
* Fix - Updated the compatibility of CSV importer with WordPress 4.5 due to a change in the `post_status` filter. This will help prevent some of the errors you may have seen when importing events using a CSV file.
* Tweak - Added new event names for AJAX success to the List, Month, and Day views to help The Events Calendar's compatibility with our other premium plugins.

= [4.1.2] 2016-04-11 =

* Tweak - Removed an unneeded hook that attempted to add a query argument to event tag links
* Fix - Resolved an issue where events marked as "sticky" would not display as such in Month View
* Fix - Dashes, hyphens, or whatever you like to call them in the events archive slug no longer breaks the URL
* Fix - The notice that pops up when a conflicting "events" page exists can now be dismissed

= [4.1.1.1] 2016-04-07 =

* Security - Tightened up security with post type link filtering (props to Nadal Soler for reporting this issue!)
* Security - Tightened up security around tribe bar submissions (props to Paul Mynarsky for reporting this issue!)

= [4.1.1] 2016-03-30 =

* Fix - Resolved bug where array notices were output on single event pages when venues were not set (props to zaxiscreative for reporting this issue!)
* Fix - Resolved issue where the Month View in mobile sizes retained the long day-of-week names when the abbreviations should have been used (props to Lucy for the bug report!)
* Fix - Fixed bug where a "0" was added to the default Venue name when creating a new event
* Fix - Fixed notice that caused Ajax requests to fail (props to cgrymala on WP.org for reporting this!)
* Fix - Removed quotes from around TZID-specified timezones in iCal feeds which causes problems with some parsers (props to factory44 for reporting the issue that lead to this fix)
* Fix - Resolved various capitalization issues with German translations (props to oheinrich in our forums for pointing out this issue!)

= [4.1.0.1] 2016-03-17 =

* Fix - Resolved multiple issues with the German `de_DE` language file that caused a number of site-breaking issues

= [4.1] 2016-03-15 =

* Feature - Added a tribe_get_venue_website_url() function for fetching Venue website URLs (props to fervorcreative in our forums for this request!)
* Performance - Lazy-load venue and organizer selector data
* Tweak - Allow iCal filenames to be filtered via a new filter: tribe_events_ical_feed_filename
* Tweak - Added a hook to allow single day queries in month view to be filtered: tribe_events_month_daily_events_query_args
* Tweak - Improved the logic around rebuilding known date ranges
* Tweak - Always show the "Merge Duplicates" button for venues and organizers in the Events General Settings page
* Tweak - Allow the "same slug" notice to be dismissed and fix some text in that message
* Tweak - Ignore alpha/beta/rc suffixes on version numbers when checking template versions
* Tweak - Add a filter for month view daily events query: tribe_events_month_daily_events_query_args
* Tweak - Added a more flexible cost range parsing function
* Tweak - Obfuscate license keys Events > Help > System Information
* Fix - Fixed a fatal that sometimes occurred when refreshing the import CSV page
* Fix - Fixed issue where some characters were not escaped appropriately for month and year formats
* Fix - Added missing tribe-loading@2x.gif
* Fix - Fixed a warning produced by passing a DateTime() object into start_date or end_date args of tribe_get_events (props to iamhexcoder for the pull request!)
* Fix - Fixed bug where events in month view were not always sorted in chronological order
* Fix - Fixed the System Info URL in Events > Help
* Fix - Resolved issue where the default country would be "Array" if no default country is set
* Fix - Fixed bug where ajaxurl was sometimes undefined

= [4.0.7] 2016-03-02 =

* Fix - Resolve display issues on templates with Jetpack and a few themes
* Fix - Mobile breakpoints on month view working with custom breakpoints
* Fix - Reordering Venue and Organizer metadata no longer breaks titles
* Fix - Prevented notices from happening when using `the_title` filter
* Fix - iCal links now will respect categories on the first page
* Fix - Prevent third-party bugs with SEO plugins when inserting events programmatically
* Fix - Organizer information is showing up again correctly
* Fix - Modified the add-on license validation method to better explain what is happening
* Fix - Description on mobile views now have the correct class attribute on HTML
* Fix - Added missing semicolon on the list navigation for "&laquo"

= [4.0.6] 2016-02-17 =

* Tweak - Adjust injection of event data into the_content from priority 10 to 9 for better 3rd-party plugin compatibility
* Tweak - Change mobile month view selector to load event details below the calendar for better theme compatibility
* Tweak - Better handling of edge cases on the post_excerpt for List View
* Tweak - Removal of generic CSS classes like `.updated` and `.published`
* Fix - Prevent Notices from appearing when using `tribe_get_organizer()`
* Fix - Make HTML Single Event Pages valid
* Fix - Numeric named categories URLs are now fully working
* Fix - Event Title now Accepts HTML on Tooltips
* Fix - Licenses Tab now will work with `DISALLOW_FILE_MODS` (Props to Sun for spotting and fixing this)

= [4.0.5] 2016-01-15 =

* Security - Security fix with Venues and Organizers (props to grantdayjames for reporting this!)

= [4.0.4] 2015-12-23 =

* Tweak - Including the latest embedded Event Tickets release for backward compatibility

= [4.0.3] 2015-12-22 =

* Tweak - Adjust single-event.php template to allow the "Time" title and content to be filterable (Props to Sitecrafting for highlighting this issue!)
* Fix - Resolved issue with an overly escaped Event Category edit URL that prevented editing categories (Thanks to Ian for the first report of this issue!)
* Fix - Fixed issue where clicking on columns on the Events listed in the Admin Dashboard were ALWAYS sorted by Event start/end date before sorting by the column selected (Cheers to Corrado for bringing this to our attention!)

= [4.0.2] 2015-12-16 =

* Tweak - Adding better support for non-numeric cost values on events (Props to Mirja for highlighting this!)
* Tweak - Avoid notice level errors when advanced events list widget settings are saved (Thank you Johan for reporting the issue!)
* Tweak - Improve messaging in the same-slug warning message (Thanks to Simon for bringing this to our attention!)
* Tweak - Hook to Event Tickets to inject event dates into ticket emails
* Tweak - Adding better support for default venues (Props to Karly for noting this!)
* Tweak - Improve handling of internationalized slugs (Cheers to Oliver for the help!)
* Fix - Ensure the past events list displays the correct events when accessed via ajax (Thank you Jesse for highlighting this!)
* Fix - Support ordering by venue/organizer within event queries (Thank you Doug for bringing this to our attention!)
* Fix - Fixed issue where events with the same date/time would sometimes be excluded from single-event navigation (Cheers to JeremyEnglert for the tip!)
* Fix - Resolved issue where events set with the explicit cost of 0 were not showing as "Free" (Thank you terrizsolo for reporting this!)
* Fix - Fixed bug where the datepicker in Twenty Sixteen was really ugly
* Fix - Fixed bug where using Quick Edit on events caused the table columns in the event list to become jumbled on save (Props to A K for the report!)
* Fix - Resolved bug where category links sometimes included event category 1 (Thank you Anthony for the original report of this problem!)
* Fix - Fixed a settings page URL (Props to Kristy for the heads up!)

= [4.0.1] 2015-12-10 =

* Tweak - Add a warning message for major updates
* Tweak - For SEO reasons, use an h1 for the title rather than an h2 (props to wpexplorer for this fix)
* Tweak - Target the calendar view grid in JS using a simpler selector
* Fix - Resolved WP 4.4 related fatal on the Nav Menu page that prevented the admin footer from rendering/enqueuing JS
* Fix - Resolved bug where visiting /events/upcoming could sometimes result in an infinite redirect loop
* Fix - Removed `wp_trim_excerpt` and use only it's powers, fixing the excerpt problem
* Fix - Fixed bug where the mobile calendar view did not display the date for the date being viewed
* Fix - Fixed bug where the admin toolbar's Events > Import > CSV did not link to the CSV importer page
* Fix - Fixed issue where the events list in the admin dashboard were not ordered in an intuitive manner
* Fix - Resolved bug where sorting by event category or tag resulted in an error
* Fix - Fixed bug where full event content text was displayed where excerpts should have been displayed
* Fix - Resolved issue where events imported via CSV were excluded from single event navigation
* Fix - Fixed bug where /events/list would sometimes 404 on a new install
* Fix - Resolved bug where multiday all-day events displayed the end date as one day later than it should be when the End of Day Cut-off was set to something other than 12am
* Fix - Timezone handling fixed within generated iCal feeds

= [4.0] 2015-12-02 =

* Security - A TON of escaping was added to our codebase thanks to the efforts of the always-helpful Andy Fragen (@afragen)
* Feature - Moved the Ticket framework code into its own plugin (event-tickets)
* Feature - The event cost now supports more international formats with the addition of the tribe_events_cost_separators filter (Thank you remokrol for bringing this to our attention!)
* Feature - Added support for the twentysixteen theme
* Feature - Created a new Add-Ons tab in Settings so that TEC add-ons can have a consolidated settings tab
* Feature - Improve the date formats UI by providing example output for each selected format
* Tweak - Restructured TEC's core settings code for reusability with other standalone plugins like Event Tickets
* Tweak - Deprecate old JS event names in favor of a new JS event naming standard. Example: deprecated tribe_ev_runAjax in favor of run-ajax.tribe
* Tweak - Consolidated import pages for TEC and add-ons
* Tweak - When suggesting a UTF-8 compatibility CSV formatting tool, point to one that still exists
* Tweak - Added the ability to filter attendees CSV items via tribe_events_tickets_attendees_csv_items (Props to @bostondv on GitHub for this patch!)
* Tweak - Updated all excerpt output to use tribe_events_get_the_excerpt() to ensure a consistent display of excerpt content (Cheers to Joseph to pointing this out!)
* Tweak - Add support for wp_get_document_title in response to the WordPress 4.4 deprecation of wp_title
* Tweak - Check post creation permissions before letting users create venues and organizers from the event meta box
* Tweak - Only display data separators between fields that have data when rendering organizers (Thank you Bud for highlighting this issue!)
* Tweak - When a user cannot create organizers, prevent the auto-selection of organizers when editing an event
* Tweak - Remove microformat CSS classes from templates and replace with namespaced content-relevant CSS classes
* Tweak - Changed the "updated" CSS class to "tribe-updated" so that it is properly namespaced (Thank you vijayrajesh!)
* Tweak - The Plugin Update Checker will now auto-save valid plugin keys (Thanks to Denon for originally bringing this up!)
* Tweak - Cleaned up the output of JSON-LD data. Filterable via the new tribe_google_data_markup_json filter
* Tweak - Drop the use of the generic CSS class "placeholder" in favor of "tribe-event-placeholder" (Thanks to Marc on the forums!)
* Tweak - Adjusted the CSS padding on Admin Menu items for Events
* Tweak - Various codesniffer fixes
* Tweak - tribe_get_venue_link() no longer echoes if you ask it to return an <a> element
* Tweak - Error messages for empty Venue names
* Tweak - Improve our responsiveness for the widget mini calendar, allowing smaller sidebars.
* Tweak - No longer retrieve empty costs when fetching all costs for all events
* Tweak - Change the priority of bootstrapping the-events-calendar to ensure it occurs before any of the TEC addons in the event some addons are upgraded to v4.0 later than TEC
* Tweak - Adjust the logic used for adding a noindex/follow tag to event views
* Tweak - No longer hiding default address fields when default venues are selected when Pro is active
* Fix - Resolved issue where the iCal feed did not provide an appropriately formatted timezone in some cases (Cheers to Matt for the report!)
* Fix - Added support for translating some previously untranslatable strings (Props to tititou36, media325, and Stef!)
* Fix - Prevented duplicate CSS IDs on the mini calendars (Cheers to Corrado for the help!)
* Fix - Fixed bug causing tribe_get_single_ical_link() and tribe_get_ical_link() to use the same URL when it shouldn't (Props to Ben Byrne @drywall on Twitter for the heads up!)
* Fix - Fixed issue where the "Add another organizer" text wasn't using the correct singular label (Thank you MIKE for the report!)
* Fix - Various CSS fixes for twenty(ten-fifteen)
* Fix - Improved our handling of `get_current_screen()` across the plugin, avoiding notices and warnings (Thank you Mike for the help!)
* Fix - Fixed bug where accessing object properties on a non object errored out when saving event meta (props to @dalethedeveloper on GitHub for this fix!)
* Fix - Fixed bug where organizer ID meta attached sometimes included a blank record. That blank record is no longer returned in tribe_get_organizer_ids()
* Fix - Fixed error message returned when tabbing away from a blank event name meta box so that it properly indicates that an event name is required (Our thanks to @tapan29bd for this fix!)
* Fix - Resolved issue where Timezone event start/end date property name strings were malformed which guaranteed a a call to get_post_meta for Timezone date strings
* Fix - Fixed CSS issue where the month view calendar could sometimes extend beyond the edge of the page when Skeleton Styles were enabled
* Fix - Fixed a problem where iCal data was generated with incorrect dates in the case of some all days events (thanks to Matt for highlighting this)
* Fix - Resolved a problem causing the previous month view to appear when it should not
* Fix - Fixed issue in mobile month view where date was missing from heading
* Fix - Resolved issue that caused /events/ to 404 if it was visited on a new install before hitting "Save" on the Events > Settings > Display page
* Deprecated - The Tribe__Events__Main::defaultValueReplaceEnabled() method is being deprecated in favor of tribe_get_option('defaultValueReplace'). Schedules for removal in v4.5
* Deprecated - The tribe_event_link() has been deprecated in favor of tribe_get_event_link(). Scheduled for removal in 5.0
* Deprecated - The third parameter of tribe_get_organizer_link() (the $echo parameter) has been deprecated and is scheduled for removal in 5.0
* Deprecated - Tribe__Events__Abstract_Deactivation in favor of Tribe__Abstract_Deactivation
* Deprecated - Tribe__Events__Admin__Helpers in favor of Tribe__Admin__Helpers
* Deprecated - Tribe__Events__App_Shop in favor of Tribe__App_Shop
* Deprecated - Tribe__Events__Autoloader in favor of Tribe__Autoloader
* Deprecated - Tribe__Events__Cache in favor of Tribe__Cache
* Deprecated - Tribe__Events__Cache_Listener in favor of Tribe__Cache_Listener
* Deprecated - Tribe__Events__Changelog_Reader in favor of Tribe__Changelog_Reader
* Deprecated - Tribe__Events__Credits in favor of Tribe__Credits
* Deprecated - Tribe__Events__Date_Utils in favor of Tribe__Date_Utils
* Deprecated - Tribe__Events__Field in favor of Tribe__Field
* Deprecated - Tribe__Events__Settings in favor of Tribe__Settings
* Deprecated - Tribe__Events__Settings_Tab in favor of Tribe__Settings_Tab
* Deprecated - Tribe__Events__Support in favor of Tribe__Support
* Deprecated - Tribe__Events__Template_Part_Cache in favor of Tribe__Template_Part_Cache
* Deprecated - Tribe__Events__Tickets__Attendees_Table in favor of Tribe__Tickets__Attendees_Table in the event-tickets plugin
* Deprecated - Tribe__Events__Tickets__Metabox in favor of Tribe__Tickets__Metabox in the event-tickets plugin
* Deprecated - Tribe__Events__Tickets__Ticket_Object in favor of Tribe__Tickets__Ticket_Object in the event-tickets plugin
* Deprecated - Tribe__Events__Tickets__Tickets in favor of Tribe__Tickets__Tickets in the event-tickets plugin
* Deprecated - Tribe__Events__Tickets__Tickets_Pro in favor of Tribe__Tickets__Tickets_Handler in the event-tickets plugin
* Deprecated - Tribe__Events__Validate in favor of Tribe__Validate
* Deprecated - Tribe__Events__View_Helpers in favor of Tribe__View_Helpers
* Deprecated - Tribe__Events__Main::OPTIONNAME in favor of Tribe__Main::OPTIONNAME
* Deprecated - Tribe__Events__Main::OPTIONNAMENETWORK in favor of Tribe__Main::OPTIONNAMENETWORK
* Deprecated - Tribe__Events__Main::addHelpAdminMenuItem() in favor of Tribe__Settings_Manager::add_help_admin_menu_item()
* Deprecated - Tribe__Events__Main::addNetworkOptionsPage() in favor of Tribe__Settings_Manager::add_network_options_page()
* Deprecated - Tribe__Events__Main::array_insert_after_key() in favor of Tribe__Main::array_insert_after_key()
* Deprecated - Tribe__Events__Main::array_insert_before_key() in favor of Tribe__Main::array_insert_before_key()
* Deprecated - Tribe__Events__Main::debug() in favor of Tribe__Debug::debug()
* Deprecated - Tribe__Events__Main::defaultValueReplaceEnabled() in favor of tribe_get_option( 'defaultValueReplace' )
* Deprecated - Tribe__Events__Main::doHelpTab() in favor of Tribe__Settings_Manager::do_help_tab()
* Deprecated - Tribe__Events__Main::doNetworkSettingTab() in favor of Tribe__Settings_Manager::do_network_settings_tab()
* Deprecated - Tribe__Events__Main::doSettingTabs() in favor of Tribe__Settings_Manager::do_setting_tabs()
* Deprecated - Tribe__Events__Main::do_licenses_tab() in favor of Tribe__Settings_Manager::do_licenses_tab()
* Deprecated - Tribe__Events__Main::getNetworkOption() in favor of Tribe__Settings_Manager::get_network_option()
* Deprecated - Tribe__Events__Main::getNetworkOptions() in favor of Tribe__Settings_Manager::get_network_options()
* Deprecated - Tribe__Events__Main::getNotices() in favor of Tribe__Notices::get()
* Deprecated - Tribe__Events__Main::getOption() in favor of Tribe__Settings_Manager::get_option()
* Deprecated - Tribe__Events__Main::getOptions() in favor of Tribe__Settings_Manager::get_options()
* Deprecated - Tribe__Events__Main::have_addons() in favor of Tribe__Settings_Manager::have_addons()
* Deprecated - Tribe__Events__Main::isNotice() in favor of Tribe__Notices::is_notice()
* Deprecated - Tribe__Events__Main::pluginDir in favor of Tribe__Events__Main::plugin_dir
* Deprecated - Tribe__Events__Main::pluginName in favor of Tribe__Events__Main::plugin_name
* Deprecated - Tribe__Events__Main::pluginPath in favor of Tribe__Events__Main::plugin_path
* Deprecated - Tribe__Events__Main::pluginUrl in favor of Tribe__Events__Main::plugin_url
* Deprecated - Tribe__Events__Main::removeNotice() in favor of Tribe__Notices::remove_notice()
* Deprecated - Tribe__Events__Main::renderDebug() in favor of Tribe__Debug::render()
* Deprecated - Tribe__Events__Main::saveAllTabsHidden() in favor of Tribe__Settings_Manager::save_all_tabs_hidden()
* Deprecated - Tribe__Events__Main::setNetworkOptions() in favor of Tribe__Settings_Manager::set_network_options()
* Deprecated - Tribe__Events__Main::setNotice() in favor of Tribe__Notices::set_notice()
* Deprecated - Tribe__Events__Main::truncate() in favor of tribe_events_get_the_excerpt()
* Deprecated - tribe_event_beginning_of_day() in favor of tribe_beginning_of_day()
* Deprecated - tribe_event_end_of_day() in favor of tribe_end_of_day()
* Deprecated - tribe_event_format_date() in favor of tribe_format_date()
* Deprecated - tribe_events_the_notices() in favor of tribe_the_notices()

= 3.x and previous =

For release notes from the 3.x and older lifecycles, see our [full historical release notes](https://theeventscalendar.com/category/products/release-notes/).<|MERGE_RESOLUTION|>--- conflicted
+++ resolved
@@ -215,20 +215,10 @@
 
 == Changelog ==
 
-<<<<<<< HEAD
-= [TBD] TBD =
+= [4.6.19] TBD =
 
 * Add - Accessibility repair: new title-bar template for loop views included above the filter bar and content containing the page title in a `h1` tag.
 * Fix - Accessibility repair: adjust main content container element from `div` to `main`.
-* Tweak - Accessibility repair: heading hierarchy improvements throughout.
-* Tweak - Accessibility repair: make sure all elements have unique `id` attributes.
-* Tweak - Accessibility repair: remove redundant tab stops on feature image links.
-* Tweak - Accessibility repair: filter bar view selector adjustments.
-* Tweak - Accessibility repair: provide meaningful aria labels for filter bar inputs.
-* Tweak - Accessibility repair: hide Google Map embeds from screen readers.
-=======
-= [4.6.19] TBD =
-
 * Fix - More robust handling of errors and exceptions during Event Aggregator imports [107929]
 * Fix - Ensure that the "Export Events" button is properly displayed in month view when paginating. Thanks to @linpleva, Steven, Will and others for flagging this! [104751]
 * Fix - Month view pagination for datepicker formats: YYYY.MM.DD, MM.DD.YYYY, and DD.MM.YYYY. Thanks @netzwerk, @wdburgdorf, @oliverwick and others for notifying us! [105443]
@@ -237,8 +227,13 @@
 * Tweak - Add the `'tribe_aggregator_async_import_event_task` filter to allow overriding the Event Aggregator asynchronous import task [107929]
 * Tweak - Added venue google map link to events in Day view [91610]
 * Tweak - Renamed the Time zone mode option "Use the local time zones for each event" to "Use manual timezones for each event" (thanks @hikeitbaby for the suggestion) [67148]
+* Tweak - Accessibility repair: heading hierarchy improvements throughout.
+* Tweak - Accessibility repair: make sure all elements have unique `id` attributes.
+* Tweak - Accessibility repair: remove redundant tab stops on feature image links.
+* Tweak - Accessibility repair: filter bar view selector adjustments.
+* Tweak - Accessibility repair: provide meaningful aria labels for filter bar inputs.
+* Tweak - Accessibility repair: hide Google Map embeds from screen readers.
 * Feature - CSV importer now supports a featured event column [72376]
->>>>>>> 142178e4
 
 = [4.6.18] 2018-06-04 =
 
