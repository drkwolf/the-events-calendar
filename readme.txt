=== The Events Calendar ===

Contributors: ModernTribe, aguseo, borkweb, barry.hughes, bordoni, brianjessee, brook-tribe, cliffpaulick, courane01, faction23, GeoffBel, geoffgraham, ggwicz, jbrinley, leahkoerper, jentheo, lucatume, mastromktg, mat-lipe, MZAWeb, neillmcshea, nicosantos, patriciahillebrandt, peterchester, reid.peifer, roblagatta, ryancurban, shane.pearlman, shelbelliott, tribecari, vicskf, zbtirrell
Tags: events, calendar, event, venue, organizer, dates, date, google maps, conference, workshop, concert, meeting, seminar, summit, class, modern tribe, tribe, widget
Donate link: http://m.tri.be/29
Requires at least: 4.5
Stable tag: 4.5.12.2
Tested up to: 4.8.1
License: GPLv2 or later
License URI: http://www.gnu.org/licenses/gpl-2.0.html

The Events Calendar is a carefully crafted, extensible plugin that lets you easily share your events. Beautiful. Solid. Awesome.

== Description ==

Create an events calendar and manage it with ease. The Events Calendar plugin provides professional-level quality and features backed by a team you can trust.

Packed with loads of useful features, The Events Calendar by Modern Tribe is ready to go right out of the box. It’s extensible, easy to use, and completely customizable.

Looking for additional functionality including recurring events, ticket sales, publicly submitted events, new views, Facebook event integration and more?

<strong>Check out [Events Calendar PRO](http://m.tri.be/mj) and [other add-ons](http://m.tri.be/2a)</strong>

><strong>New Import Tool!</strong>
>We’ve made bulk event imports easier to manage than ever. This add-on service for The Events Calendar allows you to import events from your favorite sources, including Facebook, Meetup, Google Calendar, iCalendar, CSV, and ICS.
>[Check out Event Aggregator now](http://m.tri.be/197u).
>

= BUILT SOLID & SUPPORTED =

The Events Calendar is crafted the WordPress way.

The Events Calendar plugin has been audited by many WordPress industry experts, including core developer Mark Jaquith for security & plugin review team member Pippin Williamson for best practices and plugin compatibility.

Our dedicated support team has poured hundreds of hours into QA, monthly usability tests, and numerous user interviews to guarantee quality and ease-of-use.  We stand behind our work and offer light support weekly for the community via the WordPress.org support forums.

If you need a deeper level of support or a faster response to your specific question, our Events Calendar PRO add-on includes access to our premium support forums with a 24-48 hour response time during the workweek.

Enjoy using The Events Calendar, know how to get under the hood and want to make money helping people? We’re growing our community team and would love to hear from you. If you’re interested, [check this out!](http://m.tri.be/mk)

= PLUG-N-PLAY or HIGHLY CUSTOMIZABLE =

The Events Calendar is built to work out of the box. Just turn it on, configure the settings to match your needs and you’ll be making events in less than 5 minutes.
Or customize it to suit your specific needs. The Events Calendar is built by developers, for developers…it’s ready to be the foundation for your wildest hack sessions:

The Events Calendar is built to work out of the box. Just turn it on, configure the settings to match your needs and you'll be making events in less than 5 minutes.

* WP REST API support
* Skeleton stylesheet to theme fast & efficiently
* Partial template overrides
* Template tags, hooks, and filters
* [Extensive documentation](http://m.tri.be/eu)
* [Library of code snippets](https://github.com/theeventscalendar) on GitHub.

Whether your vision is big or small, you’re in good company. Hundreds of thousands of churches, eateries, small businesses, musicians, venues, and non-profits are publishing and promoting their events with The Events Calendar.

The Events Calendar has been scaled to work on networks with over 25 million unique visitors per month and hundreds of thousands of events. Fortune 100 companies, major universities, government institutions and some seriously epic startups push their events with our platform.

= FEATURES =

Whether you’re operating a hyperlocal hub listing thousands of events, a university with many thousands of users, or you’re a sole business owner listing your classes, The Events Calendar has your back.

Just getting started? Definitely watch and read through the [New User Primer](http://m.tri.be/2d) before going much further.

* Rapidly create events
* Saved venues & organizers
* Calendar month view with tooltips
* List view
* Day view
* Event search
* Google maps
* Widget: Upcoming events list
* Events Taxonomies (Categories & Tags)
* Google Calendar and iCal exporting
* WP REST API endpoints (READ)
* Completely ajaxified for super smooth browsing
* Completely responsive from mobile to tablet to desktop
* Tested on the major theme frameworks such as Avada, Genesis, Woo Themes, Thesis and many more.
* Increase your SEO with Microformats
* Internationalized & Translated
* Multiple stylesheets (Skeleton, Default, Tribe Event Styles) to improve integration
* Extensive Template Tags for Customization
* Hook & Filters up the wazoo
* Caching Support
* Debug Mode for Developers

Looking for something else? We’ve got add-ons available to take your calendar to the next level.

= PRO Features =

Add recurring events, a whole recurring events, a whole range of new views ( week / map / photo / venue / organizer) & widgets (calendar / featured venue / week / event countdown), shortcodes, custom event attributes, default content, location search, much more with [Events Calendar PRO](http://m.tri.be/2c)

= Event Ticketing =

Collect free RSVPs with Event Tickets or add paid ticketing features with [Event Tickets Plus](http://m.tri.be/18wg), including the ability to sell tickets, collect sales, and manage attendees all from within your WordPress dashboard! Works with your favorite eCommerce plugin (WooCommerce, Shopp, Easy Digital Downloads, or WP E-Commerce).

= Bulk Event Import =

Fill your calendar with events from your favorite sources, including Facebook, Meetup, Google Calendar, iCalendar, CSV, and ICS. [Event Aggregator](http://m.tri.be/197u) provides a convenient dashboard to manage scheduled imports, manual imports, filters, one-way sync, import history, and more.

= User-Submitted Events =

Running a community calendar? [Community Events](http://m.tri.be/2g) lets users add events directly to your calendar without needing access to your admin.

= Advanced User Search & Filters =

Have so many amazing events that your users get overwhelmed? [Filter Bar](http://m.tri.be/52) adds a configurable set of filters to your event pages so users can view and search for the exact events that interest them.

= Integrate With Eventbrite =

Connect your calendar with your Eventbrite.com account! [Eventbrite Tickets](http://m.tri.be/18wf) allows you to import/export between The Events Calendar and Eventbrite, and incorporate ticket sales.

[Join us on Facebook](https://www.facebook.com/theeventscalendar/) to be part of our active community, check us out [on Twitter](https://twitter.com/TheEventsCal), and [sign up for our newsletter](http://m.tri.be/rm) for release announcements and discounts.

= SUBMITTING PATCHES =

If you’ve identified a bug and want to submit a patch, we’d welcome it at our [GitHub page for The Events Calendar](https://github.com/moderntribe/the-events-calendar). Simply cue up your proposed patch as a pull request, and we’ll review as part of our monthly release cycle and merge into the codebase if appropriate from there. (If a pull request is rejected, we’ll do our best to tell you why). Users whose pull requests are accepted will receive credit in the plugin's changelog. For more information, check out the readme at our GitHub page. Happy coding!

== Installation ==

= Install & Activate =

Installing the plugin is easy. Just follow these steps:

1. From the dashboard of your site, navigate to Plugins --> Add New.
2. Select the Upload option and hit "Choose File."
3. When the popup appears select the the-events-calendar-x.x.zip file from your desktop. (The 'x.x' will change depending on the current version number).
4. Follow the on-screen instructions and wait as the upload completes.
5. When it's finished, activate the plugin via the prompt. A message will show confirming activation was successful. A link to access the calendar directly on the frontend will be presented here as well.

That's it! Just configure your settings as you see fit, and you're on your way to creating events in style. Need help getting things started? Check out our [new user primer](http://m.tri.be/2l) for help with settings and features.

= Requirements =

* PHP 5.2.4 or greater (recommended: PHP 5.4 or greater)
* WordPress 3.9 or above
* jQuery 1.11.x

== Screenshots ==

1. Month View with Hover
2. Month View
3. List View
4. Day View
5. Single Event
6. Event Editor
7. Events Admin Listing
8. General Settings
9. Display Settings
10. Events List Widget
11. Mobile Month View
12. CSV Importer

== Frequently Asked Questions ==

= Are there any troubleshooting steps you'd suggest I try that might resolve my issue before I post a new thread? =

First, make sure that you're running the latest version of The Events Calendar (4.0 as of this release). If you're running Events Calendar PRO it needs to match the version number of The Events Calendar. And if you've got any other add-ons, make sure those are current / running the latest code as well.

The most common issues we see are either plugin or theme conflicts. You can test if a plugin or theme is conflicting by manually deactivating other plugins until just The Events Calendar is running on your site. If the issue persists from there, revert to the default Twenty Fourteen theme. If the issue is resolved after deactivating a specific plugin or your theme, you'll know that is the source of the conflict.

Note that we aren't going to say "tough luck" if you identify a plugin/theme conflict. While we can't guarantee 100% integration with any plugin or theme out there, we will do our best (and reach out the plugin/theme author as needed) to figure out a solution that benefits everyone.

= I'm still stuck. Where do I go to file a bug or ask a question? =

Users of the free The Events Calendar should post their questions in the plugin's [WordPress.org forum](https://wordpress.org/support/plugin/the-events-calendar/), which we hit about once a week (usually on Wednesdays). Please make sure to read [our sticky post](http://m.tri.be/19oc) providing an overview of the support we provide free users BEFORE posting. If you find you're not getting support in as timely a fashion as you wish, you might want to consider purchasing a PRO license.

If you're already a PRO user, you're entitled access to our more actively-monitored [Events Calendar PRO forum](http://m.tri.be/2r) on our website. We can provide a deeper level of support here and hit these forums on a daily basis during the work week. Generally, except in times of increased support loads, we reply to all comments within 24-48 hours during the business week.

= Events Calendar PRO looks awesome! I'm sold! How can I get my hands on it? =

Events Calendar PRO can be purchased directly on [our website](http://m.tri.be/18wi). There are five (5) license types available, and all licenses include 1 year of access to support + updates.

= I'm interested in PRO or another add-on, but there are a few questions I've got before making the purchase. Can you help me get those addressed? =

Absolutely. If you're not finding your questions answered on the product pages, hit up our [pre-sales forum](http://m.tri.be/2w) on our site. You can save yourself some time by reviewing the threads first to verify if your question has already been asked. If it hasn't, post a new thread as a guest. We'll get you a reply as quickly as we can, so you can make an informed decision regarding purchase.

= What add-ons are available for The Events Calendar, and where can I read more about them? =

Currently, the following add-ons are available for The Events Calendar:

* [Events Calendar PRO](http://m.tri.be/18wi), for adding premium calendar features like recurring events, advanced views, cool widgets, shortcodes, additional fields, and more!
* [Event Aggregator](http://m.tri.be/197u), a service that effortlessly fills your calendar with events from Facebook, Meetup, Google Calendar, iCalendar, CSV, and ICS.
* [Event Tickets](http://m.tri.be/18wj) (free), which allows you to collect RSVPs to events. It can run alongside The Events Calendar or as a standalone plugin that adds RSVP functionality to WordPress posts and pages.
* [Event Tickets Plus](http://m.tri.be/18wk), which allows you to sell tickets for your events using your favorite e-commerce platform.
* [Community Events](http://m.tri.be/2g), for allowing frontend event submission from your readers.
* [Community Tickets](http://m.tri.be/18wl), which allows event organizers to sell tickets to the events they submit via Community Events.
* [Filter Bar](http://m.tri.be/fa), for adding advanced frontend filtering capabilities to your events calendar.
* [Eventbrite Tickets](http://m.tri.be/2e), for selling tickets to your event directly through Eventbrite.

= I have a feature idea. What's the best way to tell you about it? =

We've got a [UserVoice page](https://tribe.uservoice.com/forums/195723-feature-ideas) where we're actively watching for feature ideas from the community. Vote up existing feature requests or add your own, and help us shape the future of the products business in a way that best meets the community's needs.

= I've still got questions. Where can I find answers? =

Check out our extensive [knowledgebase](http://m.tri.be/18wm) for articles on using, tweaking, and troubleshooting our plugins.

== Documentation ==

All of our online documentation can be found on [our documentation site](http://m.tri.be/eu).

Some links you may find particularly useful are:

* [The Events Calendar New User Primer](http://m.tri.be/2l)
* [The Themer's Guide to The Events Calendar](http://m.tri.be/2m)
* [Knowledgebase](http://m.tri.be/18wm)

If you have any questions about this plugin, you can post a thread in our [WordPress.org forum](https://wordpress.org/support/plugin/the-events-calendar). Please search existing threads before opening a new one.

The [Modern Tribe premium support forums](http://m.tri.be/2r) are available for you to read. You won't, however, be able to post a message in any forums beyond Pre-Sale Questions unless you have purchased a premium license.

== Add-Ons ==

But wait: there's more! We've got a whole stable of plugins available to help you be awesome at what you do. Check out a full list of the products below, and over on [our website](http://m.tri.be/18wn).

Our Free Plugins:

* [Event Tickets](https://wordpress.org/plugins/event-tickets/)
* [Advanced Post Manager](https://wordpress.org/plugins/advanced-post-manager/)
* [Blog Copier](https://wordpress.org/plugins/blog-copier/)
* [GigPress](https://wordpress.org/plugins/gigpress/)
* [Image Widget](https://wordpress.org/plugins/image-widget/)
* [Widget Builder](https://wordpress.org/plugins/widget-builder/)

Our Premium Plugins and Services:

* [Events Calendar PRO](http://m.tri.be/18wi)
* [Event Aggregator](http://m.tri.be/197u) (service)
* [Event Tickets Plus](http://m.tri.be/18wk)
* [The Events Calendar: Community Events](http://m.tri.be/2g)
* [The Events Calendar: Community Tickets](http://m.tri.be/18wl)
* [The Events Calendar: Filter Bar](http://m.tri.be/fa)
* [The Events Calendar: Eventbrite Tickets](http://m.tri.be/2e)

== Translations ==

The Events Calendar is translated by volunteers at [translate.wordpress.org](https://translate.wordpress.org/projects/wp-plugins/the-events-calendar/stable). There you can find a list of available languages, download translation files, or help update the translations. Thank you to everyone who helps to maintain our translations!

== Help ==

Welcome to The Events Calendar, a full-featured events management system for WordPress. Thank you so much for using the labor of our love. We are Modern Tribe and we are here to help you be awesome.

If you aren't familiar with The Events Calendar, check out our [new user primer](http://m.tri.be/2p). It'll introduce you to the basics of what the plugin has to offer and will have you creating events in no time. From there, the resources below -- extensive template tag documentation, FAQs, video walkthroughs and more -- will give you a leg up as you dig deeper.

Additional resources available include:

* [Release Schedule](https://theeventscalendar.com/release-schedule/)
* [Known Issues](https://theeventscalendar.com/known-issues/)
* [Documentation](http://m.tri.be/eu)
* [FAQ](http://m.tri.be/2n)
* [Help Videos](http://m.tri.be/2t)
* [Tutorials](http://m.tri.be/2u)
* [Release Notes](http://m.tri.be/2v)
* [Forums](http://m.tri.be/2r)

We hit the [The Events Calendar forum here on WordPress.org](https://wordpress.org/support/plugin/the-events-calendar/) about once a week, assisting users with basic troubleshooting and identifying bugs that have been reported. (If you are looking for more active support, might we suggest buying a PRO license? Our team hits the [Premium Forums](http://m.tri.be/2r) daily.)

Some things to consider before posting on the forum:

* Look through existing threads before posting a new one and check that there isn't already a discussion going on for your issue.
* Your issue will be solved more quickly if you run a few checks before making a support request. Deactivate your plugins one by one - if the issue is fixed by deactivating a plugin you know you've got a plugin conflict. To test your Theme, revert to the default Twenty Twelve Theme to see if you are still experiencing the problem. If not, your Theme is the issue. Please provide this information when making your support request.
* Sometimes, just resetting your permalinks can fix the issue. Visit Events -> Settings -> Permalinks, save your permalinks with a different option and then save with your preferred choice again. This can solve events-related problems and can is worth a shot before creating a new thread.

Still not happy? Shoot us an email to support@theeventscalendar.com or tweet to [@TheEventsCal](https://twitter.com/TheEventsCal) and tell us why. We'll do what we can to make it right.

== Contributors ==

The plugin is made with love by [Modern Tribe Inc](http://m.tri.be/2s).

= Current Contributors =

* [Andras Guseo](https://profiles.wordpress.org/aguseo)
* [Barry Hughes](https://profiles.wordpress.org/barryhughes)
* [Brian Jessee](https://profiles.wordpress.org/brianjessee)
* [Brook Harding](https://profiles.wordpress.org/brook-tribe)
* [Caroline Tucker](https://profiles.wordpress.org/tribecari)
* [Clifford Paulick](https://profiles.wordpress.org/cliffpaulick)
* [Daniel Dvorkin](https://profiles.wordpress.org/MZAWeb)
* [Geoff Graham](https://profiles.wordpress.org/geoffgraham)
* [George Gecewicz](https://profiles.wordpress.org/ggwicz)
* [Gustavo Bordoni](https://profiles.wordpress.org/bordoni)
* [Leah Koerper](https://profiles.wordpress.org/leahkoerper)
* [Luca Tumedei](https://profiles.wordpress.org/lucatume)
* [Matthew Batchelder](https://profiles.wordpress.org/borkweb)
* [Neill McShea](https://profiles.wordpress.org/neillmcshea)
* [Nico Santos](https://profiles.wordpress.org/nicosantos)
* [Patricia Hillebrandt](https://profiles.wordpress.org/patriciahillebrandt)
* [Peter Chester](https://profiles.wordpress.org/peterchester)
* [Reid Peifer](https://profiles.wordpress.org/reid.peifer)
* [Shane Pearlman](https://profiles.wordpress.org/shane.pearlman)
* [Shelby Elliott](https://profiles.wordpress.org/shelbelliott)
* [Zachary Tirrell](https://profiles.wordpress.org/zbtirrell)

= Past Contributors =

* [Casey Driscoll](https://profiles.wordpress.org/caseypatrickdriscoll)
* [Casey Picker](https://profiles.wordpress.org/ckpicker)
* [Dan Cameron](https://profiles.wordpress.org/dancameron)
* [Jessica Yazbek](https://profiles.wordpress.org/jazbek)
* [Joachim Kudish](https://profiles.wordpress.org/jkudish)
* [John Gadbois](https://profiles.wordpress.org/jgadbois)
* [Jonah West](https://profiles.wordpress.org/jonahcoyote)
* [Jonathan Brinley](https://profiles.wordpress.org/jbrinley)
* [Josh Mallard](https://profiles.wordpress.org/joshlimecuda)
* [Justin Endler](https://profiles.wordpress.org/justinendler)
* [Kelly Groves](https://profiles.wordpress.org/kellykathryn)
* [Kelsey Damas](https://profiles.wordpress.org/kelseydamas)
* [Kyle Unzicker](https://profiles.wordpress.org/kyleunzicker)
* [Mat Lipe](https://profiles.wordpress.org/mat-lipe)
* [Matt Wiebe](https://profiles.wordpress.org/mattwiebe)
* [Matthew Denton](https://profiles.wordpress.org/mdbitz)
* [Nick Ciske](https://profiles.wordpress.org/nickciske)
* [Nick Mastromattei](https://profiles.wordpress.org/mastromktg)
* [Paul Hughes](https://profiles.wordpress.org/paulhughes01)
* [Rob La Gatta](https://profiles.wordpress.org/roblagatta)
* [Ryan Urban](https://profiles.wordpress.org/ryancurban)
* [Samuel Estok](https://profiles.wordpress.org/faction23)
* [Timothy Wood](https://profiles.wordpress.org/codearachnid)
* [Trisha Salas](https://profiles.wordpress.org/trishasalas)

== Upgrade Notice ==

= [4.3] =

Please see the changelog for the complete list of changes in this release. Remember to always make a backup of your database and files before updating!

== Changelog ==

<<<<<<< HEAD
= [4.5.12.2] TBD =

* Fix - Fixed an issue where manually running Scheduled Imports would always result in a failed import [87321]
=======
= [4.5.12.2] 2017-09-08 =


>>>>>>> de3b9457

= [4.5.12.1] 2017-09-07 =

* Fix - Fixed an issue where events imported via Event Aggregator from an iCal-like source would be duplicated in place of being updated [87654]

= [4.5.12] 2017-09-06 =

* Fix - Fixed an issue where, with certain date formats chosen in the Events display settings, the "Next Month" link navigation wasn't working (props to @tttammi and others for reporting this issue!) [86937]
* Fix - Fixed a typo in REST API Swagger documentation that mentioned "organizer" when it should have stated "venue".
* Fix - Fixed issues with Event Aggregator queueing system where events might be duplicated or incorrectly updated [79975]
* Fix - Prevent notice when the Aggregator Record title is an array [82149]
* Fix - Allows Aggregator Google Map settings to extend the Global Setting by default (props to queerio for reporting this!) [67639]
* Fix - Prevent Warnings when throwing WordPress admin notices from Aggregator daily usage limit (props to cigarplanner for reporting this!) [83187]
* Fix - Resolved problem where Aggregator wouldn't allow you to remove filtering terms for Records [76949]
* Fix - Allow any datepicker format to be used on Aggregator filtering Events (props to matthewseymour for reporting this!) [77819]
* Fix - Added check to see if log directory is readable before listing logs within it (thank you @rodrigochallengeday-org and @richmondmom for reporting this) [86091]
* Tweak - Datatables Head and Foot checkboxes will not select all items, only the current page [77395]
* Tweak - Included tooltip for Aggregator "Hide & Ignore" button for events [67890]
* Tweak - Added all the Aggregator Origins to the Admin Bar [68693]
* Tweak - Added filters: `tribe_get_state_options`
* Tweak - Added template tags: `maybe_format_from_datepicker()`
* Language - 2 new strings added, 90 updated, 0 fuzzied, and 1 obsoleted

= [4.5.11] 2017-08-24 =

* Fix - Avoid Event Aggregator previews or scheduled imports being marked as failures [84259]
* Fix - Fixed start and end date limit parsing for events archive in the REST API code [78375]
* Fix - Fixed issue with `tribe_events_get_the_excerpt()` returning a read more link that sometimes pointed to the current page [70473]
* Fix - Fixed Post ID not being sent to the_title filter for Organizers and Venues (props Anna L.) [85206]
* Fix - Fixed issue where Month View tooltips would often go off-screen in some smaller viewport sizes [65136]
* Fix - Fixed an issue that would sometimes render Event Aggregator options invalid even with a valid license [78469]
* Fix - Fixed an issue where the mobile.php template file would often fail to include an event's featured image [74291]
* Fix - Resolved issue where invalid linked post IDs prevent proper updates on linked posts (props to Mathew L. and a few others for highlighting this issue) [71802]
* Fix - Do not hijack the blog when the main events page is configured to appear on the site's homepage (our thanks to Jason and others for flagging this problem) [72094]
* Fix - Remove extra trailing double-quotes at the end of the timepicker data-format attributes [85603]
* Fix - Fixed an issues where Event Aggregator scheduled imports could not run other than manually [81639]
* Tweak - Prevent stray commas from showing up for some event venues in the List View [72289]
* Tweak - Prevent stray commas from showing up for some event venues in the Day View [85429]
* Tweak - Modify certain event queries to widen the window of opportunity for query caching (props @garretjohnson) [84841]
* Tweak - Improve Event Aggregator message regarding Facebook token expiration [70376]
* Tweak - Support importing from URLs (Event Aggregator) where the protocol hasn't been specified by defaulting to HTTP [76466]
* Tweak - Removed WP API adjustments [85996]
* Tweak - Added filter: `tribe_aggregator_meta_source` to filter the Event Aggregator import source
* Tweak - Added filter: `tribe_events_linked_post_meta_values_{$current_linked_post_meta_key}` for filtering the array of values retrieved for a specific linked post meta field
* Tweak - Updated views: `src/views/day/single-event.php` and `src/views/list/single-event.php`
* Compatibility - Minimum supported version of WordPress is now 4.5
* Language - Improvements to various strings to improve ease of translation (props to @ramiy)
* Language - 5 new strings added, 56 updated, 1 fuzzied, and 3 obsoleted [the-events-calendar]

= [4.5.10.1] 2017-08-16 =

* Fix - Updates common library to resolve a range of issues preventing frontend assets from loading and breaking parts of our user interface [85017]

= [4.5.10] 2017-08-09 =

* Fix - Avoid duplicate events when importing from some iCal, Google Calendar and Facebook feeds in Event Aggregator (our thanks to Jason Sears, controlyours and many other users for highlighting these issues) [67038]
* Fix - Fixed bug that caused scheduled imports to get stuck in a perpetual state of failure when receiving error messages from the Event Aggregator service (our thanks to Antonio Jose and others for flagging this problem) [83767]
* Fix - Resolved issue where errors from the Event Aggregator service were not properly logging/visible on the History tab [83767]
* Tweak - Made linked post fields' auto-save features more stringently check for empty values to prevent the plugin from trying to "save" empty values (our thanks to Jean-Marie for highlighting this problem) [80282]
* Tweak - Moved the organizer e-mail address field label a bit to better accommodate Community Events [80426]
* Tweak - Added filter to tribe_get_display_end_date()'s return value [77730]
* Tweak - Avoid notice-level errors while processing queues within Event Aggregator (our thanks to David Sharpe and others for reporting this) [84020]
* Tweak - Improve compatibility and avoid Javascript errors when running alongside Twenty Seventeen [70853]
* Compatibility - Minimum supported version of WordPress is now 4.4
* Language - 1 new strings added, 119 updated, 0 fuzzied, and 0 obsoleted

= [4.5.9] 2017-07-26 =

* Fix - Send Aggregator callback URL with correct Scheme [83364]
* Fix - Scheduled Aggregator cron for inserting will re-enqueue to complete scheduled imports [83382]
* Fix - Avoid overwriting Venues and Organizers when importing FB events with similarly named Venues and Organizers [75370]
* Fix - Improve handling of large and/or slow Google Calendar and iCal feeds [79975]
* Tweak - Added period "." separator to datepicker formats. [65282]
* Tweak - Added tribe_events_month_get_events_in_month filter to allow overriding of events used in month templates. [83317]

= [4.5.8.1] 2017-07-21 =

* Fix - Fixed an issue where failed EA Imports would hang for a long time before failing [83344]

= [4.5.8] 2017-07-13 =

* Fix - Remove permalink logic for recurring events (Events Calendar PRO will implement instead) [74153]
* Fix - Avoid type error when setting up one-time imports for Facebook URLs (our thanks to @J for flagging this!) [78664]
* Fix - Add a safety check in isOrganizer() function (our thanks to Kevin for flagging this!) [81645]
* Fix - Avoid EA Client hanging when no events are found while attempting an import from a Facebook source [82713]
* Fix - Improve compatibility of The Events Calendar when operating with WPML from within a subdirectory (props: @dgwatkins) [81998]

= [4.5.7] 2017-06-28 =

* Fix - Restore support for translated events category slugs when WPML is active [73478]
* Fix - Improve handling of shortcodes within event view excerpts (props: @awbauer) [81226]
* Fix - Improve compatibility with WPML in relation to event permalinks specifically (props: @dgwatkins) [81224]
* Fix - Improved handling of Venue fields that allows for better form validation in Community Events [76297]
* Tweak - Better detection and reporting of communication failures with the Event Aggregator server
* Tweak - Textual corrections (with thanks to @garrett-eclipse for highlighting many of these) [77196]
* Tweak - New filter added ("tribe_events_linked_posts_dropdown_enable_creation") to facilitate more control over linked posts [80487]
* Tweak - Improve performance of theme compatibility code [71974]
* Tweak - Don't show Event Aggregator system status in Help tab if there's no Event Aggregator license in place [68506]

= [4.5.6] 2017-06-22 =

* Tweak - Improved how Cost field looks and it's consistency across views [71092 & 71094]
* Fix - Resolved issue where the Meta Chunker attempted to inappropriately chunk meta for post post_types [80857]
* Tweak - Added actions: `tribe_events_inside_cost`
* Tweak - Changed views: `day/single-event`, `day/single-featured`, `list/single-event`, `list/single-featured`
* Language - 1 new strings added, 15 updated, 1 fuzzied, and 1 obsoleted [the-events-calendar]
* Language - 0 new strings added, 0 updated, 1 fuzzied, and 0 obsoleted [tribe-common]


= [4.5.5] 2017-06-14 =

* Fix - Removed extra double quotes in organizer link output [71133]
* Fix - Make the list and day view styles match more closely [63599]
* Fix - Better sanitization on CSV imports (thanks to Valentinos Chouris from NCC Group for reporting this) [80311]
* Fix - Prevent tabs from being incorrectly escaped in iCal output (props: KZeni) [80452]
* Fix - Fixed inconsistent font styling of Tribe Bar form labels. [27252]
* Tweak - Removed unused Javascript (jQuery UI Dialog) to help avoid warnings (our thanks to @gama6889 for flagging this) [80766]
* Tweak - Added new filter hooks 'tribe_events_register_event_type_args' and 'tribe_events_register_event_cat_type_args' [80658]

= [4.5.4] 2017-06-06 =

* Tweak - Minor tweaks to the CSS for linked post types (Organizer/Venues)
* Fix - Prevent drag and drop icon showing when singular linked post type is been displayed
* Fix - Resolved issue where scheduled imports sometimes failed to execute [79587]
* Fix - Better sanitization of data (Props to Valentinos Chouris for reporting this) [80310]
* Language - 2 new strings added, 156 updated, 0 fuzzied, and 4 obsoleted [the-events-calendar]
* Language - 4 new strings added, 20 updated, 1 fuzzied, and 0 obsoleted [tribe-common]

= [4.5.3] 2017-06-01 =

* Fix - Made it easier to translate the update confirmation message (our thanks to safu9 for highlighting this) [79729]
* Fix - Fixed compatibility issue with WPML which caused organizers and venues to disappear on translated events [67581]
* Fix — Fixed bug where venues and organizers would be duplicated when their associated event is previewed. [64088]
* Tweak - Other fixes to the plugin verbiage (with thanks to @garrett-eclipse and others)

= [4.5.2.1] 2017-05-19 =

* Fix - Prevent fatal errors occuring in PHP 5.5 and earlier [79208]

= [4.5.2] 2017-05-17 =

* Fix - Correct REST API reference URL (our thanks to Lindsey for flagging this) [78658]
* Fix - Improve Event Aggregator integration to avoid situations where imports continually restart but do not complete [77988]
* Tweak - Make the inclusion or exclusion of the year (within the event schedule string) filterable [78070]
* Tweak - Adjustments to help avoid false positive security alerts being generated in relation to our customizer integration [78355]

= [4.5.1] 2017-05-04 =

* Fix - Prevented errors on EA import screen that happened in exotic circumstance. Thanks @kathryn for reporting this! [75787]
* Fix - Made EA preserve custom dates after reimporting a Facebook Event when option is set. [75787]
* Fix - Enhance month view caching to minimize impact of JSON-LD generation [74656]
* Tweak - Styling/layout improvements within the Event Aggregator screen [77895]

= [4.5.0.2] 2017-05-01 =

* Fix - Ensure compatibility with WordPress version 4.4 and earlier

= [4.5.0.1] 2017-05-01 =

* Fix - Resolving issue where some premium plugins were falsely claiming they were out of date

= [4.5] 2017-05-01 =

* Feature - Event Aggregator now allows users to import from other sites with The Events Calendar [68139]
* Feature - Include a Events REST API endpoint for read operations [70711]
* Feature - Include granular Scheduling for Events Aggregator
* Tweak - Update Authority for modified fields now will include Organizer, Venues and Taxonomy changes [71152]
* Tweak - Clean up direct calls to get events and use wrapper `tribe_get_events()` which has a hook for customizing
* Tweak - Remove including Event Tickets for backwards compatibility as a vendor library [71908]
* Tweak - Create a global ID to increase consistency on all of the imported items with Event Aggregator [75218]
* Fix - Prevent Aggregator to run on Empty Queues thus generating fatals (props to @Donald for the report here) [75377]
* Fix - Categories and Tags are no longer cleared when importing with Event Aggregator (thank you @Nicolas for the report) [74264]
* Fix - Increase consistency on Column Mapping for CSV imports [76476]
* Tweak - Added filters for REST API: `tribe_events_rest_url_prefix`, `tribe_rest_url`, `tribe_events_rest_use_builtin`, `tribe_rest_events_archive_data`, `tribe_rest_event_max_per_page`, `tribe_rest_event_data`, `tribe_rest_venue_data`, `tribe_rest_organizer_data`, `tribe_rest_event_categories_data`, `tribe_rest_event_tags_data`, `tribe_rest_event_taxonomy_term_data`, `tribe_rest_event_featured_image`, `tribe_events_rest_api_enabled`
* Tweak - Added filters for REST API Documentation: `tribe_rest_swagger_cost_details_documentation`, `tribe_rest_swagger_date_details_documentation`, `tribe_rest_swagger_image_details_documentation`, `tribe_rest_swagger_image_size_documentation`, `tribe_rest_swagger_term_documentation`, `tribe_rest_swagger_event_documentation`, `tribe_rest_swagger_organizer_documentation`, `tribe_rest_swagger_venue_documentation`, `tribe_rest_swagger_documentation`
* Tweak - Added filters for Modified fields tracking: `tribe_tracker_post_types`, `tribe_tracker_excluded_meta_keys`, `tribe_tracker_enabled`, `tribe_tracker_enabled_for_terms`, `tribe_tracker_taxonomies`
* Tweak - Added filters for Event Aggregator: `tribe_aggregator_localized_data`, `tribe_aggregator_service_messages`, `tribe_aggregator_url_import_range_options`, `tribe_aggregator_url_import_range_cap`, `tribe_aggregator_url_import_range_start`, `tribe_aggregator_url_import_range_end`
* Tweak - Removed filters for Event Aggregator: `tribe_aggregator_track_modified_fields`
* Tweak - Added actions for Initialization: `tribe_events_bound_implementations`
* Tweak - Removed methods for `Tribe__Events__Main`: `track_event_post_field_changes`, `maybe_load_tickets_framework`
* Tweak - Removed methods for `Tribe__Events__Aggregator__Service`: `has_service_message`

= [4.4.5] 2017-03-23 =

* Fix - Local changes to events should be preserved in accordance with the Event Import Authority setting (thanks to @bryan for reporting this one) [72876]
* Fix - Correct the value for days of the week abbreviation (thanks @mmmmartin03 for the report) [75379]
* Tweak - Enable the month view cache by default on new installations [74867]
* Tweak - External links to Google maps changed from http to https (nice find by @bjf2000 - reported via the .org support page) [74930]
* Tweak - Links to WordPress.org changed from http to https (ultimately this is also credited to @bjf2000's find. Thanks!) [72273]

= [4.4.4] 2017-03-08 =

* Fix - Avoid unnecessarily removing a callback from an action while inside the same action (improves PolyLang compatibility - props @Chouby) [73122]
* Fix - Resolving issue where sites that overrode the wp-admin path would fail to successfully perform a Facebook OAuth with Event Aggregator [74687]
* Tweak - Improve template loading for easier customization by developers and better support of the template hierarchy (props @QWp6t) [72842]

= [4.4.3] 2017-02-22 =

* Fix - Resolved issue where iCal exports on month view were exporting more events than intended (thanks to @s2ldesign for reporting in our forums) [72133]
* Fix - Resolved meta width issue for maps when Pro is active (gracias a @ANTONIO JOSE por el reporte del error)  [69844, 72272]
* Fix - Resolved issue where featured images were not being imported via Event Aggregator Facebook imports (cheers to @Cody for the initial bug report) [72764]
* Fix - Resolved issue where translated 'all' slugs were not respected (thank you @Marianne for your report in the forums) [71996]
* Tweak - Translation improvements and fixes (@Katja - thanks! ) [70068]
* Tweak - Allow "-1" when specifying the "Month view events per day" setting [70497]

= [4.4.2] 2017-02-09 =

* Fix - Ensure the global and source-specific Google Map settings for imports are respected [67228]
* Fix - Prevent PHP 5.2 Strict mode from throwing notices due to usage of `is_a` [72812]
* Fix - Ensure the events list widget's show/hide if there are upcoming events setting is respected [72965]
* Tweak - Add filters for template tag functions related to dates: `tribe_get_start_time`, `tribe_get_end_time`, `tribe_get_start_date` and `tribe_get_end_date` [67759]

= [4.4.1.1] 2017-01-26 =

* Fix - Resolved fatal caused when rendering themes that override tribe styles

= [4.4.1] 2017-01-26 =

* Fix - Resolve the Fatals related to undefined methods and Memory exhaustion [71958, 71912]
* Fix - iCal export for Single events working again [71916]
* Tweak - Changes the Search label to prevent duplicate words (props @oheinrich) [72149]
* Tweak - Add theme version to `tribe-event.css` (props @berler) [71973]
* Fix - Resolve JavaScript error when jQuery was been de-registered [71369]
* Fix - Prevent Fatals when Importing Images on Event Aggregator [70576]
* Fix - Prevent Third Party notes to be escaped, anchor link working again [71872]
* Fix - Google Maps now are using HTTPS instead of HTTP (props @cliffordp)
* Fix - Prevent Fatals on Event Aggregator Cron, due to Activity logging failure [71904]
* Fix - Elminate some cases of problem with Facebook manual import on Event Aggregator [69137]
* Fix - WPML integration smaller incompatibilities [70520, 70522]

= [4.4.0.1] 2017-01-09 =

* Fix - Adds safety check to ensure a smooth activation process when earlier versions of Tribe Common are active

= [4.4] 2017-01-09 =

* Feature - Add dynamic helper text to single event editor to display the events date and time [66484]
* Feature - Add support for featured events [65898]
* Feature - Add support for placing the main events archive on the site homepage [38757]
* Feature - Add support for the theme customizer [67489]
* Feature - Make it possible to adjust map pins via the theme customizer [65889]
* Feature - Support for Event Aggregator in a multisite network context added [61427]
* Fix - Add a link to The Events Calendar Help page in the Network Administration screen of multisite installations [68665]
* Fix - Multisite license editing and displaying consistency [68662]
* Tweak - Adjusted styles and added actions for featured events in the List Widget [65923]
* Tweak - Organizers and Venues are now with a better and cleaner interface [68430]
* Tweak - Eliminate duplicate meta data for organizer posts [25084]
* Tweak - Improved the start/end date user interface [66486, 66487, 66550]
* Tweak - iCal export now includes all events - up to a reasonable limit - rather than just those in the current view [65037]
* Tweak - Adjustments made to the default week view color scheme [69756]
* Tweak - Add AJAX and improve consistency of the venue and organizer UI [38129]

= [4.3.5] 2016-12-20 =

* Tweak - Updated the template override instructions in a number of templates [68229]
* Tweak - Improve behavior of tribe_get_events_title() in respect of single events [46313]
* Tweak - Event Aggregator will only load on the Administration, prevent bigger loads for Front-End users [70812]
* Tweak - Allow better filtering for Organizers and Venue Meta fields (Props: @Chouby from Polylang) [70894]
* Fix - Prevent JavaScript Notices related to Bumpdown [69886]
* Fix - Assets URL on Windows Servers are fully operational again [68377]
* Fix - JavaScript and CSS files will respect HTTPS on all pages [69561]
* Fix - Fixed comment count and visibility issues due to Event Aggregator records [68297]
* Fix - Fixed PHP notices and warnings raised when importing .ics files [69960]
* Fix - Only show link to Venues if Pro is active in List View [69887]
* Fix - Fixed and issue that would make Event Aggregator importing notices remain stuck in the Import screen [70614]
* Fix - Avoid error screen when saving licenses on multisite installations [68599]
* Fix - Fix calendar view links in WPML language switcher [67134]

= [4.3.4.2] 2016-12-13 =

* Fix - Correct an oversight leading to breakages of the /all/ events archive for Events Calendar PRO users [70662]

= [4.3.4.1] 2016-12-09 =

* Fix - Updates Tribe Common to remove some stray characters that were impacting page layouts (props: @Aetles) [70536]

= [4.3.4] 2016-12-08 =

* Tweak - Tribe Common now is loaded only once across our plugin suite, improves performance in some cases [65755]
* Fix - Featured Images for Event Aggregator imports are working as expected again. [69465]
* Fix - Google Calendar and iCalendar files are now updating their respective events [68684]
* Fix - On demand Event Aggregator records will update events correctly [69542]

= [4.3.3] 2016-11-16 =

* Feature - Added Tribe Extension class and loader, to make small addons easier to build [68188]
* Fix - Ordering on Month view is working as expected again [69123]
* Fix - Enable ampersand character in mobile month view titles (thanks @kate for the report of this) [45409]
* Fix - Prevent notices for Event Aggregator License checking [67981]
* Fix - Mismatched text domains are resolved, important for translations (props to @Hans) [68462]
* Fix - Sticky on Month View is working as expected again [68902]
* Fix - Prevent HTTPS websites from pointing to Assets in HTTP [68372]
* Fix - On `WP_Query` we will no-longer overwrite custom `post__not_in` params [42143]

= [4.3.2] 2016-11-02 =

* Fix - Fixes an issue where the text in the Location search field was URL encoded when using the back or forward button for navigation. [61742]
* Fix - Aggregator Errors will not show more than once daily as comments (Thanks @Jacob for your report on the forums) [68094]
* Fix - Event Aggregator ICS default configuration now are been Selected Correctly [67885]
* Fix - Shortcode Month view now will display tooltips correctly [68094]
* Fix - Avoid loading the select2 JavaScript library twice when Advanced Custom Fields is activated (props to @ryan for the initial report [43605]
* Fix - Avoid errors and notices on calendar page when X theme and WPML plugins are active (thanks @ingrid for reporting this one) [64400]

= [4.3.1.1] 2016-10-20 =

* Fix - Corrected a packaging issue from the 4.3.1 release [67936]

= [4.3.1] 2016-10-20 =

* Tweak - Implement the pruning of Event Aggregator history records after 7 days, filterable by tribe_aggregator_record_retention [68283]
* Tweak - Event Aggregator will now verify that the license key has uses remaining before creating a history record [68286]
* Tweak - Improve `tribe_create_event` documentation (Props to Keith) [44871]
* Fix - Resolved an issue where scheduled Event Aggregator imports marked as "On Demand" were being run by cron [68284]
* Fix - Resolved a bug where empty meta fields were being inserted into Event Aggregator record post meta [68290]
* Fix - Resolved a bug where Venue and Organizers urls were been generated incorrectly (Thanks @Matt) [68168]
* Fix - Pagination links on Month view are updating correctly [67977]
* Fix - Resolved the support for translated event category archive slug that could lead to broken links on the front-end while using WPML (Props to Wilco in the support Forums) [62018]
* Fix - Resolved a bug where searching for past events in the List view would always yield no results (Thanks for the report @Davide) [61863]
* Fix - Resolved an issue where long file names would break plugin updates on some Windows installations (pros to @Alan [62552]
* Fix - Resolved an issue where the `/all` link on recurring events on non English websites could be broken (reported by @lumiest - thanks!) [68062]
* Fix - Pagination links on Month view are updating correctly [67977]

= [4.3.0.1] 2016-10-14 =

* Fix - Preventing legacy Facebook events from being duplicated

= [4.3] 2016-10-13 =

* Feature - Added Event Aggregator to enable service-based event imports from iCal feeds, Facebook, and Meetup
* Feature - Revamped the CSV import screens to work within the new Event Aggregator pages
* Tweak - Adjusted some view logic to support the new Event Views shortcode in Pro [44800]
* Tweak - Added a button to copy the system infomation on the help tab [43709]
* Tweak - Added an option for users to opt into automatic system infomation so our support system can grab the system information found on the help tab automatically [31645]
* Tweak - Use an earlier hook for iCal feed generation (props @jlambe) [64141]
* Tweak - Revise and simplify integration with Event Tickets attendee screen [61992]
* Tweak - Added context to a set of strings to make translation easier (props @pedro-mendonca) [64586]
* Tweak - Deprecated various disused functions and classes relating to the Meta Factory [39905]
* Fix - Cease using GLOB_BRACE for including deprecated files due to limited server support [63172]
* Fix - Avoid problems that can occur when hooking and unhooking actions (props @Chouby) [63474]
* Fix - Resolves an issue where we were duplicating a core WordPress hook but with a different set of parameters (props @Chouby) [66455]
* Fix - Correct the datetime formatting issues within the iCal feed (props @henryk) [65968]
* Deprecated - `Tribe__Events__Main::initOptions()` has been deprecated with no replacement
* Deprecated - `Tribe__Events__Main::set_meta_factory_global()` has been deprecated in favor of using the `Tribe__Events__Meta_Factory` class
* Deprecated - The `setup_meta()` method in both the `Tribe__Events__Template__Single_Event` and `Tribe__Events__Template_Factory` classes has been deprecated
* Deprecated - The `the_title()`, `event_date()`, `event_category()`, `event_tag()`, `event_website()`, `event_origin()`, `organizer_name()`, `organizer_email()`, `venue_name()`, `venue_address()`, and `venue_map()` methods have been deprecated in the `Tribe__Events__Advanced_Functions__Register_Meta` class
* Deprecated - The `register()`, `check_exists()`, and `get_args()` methods have been deprecated in the `Tribe__Events__Meta_Factory` class

= [4.2.7] 2016-09-15 =

* Tweak - Additional support for plugin extensions

= [4.2.6] 2016-08-31 =

* Add - tribe_is_event_past() conditional to detect if event end time is past current time (Reported by @Jonathan in our support forums - thanks Jonathan.)

= [4.2.5] 2016-08-17 =

* Fix - Fixed inconsistent template filtering logic for single event template [62525]
* Tweak - Restored preview for published events [64874]

= [4.2.4] 2016-08-03 =

* Tweak - Changed "Event Add-Ons" to load faster [64286]
* Fix - Fixed default venue setting [64628]
* Fix - Fixed default venue state and province settings [64629]

= [4.2.3] 2016-07-20 =

* Fix - In month view, be sure to unhook JSON-LD output when calling unhook function
* Fix - Incorrect JSON-LD event start and end times (thank you @jjbte for reporting on .org forums)
* Fix - Show Google Map and Link checkbox so they show when editing an event (Reported originally by Michael of @NailedIT in the .org forum)
* Fix - Use Community Events Venue Edit Link when on Community Events Forms instead of Admin (also as a result of the report abve from @NailedIT. Thanks again.)

= [4.2.2] 2016-07-06 =

* Fix - Small CSS Issue on Welcome Page
* Fix - Month view on mobile device width doesn't have links to prev/next months
* Fix - Reimport of updated CSV removes featured image (Bug #46149)
* Fix - Fixed the issue that would make multiple organizers details disappear when trying to submit invalid event data using Community
* Fix - Add a check to avoid being unable to switch view when Filter Bar plugin is active and at least one field is set to auto-complete mode
* Fix - Only add the events custom post type to the tag archive queries and not custom queries with tags [45635]
* Fix - When using the filter tribe_events_excerpt_allow_shortcode shortcodes will be maybe be processed in event excerpts in the list views [42289]

= [4.2.1.1] 2016-06-28 =

* Fix - Ensure translations load as expected with all supported versions of WordPress (thanks to @JacobALund for originally reporting this on .org forums)

= [4.2.1] 2016-06-22 =

* Tweak - Adjust the caching rules for Month View for faster loading
* Fix - Replace a bad return type to avoid unnecessary notices in the error log
* Fix - Add missing styles for correctly hide screen reader text
* Fix - Fixes `tribe_get_event_link()` which wasn't working when passing second parameter as `true'
* Tweak - Reduce the ginormous font size of Month View titles in skeleton styles
* Fix - Add styling to adjust List View description to full width
* Fix - Miscellaneous tweaks to improve the Month and Day views
* Fix - Fix a shorthand array that was causing errors in PHP 5.2 and 5.3 when importing events

= [4.2] 2016-06-08 =

* Feature - Added Google Maps API key field in the Settings tab to avoid map timeouts and errors on larger sites (Thanks to Yan for reporting this!)
* Feature - Added support for featured image, multiple organizers, excerpt and more custom fields in the .csv file import function for events (Thank you to Graphic Designer for posting on UserVoice!)
* Feature - Added support for featured image, description, map details and more custom fields in the .csv file import function for venues
* Feature - Added support for featured image and description in the .csv file import function for organizers (Thank you to Rebecca for posting on UserVoice!)
* Feature - Added an oEmbed template for events
* Feature - Improve performance of a query used to determine if there are free/uncosted events (Thank you @fabianmarz for the pull request!)
* Feature - Added support for attaching custom post types to events
* Tweak - Improved filtering of the `tribe_event_featured_image()` function (Cheers to @fabianmarz!)
* Tweak - Add an encoding class for the CSV importer to prevent non utf8 characters from preventing imports (Thanks to screenrage for the report!)
* Tweak - Improved our JSON-LD output to ensure consistency (Props to @garrettjohnson and Lars!)
* Tweak - Language files in the `wp-content/languages/plugins` path will be loaded before attempting to load internal language files (Thank you to user aafhhl for bringing this to our attention!)
* Tweak - Switch to HTTPS for the "Powered by The Events Calendar" link (Thank you Cynthia for reporting this!)
* Tweak - Switch to using HTTPS by default for interactions with Google Maps API
* Tweak - Improved filterability of calendar excerpts by introducing the new `tribe_events_get_the_excerpt` filter hook
* Tweak - Improved filtering of organizer details when importing by CSV (Props to @Geir for bringing this up!)
* Tweak - Adjustments for single event view in Twenty Fifteen theme
* Tweak - Improved performance of query used to test for events without any cost
* Tweak - Added missing semicolon to a laquo (Props to mwender on GitHub for the fix!)
* Tweak - Improve the "stickiness" of CSV import column mappings (Thank you @jamesgol!)
* Tweak - Consistency of JSON-LD markup improved (Cheers to @garrettjohnson for the help!)
* Tweak - Avoid notice-level errors when working with WP CLI on a site where The Events Calendar is also active (Thanks to @sun)
* Tweak - Corrected the spelling of timezone in the CSV Importer's event field
* Tweak - Updated venue and organizer templates to use the new architecture for attaching custom post types to events
* Tweak - Move plugin CSS to PostCSS
* Tweak - Category default view is now set to `default` in place of hardcoding the current default view in the category base rewrite rule [31907]
* Deprecated - `Tribe__Events__PUE__Checker`, `Tribe__Events__PUE__Plugin_Info`, and `Tribe__Events__PUE__Utility` classes are deprecated and are replaced by `Tribe__PUE__Checker`, `Tribe__PUE__Plugin_Info`, and `Tribe__PUE__Utility` classes
* Fixed - Changed the use of `have_posts()` in the maybe iCal links for the main views that could cause an infinite loop
* Accessibility - Focus styles added for search fields
* Accessibility - Add ARIA labels for Month/Day/List sub nav
* Accessibility - Add ARIA label for events footer sub nav heading

= [4.1.4] 2016-05-19 =

* Fix - Improve accuracy of list view pagination after switching from month view
* Tweak - Give the multi-organizer form 'sticky' properties so values persist even if the submission is initially rejected
* Tweak - Resolved minor CSS issues in the welcome page

= [4.1.3] 2016-04-28 =

* Fix - Month View single days are now ordered as follows: sticky events, ongoing multi-day events, all day events, then start time. In other words, all events should be ordered as you'd expect when viewing events in Month View.
* Fix - Updated the compatibility of CSV importer with WordPress 4.5 due to a change in the `post_status` filter. This will help prevent some of the errors you may have seen when importing events using a CSV file.
* Tweak - Added new event names for AJAX success to the List, Month, and Day views to help The Events Calendar's compatibility with our other premium plugins.

= [4.1.2] 2016-04-11 =

* Tweak - Removed an unneeded hook that attempted to add a query argument to event tag links
* Fix - Resolved an issue where events marked as "sticky" would not display as such in Month View
* Fix - Dashes, hyphens, or whatever you like to call them in the events archive slug no longer breaks the URL
* Fix - The notice that pops up when a conflicting "events" page exists can now be dismissed

= [4.1.1.1] 2016-04-07 =

* Security - Tightened up security with post type link filtering (props to Nadal Soler for reporting this issue!)
* Security - Tightened up security around tribe bar submissions (props to Paul Mynarsky for reporting this issue!)

= [4.1.1] 2016-03-30 =

* Fix - Resolved bug where array notices were output on single event pages when venues were not set (props to zaxiscreative for reporting this issue!)
* Fix - Resolved issue where the Month View in mobile sizes retained the long day-of-week names when the abbreviations should have been used (props to Lucy for the bug report!)
* Fix - Fixed bug where a "0" was added to the default Venue name when creating a new event
* Fix - Fixed notice that caused Ajax requests to fail (props to cgrymala on WP.org for reporting this!)
* Fix - Removed quotes from around TZID-specified timezones in iCal feeds which causes problems with some parsers (props to factory44 for reporting the issue that lead to this fix)
* Fix - Resolved various capitalization issues with German translations (props to oheinrich in our forums for pointing out this issue!)

= [4.1.0.1] 2016-03-17 =

* Fix - Resolved multiple issues with the German `de_DE` language file that caused a number of site-breaking issues

= [4.1] 2016-03-15 =

* Feature - Added a tribe_get_venue_website_url() function for fetching Venue website URLs (props to fervorcreative in our forums for this request!)
* Performance - Lazy-load venue and organizer selector data
* Tweak - Allow iCal filenames to be filtered via a new filter: tribe_events_ical_feed_filename
* Tweak - Added a hook to allow single day queries in month view to be filtered: tribe_events_month_daily_events_query_args
* Tweak - Improved the logic around rebuilding known date ranges
* Tweak - Always show the "Merge Duplicates" button for venues and organizers in the Events General Settings page
* Tweak - Allow the "same slug" notice to be dismissed and fix some text in that message
* Tweak - Ignore alpha/beta/rc suffixes on version numbers when checking template versions
* Tweak - Add a filter for month view daily events query: tribe_events_month_daily_events_query_args
* Tweak - Added a more flexible cost range parsing function
* Tweak - Obfuscate license keys Events > Help > System Information
* Fix - Fixed a fatal that sometimes occurred when refreshing the import CSV page
* Fix - Fixed issue where some characters were not escaped appropriately for month and year formats
* Fix - Added missing tribe-loading@2x.gif
* Fix - Fixed a warning produced by passing a DateTime() object into start_date or end_date args of tribe_get_events (props to iamhexcoder for the pull request!)
* Fix - Fixed bug where events in month view were not always sorted in chronological order
* Fix - Fixed the System Info URL in Events > Help
* Fix - Resolved issue where the default country would be "Array" if no default country is set
* Fix - Fixed bug where ajaxurl was sometimes undefined

= [4.0.7] 2016-03-02 =

* Fix - Resolve display issues on templates with Jetpack and a few themes
* Fix - Mobile breakpoints on month view working with custom breakpoints
* Fix - Reordering Venue and Organizer metadata no longer breaks titles
* Fix - Prevented notices from happening when using `the_title` filter
* Fix - iCal links now will respect categories on the first page
* Fix - Prevent third-party bugs with SEO plugins when inserting events programmatically
* Fix - Organizer information is showing up again correctly
* Fix - Modified the add-on license validation method to better explain what is happening
* Fix - Description on mobile views now have the correct class attribute on HTML
* Fix - Added missing semicolon on the list navigation for "&laquo"

= [4.0.6] 2016-02-17 =

* Tweak - Adjust injection of event data into the_content from priority 10 to 9 for better 3rd-party plugin compatibility
* Tweak - Change mobile month view selector to load event details below the calendar for better theme compatibility
* Tweak - Better handling of edge cases on the post_excerpt for List View
* Tweak - Removal of generic CSS classes like `.updated` and `.published`
* Fix - Prevent Notices from appearing when using `tribe_get_organizer()`
* Fix - Make HTML Single Event Pages valid
* Fix - Numeric named categories URLs are now fully working
* Fix - Event Title now Accepts HTML on Tooltips
* Fix - Licenses Tab now will work with `DISALLOW_FILE_MODS` (Props to Sun for spotting and fixing this)

= [4.0.5] 2016-01-15 =

* Security - Security fix with Venues and Organizers (props to grantdayjames for reporting this!)

= [4.0.4] 2015-12-23 =

* Tweak - Including the latest embedded Event Tickets release for backward compatibility

= [4.0.3] 2015-12-22 =

* Tweak - Adjust single-event.php template to allow the "Time" title and content to be filterable (Props to Sitecrafting for highlighting this issue!)
* Fix - Resolved issue with an overly escaped Event Category edit URL that prevented editing categories (Thanks to Ian for the first report of this issue!)
* Fix - Fixed issue where clicking on columns on the Events listed in the Admin Dashboard were ALWAYS sorted by Event start/end date before sorting by the column selected (Cheers to Corrado for bringing this to our attention!)

= [4.0.2] 2015-12-16 =

* Tweak - Adding better support for non-numeric cost values on events (Props to Mirja for highlighting this!)
* Tweak - Avoid notice level errors when advanced events list widget settings are saved (Thank you Johan for reporting the issue!)
* Tweak - Improve messaging in the same-slug warning message (Thanks to Simon for bringing this to our attention!)
* Tweak - Hook to Event Tickets to inject event dates into ticket emails
* Tweak - Adding better support for default venues (Props to Karly for noting this!)
* Tweak - Improve handling of internationalized slugs (Cheers to Oliver for the help!)
* Fix - Ensure the past events list displays the correct events when accessed via ajax (Thank you Jesse for highlighting this!)
* Fix - Support ordering by venue/organizer within event queries (Thank you Doug for bringing this to our attention!)
* Fix - Fixed issue where events with the same date/time would sometimes be excluded from single-event navigation (Cheers to JeremyEnglert for the tip!)
* Fix - Resolved issue where events set with the explicit cost of 0 were not showing as "Free" (Thank you terrizsolo for reporting this!)
* Fix - Fixed bug where the datepicker in Twenty Sixteen was really ugly
* Fix - Fixed bug where using Quick Edit on events caused the table columns in the event list to become jumbled on save (Props to A K for the report!)
* Fix - Resolved bug where category links sometimes included event category 1 (Thank you Anthony for the original report of this problem!)
* Fix - Fixed a settings page URL (Props to Kristy for the heads up!)

= [4.0.1] 2015-12-10 =

* Tweak - Add a warning message for major updates
* Tweak - For SEO reasons, use an h1 for the title rather than an h2 (props to wpexplorer for this fix)
* Tweak - Target the calendar view grid in JS using a simpler selector
* Fix - Resolved WP 4.4 related fatal on the Nav Menu page that prevented the admin footer from rendering/enqueuing JS
* Fix - Resolved bug where visiting /events/upcoming could sometimes result in an infinite redirect loop
* Fix - Removed `wp_trim_excerpt` and use only it's powers, fixing the excerpt problem
* Fix - Fixed bug where the mobile calendar view did not display the date for the date being viewed
* Fix - Fixed bug where the admin toolbar's Events > Import > CSV did not link to the CSV importer page
* Fix - Fixed issue where the events list in the admin dashboard were not ordered in an intuitive manner
* Fix - Resolved bug where sorting by event category or tag resulted in an error
* Fix - Fixed bug where full event content text was displayed where excerpts should have been displayed
* Fix - Resolved issue where events imported via CSV were excluded from single event navigation
* Fix - Fixed bug where /events/list would sometimes 404 on a new install
* Fix - Resolved bug where multiday all-day events displayed the end date as one day later than it should be when the End of Day Cut-off was set to something other than 12am
* Fix - Timezone handling fixed within generated iCal feeds

= [4.0] 2015-12-02 =

* Security - A TON of escaping was added to our codebase thanks to the efforts of the always-helpful Andy Fragen (@afragen)
* Feature - Moved the Ticket framework code into its own plugin (event-tickets)
* Feature - The event cost now supports more international formats with the addition of the tribe_events_cost_separators filter (Thank you remokrol for bringing this to our attention!)
* Feature - Added support for the twentysixteen theme
* Feature - Created a new Add-Ons tab in Settings so that TEC add-ons can have a consolidated settings tab
* Feature - Improve the date formats UI by providing example output for each selected format
* Tweak - Restructured TEC's core settings code for reusability with other standalone plugins like Event Tickets
* Tweak - Deprecate old JS event names in favor of a new JS event naming standard. Example: deprecated tribe_ev_runAjax in favor of run-ajax.tribe
* Tweak - Consolidated import pages for TEC and add-ons
* Tweak - When suggesting a UTF-8 compatibility CSV formatting tool, point to one that still exists
* Tweak - Added the ability to filter attendees CSV items via tribe_events_tickets_attendees_csv_items (Props to @bostondv on GitHub for this patch!)
* Tweak - Updated all excerpt output to use tribe_events_get_the_excerpt() to ensure a consistent display of excerpt content (Cheers to Joseph to pointing this out!)
* Tweak - Add support for wp_get_document_title in response to the WordPress 4.4 deprecation of wp_title
* Tweak - Check post creation permissions before letting users create venues and organizers from the event meta box
* Tweak - Only display data separators between fields that have data when rendering organizers (Thank you Bud for highlighting this issue!)
* Tweak - When a user cannot create organizers, prevent the auto-selection of organizers when editing an event
* Tweak - Remove microformat CSS classes from templates and replace with namespaced content-relevant CSS classes
* Tweak - Changed the "updated" CSS class to "tribe-updated" so that it is properly namespaced (Thank you vijayrajesh!)
* Tweak - The Plugin Update Checker will now auto-save valid plugin keys (Thanks to Denon for originally bringing this up!)
* Tweak - Cleaned up the output of JSON-LD data. Filterable via the new tribe_google_data_markup_json filter
* Tweak - Drop the use of the generic CSS class "placeholder" in favor of "tribe-event-placeholder" (Thanks to Marc on the forums!)
* Tweak - Adjusted the CSS padding on Admin Menu items for Events
* Tweak - Various codesniffer fixes
* Tweak - tribe_get_venue_link() no longer echoes if you ask it to return an <a> element
* Tweak - Error messages for empty Venue names
* Tweak - Improve our responsiveness for the widget mini calendar, allowing smaller sidebars.
* Tweak - No longer retrieve empty costs when fetching all costs for all events
* Tweak - Change the priority of bootstrapping the-events-calendar to ensure it occurs before any of the TEC addons in the event some addons are upgraded to v4.0 later than TEC
* Tweak - Adjust the logic used for adding a noindex/follow tag to event views
* Tweak - No longer hiding default address fields when default venues are selected when Pro is active
* Fix - Resolved issue where the iCal feed did not provide an appropriately formatted timezone in some cases (Cheers to Matt for the report!)
* Fix - Added support for translating some previously untranslatable strings (Props to tititou36, media325, and Stef!)
* Fix - Prevented duplicate CSS IDs on the mini calendars (Cheers to Corrado for the help!)
* Fix - Fixed bug causing tribe_get_single_ical_link() and tribe_get_ical_link() to use the same URL when it shouldn't (Props to Ben Byrne @drywall on Twitter for the heads up!)
* Fix - Fixed issue where the "Add another organizer" text wasn't using the correct singular label (Thank you MIKE for the report!)
* Fix - Various CSS fixes for twenty(ten-fifteen)
* Fix - Improved our handling of `get_current_screen()` across the plugin, avoiding notices and warnings (Thank you Mike for the help!)
* Fix - Fixed bug where accessing object properties on a non object errored out when saving event meta (props to @dalethedeveloper on GitHub for this fix!)
* Fix - Fixed bug where organizer ID meta attached sometimes included a blank record. That blank record is no longer returned in tribe_get_organizer_ids()
* Fix - Fixed error message returned when tabbing away from a blank event name meta box so that it properly indicates that an event name is required (Our thanks to @tapan29bd for this fix!)
* Fix - Resolved issue where Timezone event start/end date property name strings were malformed which guaranteed a a call to get_post_meta for Timezone date strings
* Fix - Fixed CSS issue where the month view calendar could sometimes extend beyond the edge of the page when Skeleton Styles were enabled
* Fix - Fixed a problem where iCal data was generated with incorrect dates in the case of some all days events (thanks to Matt for highlighting this)
* Fix - Resolved a problem causing the previous month view to appear when it should not
* Fix - Fixed issue in mobile month view where date was missing from heading
* Fix - Resolved issue that caused /events/ to 404 if it was visited on a new install before hitting "Save" on the Events > Settings > Display page
* Deprecated - The Tribe__Events__Main::defaultValueReplaceEnabled() method is being deprecated in favor of tribe_get_option('defaultValueReplace'). Schedules for removal in v4.5
* Deprecated - The tribe_event_link() has been deprecated in favor of tribe_get_event_link(). Scheduled for removal in 5.0
* Deprecated - The third parameter of tribe_get_organizer_link() (the $echo parameter) has been deprecated and is scheduled for removal in 5.0
* Deprecated - Tribe__Events__Abstract_Deactivation in favor of Tribe__Abstract_Deactivation
* Deprecated - Tribe__Events__Admin__Helpers in favor of Tribe__Admin__Helpers
* Deprecated - Tribe__Events__App_Shop in favor of Tribe__App_Shop
* Deprecated - Tribe__Events__Autoloader in favor of Tribe__Autoloader
* Deprecated - Tribe__Events__Cache in favor of Tribe__Cache
* Deprecated - Tribe__Events__Cache_Listener in favor of Tribe__Cache_Listener
* Deprecated - Tribe__Events__Changelog_Reader in favor of Tribe__Changelog_Reader
* Deprecated - Tribe__Events__Credits in favor of Tribe__Credits
* Deprecated - Tribe__Events__Date_Utils in favor of Tribe__Date_Utils
* Deprecated - Tribe__Events__Field in favor of Tribe__Field
* Deprecated - Tribe__Events__Settings in favor of Tribe__Settings
* Deprecated - Tribe__Events__Settings_Tab in favor of Tribe__Settings_Tab
* Deprecated - Tribe__Events__Support in favor of Tribe__Support
* Deprecated - Tribe__Events__Template_Part_Cache in favor of Tribe__Template_Part_Cache
* Deprecated - Tribe__Events__Tickets__Attendees_Table in favor of Tribe__Tickets__Attendees_Table in the event-tickets plugin
* Deprecated - Tribe__Events__Tickets__Metabox in favor of Tribe__Tickets__Metabox in the event-tickets plugin
* Deprecated - Tribe__Events__Tickets__Ticket_Object in favor of Tribe__Tickets__Ticket_Object in the event-tickets plugin
* Deprecated - Tribe__Events__Tickets__Tickets in favor of Tribe__Tickets__Tickets in the event-tickets plugin
* Deprecated - Tribe__Events__Tickets__Tickets_Pro in favor of Tribe__Tickets__Tickets_Handler in the event-tickets plugin
* Deprecated - Tribe__Events__Validate in favor of Tribe__Validate
* Deprecated - Tribe__Events__View_Helpers in favor of Tribe__View_Helpers
* Deprecated - Tribe__Events__Main::OPTIONNAME in favor of Tribe__Main::OPTIONNAME
* Deprecated - Tribe__Events__Main::OPTIONNAMENETWORK in favor of Tribe__Main::OPTIONNAMENETWORK
* Deprecated - Tribe__Events__Main::addHelpAdminMenuItem() in favor of Tribe__Settings_Manager::add_help_admin_menu_item()
* Deprecated - Tribe__Events__Main::addNetworkOptionsPage() in favor of Tribe__Settings_Manager::add_network_options_page()
* Deprecated - Tribe__Events__Main::array_insert_after_key() in favor of Tribe__Main::array_insert_after_key()
* Deprecated - Tribe__Events__Main::array_insert_before_key() in favor of Tribe__Main::array_insert_before_key()
* Deprecated - Tribe__Events__Main::debug() in favor of Tribe__Debug::debug()
* Deprecated - Tribe__Events__Main::defaultValueReplaceEnabled() in favor of tribe_get_option( 'defaultValueReplace' )
* Deprecated - Tribe__Events__Main::doHelpTab() in favor of Tribe__Settings_Manager::do_help_tab()
* Deprecated - Tribe__Events__Main::doNetworkSettingTab() in favor of Tribe__Settings_Manager::do_network_settings_tab()
* Deprecated - Tribe__Events__Main::doSettingTabs() in favor of Tribe__Settings_Manager::do_setting_tabs()
* Deprecated - Tribe__Events__Main::do_licenses_tab() in favor of Tribe__Settings_Manager::do_licenses_tab()
* Deprecated - Tribe__Events__Main::getNetworkOption() in favor of Tribe__Settings_Manager::get_network_option()
* Deprecated - Tribe__Events__Main::getNetworkOptions() in favor of Tribe__Settings_Manager::get_network_options()
* Deprecated - Tribe__Events__Main::getNotices() in favor of Tribe__Notices::get()
* Deprecated - Tribe__Events__Main::getOption() in favor of Tribe__Settings_Manager::get_option()
* Deprecated - Tribe__Events__Main::getOptions() in favor of Tribe__Settings_Manager::get_options()
* Deprecated - Tribe__Events__Main::have_addons() in favor of Tribe__Settings_Manager::have_addons()
* Deprecated - Tribe__Events__Main::isNotice() in favor of Tribe__Notices::is_notice()
* Deprecated - Tribe__Events__Main::pluginDir in favor of Tribe__Events__Main::plugin_dir
* Deprecated - Tribe__Events__Main::pluginName in favor of Tribe__Events__Main::plugin_name
* Deprecated - Tribe__Events__Main::pluginPath in favor of Tribe__Events__Main::plugin_path
* Deprecated - Tribe__Events__Main::pluginUrl in favor of Tribe__Events__Main::plugin_url
* Deprecated - Tribe__Events__Main::removeNotice() in favor of Tribe__Notices::remove_notice()
* Deprecated - Tribe__Events__Main::renderDebug() in favor of Tribe__Debug::render()
* Deprecated - Tribe__Events__Main::saveAllTabsHidden() in favor of Tribe__Settings_Manager::save_all_tabs_hidden()
* Deprecated - Tribe__Events__Main::setNetworkOptions() in favor of Tribe__Settings_Manager::set_network_options()
* Deprecated - Tribe__Events__Main::setNotice() in favor of Tribe__Notices::set_notice()
* Deprecated - Tribe__Events__Main::truncate() in favor of tribe_events_get_the_excerpt()
* Deprecated - tribe_event_beginning_of_day() in favor of tribe_beginning_of_day()
* Deprecated - tribe_event_end_of_day() in favor of tribe_end_of_day()
* Deprecated - tribe_event_format_date() in favor of tribe_format_date()
* Deprecated - tribe_events_the_notices() in favor of tribe_the_notices()

= 3.x and previous =

For release notes from the 3.x and older lifecycles, see our [full historical release notes](https://theeventscalendar.com/category/products/release-notes/).<|MERGE_RESOLUTION|>--- conflicted
+++ resolved
@@ -327,15 +327,9 @@
 
 == Changelog ==
 
-<<<<<<< HEAD
-= [4.5.12.2] TBD =
+= [4.5.12.2] 2017-09-08 =
 
 * Fix - Fixed an issue where manually running Scheduled Imports would always result in a failed import [87321]
-=======
-= [4.5.12.2] 2017-09-08 =
-
-
->>>>>>> de3b9457
 
 = [4.5.12.1] 2017-09-07 =
 
