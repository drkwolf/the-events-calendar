--- conflicted
+++ resolved
@@ -317,13 +317,10 @@
 == Changelog ==
 
 = [4.5.1] TBD =
-<<<<<<< HEAD
-=======
 
 * Fix - Enhance month view caching to minimize impact of JSON-LD generation [74656]
 
 = [4.5] TBD =
->>>>>>> bdadf860
 
 * Fix - Prevented errors on EA import screen that happened in exotic circumstance. Thanks to Kathryn for reporting this!
 * Tweak - Clean up direct calls to get events and use wrapper tribe_get_events() which has a hook for customizing
