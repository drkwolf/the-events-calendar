--- conflicted
+++ resolved
@@ -4,11 +4,7 @@
 Tags: events, calendar, event, venue, organizer, dates, date, google maps, conference, workshop, concert, meeting, seminar, summit, class, modern tribe, tribe, widget
 Donate link: http://m.tri.be/29
 Requires at least: 4.5
-<<<<<<< HEAD
 Stable tag: 4.6.12
-=======
-Stable tag: 4.6.11.1
->>>>>>> 9bda1966
 Tested up to: 4.9.4
 Requires PHP: 5.2.4
 License: GPLv2 or later
@@ -312,18 +308,16 @@
 
 == Changelog ==
 
-<<<<<<< HEAD
 = [4.6.12] TBD =
 
 * Fix - Add version parameter to _doing_it_wrong to prevent PHP notices in date utils (props to @sharewisdom for pointing this out) [99117]
 * Fix - Prevent error on the admin during the generation of the columns [99266]
 * Tweak - Rename 'Use Javascript to control date filtering' option to 'Enable live refresh' and modify explanatory copy [98022]
-=======
+
 = [4.6.11.1] 2018-02-16 =
 
 * Fix - The render of the venue and organizer templates (thanks to Antonio and others for reporting this in our forums) [99550]
 * Fix - Make sure events on calendar are not affected by DST changes [99537]
->>>>>>> 9bda1966
 
 = [4.6.11] 2018-02-14 =
 
