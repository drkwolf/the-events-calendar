--- conflicted
+++ resolved
@@ -5,11 +5,7 @@
 Donate link: http://m.tri.be/29
 Requires at least: 3.9
 Tested up to: 4.5.1
-<<<<<<< HEAD
-Stable tag: 4.2rc1
-=======
 Stable tag: 4.2
->>>>>>> d8b7d1a1
 License: GPLv2 or later
 License URI: http://www.gnu.org/licenses/gpl-2.0.html
 
@@ -291,7 +287,7 @@
 
 == Changelog ==
 
-= [4.2] TBD =
+= [4.2] 2016-06-07 =
 
 * Feature - Added Google Maps API key field in the Settings tab to avoid map timeouts and errors on larger sites (Thanks to Yan for reporting this!)
 * Feature - Added support for featured image, multiple organizers, excerpt and more custom fields in the .csv file import function for events (Thank you to Graphic Designer for posting on UserVoice!) 
