=== The Events Calendar ===

Contributors: ModernTribe, borkweb, aguseo, barry.hughes, bordoni, brianjessee, cliffpaulick, courane01, faction23, GeoffBel, geoffgraham, ggwicz, jbrinley, jentheo, leahkoerper, lucatume, mastromktg, MZAWeb, neillmcshea, nicosantos, patriciahillebrandt, peterchester, reid.peifer, roblagatta, ryancurban, shane.pearlman, tribecari, vicskf, zbtirrell
Tags: events, calendar, event, venue, organizer, dates, date, google maps, conference, workshop, concert, meeting, seminar, summit, class, modern tribe, tribe, widget
Donate link: http://m.tri.be/29
Requires at least: 4.5
Stable tag: 4.6.10
Tested up to: 4.9.2
Requires PHP: 5.2.4
License: GPLv2 or later
License URI: http://www.gnu.org/licenses/gpl-2.0.html

The Events Calendar is a carefully crafted, extensible plugin that lets you easily share your events. Beautiful. Solid. Awesome.

== Description ==

Create an events calendar and manage it with ease. The Events Calendar plugin provides professional-level quality and features backed by a team you can trust.

Packed with loads of useful features, The Events Calendar by Modern Tribe is ready to go right out of the box. It’s extensible, easy to use, and completely customizable.

Looking for additional functionality including recurring events, ticket sales, publicly submitted events, new views, Facebook event integration and more?

<strong>Check out [Events Calendar PRO](http://m.tri.be/mj) and [other add-ons](http://m.tri.be/2a)</strong>

><strong>New Import Tool!</strong>
>We’ve made bulk event imports easier to manage than ever. This add-on service for The Events Calendar allows you to import events from your favorite sources, including Facebook, Meetup, Google Calendar, iCalendar, CSV, and ICS.
>[Check out Event Aggregator now](http://m.tri.be/197u).

= BUILT SOLID & SUPPORTED =

The Events Calendar is crafted the WordPress way.

The Events Calendar plugin has been audited by many WordPress industry experts, including core developer Mark Jaquith for security & plugin review team member Pippin Williamson for best practices and plugin compatibility.

Our dedicated support team has poured hundreds of hours into QA, monthly usability tests, and numerous user interviews to guarantee quality and ease-of-use.  We stand behind our work and offer light support weekly for the community via the WordPress.org support forums.

If you need a deeper level of support or a faster response to your specific question, our Events Calendar PRO add-on includes access to our premium support forums with a 24-48 hour response time during the workweek.

Enjoy using The Events Calendar, know how to get under the hood and want to make money helping people? We’re growing our community team and would love to hear from you. If you’re interested, [check this out!](http://m.tri.be/mk)

= PLUG-N-PLAY or HIGHLY CUSTOMIZABLE =

The Events Calendar is built to work out of the box. Just turn it on, configure the settings to match your needs and you’ll be making events in less than 5 minutes.
Or customize it to suit your specific needs. The Events Calendar is built by developers, for developers…it’s ready to be the foundation for your wildest hack sessions:

The Events Calendar is built to work out of the box. Just turn it on, configure the settings to match your needs and you'll be making events in less than 5 minutes.

* [WP REST API support](http://m.tri.be/19tl)
* Skeleton stylesheet to theme fast & efficiently
* Partial template overrides
* Template tags, hooks, and filters
* [Extensive documentation](http://m.tri.be/eu)
* [Library of code snippets](https://github.com/theeventscalendar) on GitHub.

Whether your vision is big or small, you’re in good company. Hundreds of thousands of churches, eateries, small businesses, musicians, venues, and non-profits are publishing and promoting their events with The Events Calendar.

The Events Calendar has been scaled to work on networks with over 25 million unique visitors per month and hundreds of thousands of events. Fortune 100 companies, major universities, government institutions and some seriously epic startups push their events with our platform.

= FEATURES =

Whether you’re operating a hyperlocal hub listing thousands of events, a university with many thousands of users, or you’re a sole business owner listing your classes, The Events Calendar has your back.

Just getting started? Definitely watch and read through the [New User Primer](http://m.tri.be/2d) before going much further.

* Rapidly create events
* Saved venues & organizers
* Calendar month view with tooltips
* List view
* Day view
* Event search
* Google maps
* Widget: Upcoming events list
* Events Taxonomies (Categories & Tags)
* Google Calendar and iCal exporting
* WP REST API endpoints
* Completely ajaxified for super smooth browsing
* Completely responsive from mobile to tablet to desktop
* Tested on the major theme frameworks such as Avada, Genesis, Woo Themes, Thesis and many more.
* Increase your SEO with Microformats
* Internationalized & Translated
* Multiple stylesheets (Skeleton, Default, Tribe Event Styles) to improve integration
* Extensive Template Tags for Customization
* Hook & Filters up the wazoo
* Caching Support
* Debug Mode for Developers

Looking for something else? We’ve got add-ons available to take your calendar to the next level.

= PRO Features =

Add recurring events, a whole recurring events, a whole range of new views ( week / map / photo / venue / organizer) & widgets (calendar / featured venue / week / event countdown), shortcodes, custom event attributes, default content, location search, much more with [Events Calendar PRO](http://m.tri.be/2c)

= Event Ticketing =

Collect free RSVPs with Event Tickets or add paid ticketing features with [Event Tickets Plus](http://m.tri.be/18wg), including the ability to sell tickets, collect sales, and manage attendees all from within your WordPress dashboard! Works with your favorite eCommerce plugin (WooCommerce or Easy Digital Downloads).

= Bulk Event Import =

Fill your calendar with events from your favorite sources, including Facebook, Meetup, Google Calendar, iCalendar, CSV, other websites using The Events Calendar plugin, and ICS. [Event Aggregator](http://m.tri.be/197u) provides a convenient dashboard to manage scheduled imports, manual imports, filters, one-way sync, import history, and more.

= User-Submitted Events =

Running a community calendar? [Community Events](http://m.tri.be/2g) lets users add events directly to your calendar without needing access to your admin.

= Advanced User Search & Filters =

Have so many amazing events that your users get overwhelmed? [Filter Bar](http://m.tri.be/52) adds a configurable set of filters to your event pages so users can view and search for the exact events that interest them.

= Integrate With Eventbrite =

Connect your calendar with your Eventbrite.com account! [Eventbrite Tickets](http://m.tri.be/18wf) allows you to import/export between The Events Calendar and Eventbrite, and incorporate ticket sales.

[Join us on Facebook](https://www.facebook.com/theeventscalendar/) to be part of our active community, check us out [on Twitter](https://twitter.com/TheEventsCal), and [sign up for our newsletter](http://m.tri.be/rm) for release announcements and discounts.

= SUBMITTING PATCHES =

If you’ve identified a bug and want to submit a patch, we’d welcome it at our [GitHub page for The Events Calendar](https://github.com/moderntribe/the-events-calendar). Simply cue up your proposed patch as a pull request, and we’ll review as part of our monthly release cycle and merge into the codebase if appropriate from there. (If a pull request is rejected, we’ll do our best to tell you why). Users whose pull requests are accepted will receive credit in the plugin's changelog. For more information, check out the readme at our GitHub page. Happy coding!

== Installation ==

= Install & Activate =

Installing the plugin is easy. Just follow these steps:

1. From the dashboard of your site, navigate to Plugins --> Add New.
2. Select the Upload option and hit "Choose File."
3. When the popup appears select the the-events-calendar-x.x.zip file from your desktop. (The 'x.x' will change depending on the current version number).
4. Follow the on-screen instructions and wait as the upload completes.
5. When it's finished, activate the plugin via the prompt. A message will show confirming activation was successful. A link to access the calendar directly on the frontend will be presented here as well.

That's it! Just configure your settings as you see fit, and you're on your way to creating events in style. Need help getting things started? Check out our [new user primer](http://m.tri.be/2l) for help with settings and features.

== Screenshots ==

1. Month View with Hover
2. Month View
3. List View
4. Day View
5. Single Event
6. Event Editor
7. Events Admin Listing
8. General Settings
9. Display Settings
10. Events List Widget
11. Mobile Month View
12. CSV Importer

== Frequently Asked Questions ==

= Are there any troubleshooting steps you'd suggest I try that might resolve my issue before I post a new thread? =

First, make sure that you're running the latest version of The Events Calendar (4.0 as of this release). If you're running Events Calendar PRO it needs to match the version number of The Events Calendar. And if you've got any other add-ons, make sure those are current / running the latest code as well.

The most common issues we see are either plugin or theme conflicts. You can test if a plugin or theme is conflicting by manually deactivating other plugins until just The Events Calendar is running on your site. If the issue persists from there, revert to the default Twenty Fourteen theme. If the issue is resolved after deactivating a specific plugin or your theme, you'll know that is the source of the conflict.

Note that we aren't going to say "tough luck" if you identify a plugin/theme conflict. While we can't guarantee 100% integration with any plugin or theme out there, we will do our best (and reach out the plugin/theme author as needed) to figure out a solution that benefits everyone.

= I'm still stuck. Where do I go to file a bug or ask a question? =

Users of the free The Events Calendar should post their questions in the plugin's [WordPress.org forum](https://wordpress.org/support/plugin/the-events-calendar/), which we hit about once a week (usually on Wednesdays). Please make sure to read [our sticky post](http://m.tri.be/19oc) providing an overview of the support we provide free users BEFORE posting. If you find you're not getting support in as timely a fashion as you wish, you might want to consider purchasing a PRO license.

If you're already a PRO user, you're entitled access to our more actively-monitored [Events Calendar PRO forum](http://m.tri.be/2r) on our website. We can provide a deeper level of support here and hit these forums on a daily basis during the work week. Generally, except in times of increased support loads, we reply to all comments within 24-48 hours during the business week.

= Events Calendar PRO looks awesome! I'm sold! How can I get my hands on it? =

Events Calendar PRO can be purchased directly on [our website](http://m.tri.be/18wi). There are five (5) license types available, and all licenses include access to premium support, new feature releases, and regular maintenance updates.

= I'm interested in PRO or another add-on, but there are a few questions I've got before making the purchase. Can you help me get those addressed? =

Absolutely. If you're not finding your questions answered on the product pages, hit up our [pre-sales forum](http://m.tri.be/2w) on our site. You can save yourself some time by reviewing the threads first to verify if your question has already been asked. If it hasn't, post a new thread as a guest. We'll get you a reply as quickly as we can, so you can make an informed decision regarding purchase.

= What add-ons are available for The Events Calendar, and where can I read more about them? =

Currently, the following add-ons are available for The Events Calendar:

* [Events Calendar PRO](http://m.tri.be/18wi), for adding premium calendar features like recurring events, advanced views, cool widgets, shortcodes, additional fields, and more!
* [Event Aggregator](http://m.tri.be/197u), a service that effortlessly fills your calendar with events from Facebook, Meetup, Google Calendar, iCalendar, CSV, and ICS.
* [Event Tickets](http://m.tri.be/18wj) (free), which allows you to collect RSVPs to events. It can run alongside The Events Calendar or as a standalone plugin that adds RSVP functionality to WordPress posts and pages.
* [Event Tickets Plus](http://m.tri.be/18wk), which allows you to sell tickets for your events using your favorite e-commerce platform.
* [Community Events](http://m.tri.be/2g), for allowing frontend event submission from your readers.
* [Community Tickets](http://m.tri.be/18wl), which allows event organizers to sell tickets to the events they submit via Community Events.
* [Filter Bar](http://m.tri.be/fa), for adding advanced frontend filtering capabilities to your events calendar.
* [Eventbrite Tickets](http://m.tri.be/2e), for selling tickets to your event directly through Eventbrite.

= I have a feature idea. What's the best way to tell you about it? =

We've got a [UserVoice page](https://tribe.uservoice.com/forums/195723-feature-ideas) where we're actively watching for feature ideas from the community. Vote up existing feature requests or add your own, and help us shape the future of the products business in a way that best meets the community's needs.

= I've still got questions. Where can I find answers? =

Check out our extensive [knowledgebase](http://m.tri.be/18wm) for articles on using, tweaking, and troubleshooting our plugins.

== Documentation ==

All of our online documentation can be found on [our documentation site](http://m.tri.be/eu).

Some links you may find particularly useful are:

* [The Events Calendar New User Primer](http://m.tri.be/2l)
* [The Themer's Guide to The Events Calendar](http://m.tri.be/2m)
* [Knowledgebase](http://m.tri.be/18wm)

If you have any questions about this plugin, you can post a thread in our [WordPress.org forum](https://wordpress.org/support/plugin/the-events-calendar). Please search existing threads before opening a new one.

The [Modern Tribe premium support forums](http://m.tri.be/2r) are available for you to read. You won't, however, be able to post a message in any forums beyond Pre-Sale Questions unless you have purchased a premium license.

== Add-Ons ==

But wait: there's more! We've got a whole stable of plugins available to help you be awesome at what you do. Check out a full list of the products below, and over on [our website](http://m.tri.be/18wn).

Our Free Plugins:

* [Event Tickets](https://wordpress.org/plugins/event-tickets/)
* [Advanced Post Manager](https://wordpress.org/plugins/advanced-post-manager/)
* [GigPress](https://wordpress.org/plugins/gigpress/)
* [Image Widget](https://wordpress.org/plugins/image-widget/)

Our Premium Plugins and Services:

* [Events Calendar PRO](http://m.tri.be/18wi)
* [Event Aggregator](http://m.tri.be/197u) (service)
* [Event Tickets Plus](http://m.tri.be/18wk)
* [The Events Calendar: Community Events](http://m.tri.be/2g)
* [The Events Calendar: Community Tickets](http://m.tri.be/18wl)
* [The Events Calendar: Filter Bar](http://m.tri.be/fa)
* [The Events Calendar: Eventbrite Tickets](http://m.tri.be/2e)

== Translations ==

The Events Calendar is translated by volunteers at [translate.wordpress.org](https://translate.wordpress.org/projects/wp-plugins/the-events-calendar/stable). There you can find a list of available languages, download translation files, or help update the translations. Thank you to everyone who helps to maintain our translations!

== Help ==

Welcome to The Events Calendar, a full-featured events management system for WordPress. Thank you so much for using the labor of our love. We are Modern Tribe and we are here to help you be awesome.

If you aren't familiar with The Events Calendar, check out our [new user primer](http://m.tri.be/2p). It'll introduce you to the basics of what the plugin has to offer and will have you creating events in no time. From there, the resources below -- extensive template tag documentation, FAQs, video walkthroughs and more -- will give you a leg up as you dig deeper.

Additional resources available include:

* [Release Schedule](https://theeventscalendar.com/release-schedule/)
* [Known Issues](https://theeventscalendar.com/known-issues/)
* [Documentation](http://m.tri.be/eu)
* [FAQ](http://m.tri.be/2n)
* [Help Videos](http://m.tri.be/2t)
* [Tutorials](http://m.tri.be/2u)
* [Release Notes](http://m.tri.be/2v)
* [Forums](http://m.tri.be/2r)

We hit the [The Events Calendar forum here on WordPress.org](https://wordpress.org/support/plugin/the-events-calendar/) about once a week, assisting users with basic troubleshooting and identifying bugs that have been reported. (If you are looking for more active support, might we suggest buying a PRO license? Our team hits the [Premium Forums](http://m.tri.be/2r) daily.)

Some things to consider before posting on the forum:

* Look through existing threads before posting a new one and check that there isn't already a discussion going on for your issue.
* Your issue will be solved more quickly if you run a few checks before making a support request. Deactivate your plugins one by one - if the issue is fixed by deactivating a plugin you know you've got a plugin conflict. To test your Theme, revert to the default Twenty Twelve Theme to see if you are still experiencing the problem. If not, your Theme is the issue. Please provide this information when making your support request.
* Sometimes, just resetting your permalinks can fix the issue. Visit Events -> Settings -> Permalinks, save your permalinks with a different option and then save with your preferred choice again. This can solve events-related problems and can is worth a shot before creating a new thread.

Still not happy? Shoot us an email to support@theeventscalendar.com or tweet to [@TheEventsCal](https://twitter.com/TheEventsCal) and tell us why. We'll do what we can to make it right.

== Contributors ==

The plugin is made with love by [Modern Tribe Inc](http://m.tri.be/2s).

= Current Contributors =

* <a href="https://profiles.wordpress.org/users/barryhughes">Barry Hughes</a>
* <a href="https://profiles.wordpress.org/users/brianjessee">Brian Jessee</a>
* <a href="https://profiles.wordpress.org/users/geoffgraham">Geoff Graham</a>
* <a href="https://profiles.wordpress.org/users/ggwicz">George Gecewicz</a>
* <a href="https://profiles.wordpress.org/users/bordoni">Gustavo Bordoni</a>
* <a href="https://profiles.wordpress.org/users/jbrinley">Jonathan Brinley</a>
* <a href="https://profiles.wordpress.org/users/leahkoerper">Leah Koerper</a>
* <a href="https://profiles.wordpress.org/users/lucatume">Luca Tumedei</a>
* <a href="https://profiles.wordpress.org/users/borkweb">Matthew Batchelder</a>
* <a href="https://profiles.wordpress.org/users/neillmcshea">Neill McShea</a>
* <a href="https://profiles.wordpress.org/users/mastromktg">Nick Mastromattei</a>
* <a href="https://profiles.wordpress.org/users/nicosantos">Nico Santo</a>
* <a href="https://profiles.wordpress.org/users/peterchester">Peter Chester</a>
* <a href="https://profiles.wordpress.org/users/roblagatta">Rob La Gatta</a>
* <a href="https://profiles.wordpress.org/users/reid.peifer">Reid Peifer</a>
* <a href="https://profiles.wordpress.org/users/ryancurban">Ryan Urban</a>
* <a href="https://profiles.wordpress.org/users/faction23">Samuel Estok</a>
* <a href="https://profiles.wordpress.org/users/shane.pearlman">Shane Pearlman</a>
* <a href="https://profiles.wordpress.org/users/zbtirrell">Zachary Tirrell</a>

= Past Contributors =

* <a href="https://profiles.wordpress.org/users/brook-tribe">Brook Harding</a>
* <a href="https://profiles.wordpress.org/users/caseypatrickdriscoll">Casey Driscoll</a>
* <a href="https://profiles.wordpress.org/users/ckpicker">Casey Picker</a>
* <a href="https://profiles.wordpress.org/users/dancameron">Dan Cameron</a>
* <a href="https://profiles.wordpress.org/users/MZAWeb">Daniel Dvorkin</a>
* <a href="https://profiles.wordpress.org/users/jazbek">Jessica Yazbek</a>
* <a href="https://profiles.wordpress.org/users/jkudish">Joachim Kudish</a>
* <a href="https://profiles.wordpress.org/users/jgadbois">John Gadbois</a>
* <a href="https://profiles.wordpress.org/users/jonahcoyote">Jonah West</a>
* <a href="https://profiles.wordpress.org/users/joshlimecuda">Josh Mallard</a>
* <a href="https://profiles.wordpress.org/justinendler/">Justin Endler</a>
* <a href="https://profiles.wordpress.org/users/kellykathryn">Kelly Groves</a>
* <a href="https://profiles.wordpress.org/users/kelseydamas">Kelsey Damas</a>
* <a href="https://profiles.wordpress.org/users/kyleunzicker">Kyle Unzicker</a>
* <a href="https://profiles.wordpress.org/users/mat-lipe">Mat Lipe</a>
* <a href="https://profiles.wordpress.org/users/mdbitz">Matthew Denton</a>
* <a href="https://profiles.wordpress.org/users/mattwiebe">Matt Wiebe</a>
* <a href="https://profiles.wordpress.org/users/nickciske">Nick Ciske</a>
* <a href="https://profiles.wordpress.org/users/paulhughes01">Paul Hughes</a>
* <a href="https://profiles.wordpress.org/users/codearachnid">Timothy Wood</a>
* <a href="https://profiles.wordpress.org/users/thatdudebutch">Wayne Stratton</a>

== Changelog ==

= [4.6.10] TBD =

* New - Add `the_title` filter to events called by `tribe_events_template_data` [38237]
* New - Made the "events" and "event" slugs translatable by WPML and other multilingual plugins [95026]
* New - Introduced the `tribe_events_query_force_local_tz` filter to allow for forcing non-UTC event start and end times in Tribe__Events__Query [92948]
* Fix - Allow The Events Calendar REST API to be disabled using the `tribe_events_rest_api_enabled` filter [97209]
* Fix - Remove the errant `div.tribe-events-single-section` on the single event view when there is no venue [97615]
* Fix - Prevent newly-created venues and organizers from being deleted when saving and previewing drafts of new events (thanks Matt R. for reporting this issue) [90757]
* Fix - Make sure the date for past events is set to the current date not the end of the day of the current date [71936]
* Fix - Use `featured_color_scheme_custom` if present as mechanism to overwrite the default color scheme for highlight color [96821]
* Tweak - Improved the alignment of the event cost on the single-event view (props to @canberraclimbersassociation for reporting this bug) [97208] 
* Tweak - Added some more context to the labeling of the "Number of events per page" option (thanks to Todd H. for highlighting this label) [73659]
* Tweak - Improve performance on Event Admin List Count by removing JOIN and use cached results [63567]
* Tweak - Made the "/page/" component of some views' URL string translatable [40976]
* Tweak - Button "Merge Duplicates" is always visible from now on [75208]
<<<<<<< HEAD
=======
* Tweak - Allow queries to explicity include or exclude events that are nominally hidden from event listings [91254]
* Fix - Use `featured_color_scheme_custom` if present as mechanism to overwrite the default color scheme for highlight color [96821]
>>>>>>> a856dab1

= [4.6.9] 2018-01-10 =

* Feature - Add new utility functions tribe_is_events_home and tribe_is_events_front_page similar to native WP is_home and is_front_page [42195]
* Fix - Avoid issues when importing multiple organizers that specify images [96354]
* Fix - Make sure latitude and longitude information from iCal feeds is used if available [96363]
* Fix - Fixed an issue that prevented EA from importing images attached to Facebook events [96393]
* Fix - Remove the duplicate filter call that was running twice for `tribe_rest_venue_data` [96090]
* Tweak - Added new `tribe_aggregator_import_event_image`, `tribe_aggregator_import_venue_image` and `tribe_aggregator_import_organizer_image` filter so that users can control whether, during EA imports, images should be attached to post or not [96393]
* Tweak - Made it possible to translate the iCal feed's description field (props @gafderks) [96677]
* Tweak - Improved escaping of map IDs (props LucaPipolo) [96772]
* Tweak - Added new REST API endpoint that allows looking up organizers by slug instead of ID at the path `organizers/by-slug/{slug}/`, it has the same functionality as the endpoint `organizers/{ID}` [96088]
* Tweak - Added new REST API endpoint that allows looking up venues by slug instead of ID at the path `venues/by-slug/{slug}/`, it has the same functionality as the endpoint `venues/{ID}` [96088]
* Tweak - Added `slug` to the REST API responses for organizer and venue data [96088]
* Tweak - Added `slug` to the REST API parameters allowed to use when inserting or updating an organizer or event [96088]
* Tweak - Added action: `tribe_events_venue_save` [96069]
* Tweak - Added action: `tribe_events_organizer_save` [96069]
* Tweak - Added filter: `tribe_events_rest_venue_prepare_postarr` [96069]
* Tweak - Added filter: `tribe_events_rest_organizer_prepare_postarr` [96069]
* Tweak - Old `tribe_rest_venue_data` filter was passing the venue and the event two the second parameter because of the duplication. Now it has the second parameter as $venue, third parameter as $event if event ID was provided [96090]
* Language - 5 new strings added, 30 updated, 0 fuzzied, and 0 obsoleted

= [4.6.8] 2017-12-18 =

* Fix - Preserve filter bar checkbox selections when changing views [66749]
* Fix - Fix radio filters so they are only included as values when switching views when checked [72954]
* Fix - Ensure the correct properties are set for list widget queries, to avoid problems when running alongside Events Calendar PRO (props @KZeni) [94105]
* Fix - Fixed some layout issues with the "Buy Now" button and stock labels on mobile list views [81115]
* Fix - Fixed issue where left- or right-aligned images at the bottom of event descriptions would overlap event meta on single-event pages [71134]
* Fix - Fixed issue where Google Maps Link would display in some situations even when there is no address information for which to generate a link. [94909]
* Fix - Corrected reference to a Select2 asset (our thanks to @pyxis630 for flagging this problem and props to @andrasguseo for the fix) [95348]
* Fix - Ensure that when start and end dates are passed to the REST API, all events within the date range are correctly retrieved (thanks @braffenberg and others for highlighting this issue!) [90005]
* Tweak - Added Google Maps API key to all Google Maps URLs when the key is available, allowing maps to load more reliably on some hosting environments (props to @sfdfortnight, @thor, and many others for reporting this!) [62910]
* Tweak - Adjusted CSS to improve the display of venue URLs/phone numbers (especially when Events Calendar PRO is also active) (our thanks to Mathew on the forums for flagging this issue) [69127]
* Tweak - Added new REST API endpoint that allows looking up events by slug instead of ID at the path `events/by-slug/{slug}/`, it has the same functionality as the endpoint `events/{ID}` [92825]
* Tweak - Added `slug` to the REST API responses for event data [92825]
* Tweak - Added `slug` to the REST API parameters allowed to use when inserting or updating an event [92825]
* Tweak - Added new `tribe_events_rest_use_inclusive_start_end_dates` filter so that users can make the REST API return events from a more literal date range [90005]
* Language - 3 new strings added, 68 updated, 0 fuzzied, and 0 obsoleted

= [4.6.7] 2017-12-07 =

* Fix - Fixed an issue where EA imports might not correctly create venues for iCalendar imports (thanks @starweb and others for highlighting this issue) [94323]
* Fix - Fixed an issue where Month View wouldn't render correctly in X Theme with the "Events template" option set to "Default Page Template" [92554]
* Fix - Fixed a WPML incompatibility issue where language could be switched to the wrong one (thanks @dgwatkins) [94732]
* Tweak - Added the `tribe_events_x_theme_force_full_content()` filter to let users disable X Theme compatibility code [92554]
* Language - 0 new strings added, 2 updated, 0 fuzzied, and 0 obsoleted

= [4.6.6] 2017-11-21 =

* Feature - Added Template class which adds a few layers of filtering to any template file included
* Tweak - Added clear warnings and errors to prevent and limit the import of iCalendar sources missing required fields [93600]
* Tweak - Included `tribe_callback_return` for static returns for Hooks
* Tweak - Improved Aggregator notices including error data on the responses [87326]
* Language - 4 new strings added, 79 updated, 0 fuzzied, and 0 obsoleted

= [4.6.5] 2017-11-16 =

* Fix - Improved legacy URL redirect logic to prevent unwanted redirects (our thanks to wesleyanhq and Adam Schwartz for highlighting this issue) [86942]
* Fix - Modified tribe_get_template_part() to remove potential for multiple templates to be rendered in a single call [46630]
* Fix - Fixed an issue where Event Aggregator scheduled imports might remain stuck in pending status [90501, 92614, 91754]
* Fix - Removed code which was automatically populating various address fields with default values when creating a new venue from within the event editor [44732]
* Fix - Resolved some issues with the "Show Map" and "Show Map Link" options in CSV files not being reliably respected on import (props @joappf and many others for highlighting this issue) [82784]
* Fix - Added opportunities to override edit linked post links [89015]
* Fix - Fixed a bug where only some parts of event featured images were clickable in List Views (thanks @mattemkadia for highlighting this issue) [81392]
* Fix - Fixed the broken 'Learn more' URL received after an unsuccessful "Other URL" import preview [92890]
* Fix - Fixed issue in list view navigation with backwards previous/next classes (thanks @secondtoughest) [36230]
* Fix - Fixed an issue where venues and organizers would not be correctly assigned to events in CSV imports with import statuses other than "Publish" [79680]
* Tweak - Remove net import scheduled notes for on domand imports [79079]
* Tweak - Allow for non-Latin characters to be used as the Events URL slug and the Single Event URL slug (thanks @daviddweb for originally reporting this) [61880]
* Tweak - Remove net import scheduled notes for on domand imports [79079]
* Tweak - Fixed some layout issues that would emerge with "Events URL Slug" option when "Plain" permalinks were enabled [92314]
* Tweak - Tweaked some language in Event Aggregator's metabox on individual edit-event screens to reduce confusion around the impact of the Update Authority on CSV imports [77957]
* Tweak - Fix PHP 7.1 compatibility with Event Aggregator (props @BJP NEALE) [90002]
* Tweak - Added new filter: `tribe_events_force_filtered_ical_link`. This makes the "Export Events" URL more easily modifiable (thanks to @tdudley07 for highlighting this issue) [43908]
* Tweak - Made the "End of Day Cutoff" option better accommodate 24-hour and other time formats (thanks @festivalgeneral for bringing this issue to our attention!) [78621]
* Tweak - Made the options presented by the timezone selector filterable (via the newly added `tribe_events_timezone_choice` hook - our thanks to National University's Marketing Department for this idea) [92909]
* Tweak - Improved integration with Twenty Seventeen - main events page now uses full height header when set to front page (thanks @uncovery for pointing this out) [89767]
* Tweak - Ensured REST API taxonomy endpoints are only registered in WordPress versions 4.7 and higher (thanks @dnaber-de for reporting this) [93227]
* Language - 1 new strings added, 132 updated, 0 fuzzied, and 1 obsoleted

= [4.6.4] 2017-11-09 =

* Tweak - Timepicker is now part of Tribe Common, it was removed from The Events Calendar
* Tweak - Required changes to make the plugin compatible with version 4.6 of Event Tickets
* Language - 10 new strings added, 167 updated, 0 fuzzied, and 2 obsoleted

= [4.6.3] 2017-11-02 =

* Fix - Prevent JS error when adding a Pro widget in the WP Customizer screen [72127]
* Fix - Fixed issue where the value of an event's "Show Google Maps Link" option would not properly affect the displaying of the link on List View (props: @etechnologie) [75547]
* Fix - Added some more specification to our jquery-ui-datepicker CSS to limit conflicts with other plugins and themes [90577]
* Fix - Improve shortcode pagination/view change url so it is reusable (props: @der.chef and others) [70021]
* Fix - Ensure the `tribe_json_ld_{type}_object` filter is available to make modifications of event, venue and organizer JSON LD data possible (thanks to Mathew for flagging this problem) [89801]
* Fix - Improved JSON LD output for events by outputting the correct UTC offset where required (our thanks to Nina and many others for flagging this issue) [78233]
* Tweak - Fixed some display issues for the event schedule details (props @mia-caro)
* Tweak - Improved the clarity of and amount of context for some linked post labels to make translation of those labels a little easier and more nuanced (props @hnacc and others) [88589]
* Tweak - Changed the order in which the list view "next events" link is assembled for better translatability (with thanks to @alelouya for highlighting this problem) [72097]
* Tweak - Adjusted linked posts selector HTML to improve compatibility with Batcache [92049]
* Tweak - Improved datepicker handling so an end date on or later than the start date can always be selected [89825]
* Language - 0 new strings added, 7 updated, 0 fuzzied, and 0 obsoleted

= [4.6.2] 2017-10-18 =

* Fix - Restored functionality to the "currency position" options in Events Settings, and in the per-event cost settings (props @schola and many others!) [89918]
* Fix - Fixed issue in Month view with multi-month events not appearing on subsequent months (thanks @shinno.kei & @schittly for helping isolate this) [89747]
* Fix - Made some changes to prevent Month View caching from breaking WPML support when in Month View (props: @mpike and many others!) [82286]
* Fix - Fixed start/end times being displayed in incorrect timezone in structured data (thanks @mtncreative & @esosa) [42125]
* Fix - Fixed an issue that would cause a 404 error if the selected default view was not enabled (thanks @pruneau) [45612]
* Fix - Improved translatability by adding missing textdomains for a number of strings (props @pedro-mendonca) [91071]
* Fix - Removed unneeded escaping to ensure the organizer link displays as expected (pros @f4w-pwharton) [91074]
* Tweak - Improvements to the readme.txt file surrounding plugin requirements (thanks @ramiy) [90285]
* Tweak - Improve site identification in multisite installations using Event Aggregator to avoid throttling issues [90489]
* Tweak - Avoid notice level errors when a non-existent category archive is requested (our thanks to Charles Simmons for highlighting this) [90697]
* Tweak - Added a new filter `tribe_events_ical_single_event_links` to make customizing the iCal and gCal export links on single-event views easier [90705]

= [4.6.1] 2017-10-04 =

* Fix - Fixed "Next Events" and "Previous Events" navigation links in list views, which would sometimes make a category-filtered list view lose its category filter as a user navigated through pages of future or past events (props @forumhelpdesk and @atomicdust for reporting this!) [72013]
* Fix - Fixed some layout issues with the Tribe Bar datepicker that would arise when using a Twentysixteen or Twentyfifteen child them (thanks to @stefanrueegger for reporting this) [46471]
* Fix - Prevented modification of event titles within the loop when using TRIBE_MODIFY_GLOBAL_TITLE [89273]
* Fix - Fixed issue when exporting all-day multi-day events via iCal where the end date was one day early (Thank you @fairmont for reporting this!) [87775]
* Fix - Fixed issues with the jQuery Timepicker vendor script conflicting with other plugins' similar scripts (props: @hcny et al.) [74644]
* Fix - Fixed an issue that would prevent Event Aggregator scheduled imports from running [88395]
* Fix - Fixed the "Start Time" and "End Time" timepicker fields in the event-creation screen to make it impossible to have an end date/time that comes before the start date/time [72686]
* Tweak - Remove unnecessary parameters from some remove_action calls in the plugin (thanks to @JPry on GitHub for submitting this fix!) [88867]
* Tweak - Adjusted the EA cron start time so that it never gets created in the past [88965]
* Tweak - Improved options format in the Event Aggregator settings [88970]
* Tweak - Added a filter to CSV importer for altering the delimiter, escaping, and enclosing characters [70570]
* Tweak - Adjusted the `tribe_update_venue()` template tag so it no longer creates some unnecessary meta fields involving post_title, post_content, etc. (thanks @oheinrich for bringing this to our attention) [66968]
* Tweak - Improved the performance of The Events Calendar REST API tweaking some queries [89743]
* Tweak - Add support for a `found_posts` argument in `tribe_get_events`, `tribe_get_venues` and `tribe_get_organizers` functions to return the number of posts found matching the current query arguments [89743]
* Deprecated - Deprecated the `tribe-events-bar-date-search-default-value` filter; use `tribe_events_bar_date_search_default_value` instead [67482]
* Language - Improvements to aid translatability of text throughout plugin (props: @ramiy) [88982]
* Language - 7 new strings added, 180 updated, 4 fuzzied, and 3 obsoleted

= [4.6] 2017-09-25 =

* Feature - Added full CRUD REST support for Events, Organizers, Venues, Event Categories, and Tags
* Tweak - Updated Bootstrap Datepicker to v1.7.0
* Tweak - Added latitude/longitude to REST responses when available on venues
* Tweak - Added JSON-LD data to REST responses when available
* Tweak - Replaced deprecated first parameter of `tribe_get_organizers()` with a parameter that, when specified with a truthy value, returns only organizers with upcoming events attached to them
* Tweak - Added linked post filters: `tribe_{$this->post_type}_has_events_excluded_post_stati`, `tribe_events_tribe_organizer_create`, `tribe_events_tribe_organizer_update`, `tribe_event_venue_duplicate_post_fields`, `tribe_event_organizer_duplicate_custom_fields`
* Tweak - Added action: `tribe_events_organizer_created`
* Tweak - Added REST filters: `tribe_rest_organizer_default_only_with_upcoming`, `tribe_rest_venue_default_only_with_upcoming`, `tribe_events_rest_term_allow_delete`
* Tweak - Added duplicate-detection filters: `tribe_duplicate_post_strategies`, `tribe_duplicate_post_strategy`, `tribe_duplicate_post_{$strategy}_strategy`
* Language - 152 new strings added, 217 updated, 6 fuzzied, and 1 obsoleted

= [4.5.13] 2017-09-20 =

* Feature - Add link to the featured image in the Events List widget. New filter introduced to control this: `tribe_events_list_widget_featured_image_link` (props to @cabadaj007 for the feature request) [84807]
* Feature - Remove 'France, Metropolitan' option from country list to prevent issues with Google Maps API (thanks @varesanodotfr for pointing this out) [78023]
* Feature - Ignored Events will restore previous status instead of setting to 'publish' [82213]
* Fix - Patched jQuery Resize vendor library to avoid JavaScript conflicts (props to @britner for the original report) [71994]
* Fix - Fixed a typo in the Event List widget options [71081]
* Fix - Addressed some PHP notices that would sometimes emerge in tag-filtered post lists in the wp-admin (thanks to @wfsec28 and others in the forums for reporting this!) [45274]
* Fix - When "Full Styles" or "Tribe Events Styles" are used, prevent duplicate featured images from showing up in the Twenty Seventeen theme (props to @want2what and others in the forums for reporting this) [80955]
* Fix - Fixed the issue that would prevent the start date and date range parameters from being taken into account when using 'Other URL' source in Event Aggregator
* Fix - Aggregator will no longer update comments while inactive [78890]
* Fix - Avoid issues when REST API archive request parameters are not in the original order (thanks @Nslaver for reporting this and providing a fix) [88748]
* Tweak - Aggregator prevents duplicated records with the same params from being created [68833]
* Tweak - Aggregator will now allow for some minor shifts in schedule execution time to help distribute requests to EA Service [86628]
* Tweak - Improve text in the Event Aggregator settings [77452]
* Tweak - Add actions before and after posts are inserted or updated by Event Aggregator to allow custom functions to kick in (`tribe_aggregator_before_insert_posts` and `tribe_aggregator_after_insert_posts`) [87530]
* Tweak - Allow users to import CSV with numerically-named categories by using a flag (currently `%n`) (thanks @Shamsi for reporting) [78340]
* Tweak - Allow date range and events count limits to be set on each type of import (except for 'Other URL') in Event Aggregator [79975]

= [4.5.12.3] 2017-09-19 =

* Fix - Display events on Month View correctly for WordPress version 4.8.2 and up (props @realcrozetva for reporting this) [88952]

= [4.5.12.2] 2017-09-08 =

* Fix - Fixed an issue where manually running Scheduled Imports would always result in a failed import [87321]

= [4.5.12.1] 2017-09-07 =

* Fix - Fixed an issue where events imported via Event Aggregator from an iCal-like source would be duplicated in place of being updated [87654]

= [4.5.12] 2017-09-06 =

* Fix - Fixed an issue where, with certain date formats chosen in the Events display settings, the "Next Month" link navigation wasn't working (props to @tttammi and others for reporting this issue!) [86937]
* Fix - Fixed a typo in REST API Swagger documentation that mentioned "organizer" when it should have stated "venue".
* Fix - Fixed issues with Event Aggregator queueing system where events might be duplicated or incorrectly updated [79975]
* Fix - Prevent notice when the Aggregator Record title is an array [82149]
* Fix - Allows Aggregator Google Map settings to extend the Global Setting by default (props to queerio for reporting this!) [67639]
* Fix - Prevent Warnings when throwing WordPress admin notices from Aggregator daily usage limit (props to cigarplanner for reporting this!) [83187]
* Fix - Resolved problem where Aggregator wouldn't allow you to remove filtering terms for Records [76949]
* Fix - Allow any datepicker format to be used on Aggregator filtering Events (props to matthewseymour for reporting this!) [77819]
* Fix - Added check to see if log directory is readable before listing logs within it (thank you @rodrigochallengeday-org and @richmondmom for reporting this) [86091]
* Tweak - Datatables Head and Foot checkboxes will not select all items, only the current page [77395]
* Tweak - Included tooltip for Aggregator "Hide & Ignore" button for events [67890]
* Tweak - Added all the Aggregator Origins to the Admin Bar [68693]
* Tweak - Added filters: `tribe_get_state_options`
* Tweak - Added template tags: `maybe_format_from_datepicker()`
* Tweak - Added the `tribe_rest_single_event_data` filter to the single event REST API endpoint to allow filtering the returned data (thanks @mwender) [88748]
* Language - 2 new strings added, 90 updated, 0 fuzzied, and 1 obsoleted

= [4.5.11] 2017-08-24 =

* Fix - Avoid Event Aggregator previews or scheduled imports being marked as failures [84259]
* Fix - Fixed start and end date limit parsing for events archive in the REST API code [78375]
* Fix - Fixed issue with `tribe_events_get_the_excerpt()` returning a read more link that sometimes pointed to the current page [70473]
* Fix - Fixed Post ID not being sent to the_title filter for Organizers and Venues (props Anna L.) [85206]
* Fix - Fixed issue where Month View tooltips would often go off-screen in some smaller viewport sizes [65136]
* Fix - Fixed an issue that would sometimes render Event Aggregator options invalid even with a valid license [78469]
* Fix - Fixed an issue where the mobile.php template file would often fail to include an event's featured image [74291]
* Fix - Resolved issue where invalid linked post IDs prevent proper updates on linked posts (props to Mathew L. and a few others for highlighting this issue) [71802]
* Fix - Do not hijack the blog when the main events page is configured to appear on the site's homepage (our thanks to Jason and others for flagging this problem) [72094]
* Fix - Remove extra trailing double-quotes at the end of the timepicker data-format attributes [85603]
* Fix - Fixed an issues where Event Aggregator scheduled imports could not run other than manually [81639]
* Tweak - Prevent stray commas from showing up for some event venues in the List View [72289]
* Tweak - Prevent stray commas from showing up for some event venues in the Day View [85429]
* Tweak - Modify certain event queries to widen the window of opportunity for query caching (props @garretjohnson) [84841]
* Tweak - Improve Event Aggregator message regarding Facebook token expiration [70376]
* Tweak - Support importing from URLs (Event Aggregator) where the protocol hasn't been specified by defaulting to HTTP [76466]
* Tweak - Removed WP API adjustments [85996]
* Tweak - Added filter: `tribe_aggregator_meta_source` to filter the Event Aggregator import source
* Tweak - Added filter: `tribe_events_linked_post_meta_values_{$current_linked_post_meta_key}` for filtering the array of values retrieved for a specific linked post meta field
* Tweak - Updated views: `src/views/day/single-event.php` and `src/views/list/single-event.php`
* Compatibility - Minimum supported version of WordPress is now 4.5
* Language - Improvements to various strings to improve ease of translation (props to @ramiy)
* Language - 5 new strings added, 56 updated, 1 fuzzied, and 3 obsoleted [the-events-calendar]

= [4.5.10.1] 2017-08-16 =

* Fix - Updates common library to resolve a range of issues preventing frontend assets from loading and breaking parts of our user interface [85017]

= [4.5.10] 2017-08-09 =

* Fix - Avoid duplicate events when importing from some iCal, Google Calendar and Facebook feeds in Event Aggregator (our thanks to Jason Sears, controlyours and many other users for highlighting these issues) [67038]
* Fix - Fixed bug that caused scheduled imports to get stuck in a perpetual state of failure when receiving error messages from the Event Aggregator service (our thanks to Antonio Jose and others for flagging this problem) [83767]
* Fix - Resolved issue where errors from the Event Aggregator service were not properly logging/visible on the History tab [83767]
* Tweak - Made linked post fields' auto-save features more stringently check for empty values to prevent the plugin from trying to "save" empty values (our thanks to Jean-Marie for highlighting this problem) [80282]
* Tweak - Moved the organizer e-mail address field label a bit to better accommodate Community Events [80426]
* Tweak - Added filter to tribe_get_display_end_date()'s return value [77730]
* Tweak - Avoid notice-level errors while processing queues within Event Aggregator (our thanks to David Sharpe and others for reporting this) [84020]
* Tweak - Improve compatibility and avoid Javascript errors when running alongside Twenty Seventeen [70853]
* Compatibility - Minimum supported version of WordPress is now 4.4
* Language - 1 new strings added, 119 updated, 0 fuzzied, and 0 obsoleted

= [4.5.9] 2017-07-26 =

* Fix - Send Aggregator callback URL with correct Scheme [83364]
* Fix - Scheduled Aggregator cron for inserting will re-enqueue to complete scheduled imports [83382]
* Fix - Avoid overwriting Venues and Organizers when importing FB events with similarly named Venues and Organizers [75370]
* Fix - Improve handling of large and/or slow Google Calendar and iCal feeds [79975]
* Tweak - Added period "." separator to datepicker formats. [65282]
* Tweak - Added tribe_events_month_get_events_in_month filter to allow overriding of events used in month templates. [83317]

= [4.5.8.1] 2017-07-21 =

* Fix - Fixed an issue where failed EA Imports would hang for a long time before failing [83344]

= [4.5.8] 2017-07-13 =

* Fix - Remove permalink logic for recurring events (Events Calendar PRO will implement instead) [74153]
* Fix - Avoid type error when setting up one-time imports for Facebook URLs (our thanks to @J for flagging this!) [78664]
* Fix - Add a safety check in isOrganizer() function (our thanks to Kevin for flagging this!) [81645]
* Fix - Avoid EA Client hanging when no events are found while attempting an import from a Facebook source [82713]
* Fix - Improve compatibility of The Events Calendar when operating with WPML from within a subdirectory (props: @dgwatkins) [81998]

= [4.5.7] 2017-06-28 =

* Fix - Restore support for translated events category slugs when WPML is active [73478]
* Fix - Improve handling of shortcodes within event view excerpts (props: @awbauer) [81226]
* Fix - Improve compatibility with WPML in relation to event permalinks specifically (props: @dgwatkins) [81224]
* Fix - Improved handling of Venue fields that allows for better form validation in Community Events [76297]
* Tweak - Better detection and reporting of communication failures with the Event Aggregator server
* Tweak - Textual corrections (with thanks to @garrett-eclipse for highlighting many of these) [77196]
* Tweak - New filter added ("tribe_events_linked_posts_dropdown_enable_creation") to facilitate more control over linked posts [80487]
* Tweak - Improve performance of theme compatibility code [71974]
* Tweak - Don't show Event Aggregator system status in Help tab if there's no Event Aggregator license in place [68506]

= [4.5.6] 2017-06-22 =

* Tweak - Improved how Cost field looks and it's consistency across views [71092 & 71094]
* Fix - Resolved issue where the Meta Chunker attempted to inappropriately chunk meta for post post_types [80857]
* Tweak - Added actions: `tribe_events_inside_cost`
* Tweak - Changed views: `day/single-event`, `day/single-featured`, `list/single-event`, `list/single-featured`
* Language - 1 new strings added, 15 updated, 1 fuzzied, and 1 obsoleted [the-events-calendar]
* Language - 0 new strings added, 0 updated, 1 fuzzied, and 0 obsoleted [tribe-common]


= [4.5.5] 2017-06-14 =

* Fix - Removed extra double quotes in organizer link output [71133]
* Fix - Make the list and day view styles match more closely [63599]
* Fix - Better sanitization on CSV imports (thanks to Valentinos Chouris from NCC Group for reporting this) [80311]
* Fix - Prevent tabs from being incorrectly escaped in iCal output (props: KZeni) [80452]
* Fix - Fixed inconsistent font styling of Tribe Bar form labels. [27252]
* Tweak - Removed unused Javascript (jQuery UI Dialog) to help avoid warnings (our thanks to @gama6889 for flagging this) [80766]
* Tweak - Added new filter hooks 'tribe_events_register_event_type_args' and 'tribe_events_register_event_cat_type_args' [80658]

= [4.5.4] 2017-06-06 =

* Tweak - Minor tweaks to the CSS for linked post types (Organizer/Venues)
* Fix - Prevent drag and drop icon showing when singular linked post type is been displayed
* Fix - Resolved issue where scheduled imports sometimes failed to execute [79587]
* Fix - Better sanitization of data (Props to Valentinos Chouris for reporting this) [80310]
* Language - 2 new strings added, 156 updated, 0 fuzzied, and 4 obsoleted [the-events-calendar]
* Language - 4 new strings added, 20 updated, 1 fuzzied, and 0 obsoleted [tribe-common]

= [4.5.3] 2017-06-01 =

* Fix - Made it easier to translate the update confirmation message (our thanks to safu9 for highlighting this) [79729]
* Fix - Fixed compatibility issue with WPML which caused organizers and venues to disappear on translated events [67581]
* Fix — Fixed bug where venues and organizers would be duplicated when their associated event is previewed. [64088]
* Tweak - Other fixes to the plugin verbiage (with thanks to @garrett-eclipse and others)

= [4.5.2.1] 2017-05-19 =

* Fix - Prevent fatal errors occuring in PHP 5.5 and earlier [79208]

= [4.5.2] 2017-05-17 =

* Fix - Correct REST API reference URL (our thanks to Lindsey for flagging this) [78658]
* Fix - Improve Event Aggregator integration to avoid situations where imports continually restart but do not complete [77988]
* Tweak - Make the inclusion or exclusion of the year (within the event schedule string) filterable [78070]
* Tweak - Adjustments to help avoid false positive security alerts being generated in relation to our customizer integration [78355]

= [4.5.1] 2017-05-04 =

* Fix - Prevented errors on EA import screen that happened in exotic circumstance. Thanks @kathryn for reporting this! [75787]
* Fix - Made EA preserve custom dates after reimporting a Facebook Event when option is set. [75787]
* Fix - Enhance month view caching to minimize impact of JSON-LD generation [74656]
* Tweak - Styling/layout improvements within the Event Aggregator screen [77895]

= [4.5.0.2] 2017-05-01 =

* Fix - Ensure compatibility with WordPress version 4.4 and earlier

= [4.5.0.1] 2017-05-01 =

* Fix - Resolving issue where some premium plugins were falsely claiming they were out of date

= [4.5] 2017-05-01 =

* Feature - Event Aggregator now allows users to import from other sites with The Events Calendar [68139]
* Feature - Include a Events REST API endpoint for read operations [70711]
* Feature - Include granular Scheduling for Events Aggregator
* Tweak - Update Authority for modified fields now will include Organizer, Venues and Taxonomy changes [71152]
* Tweak - Clean up direct calls to get events and use wrapper `tribe_get_events()` which has a hook for customizing
* Tweak - Remove including Event Tickets for backwards compatibility as a vendor library [71908]
* Tweak - Create a global ID to increase consistency on all of the imported items with Event Aggregator [75218]
* Fix - Prevent Aggregator to run on Empty Queues thus generating fatals (props to @Donald for the report here) [75377]
* Fix - Categories and Tags are no longer cleared when importing with Event Aggregator (thank you @Nicolas for the report) [74264]
* Fix - Increase consistency on Column Mapping for CSV imports [76476]
* Tweak - Added filters for REST API: `tribe_events_rest_url_prefix`, `tribe_rest_url`, `tribe_events_rest_use_builtin`, `tribe_rest_events_archive_data`, `tribe_rest_event_max_per_page`, `tribe_rest_event_data`, `tribe_rest_venue_data`, `tribe_rest_organizer_data`, `tribe_rest_event_categories_data`, `tribe_rest_event_tags_data`, `tribe_rest_event_taxonomy_term_data`, `tribe_rest_event_featured_image`, `tribe_events_rest_api_enabled`
* Tweak - Added filters for REST API Documentation: `tribe_rest_swagger_cost_details_documentation`, `tribe_rest_swagger_date_details_documentation`, `tribe_rest_swagger_image_details_documentation`, `tribe_rest_swagger_image_size_documentation`, `tribe_rest_swagger_term_documentation`, `tribe_rest_swagger_event_documentation`, `tribe_rest_swagger_organizer_documentation`, `tribe_rest_swagger_venue_documentation`, `tribe_rest_swagger_documentation`
* Tweak - Added filters for Modified fields tracking: `tribe_tracker_post_types`, `tribe_tracker_excluded_meta_keys`, `tribe_tracker_enabled`, `tribe_tracker_enabled_for_terms`, `tribe_tracker_taxonomies`
* Tweak - Added filters for Event Aggregator: `tribe_aggregator_localized_data`, `tribe_aggregator_service_messages`, `tribe_aggregator_url_import_range_options`, `tribe_aggregator_url_import_range_cap`, `tribe_aggregator_url_import_range_start`, `tribe_aggregator_url_import_range_end`
* Tweak - Removed filters for Event Aggregator: `tribe_aggregator_track_modified_fields`
* Tweak - Added actions for Initialization: `tribe_events_bound_implementations`
* Tweak - Removed methods for `Tribe__Events__Main`: `track_event_post_field_changes`, `maybe_load_tickets_framework`
* Tweak - Removed methods for `Tribe__Events__Aggregator__Service`: `has_service_message`

= [4.4.5] 2017-03-23 =

* Fix - Local changes to events should be preserved in accordance with the Event Import Authority setting (thanks to @bryan for reporting this one) [72876]
* Fix - Correct the value for days of the week abbreviation (thanks @mmmmartin03 for the report) [75379]
* Tweak - Enable the month view cache by default on new installations [74867]
* Tweak - External links to Google maps changed from http to https (nice find by @bjf2000 - reported via the .org support page) [74930]
* Tweak - Links to WordPress.org changed from http to https (ultimately this is also credited to @bjf2000's find. Thanks!) [72273]

= [4.4.4] 2017-03-08 =

* Fix - Avoid unnecessarily removing a callback from an action while inside the same action (improves PolyLang compatibility - props @Chouby) [73122]
* Fix - Resolving issue where sites that overrode the wp-admin path would fail to successfully perform a Facebook OAuth with Event Aggregator [74687]
* Tweak - Improve template loading for easier customization by developers and better support of the template hierarchy (props @QWp6t) [72842]

= [4.4.3] 2017-02-22 =

* Fix - Resolved issue where iCal exports on month view were exporting more events than intended (thanks to @s2ldesign for reporting in our forums) [72133]
* Fix - Resolved meta width issue for maps when Pro is active (gracias a @ANTONIO JOSE por el reporte del error)  [69844, 72272]
* Fix - Resolved issue where featured images were not being imported via Event Aggregator Facebook imports (cheers to @Cody for the initial bug report) [72764]
* Fix - Resolved issue where translated 'all' slugs were not respected (thank you @Marianne for your report in the forums) [71996]
* Tweak - Translation improvements and fixes (@Katja - thanks! ) [70068]
* Tweak - Allow "-1" when specifying the "Month view events per day" setting [70497]

= [4.4.2] 2017-02-09 =

* Fix - Ensure the global and source-specific Google Map settings for imports are respected [67228]
* Fix - Prevent PHP 5.2 Strict mode from throwing notices due to usage of `is_a` [72812]
* Fix - Ensure the events list widget's show/hide if there are upcoming events setting is respected [72965]
* Tweak - Add filters for template tag functions related to dates: `tribe_get_start_time`, `tribe_get_end_time`, `tribe_get_start_date` and `tribe_get_end_date` [67759]

= [4.4.1.1] 2017-01-26 =

* Fix - Resolved fatal caused when rendering themes that override tribe styles

= [4.4.1] 2017-01-26 =

* Fix - Resolve the Fatals related to undefined methods and Memory exhaustion [71958, 71912]
* Fix - iCal export for Single events working again [71916]
* Tweak - Changes the Search label to prevent duplicate words (props @oheinrich) [72149]
* Tweak - Add theme version to `tribe-event.css` (props @berler) [71973]
* Fix - Resolve JavaScript error when jQuery was been de-registered [71369]
* Fix - Prevent Fatals when Importing Images on Event Aggregator [70576]
* Fix - Prevent Third Party notes to be escaped, anchor link working again [71872]
* Fix - Google Maps now are using HTTPS instead of HTTP (props @cliffordp)
* Fix - Prevent Fatals on Event Aggregator Cron, due to Activity logging failure [71904]
* Fix - Elminate some cases of problem with Facebook manual import on Event Aggregator [69137]
* Fix - WPML integration smaller incompatibilities [70520, 70522]

= [4.4.0.1] 2017-01-09 =

* Fix - Adds safety check to ensure a smooth activation process when earlier versions of Tribe Common are active

= [4.4] 2017-01-09 =

* Feature - Add dynamic helper text to single event editor to display the events date and time [66484]
* Feature - Add support for featured events [65898]
* Feature - Add support for placing the main events archive on the site homepage [38757]
* Feature - Add support for the theme customizer [67489]
* Feature - Make it possible to adjust map pins via the theme customizer [65889]
* Feature - Support for Event Aggregator in a multisite network context added [61427]
* Fix - Add a link to The Events Calendar Help page in the Network Administration screen of multisite installations [68665]
* Fix - Multisite license editing and displaying consistency [68662]
* Tweak - Adjusted styles and added actions for featured events in the List Widget [65923]
* Tweak - Organizers and Venues are now with a better and cleaner interface [68430]
* Tweak - Eliminate duplicate meta data for organizer posts [25084]
* Tweak - Improved the start/end date user interface [66486, 66487, 66550]
* Tweak - iCal export now includes all events - up to a reasonable limit - rather than just those in the current view [65037]
* Tweak - Adjustments made to the default week view color scheme [69756]
* Tweak - Add AJAX and improve consistency of the venue and organizer UI [38129]

= [4.3.5] 2016-12-20 =

* Tweak - Updated the template override instructions in a number of templates [68229]
* Tweak - Improve behavior of tribe_get_events_title() in respect of single events [46313]
* Tweak - Event Aggregator will only load on the Administration, prevent bigger loads for Front-End users [70812]
* Tweak - Allow better filtering for Organizers and Venue Meta fields (Props: @Chouby from Polylang) [70894]
* Fix - Prevent JavaScript Notices related to Bumpdown [69886]
* Fix - Assets URL on Windows Servers are fully operational again [68377]
* Fix - JavaScript and CSS files will respect HTTPS on all pages [69561]
* Fix - Fixed comment count and visibility issues due to Event Aggregator records [68297]
* Fix - Fixed PHP notices and warnings raised when importing .ics files [69960]
* Fix - Only show link to Venues if Pro is active in List View [69887]
* Fix - Fixed and issue that would make Event Aggregator importing notices remain stuck in the Import screen [70614]
* Fix - Avoid error screen when saving licenses on multisite installations [68599]
* Fix - Fix calendar view links in WPML language switcher [67134]

= [4.3.4.2] 2016-12-13 =

* Fix - Correct an oversight leading to breakages of the /all/ events archive for Events Calendar PRO users [70662]

= [4.3.4.1] 2016-12-09 =

* Fix - Updates Tribe Common to remove some stray characters that were impacting page layouts (props: @Aetles) [70536]

= [4.3.4] 2016-12-08 =

* Tweak - Tribe Common now is loaded only once across our plugin suite, improves performance in some cases [65755]
* Fix - Featured Images for Event Aggregator imports are working as expected again. [69465]
* Fix - Google Calendar and iCalendar files are now updating their respective events [68684]
* Fix - On demand Event Aggregator records will update events correctly [69542]

= [4.3.3] 2016-11-16 =

* Feature - Added Tribe Extension class and loader, to make small addons easier to build [68188]
* Fix - Ordering on Month view is working as expected again [69123]
* Fix - Enable ampersand character in mobile month view titles (thanks @kate for the report of this) [45409]
* Fix - Prevent notices for Event Aggregator License checking [67981]
* Fix - Mismatched text domains are resolved, important for translations (props to @Hans) [68462]
* Fix - Sticky on Month View is working as expected again [68902]
* Fix - Prevent HTTPS websites from pointing to Assets in HTTP [68372]
* Fix - On `WP_Query` we will no-longer overwrite custom `post__not_in` params [42143]

= [4.3.2] 2016-11-02 =

* Fix - Fixes an issue where the text in the Location search field was URL encoded when using the back or forward button for navigation. [61742]
* Fix - Aggregator Errors will not show more than once daily as comments (Thanks @Jacob for your report on the forums) [68094]
* Fix - Event Aggregator ICS default configuration now are been Selected Correctly [67885]
* Fix - Shortcode Month view now will display tooltips correctly [68094]
* Fix - Avoid loading the select2 JavaScript library twice when Advanced Custom Fields is activated (props to @ryan for the initial report [43605]
* Fix - Avoid errors and notices on calendar page when X theme and WPML plugins are active (thanks @ingrid for reporting this one) [64400]

= [4.3.1.1] 2016-10-20 =

* Fix - Corrected a packaging issue from the 4.3.1 release [67936]

= [4.3.1] 2016-10-20 =

* Tweak - Implement the pruning of Event Aggregator history records after 7 days, filterable by tribe_aggregator_record_retention [68283]
* Tweak - Event Aggregator will now verify that the license key has uses remaining before creating a history record [68286]
* Tweak - Improve `tribe_create_event` documentation (Props to Keith) [44871]
* Fix - Resolved an issue where scheduled Event Aggregator imports marked as "On Demand" were being run by cron [68284]
* Fix - Resolved a bug where empty meta fields were being inserted into Event Aggregator record post meta [68290]
* Fix - Resolved a bug where Venue and Organizers urls were been generated incorrectly (Thanks @Matt) [68168]
* Fix - Pagination links on Month view are updating correctly [67977]
* Fix - Resolved the support for translated event category archive slug that could lead to broken links on the front-end while using WPML (Props to Wilco in the support Forums) [62018]
* Fix - Resolved a bug where searching for past events in the List view would always yield no results (Thanks for the report @Davide) [61863]
* Fix - Resolved an issue where long file names would break plugin updates on some Windows installations (pros to @Alan [62552]
* Fix - Resolved an issue where the `/all` link on recurring events on non English websites could be broken (reported by @lumiest - thanks!) [68062]
* Fix - Pagination links on Month view are updating correctly [67977]

= [4.3.0.1] 2016-10-14 =

* Fix - Preventing legacy Facebook events from being duplicated

= [4.3] 2016-10-13 =

* Feature - Added Event Aggregator to enable service-based event imports from iCal feeds, Facebook, and Meetup
* Feature - Revamped the CSV import screens to work within the new Event Aggregator pages
* Tweak - Adjusted some view logic to support the new Event Views shortcode in Pro [44800]
* Tweak - Added a button to copy the system infomation on the help tab [43709]
* Tweak - Added an option for users to opt into automatic system infomation so our support system can grab the system information found on the help tab automatically [31645]
* Tweak - Use an earlier hook for iCal feed generation (props @jlambe) [64141]
* Tweak - Revise and simplify integration with Event Tickets attendee screen [61992]
* Tweak - Added context to a set of strings to make translation easier (props @pedro-mendonca) [64586]
* Tweak - Deprecated various disused functions and classes relating to the Meta Factory [39905]
* Fix - Cease using GLOB_BRACE for including deprecated files due to limited server support [63172]
* Fix - Avoid problems that can occur when hooking and unhooking actions (props @Chouby) [63474]
* Fix - Resolves an issue where we were duplicating a core WordPress hook but with a different set of parameters (props @Chouby) [66455]
* Fix - Correct the datetime formatting issues within the iCal feed (props @henryk) [65968]
* Deprecated - `Tribe__Events__Main::initOptions()` has been deprecated with no replacement
* Deprecated - `Tribe__Events__Main::set_meta_factory_global()` has been deprecated in favor of using the `Tribe__Events__Meta_Factory` class
* Deprecated - The `setup_meta()` method in both the `Tribe__Events__Template__Single_Event` and `Tribe__Events__Template_Factory` classes has been deprecated
* Deprecated - The `the_title()`, `event_date()`, `event_category()`, `event_tag()`, `event_website()`, `event_origin()`, `organizer_name()`, `organizer_email()`, `venue_name()`, `venue_address()`, and `venue_map()` methods have been deprecated in the `Tribe__Events__Advanced_Functions__Register_Meta` class
* Deprecated - The `register()`, `check_exists()`, and `get_args()` methods have been deprecated in the `Tribe__Events__Meta_Factory` class

= [4.2.7] 2016-09-15 =

* Tweak - Additional support for plugin extensions

= [4.2.6] 2016-08-31 =

* Add - tribe_is_event_past() conditional to detect if event end time is past current time (Reported by @Jonathan in our support forums - thanks Jonathan.)

= [4.2.5] 2016-08-17 =

* Fix - Fixed inconsistent template filtering logic for single event template [62525]
* Tweak - Restored preview for published events [64874]

= [4.2.4] 2016-08-03 =

* Tweak - Changed "Event Add-Ons" to load faster [64286]
* Fix - Fixed default venue setting [64628]
* Fix - Fixed default venue state and province settings [64629]

= [4.2.3] 2016-07-20 =

* Fix - In month view, be sure to unhook JSON-LD output when calling unhook function
* Fix - Incorrect JSON-LD event start and end times (thank you @jjbte for reporting on .org forums)
* Fix - Show Google Map and Link checkbox so they show when editing an event (Reported originally by Michael of @NailedIT in the .org forum)
* Fix - Use Community Events Venue Edit Link when on Community Events Forms instead of Admin (also as a result of the report abve from @NailedIT. Thanks again.)

= [4.2.2] 2016-07-06 =

* Fix - Small CSS Issue on Welcome Page
* Fix - Month view on mobile device width doesn't have links to prev/next months
* Fix - Reimport of updated CSV removes featured image (Bug #46149)
* Fix - Fixed the issue that would make multiple organizers details disappear when trying to submit invalid event data using Community
* Fix - Add a check to avoid being unable to switch view when Filter Bar plugin is active and at least one field is set to auto-complete mode
* Fix - Only add the events custom post type to the tag archive queries and not custom queries with tags [45635]
* Fix - When using the filter tribe_events_excerpt_allow_shortcode shortcodes will be maybe be processed in event excerpts in the list views [42289]

= [4.2.1.1] 2016-06-28 =

* Fix - Ensure translations load as expected with all supported versions of WordPress (thanks to @JacobALund for originally reporting this on .org forums)

= [4.2.1] 2016-06-22 =

* Tweak - Adjust the caching rules for Month View for faster loading
* Fix - Replace a bad return type to avoid unnecessary notices in the error log
* Fix - Add missing styles for correctly hide screen reader text
* Fix - Fixes `tribe_get_event_link()` which wasn't working when passing second parameter as `true'
* Tweak - Reduce the ginormous font size of Month View titles in skeleton styles
* Fix - Add styling to adjust List View description to full width
* Fix - Miscellaneous tweaks to improve the Month and Day views
* Fix - Fix a shorthand array that was causing errors in PHP 5.2 and 5.3 when importing events

= [4.2] 2016-06-08 =

* Feature - Added Google Maps API key field in the Settings tab to avoid map timeouts and errors on larger sites (Thanks to Yan for reporting this!)
* Feature - Added support for featured image, multiple organizers, excerpt and more custom fields in the .csv file import function for events (Thank you to Graphic Designer for posting on UserVoice!)
* Feature - Added support for featured image, description, map details and more custom fields in the .csv file import function for venues
* Feature - Added support for featured image and description in the .csv file import function for organizers (Thank you to Rebecca for posting on UserVoice!)
* Feature - Added an oEmbed template for events
* Feature - Improve performance of a query used to determine if there are free/uncosted events (Thank you @fabianmarz for the pull request!)
* Feature - Added support for attaching custom post types to events
* Tweak - Improved filtering of the `tribe_event_featured_image()` function (Cheers to @fabianmarz!)
* Tweak - Add an encoding class for the CSV importer to prevent non utf8 characters from preventing imports (Thanks to screenrage for the report!)
* Tweak - Improved our JSON-LD output to ensure consistency (Props to @garrettjohnson and Lars!)
* Tweak - Language files in the `wp-content/languages/plugins` path will be loaded before attempting to load internal language files (Thank you to user aafhhl for bringing this to our attention!)
* Tweak - Switch to HTTPS for the "Powered by The Events Calendar" link (Thank you Cynthia for reporting this!)
* Tweak - Switch to using HTTPS by default for interactions with Google Maps API
* Tweak - Improved filterability of calendar excerpts by introducing the new `tribe_events_get_the_excerpt` filter hook
* Tweak - Improved filtering of organizer details when importing by CSV (Props to @Geir for bringing this up!)
* Tweak - Adjustments for single event view in Twenty Fifteen theme
* Tweak - Improved performance of query used to test for events without any cost
* Tweak - Added missing semicolon to a laquo (Props to mwender on GitHub for the fix!)
* Tweak - Improve the "stickiness" of CSV import column mappings (Thank you @jamesgol!)
* Tweak - Consistency of JSON-LD markup improved (Cheers to @garrettjohnson for the help!)
* Tweak - Avoid notice-level errors when working with WP CLI on a site where The Events Calendar is also active (Thanks to @sun)
* Tweak - Corrected the spelling of timezone in the CSV Importer's event field
* Tweak - Updated venue and organizer templates to use the new architecture for attaching custom post types to events
* Tweak - Move plugin CSS to PostCSS
* Tweak - Category default view is now set to `default` in place of hardcoding the current default view in the category base rewrite rule [31907]
* Deprecated - `Tribe__Events__PUE__Checker`, `Tribe__Events__PUE__Plugin_Info`, and `Tribe__Events__PUE__Utility` classes are deprecated and are replaced by `Tribe__PUE__Checker`, `Tribe__PUE__Plugin_Info`, and `Tribe__PUE__Utility` classes
* Fixed - Changed the use of `have_posts()` in the maybe iCal links for the main views that could cause an infinite loop
* Accessibility - Focus styles added for search fields
* Accessibility - Add ARIA labels for Month/Day/List sub nav
* Accessibility - Add ARIA label for events footer sub nav heading

= [4.1.4] 2016-05-19 =

* Fix - Improve accuracy of list view pagination after switching from month view
* Tweak - Give the multi-organizer form 'sticky' properties so values persist even if the submission is initially rejected
* Tweak - Resolved minor CSS issues in the welcome page

= [4.1.3] 2016-04-28 =

* Fix - Month View single days are now ordered as follows: sticky events, ongoing multi-day events, all day events, then start time. In other words, all events should be ordered as you'd expect when viewing events in Month View.
* Fix - Updated the compatibility of CSV importer with WordPress 4.5 due to a change in the `post_status` filter. This will help prevent some of the errors you may have seen when importing events using a CSV file.
* Tweak - Added new event names for AJAX success to the List, Month, and Day views to help The Events Calendar's compatibility with our other premium plugins.

= [4.1.2] 2016-04-11 =

* Tweak - Removed an unneeded hook that attempted to add a query argument to event tag links
* Fix - Resolved an issue where events marked as "sticky" would not display as such in Month View
* Fix - Dashes, hyphens, or whatever you like to call them in the events archive slug no longer breaks the URL
* Fix - The notice that pops up when a conflicting "events" page exists can now be dismissed

= [4.1.1.1] 2016-04-07 =

* Security - Tightened up security with post type link filtering (props to Nadal Soler for reporting this issue!)
* Security - Tightened up security around tribe bar submissions (props to Paul Mynarsky for reporting this issue!)

= [4.1.1] 2016-03-30 =

* Fix - Resolved bug where array notices were output on single event pages when venues were not set (props to zaxiscreative for reporting this issue!)
* Fix - Resolved issue where the Month View in mobile sizes retained the long day-of-week names when the abbreviations should have been used (props to Lucy for the bug report!)
* Fix - Fixed bug where a "0" was added to the default Venue name when creating a new event
* Fix - Fixed notice that caused Ajax requests to fail (props to cgrymala on WP.org for reporting this!)
* Fix - Removed quotes from around TZID-specified timezones in iCal feeds which causes problems with some parsers (props to factory44 for reporting the issue that lead to this fix)
* Fix - Resolved various capitalization issues with German translations (props to oheinrich in our forums for pointing out this issue!)

= [4.1.0.1] 2016-03-17 =

* Fix - Resolved multiple issues with the German `de_DE` language file that caused a number of site-breaking issues

= [4.1] 2016-03-15 =

* Feature - Added a tribe_get_venue_website_url() function for fetching Venue website URLs (props to fervorcreative in our forums for this request!)
* Performance - Lazy-load venue and organizer selector data
* Tweak - Allow iCal filenames to be filtered via a new filter: tribe_events_ical_feed_filename
* Tweak - Added a hook to allow single day queries in month view to be filtered: tribe_events_month_daily_events_query_args
* Tweak - Improved the logic around rebuilding known date ranges
* Tweak - Always show the "Merge Duplicates" button for venues and organizers in the Events General Settings page
* Tweak - Allow the "same slug" notice to be dismissed and fix some text in that message
* Tweak - Ignore alpha/beta/rc suffixes on version numbers when checking template versions
* Tweak - Add a filter for month view daily events query: tribe_events_month_daily_events_query_args
* Tweak - Added a more flexible cost range parsing function
* Tweak - Obfuscate license keys Events > Help > System Information
* Fix - Fixed a fatal that sometimes occurred when refreshing the import CSV page
* Fix - Fixed issue where some characters were not escaped appropriately for month and year formats
* Fix - Added missing tribe-loading@2x.gif
* Fix - Fixed a warning produced by passing a DateTime() object into start_date or end_date args of tribe_get_events (props to iamhexcoder for the pull request!)
* Fix - Fixed bug where events in month view were not always sorted in chronological order
* Fix - Fixed the System Info URL in Events > Help
* Fix - Resolved issue where the default country would be "Array" if no default country is set
* Fix - Fixed bug where ajaxurl was sometimes undefined

= [4.0.7] 2016-03-02 =

* Fix - Resolve display issues on templates with Jetpack and a few themes
* Fix - Mobile breakpoints on month view working with custom breakpoints
* Fix - Reordering Venue and Organizer metadata no longer breaks titles
* Fix - Prevented notices from happening when using `the_title` filter
* Fix - iCal links now will respect categories on the first page
* Fix - Prevent third-party bugs with SEO plugins when inserting events programmatically
* Fix - Organizer information is showing up again correctly
* Fix - Modified the add-on license validation method to better explain what is happening
* Fix - Description on mobile views now have the correct class attribute on HTML
* Fix - Added missing semicolon on the list navigation for "&laquo"

= [4.0.6] 2016-02-17 =

* Tweak - Adjust injection of event data into the_content from priority 10 to 9 for better 3rd-party plugin compatibility
* Tweak - Change mobile month view selector to load event details below the calendar for better theme compatibility
* Tweak - Better handling of edge cases on the post_excerpt for List View
* Tweak - Removal of generic CSS classes like `.updated` and `.published`
* Fix - Prevent Notices from appearing when using `tribe_get_organizer()`
* Fix - Make HTML Single Event Pages valid
* Fix - Numeric named categories URLs are now fully working
* Fix - Event Title now Accepts HTML on Tooltips
* Fix - Licenses Tab now will work with `DISALLOW_FILE_MODS` (Props to Sun for spotting and fixing this)

= [4.0.5] 2016-01-15 =

* Security - Security fix with Venues and Organizers (props to grantdayjames for reporting this!)

= [4.0.4] 2015-12-23 =

* Tweak - Including the latest embedded Event Tickets release for backward compatibility

= [4.0.3] 2015-12-22 =

* Tweak - Adjust single-event.php template to allow the "Time" title and content to be filterable (Props to Sitecrafting for highlighting this issue!)
* Fix - Resolved issue with an overly escaped Event Category edit URL that prevented editing categories (Thanks to Ian for the first report of this issue!)
* Fix - Fixed issue where clicking on columns on the Events listed in the Admin Dashboard were ALWAYS sorted by Event start/end date before sorting by the column selected (Cheers to Corrado for bringing this to our attention!)

= [4.0.2] 2015-12-16 =

* Tweak - Adding better support for non-numeric cost values on events (Props to Mirja for highlighting this!)
* Tweak - Avoid notice level errors when advanced events list widget settings are saved (Thank you Johan for reporting the issue!)
* Tweak - Improve messaging in the same-slug warning message (Thanks to Simon for bringing this to our attention!)
* Tweak - Hook to Event Tickets to inject event dates into ticket emails
* Tweak - Adding better support for default venues (Props to Karly for noting this!)
* Tweak - Improve handling of internationalized slugs (Cheers to Oliver for the help!)
* Fix - Ensure the past events list displays the correct events when accessed via ajax (Thank you Jesse for highlighting this!)
* Fix - Support ordering by venue/organizer within event queries (Thank you Doug for bringing this to our attention!)
* Fix - Fixed issue where events with the same date/time would sometimes be excluded from single-event navigation (Cheers to JeremyEnglert for the tip!)
* Fix - Resolved issue where events set with the explicit cost of 0 were not showing as "Free" (Thank you terrizsolo for reporting this!)
* Fix - Fixed bug where the datepicker in Twenty Sixteen was really ugly
* Fix - Fixed bug where using Quick Edit on events caused the table columns in the event list to become jumbled on save (Props to A K for the report!)
* Fix - Resolved bug where category links sometimes included event category 1 (Thank you Anthony for the original report of this problem!)
* Fix - Fixed a settings page URL (Props to Kristy for the heads up!)

= [4.0.1] 2015-12-10 =

* Tweak - Add a warning message for major updates
* Tweak - For SEO reasons, use an h1 for the title rather than an h2 (props to wpexplorer for this fix)
* Tweak - Target the calendar view grid in JS using a simpler selector
* Fix - Resolved WP 4.4 related fatal on the Nav Menu page that prevented the admin footer from rendering/enqueuing JS
* Fix - Resolved bug where visiting /events/upcoming could sometimes result in an infinite redirect loop
* Fix - Removed `wp_trim_excerpt` and use only it's powers, fixing the excerpt problem
* Fix - Fixed bug where the mobile calendar view did not display the date for the date being viewed
* Fix - Fixed bug where the admin toolbar's Events > Import > CSV did not link to the CSV importer page
* Fix - Fixed issue where the events list in the admin dashboard were not ordered in an intuitive manner
* Fix - Resolved bug where sorting by event category or tag resulted in an error
* Fix - Fixed bug where full event content text was displayed where excerpts should have been displayed
* Fix - Resolved issue where events imported via CSV were excluded from single event navigation
* Fix - Fixed bug where /events/list would sometimes 404 on a new install
* Fix - Resolved bug where multiday all-day events displayed the end date as one day later than it should be when the End of Day Cut-off was set to something other than 12am
* Fix - Timezone handling fixed within generated iCal feeds

= [4.0] 2015-12-02 =

* Security - A TON of escaping was added to our codebase thanks to the efforts of the always-helpful Andy Fragen (@afragen)
* Feature - Moved the Ticket framework code into its own plugin (event-tickets)
* Feature - The event cost now supports more international formats with the addition of the tribe_events_cost_separators filter (Thank you remokrol for bringing this to our attention!)
* Feature - Added support for the twentysixteen theme
* Feature - Created a new Add-Ons tab in Settings so that TEC add-ons can have a consolidated settings tab
* Feature - Improve the date formats UI by providing example output for each selected format
* Tweak - Restructured TEC's core settings code for reusability with other standalone plugins like Event Tickets
* Tweak - Deprecate old JS event names in favor of a new JS event naming standard. Example: deprecated tribe_ev_runAjax in favor of run-ajax.tribe
* Tweak - Consolidated import pages for TEC and add-ons
* Tweak - When suggesting a UTF-8 compatibility CSV formatting tool, point to one that still exists
* Tweak - Added the ability to filter attendees CSV items via tribe_events_tickets_attendees_csv_items (Props to @bostondv on GitHub for this patch!)
* Tweak - Updated all excerpt output to use tribe_events_get_the_excerpt() to ensure a consistent display of excerpt content (Cheers to Joseph to pointing this out!)
* Tweak - Add support for wp_get_document_title in response to the WordPress 4.4 deprecation of wp_title
* Tweak - Check post creation permissions before letting users create venues and organizers from the event meta box
* Tweak - Only display data separators between fields that have data when rendering organizers (Thank you Bud for highlighting this issue!)
* Tweak - When a user cannot create organizers, prevent the auto-selection of organizers when editing an event
* Tweak - Remove microformat CSS classes from templates and replace with namespaced content-relevant CSS classes
* Tweak - Changed the "updated" CSS class to "tribe-updated" so that it is properly namespaced (Thank you vijayrajesh!)
* Tweak - The Plugin Update Checker will now auto-save valid plugin keys (Thanks to Denon for originally bringing this up!)
* Tweak - Cleaned up the output of JSON-LD data. Filterable via the new tribe_google_data_markup_json filter
* Tweak - Drop the use of the generic CSS class "placeholder" in favor of "tribe-event-placeholder" (Thanks to Marc on the forums!)
* Tweak - Adjusted the CSS padding on Admin Menu items for Events
* Tweak - Various codesniffer fixes
* Tweak - tribe_get_venue_link() no longer echoes if you ask it to return an <a> element
* Tweak - Error messages for empty Venue names
* Tweak - Improve our responsiveness for the widget mini calendar, allowing smaller sidebars.
* Tweak - No longer retrieve empty costs when fetching all costs for all events
* Tweak - Change the priority of bootstrapping the-events-calendar to ensure it occurs before any of the TEC addons in the event some addons are upgraded to v4.0 later than TEC
* Tweak - Adjust the logic used for adding a noindex/follow tag to event views
* Tweak - No longer hiding default address fields when default venues are selected when Pro is active
* Fix - Resolved issue where the iCal feed did not provide an appropriately formatted timezone in some cases (Cheers to Matt for the report!)
* Fix - Added support for translating some previously untranslatable strings (Props to tititou36, media325, and Stef!)
* Fix - Prevented duplicate CSS IDs on the mini calendars (Cheers to Corrado for the help!)
* Fix - Fixed bug causing tribe_get_single_ical_link() and tribe_get_ical_link() to use the same URL when it shouldn't (Props to Ben Byrne @drywall on Twitter for the heads up!)
* Fix - Fixed issue where the "Add another organizer" text wasn't using the correct singular label (Thank you MIKE for the report!)
* Fix - Various CSS fixes for twenty(ten-fifteen)
* Fix - Improved our handling of `get_current_screen()` across the plugin, avoiding notices and warnings (Thank you Mike for the help!)
* Fix - Fixed bug where accessing object properties on a non object errored out when saving event meta (props to @dalethedeveloper on GitHub for this fix!)
* Fix - Fixed bug where organizer ID meta attached sometimes included a blank record. That blank record is no longer returned in tribe_get_organizer_ids()
* Fix - Fixed error message returned when tabbing away from a blank event name meta box so that it properly indicates that an event name is required (Our thanks to @tapan29bd for this fix!)
* Fix - Resolved issue where Timezone event start/end date property name strings were malformed which guaranteed a a call to get_post_meta for Timezone date strings
* Fix - Fixed CSS issue where the month view calendar could sometimes extend beyond the edge of the page when Skeleton Styles were enabled
* Fix - Fixed a problem where iCal data was generated with incorrect dates in the case of some all days events (thanks to Matt for highlighting this)
* Fix - Resolved a problem causing the previous month view to appear when it should not
* Fix - Fixed issue in mobile month view where date was missing from heading
* Fix - Resolved issue that caused /events/ to 404 if it was visited on a new install before hitting "Save" on the Events > Settings > Display page
* Deprecated - The Tribe__Events__Main::defaultValueReplaceEnabled() method is being deprecated in favor of tribe_get_option('defaultValueReplace'). Schedules for removal in v4.5
* Deprecated - The tribe_event_link() has been deprecated in favor of tribe_get_event_link(). Scheduled for removal in 5.0
* Deprecated - The third parameter of tribe_get_organizer_link() (the $echo parameter) has been deprecated and is scheduled for removal in 5.0
* Deprecated - Tribe__Events__Abstract_Deactivation in favor of Tribe__Abstract_Deactivation
* Deprecated - Tribe__Events__Admin__Helpers in favor of Tribe__Admin__Helpers
* Deprecated - Tribe__Events__App_Shop in favor of Tribe__App_Shop
* Deprecated - Tribe__Events__Autoloader in favor of Tribe__Autoloader
* Deprecated - Tribe__Events__Cache in favor of Tribe__Cache
* Deprecated - Tribe__Events__Cache_Listener in favor of Tribe__Cache_Listener
* Deprecated - Tribe__Events__Changelog_Reader in favor of Tribe__Changelog_Reader
* Deprecated - Tribe__Events__Credits in favor of Tribe__Credits
* Deprecated - Tribe__Events__Date_Utils in favor of Tribe__Date_Utils
* Deprecated - Tribe__Events__Field in favor of Tribe__Field
* Deprecated - Tribe__Events__Settings in favor of Tribe__Settings
* Deprecated - Tribe__Events__Settings_Tab in favor of Tribe__Settings_Tab
* Deprecated - Tribe__Events__Support in favor of Tribe__Support
* Deprecated - Tribe__Events__Template_Part_Cache in favor of Tribe__Template_Part_Cache
* Deprecated - Tribe__Events__Tickets__Attendees_Table in favor of Tribe__Tickets__Attendees_Table in the event-tickets plugin
* Deprecated - Tribe__Events__Tickets__Metabox in favor of Tribe__Tickets__Metabox in the event-tickets plugin
* Deprecated - Tribe__Events__Tickets__Ticket_Object in favor of Tribe__Tickets__Ticket_Object in the event-tickets plugin
* Deprecated - Tribe__Events__Tickets__Tickets in favor of Tribe__Tickets__Tickets in the event-tickets plugin
* Deprecated - Tribe__Events__Tickets__Tickets_Pro in favor of Tribe__Tickets__Tickets_Handler in the event-tickets plugin
* Deprecated - Tribe__Events__Validate in favor of Tribe__Validate
* Deprecated - Tribe__Events__View_Helpers in favor of Tribe__View_Helpers
* Deprecated - Tribe__Events__Main::OPTIONNAME in favor of Tribe__Main::OPTIONNAME
* Deprecated - Tribe__Events__Main::OPTIONNAMENETWORK in favor of Tribe__Main::OPTIONNAMENETWORK
* Deprecated - Tribe__Events__Main::addHelpAdminMenuItem() in favor of Tribe__Settings_Manager::add_help_admin_menu_item()
* Deprecated - Tribe__Events__Main::addNetworkOptionsPage() in favor of Tribe__Settings_Manager::add_network_options_page()
* Deprecated - Tribe__Events__Main::array_insert_after_key() in favor of Tribe__Main::array_insert_after_key()
* Deprecated - Tribe__Events__Main::array_insert_before_key() in favor of Tribe__Main::array_insert_before_key()
* Deprecated - Tribe__Events__Main::debug() in favor of Tribe__Debug::debug()
* Deprecated - Tribe__Events__Main::defaultValueReplaceEnabled() in favor of tribe_get_option( 'defaultValueReplace' )
* Deprecated - Tribe__Events__Main::doHelpTab() in favor of Tribe__Settings_Manager::do_help_tab()
* Deprecated - Tribe__Events__Main::doNetworkSettingTab() in favor of Tribe__Settings_Manager::do_network_settings_tab()
* Deprecated - Tribe__Events__Main::doSettingTabs() in favor of Tribe__Settings_Manager::do_setting_tabs()
* Deprecated - Tribe__Events__Main::do_licenses_tab() in favor of Tribe__Settings_Manager::do_licenses_tab()
* Deprecated - Tribe__Events__Main::getNetworkOption() in favor of Tribe__Settings_Manager::get_network_option()
* Deprecated - Tribe__Events__Main::getNetworkOptions() in favor of Tribe__Settings_Manager::get_network_options()
* Deprecated - Tribe__Events__Main::getNotices() in favor of Tribe__Notices::get()
* Deprecated - Tribe__Events__Main::getOption() in favor of Tribe__Settings_Manager::get_option()
* Deprecated - Tribe__Events__Main::getOptions() in favor of Tribe__Settings_Manager::get_options()
* Deprecated - Tribe__Events__Main::have_addons() in favor of Tribe__Settings_Manager::have_addons()
* Deprecated - Tribe__Events__Main::isNotice() in favor of Tribe__Notices::is_notice()
* Deprecated - Tribe__Events__Main::pluginDir in favor of Tribe__Events__Main::plugin_dir
* Deprecated - Tribe__Events__Main::pluginName in favor of Tribe__Events__Main::plugin_name
* Deprecated - Tribe__Events__Main::pluginPath in favor of Tribe__Events__Main::plugin_path
* Deprecated - Tribe__Events__Main::pluginUrl in favor of Tribe__Events__Main::plugin_url
* Deprecated - Tribe__Events__Main::removeNotice() in favor of Tribe__Notices::remove_notice()
* Deprecated - Tribe__Events__Main::renderDebug() in favor of Tribe__Debug::render()
* Deprecated - Tribe__Events__Main::saveAllTabsHidden() in favor of Tribe__Settings_Manager::save_all_tabs_hidden()
* Deprecated - Tribe__Events__Main::setNetworkOptions() in favor of Tribe__Settings_Manager::set_network_options()
* Deprecated - Tribe__Events__Main::setNotice() in favor of Tribe__Notices::set_notice()
* Deprecated - Tribe__Events__Main::truncate() in favor of tribe_events_get_the_excerpt()
* Deprecated - tribe_event_beginning_of_day() in favor of tribe_beginning_of_day()
* Deprecated - tribe_event_end_of_day() in favor of tribe_end_of_day()
* Deprecated - tribe_event_format_date() in favor of tribe_format_date()
* Deprecated - tribe_events_the_notices() in favor of tribe_the_notices()

= 3.x and previous =

For release notes from the 3.x and older lifecycles, see our [full historical release notes](https://theeventscalendar.com/category/products/release-notes/).<|MERGE_RESOLUTION|>--- conflicted
+++ resolved
@@ -323,11 +323,7 @@
 * Tweak - Improve performance on Event Admin List Count by removing JOIN and use cached results [63567]
 * Tweak - Made the "/page/" component of some views' URL string translatable [40976]
 * Tweak - Button "Merge Duplicates" is always visible from now on [75208]
-<<<<<<< HEAD
-=======
 * Tweak - Allow queries to explicity include or exclude events that are nominally hidden from event listings [91254]
-* Fix - Use `featured_color_scheme_custom` if present as mechanism to overwrite the default color scheme for highlight color [96821]
->>>>>>> a856dab1
 
 = [4.6.9] 2018-01-10 =
 
