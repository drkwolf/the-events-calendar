--- conflicted
+++ resolved
@@ -4,11 +4,7 @@
 Tags: events, calendar, event, venue, organizer, dates, date, google maps, conference, workshop, concert, meeting, seminar, summit, class, modern tribe, tribe, widget
 Donate link: http://m.tri.be/29
 Requires at least: 4.5
-<<<<<<< HEAD
-Stable tag: 4.6.24.1
-=======
 Stable tag: 4.6.25
->>>>>>> 2c15d64a
 Tested up to: 4.9.8
 Requires PHP: 5.2.4
 License: GPLv2 or later
@@ -219,13 +215,12 @@
 
 == Changelog ==
 
-<<<<<<< HEAD
 = [4.6.24.1] 2018-10-08 =
 
 * Fix - Fixed an issue where a fatal error could be generated when trying to save a new Event Aggregator scheduled import [115339]
 * Fix - Handle left-over Facebook scheduled imports and notices [114831]
 * Tweak - Added the `tribe_aggregator_import_setting_origins` filter to the origins available for default import settings [115704]
-=======
+
 = [4.6.25] 2018-10-23 =
 
 * Fix - List only enabled views on the "Default View" option. Thanks to wescole, John Meuse and others for reporting! [114807]
@@ -237,7 +232,6 @@
 * Tweak - Show only applicable refinements for the Eventbrite source types in Event Aggregator imports [107009]
 * Tweak - Added `tribe_aggregator_resolve_geolocation` filter to allow for disabling of Geocoding using the EA service [114171]
 * Tweak - Added `tribe_aggregator_clean_unsupported` filter to specify whether unsupported origin records should be removed or not
->>>>>>> 2c15d64a
 
 = [4.6.24] 2018-10-03 =
 
