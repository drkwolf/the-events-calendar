=== The Events Calendar ===

Contributors: ModernTribe, borkweb, zbtirrell, barry.hughes, bordoni, brianjessee, brook-tribe, faction23, geoffgraham, ggwicz, jazbek, jbrinley, joshlimecuda, leahkoerper, lucatume, mastromktg, mat-lipe, mdbitz, MZAWeb, neillmcshea, nicosantos, peterchester, reid.peifer, roblagatta, ryancurban, shelbelliott, shane.pearlman, aguseo, tribecari, trishasalas
Tags: events, calendar, event, venue, organizer, dates, date, google maps, conference, workshop, concert, meeting, seminar, summit, class, modern tribe, tribe, widget
Donate link: http://m.tri.be/29
Requires at least: 3.9
Tested up to: 4.7
Stable tag: 4.3.5
License: GPLv2 or later
License URI: http://www.gnu.org/licenses/gpl-2.0.html

The Events Calendar is a carefully crafted, extensible plugin that lets you easily share your events. Beautiful. Solid. Awesome.

== Description ==

Create and manage your calendar of events with ease. Get professional-level quality and features backed by a team you can trust. The Events Calendar will help take your site to the next level.

The Events Calendar is built and supported by Modern Tribe's WordPress artisans. Looking for additional functionality including recurring events, ticket sales, publicly submitted events, new views, Facebook event integration and more?

<strong>Check out [Events Calendar PRO](http://m.tri.be/mj) and [other add-ons](http://m.tri.be/2a)</strong>

><strong>New Import Tool!</strong>
>We’ve made bulk event imports easier to manage than ever. This add-on service for The Events Calendar allows you to import events from your favorite sources, including Facebook, Meetup, Google Calendar, iCalendar, CSV, and ICS.
>[Check out Event Aggregator now](http://m.tri.be/197u).
>

= BUILT SOLID & SUPPORTED =

The Events Calendar is crafted the WordPress way.

The Events Calendar has been audited by many of the industry's WordPress experts including core developer Mark Jaquith for security & plugin review team member Pippin Williamson for best practices and plugin compatibility.

We've poured hundreds of hours into QA by a dedicated support team, monthly usability tests to guarantee that it's easy to use, and numerous user interviews to make sure you get what you want. We care about quality and crafting products that thrive in the wild.

The team at Modern Tribe stands by our work and offers light support every Wednesday to the community via the WordPress.org support forums. Feel free to ask a question if you're having a problem with implementation or if you find bugs. Looking for help NOW or need a deeper level of support? Add the [premium add-on plugin](http://m.tri.be/2c) and you get access to premium support forums with 24-48 hour response times on weekdays.

Enjoy using The Events Calendar, know how to get under the hood and want to make money helping people? We're growing our community team and would love to hear from you. If you’re interested, [check this out!](http://m.tri.be/mk)

= PLUG-N-PLAY & HIGHLY CUSTOMIZABLE =

The Events Calendar is built to work out of the box. Just turn it on, configure the settings to match your needs and you'll be making events in less than 5 minutes.

By developers, for developers...it's ready to be the foundation for your wildest hack sessions. Complete with a skeleton stylesheet to theme fast and efficiently, loads of tools including partial template overrides, a host of template tags, hooks and filters, [careful documentation](http://m.tri.be/eu), as well as a [library of code snippets](https://github.com/theeventscalendar) on GitHub. The Events Calendar is built FOR people who build websites.

Whether your vision is big or small, we have you in mind.

We've scaled The Events Calendar to work on a network with over 25 million unique visitors per month and hundreds of thousands of events. We have it running for Fortune 100 companies. Major universities, government institutions and some seriously epic startups push their events with our platform. Thousands of churches, eateries, small businesses, musicians, venues, and non-profits are publishing and promoting their events with The Events Calendar. You're in good company.

= FEATURES =

Whether you're operating a hyperlocal hub listing thousands of events, a university with many thousands of users, or you're a sole business owner listing your classes, The Events Calendar has your back.

Just getting started? Definitely watch and read through the [New User Primer](http://m.tri.be/2d) before going much further.

* Rapidly create events
* Saved venues & organizers
* Calendar month view with tooltips
* List view
* Day view
* Event search
* Google maps
* Widget: Upcoming events list
* Events Taxonomies (Categories & Tags)
* Google Calendar and iCal exporting
* Completely ajaxified for super smooth browsing
* Completely responsive from mobile to tablet to desktop
* Tested on the major theme frameworks such as Avada, Genesis, Woo Themes, Thesis and many more.
* Increase your SEO with Microformats
* Internationalized & Translated
* Multiple stylesheets (Skeleton, Default, Tribe Event Styles) to improve integration
* Extensive Template Tags for Customization
* Hook & Filters up the wazoo
* Caching Support
* Debug Mode for Developers

Looking for something else? We’ve got add-ons available to take your calendar to the next level.

= PRO Features =

Add recurring events, a whole recurring events, a whole range of new views ( week / map / photo / venue / organizer) & widgets (calendar / featured venue / week / event countdown), shortcodes, custom event attributes, default content, location search, much more with [Events Calendar PRO](http://m.tri.be/2c)

= Event Ticketing =

Collect free RSVPs with Event Tickets or add paid ticketing features with [Event Tickets Plus](http://m.tri.be/18wg), including the ability to sell tickets, collect sales, and manage attendees all from within your WordPress dashboard!  Works with your favorite eCommerce plugin (WooCommerce, Shopp, Easy Digital Downloads, or WP E-Commerce).

= Bulk Event Import =

Fill your calendar with events from your favorite sources, including Facebook, Meetup, Google Calendar, iCalendar, CSV, and ICS. [Event Aggregator](http://m.tri.be/197u) provides a convenient dashboard to manage scheduled imports, manual imports, filters, one-way sync, import history, and more.

= User-Submitted Events =

Running a community calendar? [Community Events](http://m.tri.be/2g) lets users add events directly to your calendar without needing access to your admin.

= Advanced User Search & Filters =

Have so many amazing events that your users get overwhelmed? [Filter Bar](http://m.tri.be/52) adds a configurable set of filters to your event pages so users can view and search for the exact events that interest them.

= Integrate With Eventbrite =

Connect your calendar with your Eventbrite.com account! [Eventbrite Tickets](http://m.tri.be/18wf) allows you to import/export between The Events Calendar and Eventbrite, and incorporate ticket sales.

[Join us on Facebook](https://www.facebook.com/theeventscalendar/) to be part of our active community, check us out [on Twitter](https://twitter.com/TheEventsCal), and [sign up for our newsletter](http://m.tri.be/rm) for release announcements and discounts.

= SUBMITTING PATCHES =

If you’ve identified a bug and want to submit a patch, we’d welcome it at our [GitHub page for The Events Calendar](https://github.com/moderntribe/the-events-calendar). Simply cue up your proposed patch as a pull request, and we’ll review as part of our monthly release cycle and merge into the codebase if appropriate from there. (If a pull request is rejected, we’ll do our best to tell you why). Users whose pull requests are accepted will receive credit in the plugin's changelog. For more information, check out the readme at our GitHub page. Happy coding!

== Installation ==

= Install & Activate =

Installing the plugin is easy. Just follow these steps:

1. From the dashboard of your site, navigate to Plugins --> Add New.
2. Select the Upload option and hit "Choose File."
3. When the popup appears select the the-events-calendar-x.x.zip file from your desktop. (The 'x.x' will change depending on the current version number).
4. Follow the on-screen instructions and wait as the upload completes.
5. When it's finished, activate the plugin via the prompt. A message will show confirming activation was successful. A link to access the calendar directly on the frontend will be presented here as well.

That's it! Just configure your settings as you see fit, and you're on your way to creating events in style. Need help getting things started? Check out our [new user primer](http://m.tri.be/2l) for help with settings and features.

= Requirements =

* PHP 5.2.4 or greater (recommended: PHP 5.4 or greater)
* WordPress 3.9 or above
* jQuery 1.11.x

== Screenshots ==

1. Month View with Hover
2. Month View
3. List View
4. Day View
5. Single Event
6. Event Editor
7. Events Admin Listing
8. General Settings
9. Display Settings
10. Events List Widget
11. Mobile Month View
12. CSV Importer

== Frequently Asked Questions ==

= Are there any troubleshooting steps you'd suggest I try that might resolve my issue before I post a new thread? =

First, make sure that you're running the latest version of The Events Calendar (4.0 as of this release). If you're running Events Calendar PRO it needs to match the version number of The Events Calendar. And if you've got any other add-ons, make sure those are current / running the latest code as well.

The most common issues we see are either plugin or theme conflicts. You can test if a plugin or theme is conflicting by manually deactivating other plugins until just The Events Calendar is running on your site. If the issue persists from there, revert to the default Twenty Fourteen theme. If the issue is resolved after deactivating a specific plugin or your theme, you'll know that is the source of the conflict.

Note that we aren't going to say "tough luck" if you identify a plugin/theme conflict. While we can't guarantee 100% integration with any plugin or theme out there, we will do our best (and reach out the plugin/theme author as needed) to figure out a solution that benefits everyone.

= I'm still stuck. Where do I go to file a bug or ask a question? =

Users of the free The Events Calendar should post their questions in the plugin's [WordPress.org forum](http://wordpress.org/support/plugin/the-events-calendar/), which we hit about once a week (usually on Wednesdays). Please make sure to read [our sticky post](http://wordpress.org/support/topic/welcome-the-events-calendar-users-read-this-first) providing an overview of the support we provide free users BEFORE posting. If you find you're not getting support in as timely a fashion as you wish, you might want to consider purchasing a PRO license.

If you're already a PRO user, you're entitled access to our more actively-monitored [Events Calendar PRO forum](http://m.tri.be/2r) on our website. We can provide a deeper level of support here and hit these forums on a daily basis during the work week. Generally, except in times of increased support loads, we reply to all comments within 24-48 hours during the business week.

= Events Calendar PRO looks awesome! I'm sold! How can I get my hands on it? =

Events Calendar PRO can be purchased directly on [our website](http://m.tri.be/18wi). There are five (5) license types available, and all licenses include 1 year of access to support + updates.

= I'm interested in PRO or another add-on, but there are a few questions I've got before making the purchase. Can you help me get those addressed? =

Absolutely. If you're not finding your questions answered on the product pages, hit up our [pre-sales forum](http://m.tri.be/2w) on our site. You can save yourself some time by reviewing the threads first to verify if your question has already been asked. If it hasn't, post a new thread as a guest. We'll get you a reply as quickly as we can, so you can make an informed decision regarding purchase.

= What add-ons are available for The Events Calendar, and where can I read more about them? =

Currently, the following add-ons are available for The Events Calendar:

* [Events Calendar PRO](http://m.tri.be/18wi), for adding premium calendar features like recurring events, advanced views, cool widgets, shortcodes, additional fields, and more!
* [Event Aggregator](http://m.tri.be/197u), a service that effortlessly fills your calendar with events from Facebook, Meetup, Google Calendar, iCalendar, CSV, and ICS.
* [Event Tickets](http://m.tri.be/18wj) (free), which allows you to collect RSVPs to events. It can run alongside The Events Calendar or as a standalone plugin that adds RSVP functionality to WordPress posts and pages.
* [Event Tickets Plus](http://m.tri.be/18wk), which allows you to sell tickets for your events using your favorite e-commerce platform.
* [Community Events](http://m.tri.be/2g), for allowing frontend event submission from your readers.
* [Community Tickets](http://m.tri.be/18wl), which allows event organizers to sell tickets to the events they submit via Community Events.
* [Filter Bar](http://m.tri.be/fa), for adding advanced frontend filtering capabilities to your events calendar.
* [Eventbrite Tickets](http://m.tri.be/2e), for selling tickets to your event directly through Eventbrite.

= I have a feature idea. What's the best way to tell you about it? =

We've got a [UserVoice page](https://tribe.uservoice.com/forums/195723-feature-ideas) where we're actively watching for feature ideas from the community. Vote up existing feature requests or add your own, and help us shape the future of the products business in a way that best meets the community's needs.

= I've still got questions. Where can I find answers? =

Check out our extensive [knowledgebase](http://m.tri.be/18wm) for articles on using, tweaking, and troubleshooting our plugins.

== Documentation ==

All of our online documentation can be found on [our documentation site](http://m.tri.be/eu).

Some links you may find particularly useful are:

* [The Events Calendar New User Primer](http://m.tri.be/2l)
* [The Themer's Guide to The Events Calendar](http://m.tri.be/2m)
* [Knowledgebase](http://m.tri.be/18wm)

If you have any questions about this plugin, you can post a thread in our [WordPress.org forum](https://wordpress.org/support/plugin/the-events-calendar). Please search existing threads before opening a new one.

The [Modern Tribe premium support forums](http://m.tri.be/2r) are available for you to read. You won't, however, be able to post a message in any forums beyond Pre-Sale Questions unless you have purchased a premium license.

== Add-Ons ==

But wait: there's more! We've got a whole stable of plugins available to help you be awesome at what you do. Check out a full list of the products below, and over on [our website](http://m.tri.be/18wn).

Our Free Plugins:

* [Event Tickets](https://wordpress.org/support/plugin/event-tickets/)
* [Advanced Post Manager](https://wordpress.org/extend/plugins/advanced-post-manager/)
* [Blog Copier](https://wordpress.org/plugins/blog-copier/)
* [GigPress](https://wordpress.org/plugins/gigpress/)
* [Image Widget](https://wordpress.org/plugins/image-widget/)
* [Widget Builder](https://wordpress.org/plugins/widget-builder/)

Our Premium Plugins and Services:

* [Events Calendar PRO](http://m.tri.be/18wi)
* [Event Aggregator](http://m.tri.be/197u) (service)
* [Event Tickets Plus](http://m.tri.be/18wk)
* [The Events Calendar: Community Events](http://m.tri.be/2g)
* [The Events Calendar: Community Tickets](http://m.tri.be/18wl)
* [The Events Calendar: Filter Bar](http://m.tri.be/fa)
* [The Events Calendar: Eventbrite Tickets](http://m.tri.be/2e)

== Translations ==

The Events Calendar is translated by volunteers at [translate.wordpress.org](https://translate.wordpress.org/projects/wp-plugins/the-events-calendar/stable). There you can find a list of available languages, download translation files, or help update the translations. Thank you to everyone who helps to maintain our translations!

== Help ==

Welcome to The Events Calendar, a full-featured events management system for WordPress. Thank you so much for using the labor of our love. We are Modern Tribe and we are here to help you be awesome.

If you aren't familiar with The Events Calendar, check out our [new user primer](http://m.tri.be/2p). It'll introduce you to the basics of what the plugin has to offer and will have you creating events in no time. From there, the resources below -- extensive template tag documentation, FAQs, video walkthroughs and more -- will give you a leg up as you dig deeper.

Additional resources available include:

* [Release Schedule](https://theeventscalendar.com/release-schedule/)
* [Known Issues](https://theeventscalendar.com/known-issues/)
* [Documentation](http://m.tri.be/eu)
* [FAQ](http://m.tri.be/2n)
* [Help Videos](http://m.tri.be/2t)
* [Tutorials](http://m.tri.be/2u)
* [Release Notes](http://m.tri.be/2v)
* [Forums](http://m.tri.be/2r)

We hit the [The Events Calendar forum here on WordPress.org](http://wordpress.org/support/plugin/the-events-calendar/) about once a week, assisting users with basic troubleshooting and identifying bugs that have been reported. (If you are looking for more active support, might we suggest buying a PRO license? Our team hits the [Premium Forums](http://m.tri.be/2r) daily.)

Some things to consider before posting on the forum:

* Look through existing threads before posting a new one and check that there isn't already a discussion going on your issue.
* Your issue will be solved more quickly if you run a few checks before making a support request. Deactivate your plugins one by one - if the issue is fixed by deactivating a plugin you know you've got a plugin conflict. To test your Theme, revert to the default Twenty Twelve Theme to see if you are still experiencing the problem. If not, your Theme is the issue. Please provide this information when making your supper request.
* Sometimes, just resetting your permalinks can fix the issue. Visit Events -> Settings -> Permalinks, save your permalinks with a different option and then save with your preferred choice again. This can solve events-related problems and can is worth a shot before creating a new thread.

Still not happy? Shoot us an email to support@theeventscalendar.com or tweet to [@TheEventsCal](https://twitter.com/TheEventsCal) and tell us why. We'll do what we can to make it right.

== Contributors ==

The plugin is made with love by [Modern Tribe Inc](http://m.tri.be/2s).

= Current Contributors =

* [Andras Guseo](https://profiles.wordpress.org/aguseo)
* [Barry Hughes](https://profiles.wordpress.org/barryhughes)
* [Brian Jessee](https://profiles.wordpress.org/brianjessee)
* [Brook Harding](https://profiles.wordpress.org/brook-tribe)
* [Caroline Tucker](https://profiles.wordpress.org/tribecari)
* [Clifford Paulick](https://profiles.wordpress.org/cliffpaulick)
* [Daniel Dvorkin](https://profiles.wordpress.org/MZAWeb)
* [Geoff Graham](https://profiles.wordpress.org/geoffgraham)
* [George Gecewicz](https://profiles.wordpress.org/ggwicz)
* [Gustavo Bordoni](https://profiles.wordpress.org/bordoni)
* [Hunter Wilson](https://profiles.wordpress.org/joinfof)
* [Josh Mallard](https://profiles.wordpress.org/joshlimecuda)
* [Leah Koerper](https://profiles.wordpress.org/leahkoerper)
* [Luca Tumedei](https://profiles.wordpress.org/lucatume)
* [Matthew Batchelder](https://profiles.wordpress.org/borkweb)
* [Neill McShea](https://profiles.wordpress.org/neillmcshea)
* [Nico Santos](https://profiles.wordpress.org/nicosantos)
* [Peter Chester](https://profiles.wordpress.org/peterchester)
* [Reid Peifer](https://profiles.wordpress.org/reid.peifer)
* [Shane Pearlman](https://profiles.wordpress.org/shane.pearlman)
* [Trisha Salas](https://profiles.wordpress.org/trishasalas)
* [Zachary Tirrell](https://profiles.wordpress.org/zbtirrell)

= Past Contributors =

* [Casey Driscoll](https://profiles.wordpress.org/caseypatrickdriscoll)
* [Casey Picker](https://profiles.wordpress.org/ckpicker)
* [Dan Cameron](https://profiles.wordpress.org/dancameron)
* [Jessica Yazbek](https://profiles.wordpress.org/jazbek)
* [Joachim Kudish](https://profiles.wordpress.org/jkudish)
* [John Gadbois](https://profiles.wordpress.org/jgadbois)
* [Jonah West](https://profiles.wordpress.org/jonahcoyote)
* [Jonathan Brinley](https://profiles.wordpress.org/jbrinley)
* [Justin Endler](https://profiles.wordpress.org/justinendler)
* [Kelly Groves](https://profiles.wordpress.org/kellykathryn)
* [Kelsey Damas](https://profiles.wordpress.org/kelseydamas)
* [Kyle Unzicker](https://profiles.wordpress.org/kyleunzicker)
* [Mat Lipe](https://profiles.wordpress.org/mat-lipe)
* [Matt Wiebe](https://profiles.wordpress.org/mattwiebe)
* [Matthew Denton](https://profiles.wordpress.org/mdbitz)
* [Nick Ciske](https://profiles.wordpress.org/nickciske)
* [Nick Mastromattei](https://profiles.wordpress.org/mastromktg)
* [Paul Hughes](https://profiles.wordpress.org/paulhughes01)
* [Rob La Gatta](https://profiles.wordpress.org/roblagatta)
* [Ryan Urban](https://profiles.wordpress.org/ryancurban)
* [Samuel Estok](https://profiles.wordpress.org/faction23)
* [Timothy Wood](https://profiles.wordpress.org/codearachnid)

== Upgrade Notice ==

= [4.3] =

Please see the changelog for the complete list of changes in this release. Remember to always make a backup of your database and files before updating!

== Changelog ==

= [4.3.5] tbd =

* Fix - Fixed comment count and visibility issues due to Event Aggregator records [68297]
* Fix - Fixed PHP notices and warnings raised when importing .ics files [69960]
* Fix - Only show link to Venues if Pro is active in List View [69887]
* Fix - Avoid error screen when saving licenses on multisite installations [68599]
<<<<<<< HEAD
* Tweak - Updated the template override instructions in a number of templates [68229]
=======
* Fix - Fix calendar view links in WPML language switcher [67134]
>>>>>>> 9074fbd0

= [4.3.4.1] 2016-12-09 =

* Fix - Updates Tribe Common to remove some stray characters that were impacting page layouts (props: @Aetles) [70536]

= [4.3.4] 2016-12-08 =

* Tweak - Tribe Common now is loaded only once across our plugin suite, improves performance on some cases [65755]
* Fix - Featured Images for Event Aggregator imports are works as expected again. [69465]
* Fix - Google Calendar and iCalendar files are now updating it's repective events [68684]
* Fix - On demand Event Aggregator records will update events corretly [69542]

= [4.3.3] 2016-11-16 =

* Feature - Added Tribe Extension class and loader, to make small addons easier to build [68188]
* Fix - Ordering on Month view is working as expected again [69123]
* Fix - Enable ampersand character in mobile month view titles (thanks @kate for the report of this) [45409]
* Fix - Prevent notices for Event Aggregator License checking [67981]
* Fix - Miss-Matched text domains are resolved, important for translations (props to @Hans) [68462]
* Fix - Sticky on Month View is working as expect again [68902]
* Fix - Prevent HTTPS websites from pointing to Assets in HTTP [68372]
* Fix - On `WP_Query` we will no-longer overwrite custom `post__not_in` params [42143]

= [4.3.2] 2016-11-02 =

* Fix - Fixes an issue where the text in the Location search field was URL encoded when using the back or forward button for navigation. [61742]
* Fix - Aggregator Errors will not show more than once daily as comments (Thanks @Jacob for your report on the forums) [68094]
* Fix - Event Aggregator ICS default configuration now are been Selected Correctly [67885]
* Fix - Shortcode Month view now will display tooltips correctly [68094]
* Fix - Avoid loading the select2 JavaScript library twice when Advanced Custom Fields is activated (props to @ryan for the initial report [43605]
* Fix - Avoid errors and notices on calendar page when X theme and WPML plugins are active (thanks @ingrid for reporting this one) [64400]

= [4.3.1.1] 2016-10-20 =

* Fix - Corrected a packaging issue from the 4.3.1 release [67936]

= [4.3.1] 2016-10-20 =

* Tweak - Implement the pruning of Event Aggregator history records after 7 days, filterable by tribe_aggregator_record_retention [68283]
* Tweak - Event Aggregator will now verify that the license key has uses remaining before creating a history record [68286]
* Tweak - Improve `tribe_create_event` documentation (Props to Keith) [44871]
* Fix - Resolved an issue where scheduled Event Aggregator imports marked as "On Demand" were being run by cron [68284]
* Fix - Resolved a bug where empty meta fields were being inserted into Event Aggregator record post meta [68290]
* Fix - Resolved a bug where Venue and Organizers urls were been generated incorrectly (Thanks @Matt) [68168]
* Fix - Pagination links on Month view are updating correctly [67977]
* Fix - Resolved the support for translated event category archive slug that could lead to broken links on the front-end while using WPML (Props to Wilco in the support Forums) [62018]
* Fix - Resolved a bug where searching for past events in the List view would always yield no results (Thanks for the report @Davide) [61863]
* Fix - Resolved an issue where long file names would break plugin updates on some Windows installations (pros to @Alan [62552]
* Fix - Resolved an issue where the `/all` link on recurring events on non English websites could be broken (reported by @lumiest - thanks!) [68062]
* Fix - Pagination links on Month view are updating correctly [67977]

= [4.3.0.1] 2016-10-14 =

* Fix - Preventing legacy Facebook events from been duplicated

= [4.3] 2016-10-13 =

* Feature - Added Event Aggregator to enable service-based event imports from iCal feeds, Facebook, and Meetup
* Feature - Revamped the CSV import screens to work within the new Event Aggregator pages
* Tweak - Adjusted some view logic to support the new Event Views shortcode in Pro [44800]
* Tweak - Added a button to copy the system infomation on the help tab [43709]
* Tweak - Added an option for users to opt into automatic system infomation so our support system can grab the system information found on the help tab automatically [31645]
* Tweak - Use an earlier hook for iCal feed generation (props @jlambe) [64141]
* Tweak - Revise and simplify integration with Event Tickets attendee screen [61992]
* Tweak - Added context to a set of strings to make translation easier (props @pedro-mendonca) [64586]
* Tweak - Deprecated various disused functions and classes relating to the Meta Factory [39905]
* Fix - Cease using GLOB_BRACE for including deprecated files due to limited server support [63172]
* Fix - Avoid problems that can occur when hooking and unhooking actions (props @Chouby) [63474]
* Fix - Resolves an issue where we were duplicating a core WordPress hook but with a different set of parameters (props @Chouby) [66455]
* Fix - Correct the datetime formatting issues within the iCal feed (props @henryk) [65968]
* Deprecated - `Tribe__Events__Main::initOptions()` has been deprecated with no replacement
* Deprecated - `Tribe__Events__Main::set_meta_factory_global()` has been deprecated in favor of using the `Tribe__Events__Meta_Factory` class
* Deprecated - The `setup_meta()` method in both the `Tribe__Events__Template__Single_Event` and `Tribe__Events__Template_Factory` classes has been deprecated
* Deprecated - The `the_title()`, `event_date()`, `event_category()`, `event_tag()`, `event_website()`, `event_origin()`, `organizer_name()`, `organizer_email()`, `venue_name()`, `venue_address()`, and `venue_map()` methods have been deprecated in the `Tribe__Events__Advanced_Functions__Register_Meta` class
* Deprecated - The `register()`, `check_exists()`, and `get_args()` methods have been deprecated in the `Tribe__Events__Meta_Factory` class

= [4.2.7] 2016-09-15 =

* Tweak - Additional support for plugin extensions

= [4.2.6] 2016-08-31 =

* Add - tribe_is_event_past() conditional to detect if event end time is past current time (Reported by @Jonathan in our support forums - thanks Jonathan.)

= [4.2.5] 2016-08-17 =

* Fix - Fixed inconsistent template filtering logic for single event template [62525]
* Tweak - Restored preview for published events [64874]

= [4.2.4] 2016-08-03 =

* Tweak - Changed "Event Add-Ons" to load faster [64286]
* Fix - Fixed default venue setting [64628]
* Fix - Fixed default venue state and province settings [64629]

= [4.2.3] 2016-07-20 =

* Fix - In month view, be sure to unhook JSON-LD output when calling unhook function
* Fix - Incorrect JSON-LD event start and end times (thank you @jjbte for reporting on .org forums)
* Fix - Show Google Map and Link checkbox so they show when editing an event (Reported originally by Michael of @NailedIT in the .org forum)
* Fix - Use Community Events Venue Edit Link when on Community Events Forms instead of Admin (also as a result of the report abve from @NailedIT. Thanks again.)

= [4.2.2] 2016-07-06 =

* Fix - Small CSS Issue on Welcome Page
* Fix - Month view on mobile device width doesn't have links to prev/next months
* Fix - Reimport of updated CSV removes featured image (Bug #46149)
* Fix - Fixed the issue that would make multiple organizers details disappear when trying to submit invalid event data using Community
* Fix - Add a check to avoid being unable to switch view when Filter Bar plugin is active and at least one field is set to auto-complete mode
* Fix - Only add the events custom post type to the tag archive queries and not custom queries with tags [45635]
* Fix - When using the filter tribe_events_excerpt_allow_shortcode shortcodes will be maybe be processed in event excerpts in the list views [42289]

= [4.2.1.1] 2016-06-28 =

* Fix - Ensure translations load as expected with all supported versions of WordPress (thanks to @JacobALund for originally reporting this on .org forums)

= [4.2.1] 2016-06-22 =

* Tweak - Adjust the caching rules for Month View for faster loading
* Fix - Replace a bad return type to avoid unnecessary notices in the error log
* Fix - Add missing styles for correctly hide screen reader text
* Fix - Fixes `tribe_get_event_link()` which wasn't working when passing second parameter as `true'
* Tweak - Reduce the ginormous font size of Month View titles in skeleton styles
* Fix - Add styling to adjust List View description to full width
* Fix - Miscellaneous tweaks to improve the Month and Day views
* Fix - Fix a shorthand array that was causing errors in PHP 5.2 and 5.3 when importing events

= [4.2] 2016-06-08 =

* Feature - Added Google Maps API key field in the Settings tab to avoid map timeouts and errors on larger sites (Thanks to Yan for reporting this!)
* Feature - Added support for featured image, multiple organizers, excerpt and more custom fields in the .csv file import function for events (Thank you to Graphic Designer for posting on UserVoice!)
* Feature - Added support for featured image, description, map details and more custom fields in the .csv file import function for venues
* Feature - Added support for featured image and description in the .csv file import function for organizers (Thank you to Rebecca for posting on UserVoice!)
* Feature - Added an oEmbed template for events
* Feature - Improve performance of a query used to determine if there are free/uncosted events (Thank you @fabianmarz for the pull request!)
* Feature - Added support for attaching custom post types to events
* Tweak - Improved filtering of the `tribe_event_featured_image()` function (Cheers to @fabianmarz!)
* Tweak - Add an encoding class for the CSV importer to prevent non utf8 characters from preventing imports (Thanks to screenrage for the report!)
* Tweak - Improved our JSON-LD output to ensure consistency (Props to @garrettjohnson and Lars!)
* Tweak - Language files in the `wp-content/languages/plugins` path will be loaded before attempting to load internal language files (Thank you to user aafhhl for bringing this to our attention!)
* Tweak - Switch to HTTPS for the "Powered by The Events Calendar" link (Thank you Cynthia for reporting this!)
* Tweak - Switch to using HTTPS by default for interactions with Google Maps API
* Tweak - Improved filterability of calendar excerpts by introducing the new `tribe_events_get_the_excerpt` filter hook
* Tweak - Improved filtering of organizer details when importing by CSV (Props to @Geir for bringing this up!)
* Tweak - Adjustments for single event view in Twenty Fifteen theme
* Tweak - Improved performance of query used to test for events without any cost
* Tweak - Added missing semicolon to a laquo (Props to mwender on GitHub for the fix!)
* Tweak - Improve the "stickiness" of CSV import column mappings (Thank you @jamesgol!)
* Tweak - Consistency of JSON-LD markup improved (Cheers to @garrettjohnson for the help!)
* Tweak - Avoid notice-level errors when working with WP CLI on a site where The Events Calendar is also active (Thanks to @sun)
* Tweak - Corrected the spelling of timezone in the CSV Importer's event field
* Tweak - Updated venue and organizer templates to use the new architecture for attaching custom post types to events
* Tweak - Move plugin CSS to PostCSS
* Tweak - Category default view is now set to `default` in place of hardcoding the current default view in the category base rewrite rule [31907]
* Deprecated - `Tribe__Events__PUE__Checker`, `Tribe__Events__PUE__Plugin_Info`, and `Tribe__Events__PUE__Utility` classes are deprecated and are replaced by `Tribe__PUE__Checker`, `Tribe__PUE__Plugin_Info`, and `Tribe__PUE__Utility` classes
* Fixed - Changed the use of `have_posts()` in the maybe iCal links for the main views that could cause an infinite loop
* Accessibility - Focus styles added for search fields
* Accessibility - Add ARIA labels for Month/Day/List sub nav
* Accessibility - Add ARIA label for events footer sub nav heading

= [4.1.4] 2016-05-19 =

* Fix - Improve accuracy of list view pagination after switching from month view
* Tweak - Give the multi-organizer form 'sticky' properties so values persist even if the submission is initially rejected
* Tweak - Resolved minor CSS issues in the welcome page

= [4.1.3] 2016-04-28 =

* Fix - Month View single days are now ordered as follows: sticky events, ongoing multi-day events, all day events, then start time. In other words, all events should be ordered as you'd expect when viewing events in Month View.
* Fix - Updated the compatibility of CSV importer with WordPress 4.5 due to a change in the `post_status` filter. This will help prevent some of the errors you may have seen when importing events using a CSV file.
* Tweak - Added new event names for AJAX success to the List, Month, and Day views to help The Events Calendar's compatibility with our other premium plugins.

= [4.1.2] 2016-04-11 =

* Tweak - Removed an unneeded hook that attempted to add a query argument to event tag links
* Fix - Resolved an issue where events marked as "sticky" would not display as such in Month View
* Fix - Dashes, hyphens, or whatever you like to call them in the events archive slug no longer breaks the URL
* Fix - The notice that pops up when a conflicting "events" page exists can now be dismissed

= [4.1.1.1] 2016-04-07 =

* Security - Tightened up security with post type link filtering (props to Nadal Soler for reporting this issue!)
* Security - Tightened up security around tribe bar submissions (props to Paul Mynarsky for reporting this issue!)

= [4.1.1] 2016-03-30 =

* Fix - Resolved bug where array notices were output on single event pages when venues were not set (props to zaxiscreative for reporting this issue!)
* Fix - Resolved issue where the Month View in mobile sizes retained the long day-of-week names when the abbreviations should have been used (props to Lucy for the bug report!)
* Fix - Fixed bug where a "0" was added to the default Venue name when creating a new event
* Fix - Fixed notice that caused Ajax requests to fail (props to cgrymala on WP.org for reporting this!)
* Fix - Removed quotes from around TZID-specified timezones in iCal feeds which causes problems with some parsers (props to factory44 for reporting the issue that lead to this fix)
* Fix - Resolved various capitalization issues with German translations (props to oheinrich in our forums for pointing out this issue!)

= [4.1.0.1] 2016-03-17 =

* Fix - Resolved multiple issues with the German `de_DE` language file that caused a number of site-breaking issues

= [4.1] 2016-03-15 =

* Feature - Added a tribe_get_venue_website_url() function for fetching Venue website URLs (props to fervorcreative in our forums for this request!)
* Performance - Lazy-load venue and organizer selector data
* Tweak - Allow iCal filenames to be filtered via a new filter: tribe_events_ical_feed_filename
* Tweak - Added a hook to allow single day queries in month view to be filtered: tribe_events_month_daily_events_query_args
* Tweak - Improved the logic around rebuilding known date ranges
* Tweak - Always show the "Merge Duplicates" button for venues and organizers in the Events General Settings page
* Tweak - Allow the "same slug" notice to be dismissed and fix some text in that message
* Tweak - Ignore alpha/beta/rc suffixes on version numbers when checking template versions
* Tweak - Add a filter for month view daily events query: tribe_events_month_daily_events_query_args
* Tweak - Added a more flexible cost range parsing function
* Tweak - Obfuscate license keys Events > Help > System Information
* Fix - Fixed a fatal that sometimes occurred when refreshing the import CSV page
* Fix - Fixed issue where some characters were not escaped appropriately for month and year formats
* Fix - Added missing tribe-loading@2x.gif
* Fix - Fixed a warning produced by passing a DateTime() object into start_date or end_date args of tribe_get_events (props to iamhexcoder for the pull request!)
* Fix - Fixed bug where events in month view were not always sorted in chronological order
* Fix - Fixed the System Info URL in Events > Help
* Fix - Resolved issue where the default country would be "Array" if no default country is set
* Fix - Fixed bug where ajaxurl was sometimes undefined

= [4.0.7] 2016-03-02 =

* Fix - Resolve display issues on templates with Jetpack and a few themes
* Fix - Mobile breakpoints on month view working with custom breakpoints
* Fix - Reordering Venue and Organizer metadata no longer breaks titles
* Fix - Prevented notices from happening when using `the_title` filter
* Fix - iCal links now will respect categories on the first page
* Fix - Prevent third-party bugs with SEO plugins when inserting events programmatically
* Fix - Organizer information is showing up again correctly
* Fix - Modified the add-on license validation method to better explain what is happening
* Fix - Description on mobile views now have the correct class attribute on HTML
* Fix - Added missing semicolon on the list navigation for "&laquo"

= [4.0.6] 2016-02-17 =

* Tweak - Adjust injection of event data into the_content from priority 10 to 9 for better 3rd-party plugin compatibility
* Tweak - Change mobile month view selector to load event details below the calendar for better theme compatibility
* Tweak - Better handling of edge cases on the post_excerpt for List View
* Tweak - Removal of generic CSS classes like `.updated` and `.published`
* Fix - Prevent Notices from appearing when using `tribe_get_organizer()`
* Fix - Make HTML Single Event Pages valid
* Fix - Numeric named categories URLs are now fully working
* Fix - Event Title now Accepts HTML on Tooltips
* Fix - Licenses Tab now will work with `DISALLOW_FILE_MODS` (Props to Sun for spotting and fixing this)

= [4.0.5] 2016-01-15 =

* Security - Security fix with Venues and Organizers (props to grantdayjames for reporting this!)

= [4.0.4] 2015-12-23 =

* Tweak - Including the latest embedded Event Tickets release for backward compatibility

= [4.0.3] 2015-12-22 =

* Tweak - Adjust single-event.php template to allow the "Time" title and content to be filterable (Props to Sitecrafting for highlighting this issue!)
* Fix - Resolved issue with an overly escaped Event Category edit URL that prevented editing categories (Thanks to Ian for the first report of this issue!)
* Fix - Fixed issue where clicking on columns on the Events listed in the Admin Dashboard were ALWAYS sorted by Event start/end date before sorting by the column selected (Cheers to Corrado for bringing this to our attention!)

= [4.0.2] 2015-12-16 =

* Tweak - Adding better support for non-numeric cost values on events (Props to Mirja for highlighting this!)
* Tweak - Avoid notice level errors when advanced events list widget settings are saved (Thank you Johan for reporting the issue!)
* Tweak - Improve messaging in the same-slug warning message (Thanks to Simon for bringing this to our attention!)
* Tweak - Hook to Event Tickets to inject event dates into ticket emails
* Tweak - Adding better support for default venues (Props to Karly for noting this!)
* Tweak - Improve handling of internationalized slugs (Cheers to Oliver for the help!)
* Fix - Ensure the past events list displays the correct events when accessed via ajax (Thank you Jesse for highlighting this!)
* Fix - Support ordering by venue/organizer within event queries (Thank you Doug for bringing this to our attention!)
* Fix - Fixed issue where events with the same date/time would sometimes be excluded from single-event navigation (Cheers to JeremyEnglert for the tip!)
* Fix - Resolved issue where events set with the explicit cost of 0 were not showing as "Free" (Thank you terrizsolo for reporting this!)
* Fix - Fixed bug where the datepicker in Twenty Sixteen was really ugly
* Fix - Fixed bug where using Quick Edit on events caused the table columns in the event list to become jumbled on save (Props to A K for the report!)
* Fix - Resolved bug where category links sometimes included event category 1 (Thank you Anthony for the original report of this problem!)
* Fix - Fixed a settings page URL (Props to Kristy for the heads up!)

= [4.0.1] 2015-12-10 =

* Tweak - Add a warning message for major updates
* Tweak - For SEO reasons, use an h1 for the title rather than an h2 (props to wpexplorer for this fix)
* Tweak - Target the calendar view grid in JS using a simpler selector
* Fix - Resolved WP 4.4 related fatal on the Nav Menu page that prevented the admin footer from rendering/enqueuing JS
* Fix - Resolved bug where visiting /events/upcoming could sometimes result in an infinite redirect loop
* Fix - Removed `wp_trim_excerpt` and use only it's powers, fixing the excerpt problem
* Fix - Fixed bug where the mobile calendar view did not display the date for the date being viewed
* Fix - Fixed bug where the admin toolbar's Events > Import > CSV did not link to the CSV importer page
* Fix - Fixed issue where the events list in the admin dashboard were not ordered in an intuitive manner
* Fix - Resolved bug where sorting by event category or tag resulted in an error
* Fix - Fixed bug where full event content text was displayed where excerpts should have been displayed
* Fix - Resolved issue where events imported via CSV were excluded from single event navigation
* Fix - Fixed bug where /events/list would sometimes 404 on a new install
* Fix - Resolved bug where multiday all-day events displayed the end date as one day later than it should be when the End of Day Cut-off was set to something other than 12am
* Fix - Timezone handling fixed within generated iCal feeds

= [4.0] 2015-12-02 =

* Security - A TON of escaping was added to our codebase thanks to the efforts of the always-helpful Andy Fragen (@afragen)
* Feature - Moved the Ticket framework code into its own plugin (event-tickets)
* Feature - The event cost now supports more international formats with the addition of the tribe_events_cost_separators filter (Thank you remokrol for bringing this to our attention!)
* Feature - Added support for the twentysixteen theme
* Feature - Created a new Add-Ons tab in Settings so that TEC add-ons can have a consolidated settings tab
* Feature - Improve the date formats UI by providing example output for each selected format
* Tweak - Restructured TEC's core settings code for reusability with other standalone plugins like Event Tickets
* Tweak - Deprecate old JS event names in favor of a new JS event naming standard. Example: deprecated tribe_ev_runAjax in favor of run-ajax.tribe
* Tweak - Consolidated import pages for TEC and add-ons
* Tweak - When suggesting a UTF-8 compatibility CSV formatting tool, point to one that still exists
* Tweak - Added the ability to filter attendees CSV items via tribe_events_tickets_attendees_csv_items (Props to @bostondv on GitHub for this patch!)
* Tweak - Updated all excerpt output to use tribe_events_get_the_excerpt() to ensure a consistent display of excerpt content (Cheers to Joseph to pointing this out!)
* Tweak - Add support for wp_get_document_title in response to the WordPress 4.4 deprecation of wp_title
* Tweak - Check post creation permissions before letting users create venues and organizers from the event meta box
* Tweak - Only display data separators between fields that have data when rendering organizers (Thank you Bud for highlighting this issue!)
* Tweak - When a user cannot create organizers, prevent the auto-selection of organizers when editing an event
* Tweak - Remove microformat CSS classes from templates and replace with namespaced content-relevant CSS classes
* Tweak - Changed the "updated" CSS class to "tribe-updated" so that it is properly namespaced (Thank you vijayrajesh!)
* Tweak - The Plugin Update Checker will now auto-save valid plugin keys (Thanks to Denon for originally bringing this up!)
* Tweak - Cleaned up the output of JSON-LD data. Filterable via the new tribe_google_data_markup_json filter
* Tweak - Drop the use of the generic CSS class "placeholder" in favor of "tribe-event-placeholder" (Thanks to Marc on the forums!)
* Tweak - Adjusted the CSS padding on Admin Menu items for Events
* Tweak - Various codesniffer fixes
* Tweak - tribe_get_venue_link() no longer echoes if you ask it to return an <a> element
* Tweak - Error messages for empty Venue names
* Tweak - Improve our responsiveness for the widget mini calendar, allowing smaller sidebars.
* Tweak - No longer retrieve empty costs when fetching all costs for all events
* Tweak - Change the priority of bootstrapping the-events-calendar to ensure it occurs before any of the TEC addons in the event some addons are upgraded to v4.0 later than TEC
* Tweak - Adjust the logic used for adding a noindex/follow tag to event views
* Tweak - No longer hiding default address fields when default venues are selected when Pro is active
* Fix - Resolved issue where the iCal feed did not provide an appropriately formatted timezone in some cases (Cheers to Matt for the report!)
* Fix - Added support for translating some previously untranslatable strings (Props to tititou36, media325, and Stef!)
* Fix - Prevented duplicate CSS IDs on the mini calendars (Cheers to Corrado for the help!)
* Fix - Fixed bug causing tribe_get_single_ical_link() and tribe_get_ical_link() to use the same URL when it shouldn't (Props to Ben Byrne @drywall on Twitter for the heads up!)
* Fix - Fixed issue where the "Add another organizer" text wasn't using the correct singular label (Thank you MIKE for the report!)
* Fix - Various CSS fixes for twenty(ten-fifteen)
* Fix - Improved our handling of `get_current_screen()` across the plugin, avoiding notices and warnings (Thank you Mike for the help!)
* Fix - Fixed bug where accessing object properties on a non object errored out when saving event meta (props to @dalethedeveloper on GitHub for this fix!)
* Fix - Fixed bug where organizer ID meta attached sometimes included a blank record. That blank record is no longer returned in tribe_get_organizer_ids()
* Fix - Fixed error message returned when tabbing away from a blank event name meta box so that it properly indicates that an event name is required (Our thanks to @tapan29bd for this fix!)
* Fix - Resolved issue where Timezone event start/end date property name strings were malformed which guaranteed a a call to get_post_meta for Timezone date strings
* Fix - Fixed CSS issue where the month view calendar could sometimes extend beyond the edge of the page when Skeleton Styles were enabled
* Fix - Fixed a problem where iCal data was generated with incorrect dates in the case of some all days events (thanks to Matt for highlighting this)
* Fix - Resolved a problem causing the previous month view to appear when it should not
* Fix - Fixed issue in mobile month view where date was missing from heading
* Fix - Resolved issue that caused /events/ to 404 if it was visited on a new install before hitting "Save" on the Events > Settings > Display page
* Deprecated - The Tribe__Events__Main::defaultValueReplaceEnabled() method is being deprecated in favor of tribe_get_option('defaultValueReplace'). Schedules for removal in v4.5
* Deprecated - The tribe_event_link() has been deprecated in favor of tribe_get_event_link(). Scheduled for removal in 5.0
* Deprecated - The third parameter of tribe_get_organizer_link() (the $echo parameter) has been deprecated and is scheduled for removal in 5.0
* Deprecated - Tribe__Events__Abstract_Deactivation in favor of Tribe__Abstract_Deactivation
* Deprecated - Tribe__Events__Admin__Helpers in favor of Tribe__Admin__Helpers
* Deprecated - Tribe__Events__App_Shop in favor of Tribe__App_Shop
* Deprecated - Tribe__Events__Autoloader in favor of Tribe__Autoloader
* Deprecated - Tribe__Events__Cache in favor of Tribe__Cache
* Deprecated - Tribe__Events__Cache_Listener in favor of Tribe__Cache_Listener
* Deprecated - Tribe__Events__Changelog_Reader in favor of Tribe__Changelog_Reader
* Deprecated - Tribe__Events__Credits in favor of Tribe__Credits
* Deprecated - Tribe__Events__Date_Utils in favor of Tribe__Date_Utils
* Deprecated - Tribe__Events__Field in favor of Tribe__Field
* Deprecated - Tribe__Events__Settings in favor of Tribe__Settings
* Deprecated - Tribe__Events__Settings_Tab in favor of Tribe__Settings_Tab
* Deprecated - Tribe__Events__Support in favor of Tribe__Support
* Deprecated - Tribe__Events__Template_Part_Cache in favor of Tribe__Template_Part_Cache
* Deprecated - Tribe__Events__Tickets__Attendees_Table in favor of Tribe__Tickets__Attendees_Table in the event-tickets plugin
* Deprecated - Tribe__Events__Tickets__Metabox in favor of Tribe__Tickets__Metabox in the event-tickets plugin
* Deprecated - Tribe__Events__Tickets__Ticket_Object in favor of Tribe__Tickets__Ticket_Object in the event-tickets plugin
* Deprecated - Tribe__Events__Tickets__Tickets in favor of Tribe__Tickets__Tickets in the event-tickets plugin
* Deprecated - Tribe__Events__Tickets__Tickets_Pro in favor of Tribe__Tickets__Tickets_Handler in the event-tickets plugin
* Deprecated - Tribe__Events__Validate in favor of Tribe__Validate
* Deprecated - Tribe__Events__View_Helpers in favor of Tribe__View_Helpers
* Deprecated - Tribe__Events__Main::OPTIONNAME in favor of Tribe__Main::OPTIONNAME
* Deprecated - Tribe__Events__Main::OPTIONNAMENETWORK in favor of Tribe__Main::OPTIONNAMENETWORK
* Deprecated - Tribe__Events__Main::addHelpAdminMenuItem() in favor of Tribe__Settings_Manager::add_help_admin_menu_item()
* Deprecated - Tribe__Events__Main::addNetworkOptionsPage() in favor of Tribe__Settings_Manager::add_network_options_page()
* Deprecated - Tribe__Events__Main::array_insert_after_key() in favor of Tribe__Main::array_insert_after_key()
* Deprecated - Tribe__Events__Main::array_insert_before_key() in favor of Tribe__Main::array_insert_before_key()
* Deprecated - Tribe__Events__Main::debug() in favor of Tribe__Debug::debug()
* Deprecated - Tribe__Events__Main::defaultValueReplaceEnabled() in favor of tribe_get_option( 'defaultValueReplace' )
* Deprecated - Tribe__Events__Main::doHelpTab() in favor of Tribe__Settings_Manager::do_help_tab()
* Deprecated - Tribe__Events__Main::doNetworkSettingTab() in favor of Tribe__Settings_Manager::do_network_settings_tab()
* Deprecated - Tribe__Events__Main::doSettingTabs() in favor of Tribe__Settings_Manager::do_setting_tabs()
* Deprecated - Tribe__Events__Main::do_licenses_tab() in favor of Tribe__Settings_Manager::do_licenses_tab()
* Deprecated - Tribe__Events__Main::getNetworkOption() in favor of Tribe__Settings_Manager::get_network_option()
* Deprecated - Tribe__Events__Main::getNetworkOptions() in favor of Tribe__Settings_Manager::get_network_options()
* Deprecated - Tribe__Events__Main::getNotices() in favor of Tribe__Notices::get()
* Deprecated - Tribe__Events__Main::getOption() in favor of Tribe__Settings_Manager::get_option()
* Deprecated - Tribe__Events__Main::getOptions() in favor of Tribe__Settings_Manager::get_options()
* Deprecated - Tribe__Events__Main::have_addons() in favor of Tribe__Settings_Manager::have_addons()
* Deprecated - Tribe__Events__Main::isNotice() in favor of Tribe__Notices::is_notice()
* Deprecated - Tribe__Events__Main::pluginDir in favor of Tribe__Events__Main::plugin_dir
* Deprecated - Tribe__Events__Main::pluginName in favor of Tribe__Events__Main::plugin_name
* Deprecated - Tribe__Events__Main::pluginPath in favor of Tribe__Events__Main::plugin_path
* Deprecated - Tribe__Events__Main::pluginUrl in favor of Tribe__Events__Main::plugin_url
* Deprecated - Tribe__Events__Main::removeNotice() in favor of Tribe__Notices::remove_notice()
* Deprecated - Tribe__Events__Main::renderDebug() in favor of Tribe__Debug::render()
* Deprecated - Tribe__Events__Main::saveAllTabsHidden() in favor of Tribe__Settings_Manager::save_all_tabs_hidden()
* Deprecated - Tribe__Events__Main::setNetworkOptions() in favor of Tribe__Settings_Manager::set_network_options()
* Deprecated - Tribe__Events__Main::setNotice() in favor of Tribe__Notices::set_notice()
* Deprecated - Tribe__Events__Main::truncate() in favor of tribe_events_get_the_excerpt()
* Deprecated - tribe_event_beginning_of_day() in favor of tribe_beginning_of_day()
* Deprecated - tribe_event_end_of_day() in favor of tribe_end_of_day()
* Deprecated - tribe_event_format_date() in favor of tribe_format_date()
* Deprecated - tribe_events_the_notices() in favor of tribe_the_notices()

= 3.x and previous =

For release notes from the 3.x and older lifecycles, see our [full historical release notes](https://theeventscalendar.com/category/products/release-notes/).<|MERGE_RESOLUTION|>--- conflicted
+++ resolved
@@ -321,11 +321,8 @@
 * Fix - Fixed PHP notices and warnings raised when importing .ics files [69960]
 * Fix - Only show link to Venues if Pro is active in List View [69887]
 * Fix - Avoid error screen when saving licenses on multisite installations [68599]
-<<<<<<< HEAD
 * Tweak - Updated the template override instructions in a number of templates [68229]
-=======
 * Fix - Fix calendar view links in WPML language switcher [67134]
->>>>>>> 9074fbd0
 
 = [4.3.4.1] 2016-12-09 =
 
