--- conflicted
+++ resolved
@@ -235,11 +235,8 @@
 * Tweak - Add the `'tribe_aggregator_async_import_event_task` filter to allow overriding the Event Aggregator asynchronous import task [107929]
 * Tweak - Added venue google map link to events in Day view [91610]
 * Tweak - Renamed the Time zone mode option "Use the local time zones for each event" to "Use manual timezones for each event" (thanks @hikeitbaby for the suggestion) [67148]
-<<<<<<< HEAD
+* Tweak - Enable only url imports for Eventbrite when that plugin is not active [107415]
 * Tweak - The EB 4.5 migration process to better detect events for migration and insure all fields are migrated [106623]
-=======
-* Tweak - Enable only url imports for Eventbrite when that plugin is not active [107415]
->>>>>>> e59b1aa2
 
 = [4.6.18] 2018-06-04 =
 
