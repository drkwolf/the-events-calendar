=== The Events Calendar ===

Contributors: ModernTribe, borkweb, barry.hughes, bordoni, brianjessee, aguseo, cliffpaulick, courane01, faction23, GeoffBel, geoffgraham, ggwicz, jbrinley, jentheo, leahkoerper, lucatume, mastromktg, MZAWeb, neillmcshea, nicosantos, patriciahillebrandt, peterchester, reid.peifer, roblagatta, ryancurban, shane.pearlman, tribecari, vicskf, zbtirrell
Tags: events, calendar, event, venue, organizer, dates, date, google maps, conference, workshop, concert, meeting, seminar, summit, class, modern tribe, tribe, widget
Donate link: http://m.tri.be/29
Requires at least: 4.5
Stable tag: 4.6.24
Tested up to: 4.9.8
Requires PHP: 5.2.4
License: GPLv2 or later
License URI: http://www.gnu.org/licenses/gpl-2.0.html

The Events Calendar is a carefully crafted, extensible plugin that lets you easily manage and share events. Beautiful. Solid. Awesome.

== Description ==

Create an events calendar and manage it with ease. The Events Calendar plugin provides professional-level quality and features backed by a team you can trust.

Packed with loads of useful features, The Events Calendar by Modern Tribe is ready to go right out of the box. It’s extensible, easy to use, and completely customizable.

Just getting started? Read through the [New User Primer](http://m.tri.be/2d) to get set up.

Looking for additional functionality including recurring events, ticket sales, publicly submitted events, automatic imports, and more?

<strong>Check out [Events Calendar PRO](http://m.tri.be/mj) and [other add-ons](http://m.tri.be/2a)</strong>

><strong>New Import Tool!</strong>
>We’ve made bulk event imports easier to manage than ever. This add-on service for The Events Calendar allows you to import events from your favorite sources, including Meetup, Google Calendar, iCalendar, CSV, ICS and Other URLs (beta).
>[Check out Event Aggregator now](http://m.tri.be/197u).

= Built solid & supported =

The Events Calendar is crafted the WordPress way with hours of strategy, design, development, and testing going into each release. We stand behind our work and offer light support weekly for the community via the WordPress.org support forums.

If you need a deeper level of support or a faster response to your specific question, our Events Calendar PRO add-on includes access to our premium support forums with a 24-48 hour response time during the workweek.

Enjoy using The Events Calendar, know how to customize it, and want to make money helping people? We’re growing our community team and would love to hear from you. If you’re interested, [check this out!](http://m.tri.be/mk)

= Plug-n-play & highly customizable =

The Events Calendar is built to work out of the box. Just turn it on, configure the settings to match your needs and you'll be making events in less than 5 minutes.

By developers, for developers... it's ready to be the foundation for your wildest hack sessions. Complete with a skeleton stylesheet to theme fast and efficiently, loads of tools including partial template overrides, a host of template tags, hooks and filters, [careful documentation](http://m.tri.be/eu), as well as a [library of free extensions](http://m.tri.be/ext). The Events Calendar is built FOR people who build websites.

Whether your vision is big or small, you’re in good company. Hundreds of thousands of churches, eateries, small businesses, musicians, venues, and non-profits are publishing and promoting their events with The Events Calendar.

The Events Calendar has been scaled to work on networks with over 25 million unique visitors per month and hundreds of thousands of events. Fortune 100 companies, major universities, government institutions, and some seriously epic startups showcase their events with our platform.

= Features =

Whether you’re operating a hyperlocal hub listing thousands of events, a university with many thousands of users, or you’re a sole business owner listing your classes, The Events Calendar has your back.

* Rapidly create events
* Saved venues & organizers
* Calendar month view with tooltips
* Event List view
* Day view
* Event search
* Google maps
* Widget: Upcoming events list
* Events Taxonomies (Categories & Tags)
* Google Calendar and iCal exporting
* WP REST API endpoints
* Completely ajaxified for super smooth browsing
* Completely responsive from mobile to tablet to desktop
* Tested on the major theme frameworks such as Avada, Genesis, Woo Themes, Thesis and many more.
* Increase your SEO with Microformats
* Internationalized & translated
* Multiple stylesheets to improve integration
* Extensive template tags for customization
* Hooks & filters galore
* Caching support
* Debug mode for developers
* [Library of extensions](http://m.tri.be/1a0r)

= Submitting Patches =

If you’ve identified a bug and have a fix, we’d welcome it at our [GitHub page for The Events Calendar](https://github.com/moderntribe/the-events-calendar). Simply submit a pull request so we can review as part of our [release cycle](http://m.tri.be/release-schedule) and merge into the codebase if appropriate from there. If a pull request is rejected, we'll do our best to tell you why. Users whose pull requests are accepted will receive credit in the plugin's changelog. For more information, check out the readme at our GitHub page. Happy coding!

== Installation ==

= Install & Activate =

Installing the plugin is easy. Just follow these steps:

1. From the dashboard of your site, navigate to Plugins --> Add New.
2. Select the Upload option and hit "Choose File."
3. When the popup appears select the the-events-calendar-x.x.zip file from your desktop. (The 'x.x' will change depending on the current version number).
4. Follow the on-screen instructions and wait as the upload completes.
5. When it's finished, activate the plugin via the prompt. A message will show confirming activation was successful. A link to access the calendar directly on the frontend will be presented here as well.

That's it! Just configure your settings as you see fit, and you're on your way to creating events in style. Need help getting things started? Check out our [new user primer](http://m.tri.be/2l) for help with settings and features.

== Screenshots ==

1. Month View with hover
2. Month View
3. List View
4. Day View
5. Single event
6. Event Editor
7. Events admin listing
8. General Settings
9. Display Settings
10. Events List Widget
11. Mobile Month View
12. CSV Importer

== Frequently Asked Questions ==

= Are there any troubleshooting steps you'd suggest I try that might resolve my issue before I post a new thread? =

First, make sure that you're running the latest version of The Events Calendar (4.6 as of this release). If you're running Events Calendar PRO it needs to match the version number of The Events Calendar. And if you've got any other add-ons, make sure those are current / running the latest code as well.

The most common issues we see are either plugin or theme conflicts. You can test if a plugin or theme is conflicting by manually deactivating other plugins until just The Events Calendar is running on your site. If the issue persists from there, revert to the default Twenty Fourteen theme. If the issue is resolved after deactivating a specific plugin or your theme, you'll know that is the source of the conflict.

Note that we aren't going to say "tough luck" if you identify a plugin/theme conflict. While we can't guarantee 100% integration with any plugin or theme out there, we will do our best (and reach out the plugin/theme author as needed) to figure out a solution that benefits everyone.

= I'm still stuck. Where do I go to file a bug or ask a question? =

Users of the free The Events Calendar should post their questions in the plugin's [WordPress.org forum](https://wordpress.org/support/plugin/the-events-calendar/), which we hit about once a week (usually on Wednesdays). Please make sure to read [our sticky post](http://m.tri.be/19oc) providing an overview of the support we provide free users BEFORE posting. If you find you're not getting support in as timely a fashion as you wish, you might want to consider purchasing a PRO license.

If you're already a PRO user, you're entitled access to our more actively-monitored [Events Calendar PRO forum](http://m.tri.be/2r) on our website. We can provide a deeper level of support here and hit these forums on a daily basis during the work week. Generally, except in times of increased support loads, we reply to all comments within 24-48 hours during the business week.

= Events Calendar PRO looks awesome! I'm sold! How can I get my hands on it? =

Events Calendar PRO can be purchased directly on [our website](http://m.tri.be/18wi). There are five (5) license types available, and all licenses include access to premium support, new feature releases, and regular maintenance updates.

= I'm interested in PRO or another add-on, but there are a few questions I've got before making the purchase. Can you help me get those addressed? =

Absolutely. If you're not finding your questions answered on the product pages, hit up our [pre-sales forum](http://m.tri.be/2w) on our site. You can save yourself some time by reviewing the threads first to verify if your question has already been asked. If it hasn't, post a new thread as a guest. We'll get you a reply as quickly as we can, so you can make an informed decision regarding purchase.

= What add-ons are available for The Events Calendar, and where can I read more about them? =

The following add-ons are available for The Events Calendar:

* [Events Calendar PRO](http://m.tri.be/18wi), for adding premium calendar features like recurring events, advanced views, cool widgets, shortcodes, additional fields, and more!
* [Event Aggregator](http://m.tri.be/197u), a service that effortlessly fills your calendar with events from Meetup, Google Calendar, iCalendar, Eventbrite, CSV, and ICS.
* [Event Tickets](http://m.tri.be/18wj) (free), which allows you to collect RSVPs to events. It can run alongside The Events Calendar or as a standalone plugin that adds RSVP functionality to WordPress posts and pages.
* [Event Tickets Plus](http://m.tri.be/18wk), which allows you to sell tickets for your events using your favorite e-commerce platform.
* [Community Events](http://m.tri.be/2g), for allowing frontend event submission from your readers.
* [Community Tickets](http://m.tri.be/18wl), which allows event organizers to sell tickets to the events they submit via Community Events.
* [Filter Bar](http://m.tri.be/fa), for adding advanced frontend filtering capabilities to your events calendar.
* [Eventbrite Tickets](http://m.tri.be/2e), for selling tickets to your event directly through Eventbrite.

= I have a feature idea. What's the best way to tell you about it? =

We've got a [UserVoice page](https://tribe.uservoice.com/forums/195723-feature-ideas) where we're actively watching for feature ideas from the community. Vote up existing feature requests or add your own, and help us shape the future of the products business in a way that best meets the community's needs.

= I've still got questions. Where can I find answers? =

Check out our extensive [knowledgebase](http://m.tri.be/18wm) for articles on using, tweaking, and troubleshooting our plugins.

== Documentation ==

All of our online documentation can be found on [our documentation site](http://m.tri.be/eu).

Some links you may find particularly useful are:

* [The Events Calendar New User Primer](http://m.tri.be/2l)
* [The Themer's Guide to The Events Calendar](http://m.tri.be/2m)
* [Knowledgebase](http://m.tri.be/18wm)

If you have any questions about this plugin, you can post a thread in our [WordPress.org forum](https://wordpress.org/support/plugin/the-events-calendar). Please search existing threads before opening a new one.

The [Modern Tribe premium support forums](http://m.tri.be/2r) are available for you to read. You won't, however, be able to post a message in any forums beyond Pre-Sale Questions unless you have purchased a premium license.

== Add-Ons ==

But wait: there's more! We've got a whole stable of plugins available to help you be awesome at what you do. Check out a full list of the products below, and over on [our website](http://m.tri.be/18wn).

Our Free Plugins:

* [Event Tickets](https://wordpress.org/plugins/event-tickets/)
* [Advanced Post Manager](https://wordpress.org/plugins/advanced-post-manager/)
* [GigPress](https://wordpress.org/plugins/gigpress/)
* [Image Widget](https://wordpress.org/plugins/image-widget/)

Our Premium Plugins and Services:

* [Events Calendar PRO](http://m.tri.be/18wi)
* [Event Aggregator](http://m.tri.be/197u) (service)
* [Event Tickets Plus](http://m.tri.be/18wk)
* [Community Events](http://m.tri.be/2g)
* [Community Tickets](http://m.tri.be/18wl)
* [Filter Bar](http://m.tri.be/fa)
* [Eventbrite Tickets](http://m.tri.be/2e)

== Help ==

Welcome to The Events Calendar, a full-featured events management system for WordPress. Thank you so much for using the labor of our love. We are Modern Tribe and we are here to help you be awesome.

If you aren't familiar with The Events Calendar, check out our [new user primer](http://m.tri.be/2p). It'll introduce you to the basics of what the plugin has to offer and will have you creating events in no time. From there, the resources below -- extensive template tag documentation, FAQs, video walkthroughs and more -- will give you a leg up as you dig deeper.

Additional resources available include:

* [Release Schedule](https://theeventscalendar.com/release-schedule/)
* [Known Issues](https://theeventscalendar.com/known-issues/)
* [Documentation](http://m.tri.be/eu)
* [FAQ](http://m.tri.be/2n)
* [Help Videos](http://m.tri.be/2t)
* [Tutorials](http://m.tri.be/2u)
* [Release Notes](http://m.tri.be/2v)
* [Forums](http://m.tri.be/2r)

We hit the [The Events Calendar forum here on WordPress.org](https://wordpress.org/support/plugin/the-events-calendar/) about once a week, assisting users with basic troubleshooting and identifying bugs that have been reported. (If you are looking for more active support, might we suggest buying a PRO license? Our team hits the [Premium Forums](http://m.tri.be/2r) daily.)

Some things to consider before posting on the forum:

* Look through existing threads before posting a new one and check that there isn't already a discussion going on for your issue.
* Your issue will be solved more quickly if you run a few checks before making a support request. Deactivate your plugins one by one - if the issue is fixed by deactivating a plugin you know you've got a plugin conflict. To test your Theme, revert to the default Twenty Twelve Theme to see if you are still experiencing the problem. If not, your Theme is the issue. Please provide this information when making your support request.
* Sometimes, just resetting your permalinks can fix the issue. Visit Events -> Settings -> Permalinks, save your permalinks with a different option and then save with your preferred choice again. This can solve events-related problems and is worth a shot before creating a new thread.

Still not happy? Shoot us an email to support@theeventscalendar.com or tweet to [@TheEventsCal](https://twitter.com/TheEventsCal) and tell us why. We'll do what we can to make it right.

== Changelog ==

= [4.6.24] TBD =

* Fix - Only load widget assets when widget is active on the page [113141]
* Fix - Ensure that venue, organizer, and meta information doesn't show on password-protected events [102643]
* Fix - Correct the Google Maps API link in the Settings help text to point to the correct API page [112322]
* Fix - Restores the event categories and tags creation summary in CSV imports [105888]
* Fix - Updated the Events Gutenberg extension install check to show only when the extension is not active [114577]
* Fix - Stop potential fatal errors from debug logging when running EA import actions from command line [114555]
* Fix - Fixed a bug where it was often not possible to un-check the "Enable JSON-LD" option in the Events List Widget (thanks to @myrunningresource and @craigwilcox for reporting this!) [113541]
<<<<<<< HEAD
* Tweak - Fixed the handling of the global $post variable in some Month View templates to make it easier for themers to customize those templates [113283]
=======
* Fix - Ensure that the `tribe-events-bar-should-show` filter functions as aspected; if `__return_false` is passed, the Tribe Bar will be totally hidden (thanks @debranettles for reporting this!) [112260]
* Fix - Added checks to prevent JS Type Error in mobile view. Thanks szenenight, agrilife and others for flagging this! [113524]
* Tweak - Ensure linked posts are listed alphabetically in metabox dropdowns, as they are in all other admin locations [108120]
>>>>>>> b3a877fc
* Tweak - Added the `tribe_events_month_daily_events` filter to the Month view [114041]
* Tweak - Move Google Maps API loading to tribe_assets and only load once on single views when PRO is active, thanks to info2grow first reporting [112221]
* Tweak - Accept 0 as an argument in tribe_get_events() so that `'post_parent' => 0` works, thanks Cy for the detailed report [111518]
* Tweak - Added the `tribe_aggregator_record_by_origin` filter to allow new EA origins [114652]
* Tweak - Added the `tribe_aggregator_service_post_import_args` filter to allow new EA origins [114652]
* Tweak - Added the `tribe_aggregator_import_validate_meta_by_origin` filter to allow new EA origins [114652]
* Tweak - Added the `tribe_events_aggregator_refine_keyword_exclusions` filter to allow new EA origins [114652]
* Tweak - Added the `tribe_events_aggregator_refine_location_exclusions` filter to allow new EA origins [114652]
* Tweak - Added the `tribe_aggregator_event_translate_service_data_field_map` filter to allow new EA origins [114652]
* Tweak - Added the `tribe_aggregator_event_translate_service_data_venue_field_map` filter to allow new EA origins [114652]
* Tweak - Added the `tribe_aggregator_event_translate_service_data_organizer_field_map` filter to allow new EA origins [114652]
* Tweak - Added the `tribe_events_status_third_party` action to allow new EA origins [114652]
* Tweak - Added the `tribe_events_aggregator_import_form` action to allow new EA origins [114652]
* Tweak - Added `$origin_show_map_options` parameter to the `tribe_aggregator_fields` filter to allow new EA origins to make use of them [114652]

= [4.6.23] 2018-09-12 =

* Fix - Fixed the "Full Styles" mobile view. Thanks Matthew, Laura and others for flagging this! [112301]
* Fix - Modify resource url function to work in mu-plugin directory, thanks to Doug for reporting it  [86104]
* Fix - Remove references to and settings for Facebook importing in Event Aggregator [112432]
* Fix - Ensure Event Aggregator allows for importing events from Eventbrite sites other than eventbrite.com, including but not limited to eventbrite.ca, .co.uk, and .co.nz [107821]
* Fix - Allow venue location fields to be intentionally empty on Venue Singular REST API calls [108834]
* Tweak - Add the WordPress Custom Fields Metabox show|hide settings from the Events Calendar Pro [109815]
* Tweak - Allow changing Event Aggregator import process system between the asynchronous and the cron-based one; previously only available as a filter [113418, 113475]
* Tweak - Allow stopping and clearing asynchronous queue processes from the admin UI [113418, 113475]
* Deprecated - `Tribe__Events__Aggregator__Record__Facebook`

= [4.6.22.1] 2018-08-27 =

* Fix - Allow user to choose venues not created by them. Props to @integrity, @nomadadmin, and many others for reporting this! [113147]

= [4.6.22] 2018-08-22 =

* Add - Allow filtering events, in REST API requests, by their post ID with `include` [94326]
* Add - Enable future event display to get all events in the future that have not started [70769]
* Add - Allow filtering events, in REST API requests, by their post ID with `include` [94326]
* Add - Enable future event display to get all events in the future that have not started [70769]
* Fix - Prevent subsequent CSV imports from duplicating events in some instances [102745]
* Fix - The "Import events but preserve local changes to event fields" Event Aggregator change authority setting will now behave as expected [87443]
* Fix - Multiple fixes regarding linked post types (e.g. Organizers and custom post types) - props to @natureslens and others for reporting these [105116]:
  * Now correctly saves in their drag-and-drop order
  * Deprecated the functions added in version 4.6.13 that previously attempted to fix ordering logic but was not done in a backwards-compatible way: `get_order_meta_key()` and `tribe_sanitize_organizers()`
  * We no longer rely on a separate postmeta value dedicated to ordering linked posts (e.g. `_EventOrganizerID_Order`), and you may want to remove all such values from your database after re-saving any events that have linked posts and their ordering is important
  * `tribe_get_linked_posts_by_post_type()` now works as expected, no longer returning zero results in error, nor returning all of the post type's posts if there are none linked. The `tribe_events_return_all_linked_posts_if_none` filter was added, as it is necessary for this fix.
  * Editing an existing event no longer loses the linked posts just because they were not part of the submission. Example of the bug in prior versions: If organizers are editable in the wp-admin event edit screen but not on the Community Events "event edit" form (via template override or other custom code), all pre-existing organizers were removed in error.
* Fix - Handle the case where Event Aggregator import queues might get stuck when deleting import records [111856]
* Fix - Only show admin notice when it is a top-level page with the event slug, thanks to MikeNGarrett for the code fix! [111186]
* Fix - Change template_redirect to an action for some legacy view redirects, thanks barryceelen! [110463]
* Fix - Correctly import and set Organizers for iCal and ICS files Event Aggregator imports [96059]
* Fix - Retain category title in month view and month view shortcode, thanks corthoover for the first report [108258]
* Fix - The "Import events but preserve local changes to event fields" Event Aggregator change authority setting will now behave as expected [87443]
* Fix - Handle the case where Event Aggregator import queues might get stuck when deleting import records [111856]
* Fix - Prevent subsequent CSV imports from duplicating events in some instances [102745]
* Fix - Fix the classic header option not working. Thanks @hanemac, David Luyendyk and others for flagging this! [111672]
* Tweak - Namespace javascript debug function to prevent conflicts causing a function found, thanks to Tom-Mulvey for the fix [110462]
* Tweak - Add venue name to address string for iCal and gCal export, thanks for the coding from sylviavanos [110464]
* Tweak -  Drop the order from the query WPML linked query as it is set later in the method, thanks to dgwatkins for the PR [110459]
* Tweak - Display JS debug messages only if setting is set or through the `tribe_events_js_debug` filter. Thanks to Rob, @aand and others for flagging this! [82781]

= [4.6.21] 2018-08-01 =

* Add - Make global $post obj available to tribe_events_get_the_excerpt() with setup_postdata($post) [108043]
* Add - Added WPML metadata improvements for Organizers and Venue. Thanks to David Garcia Watkins and the entire WPML team for their contribution [106798]
* Fix - Ensure no console errors are being displayed if there's no Google Maps API key present. Thanks Greg for flagging this [95312]
* Fix - Fixed an issue where saving Event Aggregator scheduled imports with an empty preview would generate PHP notices [110311]
* Fix - Escape each closing html element in month view tooltip to prevent PHP parser from exposing html, thanks to Karen for a solution [64834]
* Fix - Sending empty 'categories' and 'tags' for the REST API event endpoints when inserting and updating events [109627]
* Fix - Prevent selection of past dates when setting up Scheduled Other URL Imports in Event Aggregator [111227]
* Tweak - Manage plugin assets via `tribe_assets()` [40267]
* Deprecated - Tribe__Events__Asset__Abstract_Asset in favor of using `tribe_asset`
* Deprecated - Tribe__Events__Asset__Abstract_Events_Css in favor of using `tribe_asset`
* Deprecated - Tribe__Events__Asset__Admin_Menu in favor of using `tribe_asset`
* Deprecated - Tribe__Events__Asset__Admin_Ui in favor of using `tribe_asset`
* Deprecated - Tribe__Events__Asset__Admin in favor of using `tribe_asset`
* Deprecated - Tribe__Events__Asset__Ajax_Calendar in favor of using `tribe_asset`
* Deprecated - Tribe__Events__Asset__Ajax_Dayview in favor of using `tribe_asset`
* Deprecated - Tribe__Events__Asset__Ajax_List in favor of using `tribe_asset`
* Deprecated - Tribe__Events__Asset__Bootstrap_Datepicker in favor of using `tribe_asset`
* Deprecated - Tribe__Events__Asset__Calendar_Script in favor of using `tribe_asset`
* Deprecated - Tribe__Events__Asset__Chosen in favor of using `tribe_asset`
* Deprecated - Tribe__Events__Asset__Datepicker in favor of using `tribe_asset`
* Deprecated - Tribe__Events__Asset__Dialog in favor of using `tribe_asset`
* Deprecated - Tribe__Events__Asset__Dynamic in favor of using `tribe_asset`
* Deprecated - Tribe__Events__Asset__Ecp_Plugins in favor of using `tribe_asset`
* Deprecated - Tribe__Events__Asset__Events_Css_Default in favor of using `tribe_asset`
* Deprecated - Tribe__Events__Asset__Events_Css_Full in favor of using `tribe_asset`
* Deprecated - Tribe__Events__Asset__Events_Css_Skeleton in favor of using `tribe_asset`
* Deprecated - Tribe__Events__Asset__Events_Css in favor of using `tribe_asset`
* Deprecated - Tribe__Events__Asset__Factory in favor of using `tribe_asset`
* Deprecated - Tribe__Events__Asset__Jquery_Placeholder in favor of using `tribe_asset`
* Deprecated - Tribe__Events__Asset__Jquery_Resize in favor of using `tribe_asset`
* Deprecated - Tribe__Events__Asset__PHP_Date_Formatter in favor of using `tribe_asset`
* Deprecated - Tribe__Events__Asset__Settings in favor of using `tribe_asset`
* Deprecated - Tribe__Events__Asset__Smoothness in favor of using `tribe_asset`
* Deprecated - Tribe__Events__Asset__Tribe_Events_Bar in favor of using `tribe_asset`
* Deprecated - Tribe__Events__Asset__Tribe_Select2 in favor of using `tribe_asset`

= [4.6.20.1] 2018-07-10 =

* Fix - Fix an issue where Event Aggregator imports might get blocked at 1% progress [110258]
* Fix - Fix the error displayed when navigating the month view via shortcode. Thanks Lam, @ltcalendar, Disk and others for flagging this! [109589]

= [4.6.20] 2018-07-09 =

* Feature - Add featured event column support for CLI imports [108027]
* Fix - Display the exact search term in the "no results" notice on the events page [106991]
* Fix - Allow venue and organizer fields to be intentionally empty on Event Singular REST API calls [109482]
* Fix - Added basic checks to prevent saving obviously-invalid event meta values, such as sending `EventStartMinute` of `60` (since it should be 0-59) to `tribe_create_event()`. This prevents falling back to "zero" values (e.g. Unix Epoch) when another value was intended. Thanks to @compton-bob for flagging this via our Help Desk. [109722]
* Fix - Add Privacy Policy guide for The Events Calendar [108454]
* Tweak - Added event ID parameter to `tribe_events_event_classes` filter to make it more useful [64807]
* Tweak - Added the `tribe_aggregator_record_finalized` action to allow developers to act before Event Aggregator imports start [109938]

= [4.6.19] 2018-06-20 =

* Feature - CSV importer now supports a featured event column [72376]
* Add - Add Eventbrite Icon to Third Party Accounts on the help page [105388]
* Add - Accessibility repair: new title-bar template for loop views included above the filter bar and content containing the page title in a `h1` tag.
* Fix - Accessibility repair: adjust main content container element from `div` to `main`.
* Fix - More robust handling of errors and exceptions during Event Aggregator imports [107929]
* Fix - Ensure that the "Export Events" button is properly displayed in month view when paginating. Thanks to @linpleva, Steven, Will and others for flagging this! [104751]
* Fix - Month view pagination for datepicker formats: YYYY.MM.DD, MM.DD.YYYY, and DD.MM.YYYY. Thanks @netzwerk, @wdburgdorf, @oliverwick and others for notifying us! [105443]
* Fix - Resolved customizer inconsistencies with month/week views and full styles [69758]
* Fix - Check the Events Aggregator license each time the page is accessed [67864]
* Fix - Improve Event Import message responses from Event Aggregator for certain cases where "Unknown service message" would be returned [107606]
* Fix - Make the date picker respect the "Start of the week" Setting. Thanks to @websource, @dsb and others for flagging this! [76320]
* Fix - Correct the "View All" link when using the events month view and plain permalinks. props to Kay and Robert for notifying us [72544]
* Fix - Keep filter bar date when changing from month to list view, with all datepicker formats. Thanks to Caio for reporting this! [83018]
* Fix - Correct the pagination in list view when a keyword is being searched. Thanks to @versi, @akr and Mary for reporting this! [94613]
* Fix - Split linked posts (Organizers and Venues) by ownership, for all users [71349]
* Fix - The connected status for Eventbrite under Third Party Accounts on the Help page [106868]
* Fix - Fixed two PHP 5.2 errors on the Events > Help page [108338]
* Fix - Display the correct Import Settings when Eventbrite Tickets is enabled [106947]
* Tweak - Modify the default values for the CSV settings if there's no EA license [94426]
* Tweak - Added classes to meta output in Single Event meta templates to facilitate customization [62704]
* Tweak - Add the `tribe_aggregator_async_insert_event` filter to allow overriding the Event Aggregator asynchronous event insertion [107929]
* Tweak - Add the `'tribe_aggregator_async_import_event_task` filter to allow overriding the Event Aggregator asynchronous import task [107929]
* Tweak - Added venue google map link to events in Day view [91610]
* Tweak - Renamed the Time zone mode option "Use the local time zones for each event" to "Use manual timezones for each event" (thanks @hikeitbaby for the suggestion) [67148]
* Tweak - Accessibility repair: heading hierarchy improvements throughout.
* Tweak - Accessibility repair: make sure all elements have unique `id` attributes.
* Tweak - Accessibility repair: remove redundant tab stops on feature image links.
* Tweak - Accessibility repair: filter bar view selector adjustments.
* Tweak - Accessibility repair: provide meaningful aria labels for filter bar inputs.
* Tweak - Accessibility repair: hide Google Map embeds from screen readers.
* Tweak - Enable only url imports for Eventbrite when that plugin is not active [107415]
* Tweak - The EB 4.5 migration process to better detect events for migration and insure all fields are migrated [106623]
* Tweak - Add `tribe_events_month_has_events_filtered` function and filter to see if there are events on a certain month, with filters (categories, search) [67607]
* Language - 68 new strings added, 406 updated, 3 fuzzied, and 37 obsoleted

= [4.6.18] 2018-06-04 =

* Add - Eventbrite to Event Aggregator import origins [61172]
* Add - Priority attribute to Import Setting fields to be able to customize order of fields [61173]
* Add - Default category and change authority for Eventbrite Imports [61173]
* Add - Ability to schedule Eventbrite imports through Event Aggregator [35454]
* Add - Preview for Eventbrite events in the import screen ordered from farthest future event to closest [70130]
* Add - Import Eventbrite events using the Other URL import origin [81825]
* Add - Ability to preview and import multiple Eventbrite events using the Organizer URL [94284]
* Add - Import from Eventbrite Location Search URL, i.e. https://www.eventbrite.com/d/or--portland/events/ [94588]
* Tweak - Move Eventbrite settings from Legacy Import to Settings Import Tab [94388]
* Tweak - Add Eventbrite imports to the Import History Tab [81826]
* Tweak - Remove Legacy Imports UI [81829]

= [4.6.17] 2018-05-29 =

* Tweak - Add tribe_redirected parameter to enable a visitor to select another view after default mobile redirect, thanks to Marcella for notifying us [102743]
* Fix - Hide any errors generated by servers that don't support `set_time_limit()` (props to @jsww for flagging this!) [64183]
* Fix - Add a warning when the site Timezone is set to UTC [105217]
* Fix - An issue with organizers and venues not being attached to events on Eventbrite import  [106869]
* Language - 4 new strings added, 170 updated, 1 fuzzied, and 0 obsoleted

= [4.6.16] 2018-05-16 =

* Tweak - Replaced the Aggregator queue processing system to run independently of WP Cron (not for CSV) [105650]
* Fix - Prevents notices for Events Community when handling State and Province fields [106415]

= [4.6.15] 2018-05-09 =

* Feature - Added wp-cli command to import events from a source with Event Aggregator. See `wp event-aggregator import-from --help` to know more [104426]
* Feature - Added wp-cli command to run scheduled imports with Event Aggregator. See `wp event-aggregator run-import --help` to know more [104426]
* Fix - Ensure that organizers can be deleted when an event has multiple organizers [103715]
* Fix - Fixed a bug where the `[tribe_events]` Month View pagination would fail when no Tribe Bar was visible and plain permalinks were being used [95720]
* Fix - Prevent `url_to_postid` from running when on the main events page to avoid query conflicts [94328]
* Fix - Prevent 404s and malformed URLs that would sometimes arise when navigating to a past-events view from the "All"-events view on a single recurring event [43925]
* Fix - Make the `[tribe_events]` shortcode's output scroll to top when using the List View to match the non-shortcode List View  [81509]
* Fix - Ensure that default venue and address values are used throughout various venue-creation forms [63915]
* Tweak - Honor the return types for `tribe_has_next_event` and `tribe_has_previous_event` when the global query is null
* Language - 28 new strings added, 290 updated, 29 fuzzied, and 7 obsoleted

= [4.6.14.1] 2018-04-18 =

* Fix - Fixed fatal error that would sometimes arise when The Events Calendar was set to display on the front page

= [4.6.14] 2018-04-18 =

* Fix - Updated the "front page" logic to store the value in the DB instead of "mocking" the view via JS [100832]
* Fix - Fixed the generation of PHP warnings on retrieval of posts if the "Include events in main blog loop" option is checked (thanks to Colin Carmichael for reporting this problem) [97667]
* Fix - Made the `tribe-ea-record` custom post type (used to store Event Aggregator record information) private [99106]
* Fix - Expanded the size of the time zone input in the admin to allow for better visibility for long names [100363]
* Fix - If the main events page is set to be the site's front page, ensure it shows as "selected" in the Customizer's front page option [100832]
* Fix - Fixed an issue where failed Event Aggregator scheduled imports would re-attempt the import too soon [102489]
* Fix - Ensure the Tribe Bar displays all the available ranges of dates and times [100646]
* Fix - Hid the filters in the Tribe Bar if a unique view is enabled [75114]
* Fix - Fixed some imported-event handling so that events with no time and that aren't all-day events do not display on the front-end [93979]
* Fix - Changed the HTTP status codes of empty event, venue, organizer, category, and tag archives from 404 to 200 and return empty arrays to stick with WP REST API standard [102283]
* Fix - Better "guessing" on column mapping during the import of CSV file (thanks to April in our Help Desk for flagging this problem!) [96162]
* Fix - Add new `tribe_events_linked_post_type_meta_key` filter, required to be set for each custom linked post type, to output custom linked post types in their drag-and-drop order (thanks @natureslens for highlighting the issue) [100733]
* Tweak - Added the `tribe_aggregator_find_matching_organizer` and `tribe_aggregator_find_matching_venue` filters in Events Aggregator to allow the definition of custom Venue and Organizer match criteria [97292]
* Tweak - Display the retry time for a failed Event Aggregator scheduled import in the Scheduled tab [102489]
* Tweak - Add new filter, `tribe_events_import_event_duplicate_matches`, to determine if an event is part of the duplicates matches [77956]
* Tweak - Ensure "secondary" maps, e.g. in the sidebar, have the same full-width behavior as "main" maps [74052]
* Tweak - Restore some missing header navigation elements [99742]
* Tweak - Add notice if an import is missing required columns [67886]
* Tweak - Save time zone and time zone abbreviation fields (if provided) even if date was not changed when saving event through API [102705]

= [4.6.13] 2018-03-28 =

* Feature - Added facilities allowing users to trash or permanently delete expired events [98826]
* Fix - Corrected the behavior of the previous/next event links rendered on single event pages (props to @jeremyfelt for fixing this) [101757]
* Fix - Save order of organizers as displayed in the admin (thanks to JobInfo and others for report) [79126]
* Tweak - Added Gutenberg compatibility for the Gutenberg Extension plugin
* Tweak - Added new filter `tribe_tickets_venue_action_links_edit_url` to modify the venue edit link for the sales and attendee reports [93923]
* Tweak - Altered day view to start at 00:00:00 and not 00:00:01 [99641]

= [4.6.12] 2018-03-08 =

* Fix - Resolved an oversight resulting in notice-level errors when the `tribe_event_is_on_date()` function was called incorrectly (props to @sharewisdom for pointing this out) [99117]
* Fix - Resolved errors within the admin environment when the "ticketed" view of events is generated [99266]
* Fix - Improved compatibility with WordPress SEO in relation to the default mobile events view [68716]
* Fix - Resolved Javascript errors in month view which were triggered under some conditions by the presence of password-protected events [99089]
* Fix - Improved logic responsible for identifying which events are expired (in the past) by using timezone-aware comparisons [91168]
* Fix - Corrected the export of upcoming events from single organizer pages (added to support changes in Events Calendar PRO) [70727]
* Tweak - Added safety checks around our use of the global $wp_query object (thanks @archetypalsxe for highlighting this issue!) [100199]
* Tweak - Renamed 'Use Javascript to control date filtering' option to 'Enable live refresh' and improved the associated helper text [98022]
* Tweak - Added caching to reduce the number of HTTP requests being made in relation to Event Aggregator within the admin environment [99486]
* Tweak - Improved performance by reducing the number of queries that run in single event pages (in relation to `tribe_get_prev_event_link()` and `tribe_get_next_event_link()` specifically) [94587]
* Tweak - Added pagination to single organizer and venue pages [97772]
* Tweak - Improved compatibility with the Twety Seventeen theme (ensuring the calendar is full-width if set to be the site's homepage) [97977]
* Language - 3 new strings added, 161 updated, 1 fuzzied, and 2 obsoleted

= [4.6.11.1] 2018-02-16 =

* Fix - The render of the venue and organizer templates (thanks to Antonio and others for reporting this in our forums) [99550]
* Fix - Make sure events on calendar are not affected by DST changes [99537]

= [4.6.11] 2018-02-14 =

* Fix - Ensure parity of CSS styles between the default Month View and the embedded Month Views generated by Events Calendar PRO's [tribe_events] shortcode (thanks @copoloff for reporting this bug!) [92329]
* Fix - If `tribe_ical_feed_calname`  is empty the property `X-WR-CALNAME` is not added to the .ics file [46620]
* Fix - Stopped modifications of the main query if is in a single post to allow custom variables don't affect the page loading when using shortcode (our thanks to Joseph Reckley and others for highlighting this problem) [91787]
* Tweak - Fixed a handful of small CSS bugs in the mobile views of the Twenty Sixteen, Twenty Fifteen, and Twenty Fourteen themes [95693]
* Tweak - Added new hooks (`tribe_events_ical_before`, `tribe_events_ical_events_list_args` and `tribe_events_ical_events_list_query`) to allow further customization of the iCal feed [86227]
* Tweak - Added safeguards to reduce conflicts when lodash and underscore are used on the same site [92205]
* Language - 0 new strings added, 41 updated, 0 fuzzied, and 0 obsoleted

= [4.6.10.1] 2018-01-26 =

* Fix - Make sure rewrite rule for `/events` is not hardcoded and is based on dynamic option field (thanks to @earnjam and others for flagging this problem) [98463]

= [4.6.10] 2018-01-23 =

* Fix - Allow The Events Calendar REST API to be disabled using the `tribe_events_rest_api_enabled` filter [97209]
* Fix - Remove the errant `div.tribe-events-single-section` on the single event view when there is no venue [97615]
* Fix - Make sure the date for past events is set to the current date not the end of the day of the current date [71936]
* Fix - Use `featured_color_scheme_custom` if present as mechanism to overwrite the default color scheme for highlight color [96821]
* Fix - Make sure the date for past events is set to the current date not the end of the day of the current date [71936]
* Tweak - Trigger an event `map-created.tribe` when a map is created to allow flexibility on customization [91984]
* Tweak - Add a link to the knowledge base about 'Setting Up Your Google Maps API Key' [89761]
* Tweak - Add `the_title` filter to events called by `tribe_events_template_data` [38237]
* Tweak - Made the "events" and "event" slugs translatable by WPML and other multilingual plugins [95026]
* Tweak - Introduced the `tribe_events_query_force_local_tz` filter to allow for forcing non-UTC event start and end times in Tribe__Events__Query [92948]
* Tweak - Prevent empty or otherwise-invalid values for various date-format options in the Display settings [94725]
* Tweak - Brought day number headers in the Month View into compliance with WCAG 2.0 accessibility standards when using the "Tribe Events" stylesheet [68411]
* Tweak - Improved the alignment of the event cost on the single-event view (props to @canberraclimbersassociation for reporting this bug) [97208]
* Tweak - Added some more context to the labeling of the "Number of events per page" option (thanks to Todd H. for highlighting this label) [73659]
* Tweak - Improve performance on Event Admin List Count by removing JOIN and use cached results [63567]
* Tweak - Made the "/page/" component of some views' URL string translatable [40976]
* Tweak - Button "Merge Duplicates" is always visible from now on [75208]
* Tweak - Allow queries to explicitly include or exclude events that are nominally hidden from event listings [91254]

= [4.6.9] 2018-01-10 =

* Feature - Add new utility functions tribe_is_events_home and tribe_is_events_front_page similar to native WP is_home and is_front_page [42195]
* Fix - Avoid issues when importing multiple organizers that specify images [96354]
* Fix - Make sure latitude and longitude information from iCal feeds is used if available [96363]
* Fix - Fixed an issue that prevented EA from importing images attached to Facebook events [96393]
* Fix - Remove the duplicate filter call that was running twice for `tribe_rest_venue_data` [96090]
* Tweak - Added new `tribe_aggregator_import_event_image`, `tribe_aggregator_import_venue_image` and `tribe_aggregator_import_organizer_image` filter so that users can control whether, during EA imports, images should be attached to post or not [96393]
* Tweak - Made it possible to translate the iCal feed's description field (props @gafderks) [96677]
* Tweak - Improved escaping of map IDs (props LucaPipolo) [96772]
* Tweak - Added new REST API endpoint that allows looking up organizers by slug instead of ID at the path `organizers/by-slug/{slug}/`, it has the same functionality as the endpoint `organizers/{ID}` [96088]
* Tweak - Added new REST API endpoint that allows looking up venues by slug instead of ID at the path `venues/by-slug/{slug}/`, it has the same functionality as the endpoint `venues/{ID}` [96088]
* Tweak - Added `slug` to the REST API responses for organizer and venue data [96088]
* Tweak - Added `slug` to the REST API parameters allowed to use when inserting or updating an organizer or event [96088]
* Tweak - Added action: `tribe_events_venue_save` [96069]
* Tweak - Added action: `tribe_events_organizer_save` [96069]
* Tweak - Added filter: `tribe_events_rest_venue_prepare_postarr` [96069]
* Tweak - Added filter: `tribe_events_rest_organizer_prepare_postarr` [96069]
* Tweak - Old `tribe_rest_venue_data` filter was passing the venue and the event two the second parameter because of the duplication. Now it has the second parameter as $venue, third parameter as $event if event ID was provided [96090]
* Language - 5 new strings added, 30 updated, 0 fuzzied, and 0 obsoleted

= [4.6.8] 2017-12-18 =

* Fix - Preserve filter bar checkbox selections when changing views [66749]
* Fix - Fix radio filters so they are only included as values when switching views when checked [72954]
* Fix - Ensure the correct properties are set for list widget queries, to avoid problems when running alongside Events Calendar PRO (props @KZeni) [94105]
* Fix - Fixed some layout issues with the "Buy Now" button and stock labels on mobile list views [81115]
* Fix - Fixed issue where left- or right-aligned images at the bottom of event descriptions would overlap event meta on single-event pages [71134]
* Fix - Fixed issue where Google Maps Link would display in some situations even when there is no address information for which to generate a link. [94909]
* Fix - Corrected reference to a Select2 asset (our thanks to @pyxis630 for flagging this problem and props to @andrasguseo for the fix) [95348]
* Fix - Ensure that when start and end dates are passed to the REST API, all events within the date range are correctly retrieved (thanks @braffenberg and others for highlighting this issue!) [90005]
* Tweak - Added Google Maps API key to all Google Maps URLs when the key is available, allowing maps to load more reliably on some hosting environments (props to @sfdfortnight, @thor, and many others for reporting this!) [62910]
* Tweak - Adjusted CSS to improve the display of venue URLs/phone numbers (especially when Events Calendar PRO is also active) (our thanks to Mathew on the forums for flagging this issue) [69127]
* Tweak - Added new REST API endpoint that allows looking up events by slug instead of ID at the path `events/by-slug/{slug}/`, it has the same functionality as the endpoint `events/{ID}` [92825]
* Tweak - Added `slug` to the REST API responses for event data [92825]
* Tweak - Added `slug` to the REST API parameters allowed to use when inserting or updating an event [92825]
* Tweak - Added new `tribe_events_rest_use_inclusive_start_end_dates` filter so that users can make the REST API return events from a more literal date range [90005]
* Language - 3 new strings added, 68 updated, 0 fuzzied, and 0 obsoleted

= [4.6.7] 2017-12-07 =

* Fix - Fixed an issue where EA imports might not correctly create venues for iCalendar imports (thanks @starweb and others for highlighting this issue) [94323]
* Fix - Fixed an issue where Month View wouldn't render correctly in X Theme with the "Events template" option set to "Default Page Template" [92554]
* Fix - Fixed a WPML incompatibility issue where language could be switched to the wrong one (thanks @dgwatkins) [94732]
* Tweak - Added the `tribe_events_x_theme_force_full_content()` filter to let users disable X Theme compatibility code [92554]
* Language - 0 new strings added, 2 updated, 0 fuzzied, and 0 obsoleted

= [4.6.6] 2017-11-21 =

* Feature - Added Template class which adds a few layers of filtering to any template file included
* Tweak - Added clear warnings and errors to prevent and limit the import of iCalendar sources missing required fields [93600]
* Tweak - Included `tribe_callback_return` for static returns for Hooks
* Tweak - Improved Aggregator notices including error data on the responses [87326]
* Language - 4 new strings added, 79 updated, 0 fuzzied, and 0 obsoleted

= [4.6.5] 2017-11-16 =

* Fix - Improved legacy URL redirect logic to prevent unwanted redirects (our thanks to wesleyanhq and Adam Schwartz for highlighting this issue) [86942]
* Fix - Modified tribe_get_template_part() to remove potential for multiple templates to be rendered in a single call [46630]
* Fix - Fixed an issue where Event Aggregator scheduled imports might remain stuck in pending status [90501, 92614, 91754]
* Fix - Removed code which was automatically populating various address fields with default values when creating a new venue from within the event editor [44732]
* Fix - Resolved some issues with the "Show Map" and "Show Map Link" options in CSV files not being reliably respected on import (props @joappf and many others for highlighting this issue) [82784]
* Fix - Added opportunities to override edit linked post links [89015]
* Fix - Fixed a bug where only some parts of event featured images were clickable in List Views (thanks @mattemkadia for highlighting this issue) [81392]
* Fix - Fixed the broken 'Learn more' URL received after an unsuccessful "Other URL" import preview [92890]
* Fix - Fixed issue in list view navigation with backwards previous/next classes (thanks @secondtoughest) [36230]
* Fix - Fixed an issue where venues and organizers would not be correctly assigned to events in CSV imports with import statuses other than "Publish" [79680]
* Tweak - Remove net import scheduled notes for on domand imports [79079]
* Tweak - Allow for non-Latin characters to be used as the Events URL slug and the Single Event URL slug (thanks @daviddweb for originally reporting this) [61880]
* Tweak - Remove net import scheduled notes for on domand imports [79079]
* Tweak - Fixed some layout issues that would emerge with "Events URL Slug" option when "Plain" permalinks were enabled [92314]
* Tweak - Tweaked some language in Event Aggregator's metabox on individual edit-event screens to reduce confusion around the impact of the Update Authority on CSV imports [77957]
* Tweak - Fix PHP 7.1 compatibility with Event Aggregator (props @BJP NEALE) [90002]
* Tweak - Added new filter: `tribe_events_force_filtered_ical_link`. This makes the "Export Events" URL more easily modifiable (thanks to @tdudley07 for highlighting this issue) [43908]
* Tweak - Made the "End of Day Cutoff" option better accommodate 24-hour and other time formats (thanks @festivalgeneral for bringing this issue to our attention!) [78621]
* Tweak - Made the options presented by the timezone selector filterable (via the newly added `tribe_events_timezone_choice` hook - our thanks to National University's Marketing Department for this idea) [92909]
* Tweak - Improved integration with Twenty Seventeen - main events page now uses full height header when set to front page (thanks @uncovery for pointing this out) [89767]
* Tweak - Ensured REST API taxonomy endpoints are only registered in WordPress versions 4.7 and higher (thanks @dnaber-de for reporting this) [93227]
* Language - 1 new strings added, 132 updated, 0 fuzzied, and 1 obsoleted

= [4.6.4] 2017-11-09 =

* Tweak - Timepicker is now part of Tribe Common, it was removed from The Events Calendar
* Tweak - Required changes to make the plugin compatible with version 4.6 of Event Tickets
* Language - 10 new strings added, 167 updated, 0 fuzzied, and 2 obsoleted

= [4.6.3] 2017-11-02 =

* Fix - Prevent JS error when adding a Pro widget in the WP Customizer screen [72127]
* Fix - Fixed issue where the value of an event's "Show Google Maps Link" option would not properly affect the displaying of the link on List View (props: @etechnologie) [75547]
* Fix - Added some more specification to our jquery-ui-datepicker CSS to limit conflicts with other plugins and themes [90577]
* Fix - Improve shortcode pagination/view change url so it is reusable (props: @der.chef and others) [70021]
* Fix - Ensure the `tribe_json_ld_{type}_object` filter is available to make modifications of event, venue and organizer JSON LD data possible (thanks to Mathew for flagging this problem) [89801]
* Fix - Improved JSON LD output for events by outputting the correct UTC offset where required (our thanks to Nina and many others for flagging this issue) [78233]
* Tweak - Fixed some display issues for the event schedule details (props @mia-caro)
* Tweak - Improved the clarity of and amount of context for some linked post labels to make translation of those labels a little easier and more nuanced (props @hnacc and others) [88589]
* Tweak - Changed the order in which the list view "next events" link is assembled for better translatability (with thanks to @alelouya for highlighting this problem) [72097]
* Tweak - Adjusted linked posts selector HTML to improve compatibility with Batcache [92049]
* Tweak - Improved datepicker handling so an end date on or later than the start date can always be selected [89825]
* Language - 0 new strings added, 7 updated, 0 fuzzied, and 0 obsoleted

= [4.6.2] 2017-10-18 =

* Fix - Restored functionality to the "currency position" options in Events Settings, and in the per-event cost settings (props @schola and many others!) [89918]
* Fix - Fixed issue in Month view with multi-month events not appearing on subsequent months (thanks @shinno.kei & @schittly for helping isolate this) [89747]
* Fix - Made some changes to prevent Month View caching from breaking WPML support when in Month View (props: @mpike and many others!) [82286]
* Fix - Fixed start/end times being displayed in incorrect timezone in structured data (thanks @mtncreative & @esosa) [42125]
* Fix - Fixed an issue that would cause a 404 error if the selected default view was not enabled (thanks @pruneau) [45612]
* Fix - Improved translatability by adding missing textdomains for a number of strings (props @pedro-mendonca) [91071]
* Fix - Removed unneeded escaping to ensure the organizer link displays as expected (pros @f4w-pwharton) [91074]
* Tweak - Improvements to the readme.txt file surrounding plugin requirements (thanks @ramiy) [90285]
* Tweak - Improve site identification in multisite installations using Event Aggregator to avoid throttling issues [90489]
* Tweak - Avoid notice level errors when a non-existent category archive is requested (our thanks to Charles Simmons for highlighting this) [90697]
* Tweak - Added a new filter `tribe_events_ical_single_event_links` to make customizing the iCal and gCal export links on single-event views easier [90705]

= [4.6.1] 2017-10-04 =

* Fix - Fixed "Next Events" and "Previous Events" navigation links in list views, which would sometimes make a category-filtered list view lose its category filter as a user navigated through pages of future or past events (props @forumhelpdesk and @atomicdust for reporting this!) [72013]
* Fix - Fixed some layout issues with the Tribe Bar datepicker that would arise when using a Twentysixteen or Twentyfifteen child them (thanks to @stefanrueegger for reporting this) [46471]
* Fix - Prevented modification of event titles within the loop when using TRIBE_MODIFY_GLOBAL_TITLE [89273]
* Fix - Fixed issue when exporting all-day multi-day events via iCal where the end date was one day early (Thank you @fairmont for reporting this!) [87775]
* Fix - Fixed issues with the jQuery Timepicker vendor script conflicting with other plugins' similar scripts (props: @hcny et al.) [74644]
* Fix - Fixed an issue that would prevent Event Aggregator scheduled imports from running [88395]
* Fix - Fixed the "Start Time" and "End Time" timepicker fields in the event-creation screen to make it impossible to have an end date/time that comes before the start date/time [72686]
* Tweak - Remove unnecessary parameters from some remove_action calls in the plugin (thanks to @JPry on GitHub for submitting this fix!) [88867]
* Tweak - Adjusted the EA cron start time so that it never gets created in the past [88965]
* Tweak - Improved options format in the Event Aggregator settings [88970]
* Tweak - Added a filter to CSV importer for altering the delimiter, escaping, and enclosing characters [70570]
* Tweak - Adjusted the `tribe_update_venue()` template tag so it no longer creates some unnecessary meta fields involving post_title, post_content, etc. (thanks @oheinrich for bringing this to our attention) [66968]
* Tweak - Improved the performance of The Events Calendar REST API tweaking some queries [89743]
* Tweak - Add support for a `found_posts` argument in `tribe_get_events`, `tribe_get_venues` and `tribe_get_organizers` functions to return the number of posts found matching the current query arguments [89743]
* Deprecated - Deprecated the `tribe-events-bar-date-search-default-value` filter; use `tribe_events_bar_date_search_default_value` instead [67482]
* Language - Improvements to aid translatability of text throughout plugin (props: @ramiy) [88982]
* Language - 7 new strings added, 180 updated, 4 fuzzied, and 3 obsoleted

= [4.6] 2017-09-25 =

* Feature - Added full CRUD REST support for Events, Organizers, Venues, Event Categories, and Tags
* Tweak - Updated Bootstrap Datepicker to v1.7.0
* Tweak - Added latitude/longitude to REST responses when available on venues
* Tweak - Added JSON-LD data to REST responses when available
* Tweak - Replaced deprecated first parameter of `tribe_get_organizers()` with a parameter that, when specified with a truthy value, returns only organizers with upcoming events attached to them
* Tweak - Added linked post filters: `tribe_{$this->post_type}_has_events_excluded_post_stati`, `tribe_events_tribe_organizer_create`, `tribe_events_tribe_organizer_update`, `tribe_event_venue_duplicate_post_fields`, `tribe_event_organizer_duplicate_custom_fields`
* Tweak - Added action: `tribe_events_organizer_created`
* Tweak - Added REST filters: `tribe_rest_organizer_default_only_with_upcoming`, `tribe_rest_venue_default_only_with_upcoming`, `tribe_events_rest_term_allow_delete`
* Tweak - Added duplicate-detection filters: `tribe_duplicate_post_strategies`, `tribe_duplicate_post_strategy`, `tribe_duplicate_post_{$strategy}_strategy`
* Language - 152 new strings added, 217 updated, 6 fuzzied, and 1 obsoleted

= [4.5.13] 2017-09-20 =

* Feature - Add link to the featured image in the Events List widget. New filter introduced to control this: `tribe_events_list_widget_featured_image_link` (props to @cabadaj007 for the feature request) [84807]
* Feature - Remove 'France, Metropolitan' option from country list to prevent issues with Google Maps API (thanks @varesanodotfr for pointing this out) [78023]
* Feature - Ignored Events will restore previous status instead of setting to 'publish' [82213]
* Fix - Patched jQuery Resize vendor library to avoid JavaScript conflicts (props to @britner for the original report) [71994]
* Fix - Fixed a typo in the Event List widget options [71081]
* Fix - Addressed some PHP notices that would sometimes emerge in tag-filtered post lists in the wp-admin (thanks to @wfsec28 and others in the forums for reporting this!) [45274]
* Fix - When "Full Styles" or "Tribe Events Styles" are used, prevent duplicate featured images from showing up in the Twenty Seventeen theme (props to @want2what and others in the forums for reporting this) [80955]
* Fix - Fixed the issue that would prevent the start date and date range parameters from being taken into account when using 'Other URL' source in Event Aggregator
* Fix - Aggregator will no longer update comments while inactive [78890]
* Fix - Avoid issues when REST API archive request parameters are not in the original order (thanks @Nslaver for reporting this and providing a fix) [88748]
* Tweak - Aggregator prevents duplicated records with the same params from being created [68833]
* Tweak - Aggregator will now allow for some minor shifts in schedule execution time to help distribute requests to EA Service [86628]
* Tweak - Improve text in the Event Aggregator settings [77452]
* Tweak - Add actions before and after posts are inserted or updated by Event Aggregator to allow custom functions to kick in (`tribe_aggregator_before_insert_posts` and `tribe_aggregator_after_insert_posts`) [87530]
* Tweak - Allow users to import CSV with numerically-named categories by using a flag (currently `%n`) (thanks @Shamsi for reporting) [78340]
* Tweak - Allow date range and events count limits to be set on each type of import (except for 'Other URL') in Event Aggregator [79975]

= [4.5.12.3] 2017-09-19 =

* Fix - Display events on Month View correctly for WordPress version 4.8.2 and up (props @realcrozetva for reporting this) [88952]

= [4.5.12.2] 2017-09-08 =

* Fix - Fixed an issue where manually running Scheduled Imports would always result in a failed import [87321]

= [4.5.12.1] 2017-09-07 =

* Fix - Fixed an issue where events imported via Event Aggregator from an iCal-like source would be duplicated in place of being updated [87654]

= [4.5.12] 2017-09-06 =

* Fix - Fixed an issue where, with certain date formats chosen in the Events display settings, the "Next Month" link navigation wasn't working (props to @tttammi and others for reporting this issue!) [86937]
* Fix - Fixed a typo in REST API Swagger documentation that mentioned "organizer" when it should have stated "venue".
* Fix - Fixed issues with Event Aggregator queueing system where events might be duplicated or incorrectly updated [79975]
* Fix - Prevent notice when the Aggregator Record title is an array [82149]
* Fix - Allows Aggregator Google Map settings to extend the Global Setting by default (props to queerio for reporting this!) [67639]
* Fix - Prevent Warnings when throwing WordPress admin notices from Aggregator daily usage limit (props to cigarplanner for reporting this!) [83187]
* Fix - Resolved problem where Aggregator wouldn't allow you to remove filtering terms for Records [76949]
* Fix - Allow any datepicker format to be used on Aggregator filtering Events (props to matthewseymour for reporting this!) [77819]
* Fix - Added check to see if log directory is readable before listing logs within it (thank you @rodrigochallengeday-org and @richmondmom for reporting this) [86091]
* Tweak - Datatables Head and Foot checkboxes will not select all items, only the current page [77395]
* Tweak - Included tooltip for Aggregator "Hide & Ignore" button for events [67890]
* Tweak - Added all the Aggregator Origins to the Admin Bar [68693]
* Tweak - Added filters: `tribe_get_state_options`
* Tweak - Added template tags: `maybe_format_from_datepicker()`
* Tweak - Added the `tribe_rest_single_event_data` filter to the single event REST API endpoint to allow filtering the returned data (thanks @mwender) [88748]
* Language - 2 new strings added, 90 updated, 0 fuzzied, and 1 obsoleted

= [4.5.11] 2017-08-24 =

* Fix - Avoid Event Aggregator previews or scheduled imports being marked as failures [84259]
* Fix - Fixed start and end date limit parsing for events archive in the REST API code [78375]
* Fix - Fixed issue with `tribe_events_get_the_excerpt()` returning a read more link that sometimes pointed to the current page [70473]
* Fix - Fixed Post ID not being sent to the_title filter for Organizers and Venues (props Anna L.) [85206]
* Fix - Fixed issue where Month View tooltips would often go off-screen in some smaller viewport sizes [65136]
* Fix - Fixed an issue that would sometimes render Event Aggregator options invalid even with a valid license [78469]
* Fix - Fixed an issue where the mobile.php template file would often fail to include an event's featured image [74291]
* Fix - Resolved issue where invalid linked post IDs prevent proper updates on linked posts (props to Mathew L. and a few others for highlighting this issue) [71802]
* Fix - Do not hijack the blog when the main events page is configured to appear on the site's homepage (our thanks to Jason and others for flagging this problem) [72094]
* Fix - Remove extra trailing double-quotes at the end of the timepicker data-format attributes [85603]
* Fix - Fixed an issues where Event Aggregator scheduled imports could not run other than manually [81639]
* Tweak - Prevent stray commas from showing up for some event venues in the List View [72289]
* Tweak - Prevent stray commas from showing up for some event venues in the Day View [85429]
* Tweak - Modify certain event queries to widen the window of opportunity for query caching (props @garretjohnson) [84841]
* Tweak - Improve Event Aggregator message regarding Facebook token expiration [70376]
* Tweak - Support importing from URLs (Event Aggregator) where the protocol hasn't been specified by defaulting to HTTP [76466]
* Tweak - Removed WP API adjustments [85996]
* Tweak - Added filter: `tribe_aggregator_meta_source` to filter the Event Aggregator import source
* Tweak - Added filter: `tribe_events_linked_post_meta_values_{$current_linked_post_meta_key}` for filtering the array of values retrieved for a specific linked post meta field
* Tweak - Updated views: `src/views/day/single-event.php` and `src/views/list/single-event.php`
* Compatibility - Minimum supported version of WordPress is now 4.5
* Language - Improvements to various strings to improve ease of translation (props to @ramiy)
* Language - 5 new strings added, 56 updated, 1 fuzzied, and 3 obsoleted [the-events-calendar]

= [4.5.10.1] 2017-08-16 =

* Fix - Updates common library to resolve a range of issues preventing frontend assets from loading and breaking parts of our user interface [85017]

= [4.5.10] 2017-08-09 =

* Fix - Avoid duplicate events when importing from some iCal, Google Calendar and Facebook feeds in Event Aggregator (our thanks to Jason Sears, controlyours and many other users for highlighting these issues) [67038]
* Fix - Fixed bug that caused scheduled imports to get stuck in a perpetual state of failure when receiving error messages from the Event Aggregator service (our thanks to Antonio Jose and others for flagging this problem) [83767]
* Fix - Resolved issue where errors from the Event Aggregator service were not properly logging/visible on the History tab [83767]
* Tweak - Made linked post fields' auto-save features more stringently check for empty values to prevent the plugin from trying to "save" empty values (our thanks to Jean-Marie for highlighting this problem) [80282]
* Tweak - Moved the organizer e-mail address field label a bit to better accommodate Community Events [80426]
* Tweak - Added filter to tribe_get_display_end_date()'s return value [77730]
* Tweak - Avoid notice-level errors while processing queues within Event Aggregator (our thanks to David Sharpe and others for reporting this) [84020]
* Tweak - Improve compatibility and avoid Javascript errors when running alongside Twenty Seventeen [70853]
* Compatibility - Minimum supported version of WordPress is now 4.4
* Language - 1 new strings added, 119 updated, 0 fuzzied, and 0 obsoleted

= [4.5.9] 2017-07-26 =

* Fix - Send Aggregator callback URL with correct Scheme [83364]
* Fix - Scheduled Aggregator cron for inserting will re-enqueue to complete scheduled imports [83382]
* Fix - Avoid overwriting Venues and Organizers when importing FB events with similarly named Venues and Organizers [75370]
* Fix - Improve handling of large and/or slow Google Calendar and iCal feeds [79975]
* Tweak - Added period "." separator to datepicker formats. [65282]
* Tweak - Added tribe_events_month_get_events_in_month filter to allow overriding of events used in month templates. [83317]

= [4.5.8.1] 2017-07-21 =

* Fix - Fixed an issue where failed EA Imports would hang for a long time before failing [83344]

= [4.5.8] 2017-07-13 =

* Fix - Remove permalink logic for recurring events (Events Calendar PRO will implement instead) [74153]
* Fix - Avoid type error when setting up one-time imports for Facebook URLs (our thanks to @J for flagging this!) [78664]
* Fix - Add a safety check in isOrganizer() function (our thanks to Kevin for flagging this!) [81645]
* Fix - Avoid EA Client hanging when no events are found while attempting an import from a Facebook source [82713]
* Fix - Improve compatibility of The Events Calendar when operating with WPML from within a subdirectory (props: @dgwatkins) [81998]

= [4.5.7] 2017-06-28 =

* Fix - Restore support for translated events category slugs when WPML is active [73478]
* Fix - Improve handling of shortcodes within event view excerpts (props: @awbauer) [81226]
* Fix - Improve compatibility with WPML in relation to event permalinks specifically (props: @dgwatkins) [81224]
* Fix - Improved handling of Venue fields that allows for better form validation in Community Events [76297]
* Tweak - Better detection and reporting of communication failures with the Event Aggregator server
* Tweak - Textual corrections (with thanks to @garrett-eclipse for highlighting many of these) [77196]
* Tweak - New filter added ("tribe_events_linked_posts_dropdown_enable_creation") to facilitate more control over linked posts [80487]
* Tweak - Improve performance of theme compatibility code [71974]
* Tweak - Don't show Event Aggregator system status in Help tab if there's no Event Aggregator license in place [68506]

= [4.5.6] 2017-06-22 =

* Tweak - Improved how Cost field looks and it's consistency across views [71092 & 71094]
* Fix - Resolved issue where the Meta Chunker attempted to inappropriately chunk meta for post post_types [80857]
* Tweak - Added actions: `tribe_events_inside_cost`
* Tweak - Changed views: `day/single-event`, `day/single-featured`, `list/single-event`, `list/single-featured`
* Language - 1 new strings added, 15 updated, 1 fuzzied, and 1 obsoleted [the-events-calendar]
* Language - 0 new strings added, 0 updated, 1 fuzzied, and 0 obsoleted [tribe-common]


= [4.5.5] 2017-06-14 =

* Fix - Removed extra double quotes in organizer link output [71133]
* Fix - Make the list and day view styles match more closely [63599]
* Fix - Better sanitization on CSV imports (thanks to Valentinos Chouris from NCC Group for reporting this) [80311]
* Fix - Prevent tabs from being incorrectly escaped in iCal output (props: KZeni) [80452]
* Fix - Fixed inconsistent font styling of Tribe Bar form labels. [27252]
* Tweak - Removed unused Javascript (jQuery UI Dialog) to help avoid warnings (our thanks to @gama6889 for flagging this) [80766]
* Tweak - Added new filter hooks 'tribe_events_register_event_type_args' and 'tribe_events_register_event_cat_type_args' [80658]

= [4.5.4] 2017-06-06 =

* Tweak - Minor tweaks to the CSS for linked post types (Organizer/Venues)
* Fix - Prevent drag and drop icon showing when singular linked post type is been displayed
* Fix - Resolved issue where scheduled imports sometimes failed to execute [79587]
* Fix - Better sanitization of data (Props to Valentinos Chouris for reporting this) [80310]
* Language - 2 new strings added, 156 updated, 0 fuzzied, and 4 obsoleted [the-events-calendar]
* Language - 4 new strings added, 20 updated, 1 fuzzied, and 0 obsoleted [tribe-common]

= [4.5.3] 2017-06-01 =

* Fix - Made it easier to translate the update confirmation message (our thanks to safu9 for highlighting this) [79729]
* Fix - Fixed compatibility issue with WPML which caused organizers and venues to disappear on translated events [67581]
* Fix — Fixed bug where venues and organizers would be duplicated when their associated event is previewed. [64088]
* Tweak - Other fixes to the plugin verbiage (with thanks to @garrett-eclipse and others)

= [4.5.2.1] 2017-05-19 =

* Fix - Prevent fatal errors occuring in PHP 5.5 and earlier [79208]

= [4.5.2] 2017-05-17 =

* Fix - Correct REST API reference URL (our thanks to Lindsey for flagging this) [78658]
* Fix - Improve Event Aggregator integration to avoid situations where imports continually restart but do not complete [77988]
* Tweak - Make the inclusion or exclusion of the year (within the event schedule string) filterable [78070]
* Tweak - Adjustments to help avoid false positive security alerts being generated in relation to our customizer integration [78355]

= [4.5.1] 2017-05-04 =

* Fix - Prevented errors on EA import screen that happened in exotic circumstance. Thanks @kathryn for reporting this! [75787]
* Fix - Made EA preserve custom dates after reimporting a Facebook Event when option is set. [75787]
* Fix - Enhance month view caching to minimize impact of JSON-LD generation [74656]
* Tweak - Styling/layout improvements within the Event Aggregator screen [77895]

= [4.5.0.2] 2017-05-01 =

* Fix - Ensure compatibility with WordPress version 4.4 and earlier

= [4.5.0.1] 2017-05-01 =

* Fix - Resolving issue where some premium plugins were falsely claiming they were out of date

= [4.5] 2017-05-01 =

* Feature - Event Aggregator now allows users to import from other sites with The Events Calendar [68139]
* Feature - Include a Events REST API endpoint for read operations [70711]
* Feature - Include granular Scheduling for Events Aggregator
* Tweak - Update Authority for modified fields now will include Organizer, Venues and Taxonomy changes [71152]
* Tweak - Clean up direct calls to get events and use wrapper `tribe_get_events()` which has a hook for customizing
* Tweak - Remove including Event Tickets for backwards compatibility as a vendor library [71908]
* Tweak - Create a global ID to increase consistency on all of the imported items with Event Aggregator [75218]
* Fix - Prevent Aggregator to run on Empty Queues thus generating fatals (props to @Donald for the report here) [75377]
* Fix - Categories and Tags are no longer cleared when importing with Event Aggregator (thank you @Nicolas for the report) [74264]
* Fix - Increase consistency on Column Mapping for CSV imports [76476]
* Tweak - Added filters for REST API: `tribe_events_rest_url_prefix`, `tribe_rest_url`, `tribe_events_rest_use_builtin`, `tribe_rest_events_archive_data`, `tribe_rest_event_max_per_page`, `tribe_rest_event_data`, `tribe_rest_venue_data`, `tribe_rest_organizer_data`, `tribe_rest_event_categories_data`, `tribe_rest_event_tags_data`, `tribe_rest_event_taxonomy_term_data`, `tribe_rest_event_featured_image`, `tribe_events_rest_api_enabled`
* Tweak - Added filters for REST API Documentation: `tribe_rest_swagger_cost_details_documentation`, `tribe_rest_swagger_date_details_documentation`, `tribe_rest_swagger_image_details_documentation`, `tribe_rest_swagger_image_size_documentation`, `tribe_rest_swagger_term_documentation`, `tribe_rest_swagger_event_documentation`, `tribe_rest_swagger_organizer_documentation`, `tribe_rest_swagger_venue_documentation`, `tribe_rest_swagger_documentation`
* Tweak - Added filters for Modified fields tracking: `tribe_tracker_post_types`, `tribe_tracker_excluded_meta_keys`, `tribe_tracker_enabled`, `tribe_tracker_enabled_for_terms`, `tribe_tracker_taxonomies`
* Tweak - Added filters for Event Aggregator: `tribe_aggregator_localized_data`, `tribe_aggregator_service_messages`, `tribe_aggregator_url_import_range_options`, `tribe_aggregator_url_import_range_cap`, `tribe_aggregator_url_import_range_start`, `tribe_aggregator_url_import_range_end`
* Tweak - Removed filters for Event Aggregator: `tribe_aggregator_track_modified_fields`
* Tweak - Added actions for Initialization: `tribe_events_bound_implementations`
* Tweak - Removed methods for `Tribe__Events__Main`: `track_event_post_field_changes`, `maybe_load_tickets_framework`
* Tweak - Removed methods for `Tribe__Events__Aggregator__Service`: `has_service_message`

= [4.4.5] 2017-03-23 =

* Fix - Local changes to events should be preserved in accordance with the Event Import Authority setting (thanks to @bryan for reporting this one) [72876]
* Fix - Correct the value for days of the week abbreviation (thanks @mmmmartin03 for the report) [75379]
* Tweak - Enable the month view cache by default on new installations [74867]
* Tweak - External links to Google maps changed from http to https (nice find by @bjf2000 - reported via the .org support page) [74930]
* Tweak - Links to WordPress.org changed from http to https (ultimately this is also credited to @bjf2000's find. Thanks!) [72273]

= [4.4.4] 2017-03-08 =

* Fix - Avoid unnecessarily removing a callback from an action while inside the same action (improves PolyLang compatibility - props @Chouby) [73122]
* Fix - Resolving issue where sites that overrode the wp-admin path would fail to successfully perform a Facebook OAuth with Event Aggregator [74687]
* Tweak - Improve template loading for easier customization by developers and better support of the template hierarchy (props @QWp6t) [72842]

= [4.4.3] 2017-02-22 =

* Fix - Resolved issue where iCal exports on month view were exporting more events than intended (thanks to @s2ldesign for reporting in our forums) [72133]
* Fix - Resolved meta width issue for maps when Pro is active (gracias a @ANTONIO JOSE por el reporte del error)  [69844, 72272]
* Fix - Resolved issue where featured images were not being imported via Event Aggregator Facebook imports (cheers to @Cody for the initial bug report) [72764]
* Fix - Resolved issue where translated 'all' slugs were not respected (thank you @Marianne for your report in the forums) [71996]
* Tweak - Translation improvements and fixes (@Katja - thanks! ) [70068]
* Tweak - Allow "-1" when specifying the "Month view events per day" setting [70497]

= [4.4.2] 2017-02-09 =

* Fix - Ensure the global and source-specific Google Map settings for imports are respected [67228]
* Fix - Prevent PHP 5.2 Strict mode from throwing notices due to usage of `is_a` [72812]
* Fix - Ensure the events list widget's show/hide if there are upcoming events setting is respected [72965]
* Tweak - Add filters for template tag functions related to dates: `tribe_get_start_time`, `tribe_get_end_time`, `tribe_get_start_date` and `tribe_get_end_date` [67759]

= [4.4.1.1] 2017-01-26 =

* Fix - Resolved fatal caused when rendering themes that override tribe styles

= [4.4.1] 2017-01-26 =

* Fix - Resolve the Fatals related to undefined methods and Memory exhaustion [71958, 71912]
* Fix - iCal export for Single events working again [71916]
* Tweak - Changes the Search label to prevent duplicate words (props @oheinrich) [72149]
* Tweak - Add theme version to `tribe-event.css` (props @berler) [71973]
* Fix - Resolve JavaScript error when jQuery was been de-registered [71369]
* Fix - Prevent Fatals when Importing Images on Event Aggregator [70576]
* Fix - Prevent Third Party notes to be escaped, anchor link working again [71872]
* Fix - Google Maps now are using HTTPS instead of HTTP (props @cliffordp)
* Fix - Prevent Fatals on Event Aggregator Cron, due to Activity logging failure [71904]
* Fix - Elminate some cases of problem with Facebook manual import on Event Aggregator [69137]
* Fix - WPML integration smaller incompatibilities [70520, 70522]

= [4.4.0.1] 2017-01-09 =

* Fix - Adds safety check to ensure a smooth activation process when earlier versions of Tribe Common are active

= [4.4] 2017-01-09 =

* Feature - Add dynamic helper text to single event editor to display the events date and time [66484]
* Feature - Add support for featured events [65898]
* Feature - Add support for placing the main events archive on the site homepage [38757]
* Feature - Add support for the theme customizer [67489]
* Feature - Make it possible to adjust map pins via the theme customizer [65889]
* Feature - Support for Event Aggregator in a multisite network context added [61427]
* Fix - Add a link to The Events Calendar Help page in the Network Administration screen of multisite installations [68665]
* Fix - Multisite license editing and displaying consistency [68662]
* Tweak - Adjusted styles and added actions for featured events in the List Widget [65923]
* Tweak - Organizers and Venues are now with a better and cleaner interface [68430]
* Tweak - Eliminate duplicate meta data for organizer posts [25084]
* Tweak - Improved the start/end date user interface [66486, 66487, 66550]
* Tweak - iCal export now includes all events - up to a reasonable limit - rather than just those in the current view [65037]
* Tweak - Adjustments made to the default week view color scheme [69756]
* Tweak - Add AJAX and improve consistency of the venue and organizer UI [38129]

= [4.3.5] 2016-12-20 =

* Tweak - Updated the template override instructions in a number of templates [68229]
* Tweak - Improve behavior of tribe_get_events_title() in respect of single events [46313]
* Tweak - Event Aggregator will only load on the Administration, prevent bigger loads for Front-End users [70812]
* Tweak - Allow better filtering for Organizers and Venue Meta fields (Props: @Chouby from Polylang) [70894]
* Fix - Prevent JavaScript Notices related to Bumpdown [69886]
* Fix - Assets URL on Windows Servers are fully operational again [68377]
* Fix - JavaScript and CSS files will respect HTTPS on all pages [69561]
* Fix - Fixed comment count and visibility issues due to Event Aggregator records [68297]
* Fix - Fixed PHP notices and warnings raised when importing .ics files [69960]
* Fix - Only show link to Venues if Pro is active in List View [69887]
* Fix - Fixed and issue that would make Event Aggregator importing notices remain stuck in the Import screen [70614]
* Fix - Avoid error screen when saving licenses on multisite installations [68599]
* Fix - Fix calendar view links in WPML language switcher [67134]

= [4.3.4.2] 2016-12-13 =

* Fix - Correct an oversight leading to breakages of the /all/ events archive for Events Calendar PRO users [70662]

= [4.3.4.1] 2016-12-09 =

* Fix - Updates Tribe Common to remove some stray characters that were impacting page layouts (props: @Aetles) [70536]

= [4.3.4] 2016-12-08 =

* Tweak - Tribe Common now is loaded only once across our plugin suite, improves performance in some cases [65755]
* Fix - Featured Images for Event Aggregator imports are working as expected again. [69465]
* Fix - Google Calendar and iCalendar files are now updating their respective events [68684]
* Fix - On demand Event Aggregator records will update events correctly [69542]

= [4.3.3] 2016-11-16 =

* Feature - Added Tribe Extension class and loader, to make small addons easier to build [68188]
* Fix - Ordering on Month view is working as expected again [69123]
* Fix - Enable ampersand character in mobile month view titles (thanks @kate for the report of this) [45409]
* Fix - Prevent notices for Event Aggregator License checking [67981]
* Fix - Mismatched text domains are resolved, important for translations (props to @Hans) [68462]
* Fix - Sticky on Month View is working as expected again [68902]
* Fix - Prevent HTTPS websites from pointing to Assets in HTTP [68372]
* Fix - On `WP_Query` we will no-longer overwrite custom `post__not_in` params [42143]

= [4.3.2] 2016-11-02 =

* Fix - Fixes an issue where the text in the Location search field was URL encoded when using the back or forward button for navigation. [61742]
* Fix - Aggregator Errors will not show more than once daily as comments (Thanks @Jacob for your report on the forums) [68094]
* Fix - Event Aggregator ICS default configuration now are been Selected Correctly [67885]
* Fix - Shortcode Month view now will display tooltips correctly [68094]
* Fix - Avoid loading the select2 JavaScript library twice when Advanced Custom Fields is activated (props to @ryan for the initial report [43605]
* Fix - Avoid errors and notices on calendar page when X theme and WPML plugins are active (thanks @ingrid for reporting this one) [64400]

= [4.3.1.1] 2016-10-20 =

* Fix - Corrected a packaging issue from the 4.3.1 release [67936]

= [4.3.1] 2016-10-20 =

* Tweak - Implement the pruning of Event Aggregator history records after 7 days, filterable by tribe_aggregator_record_retention [68283]
* Tweak - Event Aggregator will now verify that the license key has uses remaining before creating a history record [68286]
* Tweak - Improve `tribe_create_event` documentation (Props to Keith) [44871]
* Fix - Resolved an issue where scheduled Event Aggregator imports marked as "On Demand" were being run by cron [68284]
* Fix - Resolved a bug where empty meta fields were being inserted into Event Aggregator record post meta [68290]
* Fix - Resolved a bug where Venue and Organizers urls were been generated incorrectly (Thanks @Matt) [68168]
* Fix - Pagination links on Month view are updating correctly [67977]
* Fix - Resolved the support for translated event category archive slug that could lead to broken links on the front-end while using WPML (Props to Wilco in the support Forums) [62018]
* Fix - Resolved a bug where searching for past events in the List view would always yield no results (Thanks for the report @Davide) [61863]
* Fix - Resolved an issue where long file names would break plugin updates on some Windows installations (pros to @Alan [62552]
* Fix - Resolved an issue where the `/all` link on recurring events on non English websites could be broken (reported by @lumiest - thanks!) [68062]
* Fix - Pagination links on Month view are updating correctly [67977]

= [4.3.0.1] 2016-10-14 =

* Fix - Preventing legacy Facebook events from being duplicated

= [4.3] 2016-10-13 =

* Feature - Added Event Aggregator to enable service-based event imports from iCal feeds, Facebook, and Meetup
* Feature - Revamped the CSV import screens to work within the new Event Aggregator pages
* Tweak - Adjusted some view logic to support the new Event Views shortcode in Pro [44800]
* Tweak - Added a button to copy the system infomation on the help tab [43709]
* Tweak - Added an option for users to opt into automatic system infomation so our support system can grab the system information found on the help tab automatically [31645]
* Tweak - Use an earlier hook for iCal feed generation (props @jlambe) [64141]
* Tweak - Revise and simplify integration with Event Tickets attendee screen [61992]
* Tweak - Added context to a set of strings to make translation easier (props @pedro-mendonca) [64586]
* Tweak - Deprecated various disused functions and classes relating to the Meta Factory [39905]
* Fix - Cease using GLOB_BRACE for including deprecated files due to limited server support [63172]
* Fix - Avoid problems that can occur when hooking and unhooking actions (props @Chouby) [63474]
* Fix - Resolves an issue where we were duplicating a core WordPress hook but with a different set of parameters (props @Chouby) [66455]
* Fix - Correct the datetime formatting issues within the iCal feed (props @henryk) [65968]
* Deprecated - `Tribe__Events__Main::initOptions()` has been deprecated with no replacement
* Deprecated - `Tribe__Events__Main::set_meta_factory_global()` has been deprecated in favor of using the `Tribe__Events__Meta_Factory` class
* Deprecated - The `setup_meta()` method in both the `Tribe__Events__Template__Single_Event` and `Tribe__Events__Template_Factory` classes has been deprecated
* Deprecated - The `the_title()`, `event_date()`, `event_category()`, `event_tag()`, `event_website()`, `event_origin()`, `organizer_name()`, `organizer_email()`, `venue_name()`, `venue_address()`, and `venue_map()` methods have been deprecated in the `Tribe__Events__Advanced_Functions__Register_Meta` class
* Deprecated - The `register()`, `check_exists()`, and `get_args()` methods have been deprecated in the `Tribe__Events__Meta_Factory` class

= [4.2.7] 2016-09-15 =

* Tweak - Additional support for plugin extensions

= [4.2.6] 2016-08-31 =

* Add - tribe_is_event_past() conditional to detect if event end time is past current time (Reported by @Jonathan in our support forums - thanks Jonathan.)

= [4.2.5] 2016-08-17 =

* Fix - Fixed inconsistent template filtering logic for single event template [62525]
* Tweak - Restored preview for published events [64874]

= [4.2.4] 2016-08-03 =

* Tweak - Changed "Event Add-Ons" to load faster [64286]
* Fix - Fixed default venue setting [64628]
* Fix - Fixed default venue state and province settings [64629]

= [4.2.3] 2016-07-20 =

* Fix - In month view, be sure to unhook JSON-LD output when calling unhook function
* Fix - Incorrect JSON-LD event start and end times (thank you @jjbte for reporting on .org forums)
* Fix - Show Google Map and Link checkbox so they show when editing an event (Reported originally by Michael of @NailedIT in the .org forum)
* Fix - Use Community Events Venue Edit Link when on Community Events Forms instead of Admin (also as a result of the report abve from @NailedIT. Thanks again.)

= [4.2.2] 2016-07-06 =

* Fix - Small CSS Issue on Welcome Page
* Fix - Month view on mobile device width doesn't have links to prev/next months
* Fix - Reimport of updated CSV removes featured image (Bug #46149)
* Fix - Fixed the issue that would make multiple organizers details disappear when trying to submit invalid event data using Community
* Fix - Add a check to avoid being unable to switch view when Filter Bar plugin is active and at least one field is set to auto-complete mode
* Fix - Only add the events custom post type to the tag archive queries and not custom queries with tags [45635]
* Fix - When using the filter tribe_events_excerpt_allow_shortcode shortcodes will be maybe be processed in event excerpts in the list views [42289]

= [4.2.1.1] 2016-06-28 =

* Fix - Ensure translations load as expected with all supported versions of WordPress (thanks to @JacobALund for originally reporting this on .org forums)

= [4.2.1] 2016-06-22 =

* Tweak - Adjust the caching rules for Month View for faster loading
* Fix - Replace a bad return type to avoid unnecessary notices in the error log
* Fix - Add missing styles for correctly hide screen reader text
* Fix - Fixes `tribe_get_event_link()` which wasn't working when passing second parameter as `true'
* Tweak - Reduce the ginormous font size of Month View titles in skeleton styles
* Fix - Add styling to adjust List View description to full width
* Fix - Miscellaneous tweaks to improve the Month and Day views
* Fix - Fix a shorthand array that was causing errors in PHP 5.2 and 5.3 when importing events

= [4.2] 2016-06-08 =

* Feature - Added Google Maps API key field in the Settings tab to avoid map timeouts and errors on larger sites (Thanks to Yan for reporting this!)
* Feature - Added support for featured image, multiple organizers, excerpt and more custom fields in the .csv file import function for events (Thank you to Graphic Designer for posting on UserVoice!)
* Feature - Added support for featured image, description, map details and more custom fields in the .csv file import function for venues
* Feature - Added support for featured image and description in the .csv file import function for organizers (Thank you to Rebecca for posting on UserVoice!)
* Feature - Added an oEmbed template for events
* Feature - Improve performance of a query used to determine if there are free/uncosted events (Thank you @fabianmarz for the pull request!)
* Feature - Added support for attaching custom post types to events
* Tweak - Improved filtering of the `tribe_event_featured_image()` function (Cheers to @fabianmarz!)
* Tweak - Add an encoding class for the CSV importer to prevent non utf8 characters from preventing imports (Thanks to screenrage for the report!)
* Tweak - Improved our JSON-LD output to ensure consistency (Props to @garrettjohnson and Lars!)
* Tweak - Language files in the `wp-content/languages/plugins` path will be loaded before attempting to load internal language files (Thank you to user aafhhl for bringing this to our attention!)
* Tweak - Switch to HTTPS for the "Powered by The Events Calendar" link (Thank you Cynthia for reporting this!)
* Tweak - Switch to using HTTPS by default for interactions with Google Maps API
* Tweak - Improved filterability of calendar excerpts by introducing the new `tribe_events_get_the_excerpt` filter hook
* Tweak - Improved filtering of organizer details when importing by CSV (Props to @Geir for bringing this up!)
* Tweak - Adjustments for single event view in Twenty Fifteen theme
* Tweak - Improved performance of query used to test for events without any cost
* Tweak - Added missing semicolon to a laquo (Props to mwender on GitHub for the fix!)
* Tweak - Improve the "stickiness" of CSV import column mappings (Thank you @jamesgol!)
* Tweak - Consistency of JSON-LD markup improved (Cheers to @garrettjohnson for the help!)
* Tweak - Avoid notice-level errors when working with WP CLI on a site where The Events Calendar is also active (Thanks to @sun)
* Tweak - Corrected the spelling of timezone in the CSV Importer's event field
* Tweak - Updated venue and organizer templates to use the new architecture for attaching custom post types to events
* Tweak - Move plugin CSS to PostCSS
* Tweak - Category default view is now set to `default` in place of hardcoding the current default view in the category base rewrite rule [31907]
* Deprecated - `Tribe__Events__PUE__Checker`, `Tribe__Events__PUE__Plugin_Info`, and `Tribe__Events__PUE__Utility` classes are deprecated and are replaced by `Tribe__PUE__Checker`, `Tribe__PUE__Plugin_Info`, and `Tribe__PUE__Utility` classes
* Fixed - Changed the use of `have_posts()` in the maybe iCal links for the main views that could cause an infinite loop
* Accessibility - Focus styles added for search fields
* Accessibility - Add ARIA labels for Month/Day/List sub nav
* Accessibility - Add ARIA label for events footer sub nav heading

= [4.1.4] 2016-05-19 =

* Fix - Improve accuracy of list view pagination after switching from month view
* Tweak - Give the multi-organizer form 'sticky' properties so values persist even if the submission is initially rejected
* Tweak - Resolved minor CSS issues in the welcome page

= [4.1.3] 2016-04-28 =

* Fix - Month View single days are now ordered as follows: sticky events, ongoing multi-day events, all day events, then start time. In other words, all events should be ordered as you'd expect when viewing events in Month View.
* Fix - Updated the compatibility of CSV importer with WordPress 4.5 due to a change in the `post_status` filter. This will help prevent some of the errors you may have seen when importing events using a CSV file.
* Tweak - Added new event names for AJAX success to the List, Month, and Day views to help The Events Calendar's compatibility with our other premium plugins.

= [4.1.2] 2016-04-11 =

* Tweak - Removed an unneeded hook that attempted to add a query argument to event tag links
* Fix - Resolved an issue where events marked as "sticky" would not display as such in Month View
* Fix - Dashes, hyphens, or whatever you like to call them in the events archive slug no longer breaks the URL
* Fix - The notice that pops up when a conflicting "events" page exists can now be dismissed

= [4.1.1.1] 2016-04-07 =

* Security - Tightened up security with post type link filtering (props to Nadal Soler for reporting this issue!)
* Security - Tightened up security around tribe bar submissions (props to Paul Mynarsky for reporting this issue!)

= [4.1.1] 2016-03-30 =

* Fix - Resolved bug where array notices were output on single event pages when venues were not set (props to zaxiscreative for reporting this issue!)
* Fix - Resolved issue where the Month View in mobile sizes retained the long day-of-week names when the abbreviations should have been used (props to Lucy for the bug report!)
* Fix - Fixed bug where a "0" was added to the default Venue name when creating a new event
* Fix - Fixed notice that caused Ajax requests to fail (props to cgrymala on WP.org for reporting this!)
* Fix - Removed quotes from around TZID-specified timezones in iCal feeds which causes problems with some parsers (props to factory44 for reporting the issue that lead to this fix)
* Fix - Resolved various capitalization issues with German translations (props to oheinrich in our forums for pointing out this issue!)

= [4.1.0.1] 2016-03-17 =

* Fix - Resolved multiple issues with the German `de_DE` language file that caused a number of site-breaking issues

= [4.1] 2016-03-15 =

* Feature - Added a tribe_get_venue_website_url() function for fetching Venue website URLs (props to fervorcreative in our forums for this request!)
* Performance - Lazy-load venue and organizer selector data
* Tweak - Allow iCal filenames to be filtered via a new filter: tribe_events_ical_feed_filename
* Tweak - Added a hook to allow single day queries in month view to be filtered: tribe_events_month_daily_events_query_args
* Tweak - Improved the logic around rebuilding known date ranges
* Tweak - Always show the "Merge Duplicates" button for venues and organizers in the Events General Settings page
* Tweak - Allow the "same slug" notice to be dismissed and fix some text in that message
* Tweak - Ignore alpha/beta/rc suffixes on version numbers when checking template versions
* Tweak - Add a filter for month view daily events query: tribe_events_month_daily_events_query_args
* Tweak - Added a more flexible cost range parsing function
* Tweak - Obfuscate license keys Events > Help > System Information
* Fix - Fixed a fatal that sometimes occurred when refreshing the import CSV page
* Fix - Fixed issue where some characters were not escaped appropriately for month and year formats
* Fix - Added missing tribe-loading@2x.gif
* Fix - Fixed a warning produced by passing a DateTime() object into start_date or end_date args of tribe_get_events (props to iamhexcoder for the pull request!)
* Fix - Fixed bug where events in month view were not always sorted in chronological order
* Fix - Fixed the System Info URL in Events > Help
* Fix - Resolved issue where the default country would be "Array" if no default country is set
* Fix - Fixed bug where ajaxurl was sometimes undefined

= [4.0.7] 2016-03-02 =

* Fix - Resolve display issues on templates with Jetpack and a few themes
* Fix - Mobile breakpoints on month view working with custom breakpoints
* Fix - Reordering Venue and Organizer metadata no longer breaks titles
* Fix - Prevented notices from happening when using `the_title` filter
* Fix - iCal links now will respect categories on the first page
* Fix - Prevent third-party bugs with SEO plugins when inserting events programmatically
* Fix - Organizer information is showing up again correctly
* Fix - Modified the add-on license validation method to better explain what is happening
* Fix - Description on mobile views now have the correct class attribute on HTML
* Fix - Added missing semicolon on the list navigation for "&laquo"

= [4.0.6] 2016-02-17 =

* Tweak - Adjust injection of event data into the_content from priority 10 to 9 for better 3rd-party plugin compatibility
* Tweak - Change mobile month view selector to load event details below the calendar for better theme compatibility
* Tweak - Better handling of edge cases on the post_excerpt for List View
* Tweak - Removal of generic CSS classes like `.updated` and `.published`
* Fix - Prevent Notices from appearing when using `tribe_get_organizer()`
* Fix - Make HTML Single Event Pages valid
* Fix - Numeric named categories URLs are now fully working
* Fix - Event Title now Accepts HTML on Tooltips
* Fix - Licenses Tab now will work with `DISALLOW_FILE_MODS` (Props to Sun for spotting and fixing this)

= [4.0.5] 2016-01-15 =

* Security - Security fix with Venues and Organizers (props to grantdayjames for reporting this!)

= [4.0.4] 2015-12-23 =

* Tweak - Including the latest embedded Event Tickets release for backward compatibility

= [4.0.3] 2015-12-22 =

* Tweak - Adjust single-event.php template to allow the "Time" title and content to be filterable (Props to Sitecrafting for highlighting this issue!)
* Fix - Resolved issue with an overly escaped Event Category edit URL that prevented editing categories (Thanks to Ian for the first report of this issue!)
* Fix - Fixed issue where clicking on columns on the Events listed in the Admin Dashboard were ALWAYS sorted by Event start/end date before sorting by the column selected (Cheers to Corrado for bringing this to our attention!)

= [4.0.2] 2015-12-16 =

* Tweak - Adding better support for non-numeric cost values on events (Props to Mirja for highlighting this!)
* Tweak - Avoid notice level errors when advanced events list widget settings are saved (Thank you Johan for reporting the issue!)
* Tweak - Improve messaging in the same-slug warning message (Thanks to Simon for bringing this to our attention!)
* Tweak - Hook to Event Tickets to inject event dates into ticket emails
* Tweak - Adding better support for default venues (Props to Karly for noting this!)
* Tweak - Improve handling of internationalized slugs (Cheers to Oliver for the help!)
* Fix - Ensure the past events list displays the correct events when accessed via ajax (Thank you Jesse for highlighting this!)
* Fix - Support ordering by venue/organizer within event queries (Thank you Doug for bringing this to our attention!)
* Fix - Fixed issue where events with the same date/time would sometimes be excluded from single-event navigation (Cheers to JeremyEnglert for the tip!)
* Fix - Resolved issue where events set with the explicit cost of 0 were not showing as "Free" (Thank you terrizsolo for reporting this!)
* Fix - Fixed bug where the datepicker in Twenty Sixteen was really ugly
* Fix - Fixed bug where using Quick Edit on events caused the table columns in the event list to become jumbled on save (Props to A K for the report!)
* Fix - Resolved bug where category links sometimes included event category 1 (Thank you Anthony for the original report of this problem!)
* Fix - Fixed a settings page URL (Props to Kristy for the heads up!)

= [4.0.1] 2015-12-10 =

* Tweak - Add a warning message for major updates
* Tweak - For SEO reasons, use an h1 for the title rather than an h2 (props to wpexplorer for this fix)
* Tweak - Target the calendar view grid in JS using a simpler selector
* Fix - Resolved WP 4.4 related fatal on the Nav Menu page that prevented the admin footer from rendering/enqueuing JS
* Fix - Resolved bug where visiting /events/upcoming could sometimes result in an infinite redirect loop
* Fix - Removed `wp_trim_excerpt` and use only it's powers, fixing the excerpt problem
* Fix - Fixed bug where the mobile calendar view did not display the date for the date being viewed
* Fix - Fixed bug where the admin toolbar's Events > Import > CSV did not link to the CSV importer page
* Fix - Fixed issue where the events list in the admin dashboard were not ordered in an intuitive manner
* Fix - Resolved bug where sorting by event category or tag resulted in an error
* Fix - Fixed bug where full event content text was displayed where excerpts should have been displayed
* Fix - Resolved issue where events imported via CSV were excluded from single event navigation
* Fix - Fixed bug where /events/list would sometimes 404 on a new install
* Fix - Resolved bug where multiday all-day events displayed the end date as one day later than it should be when the End of Day Cut-off was set to something other than 12am
* Fix - Timezone handling fixed within generated iCal feeds

= [4.0] 2015-12-02 =

* Security - A TON of escaping was added to our codebase thanks to the efforts of the always-helpful Andy Fragen (@afragen)
* Feature - Moved the Ticket framework code into its own plugin (event-tickets)
* Feature - The event cost now supports more international formats with the addition of the tribe_events_cost_separators filter (Thank you remokrol for bringing this to our attention!)
* Feature - Added support for the twentysixteen theme
* Feature - Created a new Add-Ons tab in Settings so that TEC add-ons can have a consolidated settings tab
* Feature - Improve the date formats UI by providing example output for each selected format
* Tweak - Restructured TEC's core settings code for reusability with other standalone plugins like Event Tickets
* Tweak - Deprecate old JS event names in favor of a new JS event naming standard. Example: deprecated tribe_ev_runAjax in favor of run-ajax.tribe
* Tweak - Consolidated import pages for TEC and add-ons
* Tweak - When suggesting a UTF-8 compatibility CSV formatting tool, point to one that still exists
* Tweak - Added the ability to filter attendees CSV items via tribe_events_tickets_attendees_csv_items (Props to @bostondv on GitHub for this patch!)
* Tweak - Updated all excerpt output to use tribe_events_get_the_excerpt() to ensure a consistent display of excerpt content (Cheers to Joseph to pointing this out!)
* Tweak - Add support for wp_get_document_title in response to the WordPress 4.4 deprecation of wp_title
* Tweak - Check post creation permissions before letting users create venues and organizers from the event meta box
* Tweak - Only display data separators between fields that have data when rendering organizers (Thank you Bud for highlighting this issue!)
* Tweak - When a user cannot create organizers, prevent the auto-selection of organizers when editing an event
* Tweak - Remove microformat CSS classes from templates and replace with namespaced content-relevant CSS classes
* Tweak - Changed the "updated" CSS class to "tribe-updated" so that it is properly namespaced (Thank you vijayrajesh!)
* Tweak - The Plugin Update Checker will now auto-save valid plugin keys (Thanks to Denon for originally bringing this up!)
* Tweak - Cleaned up the output of JSON-LD data. Filterable via the new tribe_google_data_markup_json filter
* Tweak - Drop the use of the generic CSS class "placeholder" in favor of "tribe-event-placeholder" (Thanks to Marc on the forums!)
* Tweak - Adjusted the CSS padding on Admin Menu items for Events
* Tweak - Various codesniffer fixes
* Tweak - tribe_get_venue_link() no longer echoes if you ask it to return an <a> element
* Tweak - Error messages for empty Venue names
* Tweak - Improve our responsiveness for the widget mini calendar, allowing smaller sidebars.
* Tweak - No longer retrieve empty costs when fetching all costs for all events
* Tweak - Change the priority of bootstrapping the-events-calendar to ensure it occurs before any of the TEC addons in the event some addons are upgraded to v4.0 later than TEC
* Tweak - Adjust the logic used for adding a noindex/follow tag to event views
* Tweak - No longer hiding default address fields when default venues are selected when Pro is active
* Fix - Resolved issue where the iCal feed did not provide an appropriately formatted timezone in some cases (Cheers to Matt for the report!)
* Fix - Added support for translating some previously untranslatable strings (Props to tititou36, media325, and Stef!)
* Fix - Prevented duplicate CSS IDs on the mini calendars (Cheers to Corrado for the help!)
* Fix - Fixed bug causing tribe_get_single_ical_link() and tribe_get_ical_link() to use the same URL when it shouldn't (Props to Ben Byrne @drywall on Twitter for the heads up!)
* Fix - Fixed issue where the "Add another organizer" text wasn't using the correct singular label (Thank you MIKE for the report!)
* Fix - Various CSS fixes for twenty(ten-fifteen)
* Fix - Improved our handling of `get_current_screen()` across the plugin, avoiding notices and warnings (Thank you Mike for the help!)
* Fix - Fixed bug where accessing object properties on a non object errored out when saving event meta (props to @dalethedeveloper on GitHub for this fix!)
* Fix - Fixed bug where organizer ID meta attached sometimes included a blank record. That blank record is no longer returned in tribe_get_organizer_ids()
* Fix - Fixed error message returned when tabbing away from a blank event name meta box so that it properly indicates that an event name is required (Our thanks to @tapan29bd for this fix!)
* Fix - Resolved issue where Timezone event start/end date property name strings were malformed which guaranteed a a call to get_post_meta for Timezone date strings
* Fix - Fixed CSS issue where the month view calendar could sometimes extend beyond the edge of the page when Skeleton Styles were enabled
* Fix - Fixed a problem where iCal data was generated with incorrect dates in the case of some all days events (thanks to Matt for highlighting this)
* Fix - Resolved a problem causing the previous month view to appear when it should not
* Fix - Fixed issue in mobile month view where date was missing from heading
* Fix - Resolved issue that caused /events/ to 404 if it was visited on a new install before hitting "Save" on the Events > Settings > Display page
* Deprecated - The Tribe__Events__Main::defaultValueReplaceEnabled() method is being deprecated in favor of tribe_get_option('defaultValueReplace'). Schedules for removal in v4.5
* Deprecated - The tribe_event_link() has been deprecated in favor of tribe_get_event_link(). Scheduled for removal in 5.0
* Deprecated - The third parameter of tribe_get_organizer_link() (the $echo parameter) has been deprecated and is scheduled for removal in 5.0
* Deprecated - Tribe__Events__Abstract_Deactivation in favor of Tribe__Abstract_Deactivation
* Deprecated - Tribe__Events__Admin__Helpers in favor of Tribe__Admin__Helpers
* Deprecated - Tribe__Events__App_Shop in favor of Tribe__App_Shop
* Deprecated - Tribe__Events__Autoloader in favor of Tribe__Autoloader
* Deprecated - Tribe__Events__Cache in favor of Tribe__Cache
* Deprecated - Tribe__Events__Cache_Listener in favor of Tribe__Cache_Listener
* Deprecated - Tribe__Events__Changelog_Reader in favor of Tribe__Changelog_Reader
* Deprecated - Tribe__Events__Credits in favor of Tribe__Credits
* Deprecated - Tribe__Events__Date_Utils in favor of Tribe__Date_Utils
* Deprecated - Tribe__Events__Field in favor of Tribe__Field
* Deprecated - Tribe__Events__Settings in favor of Tribe__Settings
* Deprecated - Tribe__Events__Settings_Tab in favor of Tribe__Settings_Tab
* Deprecated - Tribe__Events__Support in favor of Tribe__Support
* Deprecated - Tribe__Events__Template_Part_Cache in favor of Tribe__Template_Part_Cache
* Deprecated - Tribe__Events__Tickets__Attendees_Table in favor of Tribe__Tickets__Attendees_Table in the event-tickets plugin
* Deprecated - Tribe__Events__Tickets__Metabox in favor of Tribe__Tickets__Metabox in the event-tickets plugin
* Deprecated - Tribe__Events__Tickets__Ticket_Object in favor of Tribe__Tickets__Ticket_Object in the event-tickets plugin
* Deprecated - Tribe__Events__Tickets__Tickets in favor of Tribe__Tickets__Tickets in the event-tickets plugin
* Deprecated - Tribe__Events__Tickets__Tickets_Pro in favor of Tribe__Tickets__Tickets_Handler in the event-tickets plugin
* Deprecated - Tribe__Events__Validate in favor of Tribe__Validate
* Deprecated - Tribe__Events__View_Helpers in favor of Tribe__View_Helpers
* Deprecated - Tribe__Events__Main::OPTIONNAME in favor of Tribe__Main::OPTIONNAME
* Deprecated - Tribe__Events__Main::OPTIONNAMENETWORK in favor of Tribe__Main::OPTIONNAMENETWORK
* Deprecated - Tribe__Events__Main::addHelpAdminMenuItem() in favor of Tribe__Settings_Manager::add_help_admin_menu_item()
* Deprecated - Tribe__Events__Main::addNetworkOptionsPage() in favor of Tribe__Settings_Manager::add_network_options_page()
* Deprecated - Tribe__Events__Main::array_insert_after_key() in favor of Tribe__Main::array_insert_after_key()
* Deprecated - Tribe__Events__Main::array_insert_before_key() in favor of Tribe__Main::array_insert_before_key()
* Deprecated - Tribe__Events__Main::debug() in favor of Tribe__Debug::debug()
* Deprecated - Tribe__Events__Main::defaultValueReplaceEnabled() in favor of tribe_get_option( 'defaultValueReplace' )
* Deprecated - Tribe__Events__Main::doHelpTab() in favor of Tribe__Settings_Manager::do_help_tab()
* Deprecated - Tribe__Events__Main::doNetworkSettingTab() in favor of Tribe__Settings_Manager::do_network_settings_tab()
* Deprecated - Tribe__Events__Main::doSettingTabs() in favor of Tribe__Settings_Manager::do_setting_tabs()
* Deprecated - Tribe__Events__Main::do_licenses_tab() in favor of Tribe__Settings_Manager::do_licenses_tab()
* Deprecated - Tribe__Events__Main::getNetworkOption() in favor of Tribe__Settings_Manager::get_network_option()
* Deprecated - Tribe__Events__Main::getNetworkOptions() in favor of Tribe__Settings_Manager::get_network_options()
* Deprecated - Tribe__Events__Main::getNotices() in favor of Tribe__Notices::get()
* Deprecated - Tribe__Events__Main::getOption() in favor of Tribe__Settings_Manager::get_option()
* Deprecated - Tribe__Events__Main::getOptions() in favor of Tribe__Settings_Manager::get_options()
* Deprecated - Tribe__Events__Main::have_addons() in favor of Tribe__Settings_Manager::have_addons()
* Deprecated - Tribe__Events__Main::isNotice() in favor of Tribe__Notices::is_notice()
* Deprecated - Tribe__Events__Main::pluginDir in favor of Tribe__Events__Main::plugin_dir
* Deprecated - Tribe__Events__Main::pluginName in favor of Tribe__Events__Main::plugin_name
* Deprecated - Tribe__Events__Main::pluginPath in favor of Tribe__Events__Main::plugin_path
* Deprecated - Tribe__Events__Main::pluginUrl in favor of Tribe__Events__Main::plugin_url
* Deprecated - Tribe__Events__Main::removeNotice() in favor of Tribe__Notices::remove_notice()
* Deprecated - Tribe__Events__Main::renderDebug() in favor of Tribe__Debug::render()
* Deprecated - Tribe__Events__Main::saveAllTabsHidden() in favor of Tribe__Settings_Manager::save_all_tabs_hidden()
* Deprecated - Tribe__Events__Main::setNetworkOptions() in favor of Tribe__Settings_Manager::set_network_options()
* Deprecated - Tribe__Events__Main::setNotice() in favor of Tribe__Notices::set_notice()
* Deprecated - Tribe__Events__Main::truncate() in favor of tribe_events_get_the_excerpt()
* Deprecated - tribe_event_beginning_of_day() in favor of tribe_beginning_of_day()
* Deprecated - tribe_event_end_of_day() in favor of tribe_end_of_day()
* Deprecated - tribe_event_format_date() in favor of tribe_format_date()
* Deprecated - tribe_events_the_notices() in favor of tribe_the_notices()

= 3.x and previous =

For release notes from the 3.x and older lifecycles, see our [full historical release notes](https://theeventscalendar.com/category/products/release-notes/).<|MERGE_RESOLUTION|>--- conflicted
+++ resolved
@@ -224,13 +224,10 @@
 * Fix - Updated the Events Gutenberg extension install check to show only when the extension is not active [114577]
 * Fix - Stop potential fatal errors from debug logging when running EA import actions from command line [114555]
 * Fix - Fixed a bug where it was often not possible to un-check the "Enable JSON-LD" option in the Events List Widget (thanks to @myrunningresource and @craigwilcox for reporting this!) [113541]
-<<<<<<< HEAD
-* Tweak - Fixed the handling of the global $post variable in some Month View templates to make it easier for themers to customize those templates [113283]
-=======
 * Fix - Ensure that the `tribe-events-bar-should-show` filter functions as aspected; if `__return_false` is passed, the Tribe Bar will be totally hidden (thanks @debranettles for reporting this!) [112260]
 * Fix - Added checks to prevent JS Type Error in mobile view. Thanks szenenight, agrilife and others for flagging this! [113524]
+* Tweak - Fixed the handling of the global $post variable in some Month View templates to make it easier for themers to customize those templates [113283]
 * Tweak - Ensure linked posts are listed alphabetically in metabox dropdowns, as they are in all other admin locations [108120]
->>>>>>> b3a877fc
 * Tweak - Added the `tribe_events_month_daily_events` filter to the Month view [114041]
 * Tweak - Move Google Maps API loading to tribe_assets and only load once on single views when PRO is active, thanks to info2grow first reporting [112221]
 * Tweak - Accept 0 as an argument in tribe_get_events() so that `'post_parent' => 0` works, thanks Cy for the detailed report [111518]
