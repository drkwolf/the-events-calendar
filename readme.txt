=== The Events Calendar ===

Contributors: ModernTribe, borkweb, zbtirrell, barry.hughes, bordoni, brianjessee, brook-tribe, faction23, geoffgraham, ggwicz, jazbek, jbrinley, leahkoerper, lucatume, mastromktg, mat-lipe, mdbitz, MZAWeb, neillmcshea, nicosantos, peterchester, reid.peifer, roblagatta, ryancurban, shelbelliott, shane.pearlman, aguseo, tribecari, trishasalas, courane01, GeoffBel, vicskf
Tags: events, calendar, event, venue, organizer, dates, date, google maps, conference, workshop, concert, meeting, seminar, summit, class, modern tribe, tribe, widget
Donate link: http://m.tri.be/29
Requires at least: 3.9
Stable tag: 4.5.2
Tested up to: 4.7.4
License: GPLv2 or later
License URI: http://www.gnu.org/licenses/gpl-2.0.html

The Events Calendar is a carefully crafted, extensible plugin that lets you easily share your events. Beautiful. Solid. Awesome.

== Description ==

Create an events calendar and manage it with ease. The Events Calendar plugin provides professional-level quality and features backed by a team you can trust.

Packed with loads of useful features, The Events Calendar by Modern Tribe is ready to go right out of the box. It’s extensible, easy to use, and completely customizable.

Looking for additional functionality including recurring events, ticket sales, publicly submitted events, new views, Facebook event integration and more?

<strong>Check out [Events Calendar PRO](http://m.tri.be/mj) and [other add-ons](http://m.tri.be/2a)</strong>

><strong>New Import Tool!</strong>
>We’ve made bulk event imports easier to manage than ever. This add-on service for The Events Calendar allows you to import events from your favorite sources, including Facebook, Meetup, Google Calendar, iCalendar, CSV, and ICS.
>[Check out Event Aggregator now](http://m.tri.be/197u).
>

= BUILT SOLID & SUPPORTED =

The Events Calendar is crafted the WordPress way.

The Events Calendar plugin has been audited by many WordPress industry experts, including core developer Mark Jaquith for security & plugin review team member Pippin Williamson for best practices and plugin compatibility.

Our dedicated support team has poured hundreds of hours into QA, monthly usability tests, and numerous user interviews to guarantee quality and ease-of-use.  We stand behind our work and offer light support weekly for the community via the WordPress.org support forums.

If you need a deeper level of support or a faster response to your specific question, our Events Calendar PRO add-on includes access to our premium support forums with a 24-48 hour response time during the workweek.

Enjoy using The Events Calendar, know how to get under the hood and want to make money helping people? We’re growing our community team and would love to hear from you. If you’re interested, [check this out!](http://m.tri.be/mk)

= PLUG-N-PLAY or HIGHLY CUSTOMIZABLE =

The Events Calendar is built to work out of the box. Just turn it on, configure the settings to match your needs and you’ll be making events in less than 5 minutes.
Or customize it to suit your specific needs. The Events Calendar is built by developers, for developers…it’s ready to be the foundation for your wildest hack sessions:

The Events Calendar is built to work out of the box. Just turn it on, configure the settings to match your needs and you'll be making events in less than 5 minutes.

* WP REST API support
* Skeleton stylesheet to theme fast & efficiently
* Partial template overrides
* Template tags, hooks, and filters
* [Extensive documentation](http://m.tri.be/eu)
* [Library of code snippets](https://github.com/theeventscalendar) on GitHub.

Whether your vision is big or small, you’re in good company. Hundreds of thousands of churches, eateries, small businesses, musicians, venues, and non-profits are publishing and promoting their events with The Events Calendar.

The Events Calendar has been scaled to work on networks with over 25 million unique visitors per month and hundreds of thousands of events. Fortune 100 companies, major universities, government institutions and some seriously epic startups push their events with our platform.

= FEATURES =

Whether you’re operating a hyperlocal hub listing thousands of events, a university with many thousands of users, or you’re a sole business owner listing your classes, The Events Calendar has your back.

Just getting started? Definitely watch and read through the [New User Primer](http://m.tri.be/2d) before going much further.

* Rapidly create events
* Saved venues & organizers
* Calendar month view with tooltips
* List view
* Day view
* Event search
* Google maps
* Widget: Upcoming events list
* Events Taxonomies (Categories & Tags)
* Google Calendar and iCal exporting
* WP REST API endpoints (READ)
* Completely ajaxified for super smooth browsing
* Completely responsive from mobile to tablet to desktop
* Tested on the major theme frameworks such as Avada, Genesis, Woo Themes, Thesis and many more.
* Increase your SEO with Microformats
* Internationalized & Translated
* Multiple stylesheets (Skeleton, Default, Tribe Event Styles) to improve integration
* Extensive Template Tags for Customization
* Hook & Filters up the wazoo
* Caching Support
* Debug Mode for Developers

Looking for something else? We’ve got add-ons available to take your calendar to the next level.

= PRO Features =

Add recurring events, a whole recurring events, a whole range of new views ( week / map / photo / venue / organizer) & widgets (calendar / featured venue / week / event countdown), shortcodes, custom event attributes, default content, location search, much more with [Events Calendar PRO](http://m.tri.be/2c)

= Event Ticketing =

Collect free RSVPs with Event Tickets or add paid ticketing features with [Event Tickets Plus](http://m.tri.be/18wg), including the ability to sell tickets, collect sales, and manage attendees all from within your WordPress dashboard! Works with your favorite eCommerce plugin (WooCommerce, Shopp, Easy Digital Downloads, or WP E-Commerce).

= Bulk Event Import =

Fill your calendar with events from your favorite sources, including Facebook, Meetup, Google Calendar, iCalendar, CSV, and ICS. [Event Aggregator](http://m.tri.be/197u) provides a convenient dashboard to manage scheduled imports, manual imports, filters, one-way sync, import history, and more.

= User-Submitted Events =

Running a community calendar? [Community Events](http://m.tri.be/2g) lets users add events directly to your calendar without needing access to your admin.

= Advanced User Search & Filters =

Have so many amazing events that your users get overwhelmed? [Filter Bar](http://m.tri.be/52) adds a configurable set of filters to your event pages so users can view and search for the exact events that interest them.

= Integrate With Eventbrite =

Connect your calendar with your Eventbrite.com account! [Eventbrite Tickets](http://m.tri.be/18wf) allows you to import/export between The Events Calendar and Eventbrite, and incorporate ticket sales.

[Join us on Facebook](https://www.facebook.com/theeventscalendar/) to be part of our active community, check us out [on Twitter](https://twitter.com/TheEventsCal), and [sign up for our newsletter](http://m.tri.be/rm) for release announcements and discounts.

= SUBMITTING PATCHES =

If you’ve identified a bug and want to submit a patch, we’d welcome it at our [GitHub page for The Events Calendar](https://github.com/moderntribe/the-events-calendar). Simply cue up your proposed patch as a pull request, and we’ll review as part of our monthly release cycle and merge into the codebase if appropriate from there. (If a pull request is rejected, we’ll do our best to tell you why). Users whose pull requests are accepted will receive credit in the plugin's changelog. For more information, check out the readme at our GitHub page. Happy coding!

== Installation ==

= Install & Activate =

Installing the plugin is easy. Just follow these steps:

1. From the dashboard of your site, navigate to Plugins --> Add New.
2. Select the Upload option and hit "Choose File."
3. When the popup appears select the the-events-calendar-x.x.zip file from your desktop. (The 'x.x' will change depending on the current version number).
4. Follow the on-screen instructions and wait as the upload completes.
5. When it's finished, activate the plugin via the prompt. A message will show confirming activation was successful. A link to access the calendar directly on the frontend will be presented here as well.

That's it! Just configure your settings as you see fit, and you're on your way to creating events in style. Need help getting things started? Check out our [new user primer](http://m.tri.be/2l) for help with settings and features.

= Requirements =

* PHP 5.2.4 or greater (recommended: PHP 5.4 or greater)
* WordPress 3.9 or above
* jQuery 1.11.x

== Screenshots ==

1. Month View with Hover
2. Month View
3. List View
4. Day View
5. Single Event
6. Event Editor
7. Events Admin Listing
8. General Settings
9. Display Settings
10. Events List Widget
11. Mobile Month View
12. CSV Importer

== Frequently Asked Questions ==

= Are there any troubleshooting steps you'd suggest I try that might resolve my issue before I post a new thread? =

First, make sure that you're running the latest version of The Events Calendar (4.0 as of this release). If you're running Events Calendar PRO it needs to match the version number of The Events Calendar. And if you've got any other add-ons, make sure those are current / running the latest code as well.

The most common issues we see are either plugin or theme conflicts. You can test if a plugin or theme is conflicting by manually deactivating other plugins until just The Events Calendar is running on your site. If the issue persists from there, revert to the default Twenty Fourteen theme. If the issue is resolved after deactivating a specific plugin or your theme, you'll know that is the source of the conflict.

Note that we aren't going to say "tough luck" if you identify a plugin/theme conflict. While we can't guarantee 100% integration with any plugin or theme out there, we will do our best (and reach out the plugin/theme author as needed) to figure out a solution that benefits everyone.

= I'm still stuck. Where do I go to file a bug or ask a question? =

Users of the free The Events Calendar should post their questions in the plugin's [WordPress.org forum](https://wordpress.org/support/plugin/the-events-calendar/), which we hit about once a week (usually on Wednesdays). Please make sure to read [our sticky post](https://wordpress.org/support/topic/welcome-the-events-calendar-users-read-this-first/) providing an overview of the support we provide free users BEFORE posting. If you find you're not getting support in as timely a fashion as you wish, you might want to consider purchasing a PRO license.

If you're already a PRO user, you're entitled access to our more actively-monitored [Events Calendar PRO forum](http://m.tri.be/2r) on our website. We can provide a deeper level of support here and hit these forums on a daily basis during the work week. Generally, except in times of increased support loads, we reply to all comments within 24-48 hours during the business week.

= Events Calendar PRO looks awesome! I'm sold! How can I get my hands on it? =

Events Calendar PRO can be purchased directly on [our website](http://m.tri.be/18wi). There are five (5) license types available, and all licenses include 1 year of access to support + updates.

= I'm interested in PRO or another add-on, but there are a few questions I've got before making the purchase. Can you help me get those addressed? =

Absolutely. If you're not finding your questions answered on the product pages, hit up our [pre-sales forum](http://m.tri.be/2w) on our site. You can save yourself some time by reviewing the threads first to verify if your question has already been asked. If it hasn't, post a new thread as a guest. We'll get you a reply as quickly as we can, so you can make an informed decision regarding purchase.

= What add-ons are available for The Events Calendar, and where can I read more about them? =

Currently, the following add-ons are available for The Events Calendar:

* [Events Calendar PRO](http://m.tri.be/18wi), for adding premium calendar features like recurring events, advanced views, cool widgets, shortcodes, additional fields, and more!
* [Event Aggregator](http://m.tri.be/197u), a service that effortlessly fills your calendar with events from Facebook, Meetup, Google Calendar, iCalendar, CSV, and ICS.
* [Event Tickets](http://m.tri.be/18wj) (free), which allows you to collect RSVPs to events. It can run alongside The Events Calendar or as a standalone plugin that adds RSVP functionality to WordPress posts and pages.
* [Event Tickets Plus](http://m.tri.be/18wk), which allows you to sell tickets for your events using your favorite e-commerce platform.
* [Community Events](http://m.tri.be/2g), for allowing frontend event submission from your readers.
* [Community Tickets](http://m.tri.be/18wl), which allows event organizers to sell tickets to the events they submit via Community Events.
* [Filter Bar](http://m.tri.be/fa), for adding advanced frontend filtering capabilities to your events calendar.
* [Eventbrite Tickets](http://m.tri.be/2e), for selling tickets to your event directly through Eventbrite.

= I have a feature idea. What's the best way to tell you about it? =

We've got a [UserVoice page](https://tribe.uservoice.com/forums/195723-feature-ideas) where we're actively watching for feature ideas from the community. Vote up existing feature requests or add your own, and help us shape the future of the products business in a way that best meets the community's needs.

= I've still got questions. Where can I find answers? =

Check out our extensive [knowledgebase](http://m.tri.be/18wm) for articles on using, tweaking, and troubleshooting our plugins.

== Documentation ==

All of our online documentation can be found on [our documentation site](http://m.tri.be/eu).

Some links you may find particularly useful are:

* [The Events Calendar New User Primer](http://m.tri.be/2l)
* [The Themer's Guide to The Events Calendar](http://m.tri.be/2m)
* [Knowledgebase](http://m.tri.be/18wm)

If you have any questions about this plugin, you can post a thread in our [WordPress.org forum](https://wordpress.org/support/plugin/the-events-calendar). Please search existing threads before opening a new one.

The [Modern Tribe premium support forums](http://m.tri.be/2r) are available for you to read. You won't, however, be able to post a message in any forums beyond Pre-Sale Questions unless you have purchased a premium license.

== Add-Ons ==

But wait: there's more! We've got a whole stable of plugins available to help you be awesome at what you do. Check out a full list of the products below, and over on [our website](http://m.tri.be/18wn).

Our Free Plugins:

* [Event Tickets](https://wordpress.org/plugin/event-tickets/)
* [Advanced Post Manager](https://wordpress.org/plugins/advanced-post-manager/)
* [Blog Copier](https://wordpress.org/plugins/blog-copier/)
* [GigPress](https://wordpress.org/plugins/gigpress/)
* [Image Widget](https://wordpress.org/plugins/image-widget/)
* [Widget Builder](https://wordpress.org/plugins/widget-builder/)

Our Premium Plugins and Services:

* [Events Calendar PRO](http://m.tri.be/18wi)
* [Event Aggregator](http://m.tri.be/197u) (service)
* [Event Tickets Plus](http://m.tri.be/18wk)
* [The Events Calendar: Community Events](http://m.tri.be/2g)
* [The Events Calendar: Community Tickets](http://m.tri.be/18wl)
* [The Events Calendar: Filter Bar](http://m.tri.be/fa)
* [The Events Calendar: Eventbrite Tickets](http://m.tri.be/2e)

== Translations ==

The Events Calendar is translated by volunteers at [translate.wordpress.org](https://translate.wordpress.org/projects/wp-plugins/the-events-calendar/stable). There you can find a list of available languages, download translation files, or help update the translations. Thank you to everyone who helps to maintain our translations!

== Help ==

Welcome to The Events Calendar, a full-featured events management system for WordPress. Thank you so much for using the labor of our love. We are Modern Tribe and we are here to help you be awesome.

If you aren't familiar with The Events Calendar, check out our [new user primer](http://m.tri.be/2p). It'll introduce you to the basics of what the plugin has to offer and will have you creating events in no time. From there, the resources below -- extensive template tag documentation, FAQs, video walkthroughs and more -- will give you a leg up as you dig deeper.

Additional resources available include:

* [Release Schedule](https://theeventscalendar.com/release-schedule/)
* [Known Issues](https://theeventscalendar.com/known-issues/)
* [Documentation](http://m.tri.be/eu)
* [FAQ](http://m.tri.be/2n)
* [Help Videos](http://m.tri.be/2t)
* [Tutorials](http://m.tri.be/2u)
* [Release Notes](http://m.tri.be/2v)
* [Forums](http://m.tri.be/2r)

We hit the [The Events Calendar forum here on WordPress.org](https://wordpress.org/support/plugin/the-events-calendar/) about once a week, assisting users with basic troubleshooting and identifying bugs that have been reported. (If you are looking for more active support, might we suggest buying a PRO license? Our team hits the [Premium Forums](http://m.tri.be/2r) daily.)

Some things to consider before posting on the forum:

* Look through existing threads before posting a new one and check that there isn't already a discussion going on your issue.
* Your issue will be solved more quickly if you run a few checks before making a support request. Deactivate your plugins one by one - if the issue is fixed by deactivating a plugin you know you've got a plugin conflict. To test your Theme, revert to the default Twenty Twelve Theme to see if you are still experiencing the problem. If not, your Theme is the issue. Please provide this information when making your supper request.
* Sometimes, just resetting your permalinks can fix the issue. Visit Events -> Settings -> Permalinks, save your permalinks with a different option and then save with your preferred choice again. This can solve events-related problems and can is worth a shot before creating a new thread.

Still not happy? Shoot us an email to support@theeventscalendar.com or tweet to [@TheEventsCal](https://twitter.com/TheEventsCal) and tell us why. We'll do what we can to make it right.

== Contributors ==

The plugin is made with love by [Modern Tribe Inc](http://m.tri.be/2s).

= Current Contributors =

* [Andras Guseo](https://profiles.wordpress.org/aguseo)
* [Barry Hughes](https://profiles.wordpress.org/barryhughes)
* [Brian Jessee](https://profiles.wordpress.org/brianjessee)
* [Brook Harding](https://profiles.wordpress.org/brook-tribe)
* [Caroline Tucker](https://profiles.wordpress.org/tribecari)
* [Clifford Paulick](https://profiles.wordpress.org/cliffpaulick)
* [Daniel Dvorkin](https://profiles.wordpress.org/MZAWeb)
* [Geoff Graham](https://profiles.wordpress.org/geoffgraham)
* [George Gecewicz](https://profiles.wordpress.org/ggwicz)
* [Gustavo Bordoni](https://profiles.wordpress.org/bordoni)
* [Leah Koerper](https://profiles.wordpress.org/leahkoerper)
* [Luca Tumedei](https://profiles.wordpress.org/lucatume)
* [Matthew Batchelder](https://profiles.wordpress.org/borkweb)
* [Neill McShea](https://profiles.wordpress.org/neillmcshea)
* [Nico Santos](https://profiles.wordpress.org/nicosantos)
* [Peter Chester](https://profiles.wordpress.org/peterchester)
* [Reid Peifer](https://profiles.wordpress.org/reid.peifer)
* [Shane Pearlman](https://profiles.wordpress.org/shane.pearlman)
* [Shelby Elliott](https://profiles.wordpress.org/shelbelliott)
* [Trisha Salas](https://profiles.wordpress.org/trishasalas)
* [Zachary Tirrell](https://profiles.wordpress.org/zbtirrell)

= Past Contributors =

* [Casey Driscoll](https://profiles.wordpress.org/caseypatrickdriscoll)
* [Casey Picker](https://profiles.wordpress.org/ckpicker)
* [Dan Cameron](https://profiles.wordpress.org/dancameron)
* [Jessica Yazbek](https://profiles.wordpress.org/jazbek)
* [Joachim Kudish](https://profiles.wordpress.org/jkudish)
* [John Gadbois](https://profiles.wordpress.org/jgadbois)
* [Jonah West](https://profiles.wordpress.org/jonahcoyote)
* [Jonathan Brinley](https://profiles.wordpress.org/jbrinley)
* [Josh Mallard](https://profiles.wordpress.org/joshlimecuda)
* [Justin Endler](https://profiles.wordpress.org/justinendler)
* [Kelly Groves](https://profiles.wordpress.org/kellykathryn)
* [Kelsey Damas](https://profiles.wordpress.org/kelseydamas)
* [Kyle Unzicker](https://profiles.wordpress.org/kyleunzicker)
* [Mat Lipe](https://profiles.wordpress.org/mat-lipe)
* [Matt Wiebe](https://profiles.wordpress.org/mattwiebe)
* [Matthew Denton](https://profiles.wordpress.org/mdbitz)
* [Nick Ciske](https://profiles.wordpress.org/nickciske)
* [Nick Mastromattei](https://profiles.wordpress.org/mastromktg)
* [Paul Hughes](https://profiles.wordpress.org/paulhughes01)
* [Rob La Gatta](https://profiles.wordpress.org/roblagatta)
* [Ryan Urban](https://profiles.wordpress.org/ryancurban)
* [Samuel Estok](https://profiles.wordpress.org/faction23)
* [Timothy Wood](https://profiles.wordpress.org/codearachnid)

== Upgrade Notice ==

= [4.3] =

Please see the changelog for the complete list of changes in this release. Remember to always make a backup of your database and files before updating!

== Changelog ==

= [4.5.2] TBD =

<<<<<<< HEAD
* Tweak - Make the inclusion or exclusion of the year (within the event schedule string) filterable [78070]
=======
* Fix - Correct REST API reference URL (our thanks to Lindsey for flagging this) [78658]
>>>>>>> 44d60f95

= [4.5.1] 2017-05-04 =

* Fix - Prevented errors on EA import screen that happened in exotic circumstance. Thanks @kathryn for reporting this! [75787]
* Fix - Made EA preserve custom dates after reimporting a Facebook Event when option is set. [75787]
* Fix - Enhance month view caching to minimize impact of JSON-LD generation [74656]
* Tweak - Styling/layout improvements within the Event Aggregator screen [77895]

= [4.5.0.2] 2017-05-01 =

* Fix - Ensure compatibility with WordPress version 4.4 and earlier

= [4.5.0.1] 2017-05-01 =

* Fix - Resolving issue where some premium plugins were falsely claiming they were out of date

= [4.5] 2017-05-01 =

* Feature - Event Aggregator now allows users to import from other sites with The Events Calendar [68139]
* Feature - Include a Events REST API endpoint for read operations [70711]
* Feature - Include granular Scheduling for Events Aggregator
* Tweak - Update Authority for modified fields now will include Organizer, Venues and Taxonomy changes [71152]
* Tweak - Clean up direct calls to get events and use wrapper `tribe_get_events()` which has a hook for customizing
* Tweak - Remove including Event Tickets for backwards compatibility as a vendor library [71908]
* Tweak - Create a global ID to increase consistency on all of the imported items with Event Aggregator [75218]
* Fix - Prevent Aggregator to run on Empty Queues thus generating fatals (props to @Donald for the report here) [75377]
* Fix - Categories and Tags are no longer cleared when importing with Event Aggregator (thank you @Nicolas for the report) [74264]
* Fix - Increase consistency on Column Mapping for CSV imports [76476]
* Tweak - Added filters for REST API: `tribe_events_rest_url_prefix`, `tribe_rest_url`, `tribe_events_rest_use_builtin`, `tribe_rest_events_archive_data`, `tribe_rest_event_max_per_page`, `tribe_rest_event_data`, `tribe_rest_venue_data`, `tribe_rest_organizer_data`, `tribe_rest_event_categories_data`, `tribe_rest_event_tags_data`, `tribe_rest_event_taxonomy_term_data`, `tribe_rest_event_featured_image`, `tribe_events_rest_api_enabled`
* Tweak - Added filters for REST API Documentation: `tribe_rest_swagger_cost_details_documentation`, `tribe_rest_swagger_date_details_documentation`, `tribe_rest_swagger_image_details_documentation`, `tribe_rest_swagger_image_size_documentation`, `tribe_rest_swagger_term_documentation`, `tribe_rest_swagger_event_documentation`, `tribe_rest_swagger_organizer_documentation`, `tribe_rest_swagger_venue_documentation`, `tribe_rest_swagger_documentation`
* Tweak - Added filters for Modified fields tracking: `tribe_tracker_post_types`, `tribe_tracker_excluded_meta_keys`, `tribe_tracker_enabled`, `tribe_tracker_enabled_for_terms`, `tribe_tracker_taxonomies`
* Tweak - Added filters for Event Aggregator: `tribe_aggregator_localized_data`, `tribe_aggregator_service_messages`, `tribe_aggregator_url_import_range_options`, `tribe_aggregator_url_import_range_cap`, `tribe_aggregator_url_import_range_start`, `tribe_aggregator_url_import_range_end`
* Tweak - Removed filters for Event Aggregator: `tribe_aggregator_track_modified_fields`
* Tweak - Added actions for Initialization: `tribe_events_bound_implementations`
* Tweak - Removed methods for `Tribe__Events__Main`: `track_event_post_field_changes`, `maybe_load_tickets_framework`
* Tweak - Removed methods for `Tribe__Events__Aggregator__Service`: `has_service_message`

= [4.4.5] 2017-03-23 =

* Fix - Local changes to events should be preserved in accordance with the Event Import Authority setting (thanks to @bryan for reporting this one) [72876]
* Fix - Correct the value for days of the week abbreviation (thanks @mmmmartin03 for the report) [75379]
* Tweak - Enable the month view cache by default on new installations [74867]
* Tweak - External links to Google maps changed from http to https (nice find by @bjf2000 - reported via the .org support page) [74930]
* Tweak - Links to WordPress.org changed from http to https (ultimately this is also credited to @bjf2000's find. Thanks!) [72273]

= [4.4.4] 2017-03-08 =

* Fix - Avoid unnecessarily removing a callback from an action while inside the same action (improves PolyLang compatibility - props @Chouby) [73122]
* Fix - Resolving issue where sites that overrode the wp-admin path would fail to successfully perform a Facebook OAuth with Event Aggregator [74687]
* Tweak - Improve template loading for easier customization by developers and better support of the template hierarchy (props @QWp6t) [72842]

= [4.4.3] 2017-02-22 =

* Fix - Resolved issue where iCal exports on month view were exporting more events than intended (thanks to @s2ldesign for reporting in our forums) [72133]
* Fix - Resolved meta width issue for maps when Pro is active (gracias a @ANTONIO JOSE por el reporte del error)  [69844, 72272]
* Fix - Resolved issue where featured images were not being imported via Event Aggregator Facebook imports (cheers to @Cody for the inital bug report) [72764]
* Fix - Resolved issue where translated 'all' slugs were not respected (thank you @Marianne for your report in the forums) [71996]
* Tweak - Translation improvements and fixes (@Katja - thanks! ) [70068]
* Tweak - Allow "-1" when specifying the "Month view events per day" setting [70497]

= [4.4.2] 2017-02-09 =

* Fix - Ensure the global and source-specific Google Map settings for imports are respected [67228]
* Fix - Prevent PHP 5.2 Strict mode from throwing notices due to usage of `is_a` [72812]
* Fix - Ensure the events list widget's show/hide if there are upcoming events setting is respected [72965]
* Tweak - Add filters for template tag functions related to dates: `tribe_get_start_time`, `tribe_get_end_time`, `tribe_get_start_date` and `tribe_get_end_date` [67759]

= [4.4.1.1] 2017-01-26 =

* Fix - Resolved fatal caused when rendering themes that override tribe styles

= [4.4.1] 2017-01-26 =

* Fix - Resolve the Fatals related to undefined methods and Memory exhaustion [71958, 71912]
* Fix - iCal export for Single events working again [71916]
* Tweak - Changes the Search label to prevent duplicate words (props @oheinrich) [72149]
* Tweak - Add theme version to `tribe-event.css` (props @berler) [71973]
* Fix - Resolve JavaScript error when jQuery was been de-registered [71369]
* Fix - Prevent Fatals when Importing Images on Event Aggregator [70576]
* Fix - Prevent Third Party notes to be escaped, anchor link working again [71872]
* Fix - Google Maps now are using HTTPS instead of HTTP (props @cliffordp)
* Fix - Prevent Fatals on Event Aggegrator Cron, due to Activity logging failure [71904]
* Fix - Elminate some cases of problem with Facebook manual import on Event Aggregator [69137]
* Fix - WPML integration smaller incompatibilities [70520, 70522]

= [4.4.0.1] 2017-01-09 =

* Fix - Adds safety check to ensure a smooth activation process when earlier versions of Tribe Common are active

= [4.4] 2017-01-09 =

* Feature - Add dynamic helper text to single event editor to display the events date and time [66484]
* Feature - Add support for featured events [65898]
* Feature - Add support for placing the main events archive on the site homepage [38757]
* Feature - Add support for the theme customizer [67489]
* Feature - Make it possible to adjust map pins via the theme customizer [65889]
* Feature - Support for Event Aggregator in a multisite network context added [61427]
* Fix - Add a link to The Events Calendar Help page in the Network Administration screen of multisite installations [68665]
* Fix - Multisite license editing and displaying consistency [68662]
* Tweak - Adjusted styles and added actions for featured events in the List Widget [65923]
* Tweak - Organizers and Venues are now with a better and cleaner interface [68430]
* Tweak - Eliminate duplicate meta data for organizer posts [25084]
* Tweak - Improved the start/end date user interface [66486, 66487, 66550]
* Tweak - iCal export now includes all events - up to a reasonable limit - rather than just those in the current view [65037]
* Tweak - Adjustments made to the default week view colour scheme [69756]
* Tweak - Add AJAX and improve consistency of the venue and organizer UI [38129]

= [4.3.5] 2016-12-20 =

* Tweak - Updated the template override instructions in a number of templates [68229]
* Tweak - Improve behaviour of tribe_get_events_title() in respect of single events [46313]
* Tweak - Event Aggregator will only load on the Administration, prevent bigger loads for Front-End users [70812]
* Tweak - Allow better filtering for Organizers and Venue Meta fields (Props: @Chouby from Polylang) [70894]
* Fix - Prevent JavaScript Notices related to Bumpdown [69886]
* Fix - Assets URL on Windows Servers are fully operational again [68377]
* Fix - JavaScript and CSS files will respect HTTPS on all pages [69561]
* Fix - Fixed comment count and visibility issues due to Event Aggregator records [68297]
* Fix - Fixed PHP notices and warnings raised when importing .ics files [69960]
* Fix - Only show link to Venues if Pro is active in List View [69887]
* Fix - Fixed and issue that would make Event Aggregator importing notices remain stuck in the Import screen [70614]
* Fix - Avoid error screen when saving licenses on multisite installations [68599]
* Fix - Fix calendar view links in WPML language switcher [67134]

= [4.3.4.2] 2016-12-13 =

* Fix - Correct an oversight leading to breakages of the /all/ events archive for Events Calendar PRO users [70662]

= [4.3.4.1] 2016-12-09 =

* Fix - Updates Tribe Common to remove some stray characters that were impacting page layouts (props: @Aetles) [70536]

= [4.3.4] 2016-12-08 =

* Tweak - Tribe Common now is loaded only once across our plugin suite, improves performance on some cases [65755]
* Fix - Featured Images for Event Aggregator imports are works as expected again. [69465]
* Fix - Google Calendar and iCalendar files are now updating it's repective events [68684]
* Fix - On demand Event Aggregator records will update events corretly [69542]

= [4.3.3] 2016-11-16 =

* Feature - Added Tribe Extension class and loader, to make small addons easier to build [68188]
* Fix - Ordering on Month view is working as expected again [69123]
* Fix - Enable ampersand character in mobile month view titles (thanks @kate for the report of this) [45409]
* Fix - Prevent notices for Event Aggregator License checking [67981]
* Fix - Miss-Matched text domains are resolved, important for translations (props to @Hans) [68462]
* Fix - Sticky on Month View is working as expect again [68902]
* Fix - Prevent HTTPS websites from pointing to Assets in HTTP [68372]
* Fix - On `WP_Query` we will no-longer overwrite custom `post__not_in` params [42143]

= [4.3.2] 2016-11-02 =

* Fix - Fixes an issue where the text in the Location search field was URL encoded when using the back or forward button for navigation. [61742]
* Fix - Aggregator Errors will not show more than once daily as comments (Thanks @Jacob for your report on the forums) [68094]
* Fix - Event Aggregator ICS default configuration now are been Selected Correctly [67885]
* Fix - Shortcode Month view now will display tooltips correctly [68094]
* Fix - Avoid loading the select2 JavaScript library twice when Advanced Custom Fields is activated (props to @ryan for the initial report [43605]
* Fix - Avoid errors and notices on calendar page when X theme and WPML plugins are active (thanks @ingrid for reporting this one) [64400]

= [4.3.1.1] 2016-10-20 =

* Fix - Corrected a packaging issue from the 4.3.1 release [67936]

= [4.3.1] 2016-10-20 =

* Tweak - Implement the pruning of Event Aggregator history records after 7 days, filterable by tribe_aggregator_record_retention [68283]
* Tweak - Event Aggregator will now verify that the license key has uses remaining before creating a history record [68286]
* Tweak - Improve `tribe_create_event` documentation (Props to Keith) [44871]
* Fix - Resolved an issue where scheduled Event Aggregator imports marked as "On Demand" were being run by cron [68284]
* Fix - Resolved a bug where empty meta fields were being inserted into Event Aggregator record post meta [68290]
* Fix - Resolved a bug where Venue and Organizers urls were been generated incorrectly (Thanks @Matt) [68168]
* Fix - Pagination links on Month view are updating correctly [67977]
* Fix - Resolved the support for translated event category archive slug that could lead to broken links on the front-end while using WPML (Props to Wilco in the support Forums) [62018]
* Fix - Resolved a bug where searching for past events in the List view would always yield no results (Thanks for the report @Davide) [61863]
* Fix - Resolved an issue where long file names would break plugin updates on some Windows installations (pros to @Alan [62552]
* Fix - Resolved an issue where the `/all` link on recurring events on non English websites could be broken (reported by @lumiest - thanks!) [68062]
* Fix - Pagination links on Month view are updating correctly [67977]

= [4.3.0.1] 2016-10-14 =

* Fix - Preventing legacy Facebook events from been duplicated

= [4.3] 2016-10-13 =

* Feature - Added Event Aggregator to enable service-based event imports from iCal feeds, Facebook, and Meetup
* Feature - Revamped the CSV import screens to work within the new Event Aggregator pages
* Tweak - Adjusted some view logic to support the new Event Views shortcode in Pro [44800]
* Tweak - Added a button to copy the system infomation on the help tab [43709]
* Tweak - Added an option for users to opt into automatic system infomation so our support system can grab the system information found on the help tab automatically [31645]
* Tweak - Use an earlier hook for iCal feed generation (props @jlambe) [64141]
* Tweak - Revise and simplify integration with Event Tickets attendee screen [61992]
* Tweak - Added context to a set of strings to make translation easier (props @pedro-mendonca) [64586]
* Tweak - Deprecated various disused functions and classes relating to the Meta Factory [39905]
* Fix - Cease using GLOB_BRACE for including deprecated files due to limited server support [63172]
* Fix - Avoid problems that can occur when hooking and unhooking actions (props @Chouby) [63474]
* Fix - Resolves an issue where we were duplicating a core WordPress hook but with a different set of parameters (props @Chouby) [66455]
* Fix - Correct the datetime formatting issues within the iCal feed (props @henryk) [65968]
* Deprecated - `Tribe__Events__Main::initOptions()` has been deprecated with no replacement
* Deprecated - `Tribe__Events__Main::set_meta_factory_global()` has been deprecated in favor of using the `Tribe__Events__Meta_Factory` class
* Deprecated - The `setup_meta()` method in both the `Tribe__Events__Template__Single_Event` and `Tribe__Events__Template_Factory` classes has been deprecated
* Deprecated - The `the_title()`, `event_date()`, `event_category()`, `event_tag()`, `event_website()`, `event_origin()`, `organizer_name()`, `organizer_email()`, `venue_name()`, `venue_address()`, and `venue_map()` methods have been deprecated in the `Tribe__Events__Advanced_Functions__Register_Meta` class
* Deprecated - The `register()`, `check_exists()`, and `get_args()` methods have been deprecated in the `Tribe__Events__Meta_Factory` class

= [4.2.7] 2016-09-15 =

* Tweak - Additional support for plugin extensions

= [4.2.6] 2016-08-31 =

* Add - tribe_is_event_past() conditional to detect if event end time is past current time (Reported by @Jonathan in our support forums - thanks Jonathan.)

= [4.2.5] 2016-08-17 =

* Fix - Fixed inconsistent template filtering logic for single event template [62525]
* Tweak - Restored preview for published events [64874]

= [4.2.4] 2016-08-03 =

* Tweak - Changed "Event Add-Ons" to load faster [64286]
* Fix - Fixed default venue setting [64628]
* Fix - Fixed default venue state and province settings [64629]

= [4.2.3] 2016-07-20 =

* Fix - In month view, be sure to unhook JSON-LD output when calling unhook function
* Fix - Incorrect JSON-LD event start and end times (thank you @jjbte for reporting on .org forums)
* Fix - Show Google Map and Link checkbox so they show when editing an event (Reported originally by Michael of @NailedIT in the .org forum)
* Fix - Use Community Events Venue Edit Link when on Community Events Forms instead of Admin (also as a result of the report abve from @NailedIT. Thanks again.)

= [4.2.2] 2016-07-06 =

* Fix - Small CSS Issue on Welcome Page
* Fix - Month view on mobile device width doesn't have links to prev/next months
* Fix - Reimport of updated CSV removes featured image (Bug #46149)
* Fix - Fixed the issue that would make multiple organizers details disappear when trying to submit invalid event data using Community
* Fix - Add a check to avoid being unable to switch view when Filter Bar plugin is active and at least one field is set to auto-complete mode
* Fix - Only add the events custom post type to the tag archive queries and not custom queries with tags [45635]
* Fix - When using the filter tribe_events_excerpt_allow_shortcode shortcodes will be maybe be processed in event excerpts in the list views [42289]

= [4.2.1.1] 2016-06-28 =

* Fix - Ensure translations load as expected with all supported versions of WordPress (thanks to @JacobALund for originally reporting this on .org forums)

= [4.2.1] 2016-06-22 =

* Tweak - Adjust the caching rules for Month View for faster loading
* Fix - Replace a bad return type to avoid unnecessary notices in the error log
* Fix - Add missing styles for correctly hide screen reader text
* Fix - Fixes `tribe_get_event_link()` which wasn't working when passing second parameter as `true'
* Tweak - Reduce the ginormous font size of Month View titles in skeleton styles
* Fix - Add styling to adjust List View description to full width
* Fix - Miscellaneous tweaks to improve the Month and Day views
* Fix - Fix a shorthand array that was causing errors in PHP 5.2 and 5.3 when importing events

= [4.2] 2016-06-08 =

* Feature - Added Google Maps API key field in the Settings tab to avoid map timeouts and errors on larger sites (Thanks to Yan for reporting this!)
* Feature - Added support for featured image, multiple organizers, excerpt and more custom fields in the .csv file import function for events (Thank you to Graphic Designer for posting on UserVoice!)
* Feature - Added support for featured image, description, map details and more custom fields in the .csv file import function for venues
* Feature - Added support for featured image and description in the .csv file import function for organizers (Thank you to Rebecca for posting on UserVoice!)
* Feature - Added an oEmbed template for events
* Feature - Improve performance of a query used to determine if there are free/uncosted events (Thank you @fabianmarz for the pull request!)
* Feature - Added support for attaching custom post types to events
* Tweak - Improved filtering of the `tribe_event_featured_image()` function (Cheers to @fabianmarz!)
* Tweak - Add an encoding class for the CSV importer to prevent non utf8 characters from preventing imports (Thanks to screenrage for the report!)
* Tweak - Improved our JSON-LD output to ensure consistency (Props to @garrettjohnson and Lars!)
* Tweak - Language files in the `wp-content/languages/plugins` path will be loaded before attempting to load internal language files (Thank you to user aafhhl for bringing this to our attention!)
* Tweak - Switch to HTTPS for the "Powered by The Events Calendar" link (Thank you Cynthia for reporting this!)
* Tweak - Switch to using HTTPS by default for interactions with Google Maps API
* Tweak - Improved filterability of calendar excerpts by introducing the new `tribe_events_get_the_excerpt` filter hook
* Tweak - Improved filtering of organizer details when importing by CSV (Props to @Geir for bringing this up!)
* Tweak - Adjustments for single event view in Twenty Fifteen theme
* Tweak - Improved performance of query used to test for events without any cost
* Tweak - Added missing semicolon to a laquo (Props to mwender on GitHub for the fix!)
* Tweak - Improve the "stickiness" of CSV import column mappings (Thank you @jamesgol!)
* Tweak - Consistency of JSON-LD markup improved (Cheers to @garrettjohnson for the help!)
* Tweak - Avoid notice-level errors when working with WP CLI on a site where The Events Calendar is also active (Thanks to @sun)
* Tweak - Corrected the spelling of timezone in the CSV Importer's event field
* Tweak - Updated venue and organizer templates to use the new architecture for attaching custom post types to events
* Tweak - Move plugin CSS to PostCSS
* Tweak - Category default view is now set to `default` in place of hardcoding the current default view in the category base rewrite rule [31907]
* Deprecated - `Tribe__Events__PUE__Checker`, `Tribe__Events__PUE__Plugin_Info`, and `Tribe__Events__PUE__Utility` classes are deprecated and are replaced by `Tribe__PUE__Checker`, `Tribe__PUE__Plugin_Info`, and `Tribe__PUE__Utility` classes
* Fixed - Changed the use of `have_posts()` in the maybe iCal links for the main views that could cause an infinite loop
* Accessibility - Focus styles added for search fields
* Accessibility - Add ARIA labels for Month/Day/List sub nav
* Accessibility - Add ARIA label for events footer sub nav heading

= [4.1.4] 2016-05-19 =

* Fix - Improve accuracy of list view pagination after switching from month view
* Tweak - Give the multi-organizer form 'sticky' properties so values persist even if the submission is initially rejected
* Tweak - Resolved minor CSS issues in the welcome page

= [4.1.3] 2016-04-28 =

* Fix - Month View single days are now ordered as follows: sticky events, ongoing multi-day events, all day events, then start time. In other words, all events should be ordered as you'd expect when viewing events in Month View.
* Fix - Updated the compatibility of CSV importer with WordPress 4.5 due to a change in the `post_status` filter. This will help prevent some of the errors you may have seen when importing events using a CSV file.
* Tweak - Added new event names for AJAX success to the List, Month, and Day views to help The Events Calendar's compatibility with our other premium plugins.

= [4.1.2] 2016-04-11 =

* Tweak - Removed an unneeded hook that attempted to add a query argument to event tag links
* Fix - Resolved an issue where events marked as "sticky" would not display as such in Month View
* Fix - Dashes, hyphens, or whatever you like to call them in the events archive slug no longer breaks the URL
* Fix - The notice that pops up when a conflicting "events" page exists can now be dismissed

= [4.1.1.1] 2016-04-07 =

* Security - Tightened up security with post type link filtering (props to Nadal Soler for reporting this issue!)
* Security - Tightened up security around tribe bar submissions (props to Paul Mynarsky for reporting this issue!)

= [4.1.1] 2016-03-30 =

* Fix - Resolved bug where array notices were output on single event pages when venues were not set (props to zaxiscreative for reporting this issue!)
* Fix - Resolved issue where the Month View in mobile sizes retained the long day-of-week names when the abbreviations should have been used (props to Lucy for the bug report!)
* Fix - Fixed bug where a "0" was added to the default Venue name when creating a new event
* Fix - Fixed notice that caused Ajax requests to fail (props to cgrymala on WP.org for reporting this!)
* Fix - Removed quotes from around TZID-specified timezones in iCal feeds which causes problems with some parsers (props to factory44 for reporting the issue that lead to this fix)
* Fix - Resolved various capitalization issues with German translations (props to oheinrich in our forums for pointing out this issue!)

= [4.1.0.1] 2016-03-17 =

* Fix - Resolved multiple issues with the German `de_DE` language file that caused a number of site-breaking issues

= [4.1] 2016-03-15 =

* Feature - Added a tribe_get_venue_website_url() function for fetching Venue website URLs (props to fervorcreative in our forums for this request!)
* Performance - Lazy-load venue and organizer selector data
* Tweak - Allow iCal filenames to be filtered via a new filter: tribe_events_ical_feed_filename
* Tweak - Added a hook to allow single day queries in month view to be filtered: tribe_events_month_daily_events_query_args
* Tweak - Improved the logic around rebuilding known date ranges
* Tweak - Always show the "Merge Duplicates" button for venues and organizers in the Events General Settings page
* Tweak - Allow the "same slug" notice to be dismissed and fix some text in that message
* Tweak - Ignore alpha/beta/rc suffixes on version numbers when checking template versions
* Tweak - Add a filter for month view daily events query: tribe_events_month_daily_events_query_args
* Tweak - Added a more flexible cost range parsing function
* Tweak - Obfuscate license keys Events > Help > System Information
* Fix - Fixed a fatal that sometimes occurred when refreshing the import CSV page
* Fix - Fixed issue where some characters were not escaped appropriately for month and year formats
* Fix - Added missing tribe-loading@2x.gif
* Fix - Fixed a warning produced by passing a DateTime() object into start_date or end_date args of tribe_get_events (props to iamhexcoder for the pull request!)
* Fix - Fixed bug where events in month view were not always sorted in chronological order
* Fix - Fixed the System Info URL in Events > Help
* Fix - Resolved issue where the default country would be "Array" if no default country is set
* Fix - Fixed bug where ajaxurl was sometimes undefined

= [4.0.7] 2016-03-02 =

* Fix - Resolve display issues on templates with Jetpack and a few themes
* Fix - Mobile breakpoints on month view working with custom breakpoints
* Fix - Reordering Venue and Organizer metadata no longer breaks titles
* Fix - Prevented notices from happening when using `the_title` filter
* Fix - iCal links now will respect categories on the first page
* Fix - Prevent third-party bugs with SEO plugins when inserting events programmatically
* Fix - Organizer information is showing up again correctly
* Fix - Modified the add-on license validation method to better explain what is happening
* Fix - Description on mobile views now have the correct class attribute on HTML
* Fix - Added missing semicolon on the list navigation for "&laquo"

= [4.0.6] 2016-02-17 =

* Tweak - Adjust injection of event data into the_content from priority 10 to 9 for better 3rd-party plugin compatibility
* Tweak - Change mobile month view selector to load event details below the calendar for better theme compatibility
* Tweak - Better handling of edge cases on the post_excerpt for List View
* Tweak - Removal of generic CSS classes like `.updated` and `.published`
* Fix - Prevent Notices from appearing when using `tribe_get_organizer()`
* Fix - Make HTML Single Event Pages valid
* Fix - Numeric named categories URLs are now fully working
* Fix - Event Title now Accepts HTML on Tooltips
* Fix - Licenses Tab now will work with `DISALLOW_FILE_MODS` (Props to Sun for spotting and fixing this)

= [4.0.5] 2016-01-15 =

* Security - Security fix with Venues and Organizers (props to grantdayjames for reporting this!)

= [4.0.4] 2015-12-23 =

* Tweak - Including the latest embedded Event Tickets release for backward compatibility

= [4.0.3] 2015-12-22 =

* Tweak - Adjust single-event.php template to allow the "Time" title and content to be filterable (Props to Sitecrafting for highlighting this issue!)
* Fix - Resolved issue with an overly escaped Event Category edit URL that prevented editing categories (Thanks to Ian for the first report of this issue!)
* Fix - Fixed issue where clicking on columns on the Events listed in the Admin Dashboard were ALWAYS sorted by Event start/end date before sorting by the column selected (Cheers to Corrado for bringing this to our attention!)

= [4.0.2] 2015-12-16 =

* Tweak - Adding better support for non-numeric cost values on events (Props to Mirja for highlighting this!)
* Tweak - Avoid notice level errors when advanced events list widget settings are saved (Thank you Johan for reporting the issue!)
* Tweak - Improve messaging in the same-slug warning message (Thanks to Simon for bringing this to our attention!)
* Tweak - Hook to Event Tickets to inject event dates into ticket emails
* Tweak - Adding better support for default venues (Props to Karly for noting this!)
* Tweak - Improve handling of internationalized slugs (Cheers to Oliver for the help!)
* Fix - Ensure the past events list displays the correct events when accessed via ajax (Thank you Jesse for highlighting this!)
* Fix - Support ordering by venue/organizer within event queries (Thank you Doug for bringing this to our attention!)
* Fix - Fixed issue where events with the same date/time would sometimes be excluded from single-event navigation (Cheers to JeremyEnglert for the tip!)
* Fix - Resolved issue where events set with the explicit cost of 0 were not showing as "Free" (Thank you terrizsolo for reporting this!)
* Fix - Fixed bug where the datepicker in Twenty Sixteen was really ugly
* Fix - Fixed bug where using Quick Edit on events caused the table columns in the event list to become jumbled on save (Props to A K for the report!)
* Fix - Resolved bug where category links sometimes included event category 1 (Thank you Anthony for the original report of this problem!)
* Fix - Fixed a settings page URL (Props to Kristy for the heads up!)

= [4.0.1] 2015-12-10 =

* Tweak - Add a warning message for major updates
* Tweak - For SEO reasons, use an h1 for the title rather than an h2 (props to wpexplorer for this fix)
* Tweak - Target the calendar view grid in JS using a simpler selector
* Fix - Resolved WP 4.4 related fatal on the Nav Menu page that prevented the admin footer from rendering/enqueuing JS
* Fix - Resolved bug where visiting /events/upcoming could sometimes result in an infinite redirect loop
* Fix - Removed `wp_trim_excerpt` and use only it's powers, fixing the excerpt problem
* Fix - Fixed bug where the mobile calendar view did not display the date for the date being viewed
* Fix - Fixed bug where the admin toolbar's Events > Import > CSV did not link to the CSV importer page
* Fix - Fixed issue where the events list in the admin dashboard were not ordered in an intuitive manner
* Fix - Resolved bug where sorting by event category or tag resulted in an error
* Fix - Fixed bug where full event content text was displayed where excerpts should have been displayed
* Fix - Resolved issue where events imported via CSV were excluded from single event navigation
* Fix - Fixed bug where /events/list would sometimes 404 on a new install
* Fix - Resolved bug where multiday all-day events displayed the end date as one day later than it should be when the End of Day Cut-off was set to something other than 12am
* Fix - Timezone handling fixed within generated iCal feeds

= [4.0] 2015-12-02 =

* Security - A TON of escaping was added to our codebase thanks to the efforts of the always-helpful Andy Fragen (@afragen)
* Feature - Moved the Ticket framework code into its own plugin (event-tickets)
* Feature - The event cost now supports more international formats with the addition of the tribe_events_cost_separators filter (Thank you remokrol for bringing this to our attention!)
* Feature - Added support for the twentysixteen theme
* Feature - Created a new Add-Ons tab in Settings so that TEC add-ons can have a consolidated settings tab
* Feature - Improve the date formats UI by providing example output for each selected format
* Tweak - Restructured TEC's core settings code for reusability with other standalone plugins like Event Tickets
* Tweak - Deprecate old JS event names in favor of a new JS event naming standard. Example: deprecated tribe_ev_runAjax in favor of run-ajax.tribe
* Tweak - Consolidated import pages for TEC and add-ons
* Tweak - When suggesting a UTF-8 compatibility CSV formatting tool, point to one that still exists
* Tweak - Added the ability to filter attendees CSV items via tribe_events_tickets_attendees_csv_items (Props to @bostondv on GitHub for this patch!)
* Tweak - Updated all excerpt output to use tribe_events_get_the_excerpt() to ensure a consistent display of excerpt content (Cheers to Joseph to pointing this out!)
* Tweak - Add support for wp_get_document_title in response to the WordPress 4.4 deprecation of wp_title
* Tweak - Check post creation permissions before letting users create venues and organizers from the event meta box
* Tweak - Only display data separators between fields that have data when rendering organizers (Thank you Bud for highlighting this issue!)
* Tweak - When a user cannot create organizers, prevent the auto-selection of organizers when editing an event
* Tweak - Remove microformat CSS classes from templates and replace with namespaced content-relevant CSS classes
* Tweak - Changed the "updated" CSS class to "tribe-updated" so that it is properly namespaced (Thank you vijayrajesh!)
* Tweak - The Plugin Update Checker will now auto-save valid plugin keys (Thanks to Denon for originally bringing this up!)
* Tweak - Cleaned up the output of JSON-LD data. Filterable via the new tribe_google_data_markup_json filter
* Tweak - Drop the use of the generic CSS class "placeholder" in favor of "tribe-event-placeholder" (Thanks to Marc on the forums!)
* Tweak - Adjusted the CSS padding on Admin Menu items for Events
* Tweak - Various codesniffer fixes
* Tweak - tribe_get_venue_link() no longer echoes if you ask it to return an <a> element
* Tweak - Error messages for empty Venue names
* Tweak - Improve our responsiveness for the widget mini calendar, allowing smaller sidebars.
* Tweak - No longer retrieve empty costs when fetching all costs for all events
* Tweak - Change the priority of bootstrapping the-events-calendar to ensure it occurs before any of the TEC addons in the event some addons are upgraded to v4.0 later than TEC
* Tweak - Adjust the logic used for adding a noindex/follow tag to event views
* Tweak - No longer hiding default address fields when default venues are selected when Pro is active
* Fix - Resolved issue where the iCal feed did not provide an appropriately formatted timezone in some cases (Cheers to Matt for the report!)
* Fix - Added support for translating some previously untranslatable strings (Props to tititou36, media325, and Stef!)
* Fix - Prevented duplicate CSS IDs on the mini calendars (Cheers to Corrado for the help!)
* Fix - Fixed bug causing tribe_get_single_ical_link() and tribe_get_ical_link() to use the same URL when it shouldn't (Props to Ben Byrne @drywall on Twitter for the heads up!)
* Fix - Fixed issue where the "Add another organizer" text wasn't using the correct singular label (Thank you MIKE for the report!)
* Fix - Various CSS fixes for twenty(ten-fifteen)
* Fix - Improved our handling of `get_current_screen()` across the plugin, avoiding notices and warnings (Thank you Mike for the help!)
* Fix - Fixed bug where accessing object properties on a non object errored out when saving event meta (props to @dalethedeveloper on GitHub for this fix!)
* Fix - Fixed bug where organizer ID meta attached sometimes included a blank record. That blank record is no longer returned in tribe_get_organizer_ids()
* Fix - Fixed error message returned when tabbing away from a blank event name meta box so that it properly indicates that an event name is required (Our thanks to @tapan29bd for this fix!)
* Fix - Resolved issue where Timezone event start/end date property name strings were malformed which guaranteed a a call to get_post_meta for Timezone date strings
* Fix - Fixed CSS issue where the month view calendar could sometimes extend beyond the edge of the page when Skeleton Styles were enabled
* Fix - Fixed a problem where iCal data was generated with incorrect dates in the case of some all days events (thanks to Matt for highlighting this)
* Fix - Resolved a problem causing the previous month view to appear when it should not
* Fix - Fixed issue in mobile month view where date was missing from heading
* Fix - Resolved issue that caused /events/ to 404 if it was visited on a new install before hitting "Save" on the Events > Settings > Display page
* Deprecated - The Tribe__Events__Main::defaultValueReplaceEnabled() method is being deprecated in favor of tribe_get_option('defaultValueReplace'). Schedules for removal in v4.5
* Deprecated - The tribe_event_link() has been deprecated in favor of tribe_get_event_link(). Scheduled for removal in 5.0
* Deprecated - The third parameter of tribe_get_organizer_link() (the $echo parameter) has been deprecated and is scheduled for removal in 5.0
* Deprecated - Tribe__Events__Abstract_Deactivation in favor of Tribe__Abstract_Deactivation
* Deprecated - Tribe__Events__Admin__Helpers in favor of Tribe__Admin__Helpers
* Deprecated - Tribe__Events__App_Shop in favor of Tribe__App_Shop
* Deprecated - Tribe__Events__Autoloader in favor of Tribe__Autoloader
* Deprecated - Tribe__Events__Cache in favor of Tribe__Cache
* Deprecated - Tribe__Events__Cache_Listener in favor of Tribe__Cache_Listener
* Deprecated - Tribe__Events__Changelog_Reader in favor of Tribe__Changelog_Reader
* Deprecated - Tribe__Events__Credits in favor of Tribe__Credits
* Deprecated - Tribe__Events__Date_Utils in favor of Tribe__Date_Utils
* Deprecated - Tribe__Events__Field in favor of Tribe__Field
* Deprecated - Tribe__Events__Settings in favor of Tribe__Settings
* Deprecated - Tribe__Events__Settings_Tab in favor of Tribe__Settings_Tab
* Deprecated - Tribe__Events__Support in favor of Tribe__Support
* Deprecated - Tribe__Events__Template_Part_Cache in favor of Tribe__Template_Part_Cache
* Deprecated - Tribe__Events__Tickets__Attendees_Table in favor of Tribe__Tickets__Attendees_Table in the event-tickets plugin
* Deprecated - Tribe__Events__Tickets__Metabox in favor of Tribe__Tickets__Metabox in the event-tickets plugin
* Deprecated - Tribe__Events__Tickets__Ticket_Object in favor of Tribe__Tickets__Ticket_Object in the event-tickets plugin
* Deprecated - Tribe__Events__Tickets__Tickets in favor of Tribe__Tickets__Tickets in the event-tickets plugin
* Deprecated - Tribe__Events__Tickets__Tickets_Pro in favor of Tribe__Tickets__Tickets_Handler in the event-tickets plugin
* Deprecated - Tribe__Events__Validate in favor of Tribe__Validate
* Deprecated - Tribe__Events__View_Helpers in favor of Tribe__View_Helpers
* Deprecated - Tribe__Events__Main::OPTIONNAME in favor of Tribe__Main::OPTIONNAME
* Deprecated - Tribe__Events__Main::OPTIONNAMENETWORK in favor of Tribe__Main::OPTIONNAMENETWORK
* Deprecated - Tribe__Events__Main::addHelpAdminMenuItem() in favor of Tribe__Settings_Manager::add_help_admin_menu_item()
* Deprecated - Tribe__Events__Main::addNetworkOptionsPage() in favor of Tribe__Settings_Manager::add_network_options_page()
* Deprecated - Tribe__Events__Main::array_insert_after_key() in favor of Tribe__Main::array_insert_after_key()
* Deprecated - Tribe__Events__Main::array_insert_before_key() in favor of Tribe__Main::array_insert_before_key()
* Deprecated - Tribe__Events__Main::debug() in favor of Tribe__Debug::debug()
* Deprecated - Tribe__Events__Main::defaultValueReplaceEnabled() in favor of tribe_get_option( 'defaultValueReplace' )
* Deprecated - Tribe__Events__Main::doHelpTab() in favor of Tribe__Settings_Manager::do_help_tab()
* Deprecated - Tribe__Events__Main::doNetworkSettingTab() in favor of Tribe__Settings_Manager::do_network_settings_tab()
* Deprecated - Tribe__Events__Main::doSettingTabs() in favor of Tribe__Settings_Manager::do_setting_tabs()
* Deprecated - Tribe__Events__Main::do_licenses_tab() in favor of Tribe__Settings_Manager::do_licenses_tab()
* Deprecated - Tribe__Events__Main::getNetworkOption() in favor of Tribe__Settings_Manager::get_network_option()
* Deprecated - Tribe__Events__Main::getNetworkOptions() in favor of Tribe__Settings_Manager::get_network_options()
* Deprecated - Tribe__Events__Main::getNotices() in favor of Tribe__Notices::get()
* Deprecated - Tribe__Events__Main::getOption() in favor of Tribe__Settings_Manager::get_option()
* Deprecated - Tribe__Events__Main::getOptions() in favor of Tribe__Settings_Manager::get_options()
* Deprecated - Tribe__Events__Main::have_addons() in favor of Tribe__Settings_Manager::have_addons()
* Deprecated - Tribe__Events__Main::isNotice() in favor of Tribe__Notices::is_notice()
* Deprecated - Tribe__Events__Main::pluginDir in favor of Tribe__Events__Main::plugin_dir
* Deprecated - Tribe__Events__Main::pluginName in favor of Tribe__Events__Main::plugin_name
* Deprecated - Tribe__Events__Main::pluginPath in favor of Tribe__Events__Main::plugin_path
* Deprecated - Tribe__Events__Main::pluginUrl in favor of Tribe__Events__Main::plugin_url
* Deprecated - Tribe__Events__Main::removeNotice() in favor of Tribe__Notices::remove_notice()
* Deprecated - Tribe__Events__Main::renderDebug() in favor of Tribe__Debug::render()
* Deprecated - Tribe__Events__Main::saveAllTabsHidden() in favor of Tribe__Settings_Manager::save_all_tabs_hidden()
* Deprecated - Tribe__Events__Main::setNetworkOptions() in favor of Tribe__Settings_Manager::set_network_options()
* Deprecated - Tribe__Events__Main::setNotice() in favor of Tribe__Notices::set_notice()
* Deprecated - Tribe__Events__Main::truncate() in favor of tribe_events_get_the_excerpt()
* Deprecated - tribe_event_beginning_of_day() in favor of tribe_beginning_of_day()
* Deprecated - tribe_event_end_of_day() in favor of tribe_end_of_day()
* Deprecated - tribe_event_format_date() in favor of tribe_format_date()
* Deprecated - tribe_events_the_notices() in favor of tribe_the_notices()

= 3.x and previous =

For release notes from the 3.x and older lifecycles, see our [full historical release notes](https://theeventscalendar.com/category/products/release-notes/).<|MERGE_RESOLUTION|>--- conflicted
+++ resolved
@@ -328,11 +328,8 @@
 
 = [4.5.2] TBD =
 
-<<<<<<< HEAD
+* Fix - Correct REST API reference URL (our thanks to Lindsey for flagging this) [78658]
 * Tweak - Make the inclusion or exclusion of the year (within the event schedule string) filterable [78070]
-=======
-* Fix - Correct REST API reference URL (our thanks to Lindsey for flagging this) [78658]
->>>>>>> 44d60f95
 
 = [4.5.1] 2017-05-04 =
 
