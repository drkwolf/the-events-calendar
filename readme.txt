=== The Events Calendar ===

Contributors: ModernTribe, borkweb, barry.hughes, bordoni, brianjessee, aguseo, cliffpaulick, courane01, faction23, GeoffBel, geoffgraham, ggwicz, jbrinley, jentheo, leahkoerper, lucatume, mastromktg, MZAWeb, neillmcshea, nicosantos, patriciahillebrandt, peterchester, reid.peifer, roblagatta, ryancurban, shane.pearlman, tribecari, vicskf, zbtirrell
Tags: events, calendar, event, venue, organizer, dates, date, google maps, conference, workshop, concert, meeting, seminar, summit, class, modern tribe, tribe, widget
Donate link: http://m.tri.be/29
Requires at least: 4.5
<<<<<<< HEAD
Stable tag: 4.6.23
=======
Stable tag: 4.6.22.1
>>>>>>> 2b23fc47
Tested up to: 4.9.8
Requires PHP: 5.2.4
License: GPLv2 or later
License URI: http://www.gnu.org/licenses/gpl-2.0.html

The Events Calendar is a carefully crafted, extensible plugin that lets you easily manage and share events. Beautiful. Solid. Awesome.

== Description ==

Create an events calendar and manage it with ease. The Events Calendar plugin provides professional-level quality and features backed by a team you can trust.

Packed with loads of useful features, The Events Calendar by Modern Tribe is ready to go right out of the box. It’s extensible, easy to use, and completely customizable.

Just getting started? Read through the [New User Primer](http://m.tri.be/2d) to get set up.

Looking for additional functionality including recurring events, ticket sales, publicly submitted events, automatic imports, and more?

<strong>Check out [Events Calendar PRO](http://m.tri.be/mj) and [other add-ons](http://m.tri.be/2a)</strong>

><strong>New Import Tool!</strong>
>We’ve made bulk event imports easier to manage than ever. This add-on service for The Events Calendar allows you to import events from your favorite sources, including Meetup, Google Calendar, iCalendar, CSV, and ICS.
>[Check out Event Aggregator now](http://m.tri.be/197u).

= Built solid & supported =

The Events Calendar is crafted the WordPress way with hours of strategy, design, development, and testing going into each release. We stand behind our work and offer light support weekly for the community via the WordPress.org support forums.

If you need a deeper level of support or a faster response to your specific question, our Events Calendar PRO add-on includes access to our premium support forums with a 24-48 hour response time during the workweek.

Enjoy using The Events Calendar, know how to customize it, and want to make money helping people? We’re growing our community team and would love to hear from you. If you’re interested, [check this out!](http://m.tri.be/mk)

= Plug-n-play & highly customizable =

The Events Calendar is built to work out of the box. Just turn it on, configure the settings to match your needs and you'll be making events in less than 5 minutes.

By developers, for developers... it's ready to be the foundation for your wildest hack sessions. Complete with a skeleton stylesheet to theme fast and efficiently, loads of tools including partial template overrides, a host of template tags, hooks and filters, [careful documentation](http://m.tri.be/eu), as well as a [library of free extensions](http://m.tri.be/ext). The Events Calendar is built FOR people who build websites.

Whether your vision is big or small, you’re in good company. Hundreds of thousands of churches, eateries, small businesses, musicians, venues, and non-profits are publishing and promoting their events with The Events Calendar.

The Events Calendar has been scaled to work on networks with over 25 million unique visitors per month and hundreds of thousands of events. Fortune 100 companies, major universities, government institutions, and some seriously epic startups showcase their events with our platform.

= Features =

Whether you’re operating a hyperlocal hub listing thousands of events, a university with many thousands of users, or you’re a sole business owner listing your classes, The Events Calendar has your back.

* Rapidly create events
* Saved venues & organizers
* Calendar month view with tooltips
* Event List view
* Day view
* Event search
* Google maps
* Widget: Upcoming events list
* Events Taxonomies (Categories & Tags)
* Google Calendar and iCal exporting
* WP REST API endpoints
* Completely ajaxified for super smooth browsing
* Completely responsive from mobile to tablet to desktop
* Tested on the major theme frameworks such as Avada, Genesis, Woo Themes, Thesis and many more.
* Increase your SEO with Microformats
* Internationalized & translated
* Multiple stylesheets to improve integration
* Extensive template tags for customization
* Hooks & filters galore
* Caching support
* Debug mode for developers
* [Library of extensions](http://m.tri.be/1a0r)

= Submitting Patches =

If you’ve identified a bug and have a fix, we’d welcome it at our [GitHub page for The Events Calendar](https://github.com/moderntribe/the-events-calendar). Simply submit a pull request so we can review as part of our [release cycle](http://m.tri.be/release-schedule) and merge into the codebase if appropriate from there. If a pull request is rejected, we'll do our best to tell you why. Users whose pull requests are accepted will receive credit in the plugin's changelog. For more information, check out the readme at our GitHub page. Happy coding!

== Installation ==

= Install & Activate =

Installing the plugin is easy. Just follow these steps:

1. From the dashboard of your site, navigate to Plugins --> Add New.
2. Select the Upload option and hit "Choose File."
3. When the popup appears select the the-events-calendar-x.x.zip file from your desktop. (The 'x.x' will change depending on the current version number).
4. Follow the on-screen instructions and wait as the upload completes.
5. When it's finished, activate the plugin via the prompt. A message will show confirming activation was successful. A link to access the calendar directly on the frontend will be presented here as well.

That's it! Just configure your settings as you see fit, and you're on your way to creating events in style. Need help getting things started? Check out our [new user primer](http://m.tri.be/2l) for help with settings and features.

== Screenshots ==

1. Month View with hover
2. Month View
3. List View
4. Day View
5. Single event
6. Event Editor
7. Events admin listing
8. General Settings
9. Display Settings
10. Events List Widget
11. Mobile Month View
12. CSV Importer

== Frequently Asked Questions ==

= Are there any troubleshooting steps you'd suggest I try that might resolve my issue before I post a new thread? =

First, make sure that you're running the latest version of The Events Calendar (4.6 as of this release). If you're running Events Calendar PRO it needs to match the version number of The Events Calendar. And if you've got any other add-ons, make sure those are current / running the latest code as well.

The most common issues we see are either plugin or theme conflicts. You can test if a plugin or theme is conflicting by manually deactivating other plugins until just The Events Calendar is running on your site. If the issue persists from there, revert to the default Twenty Fourteen theme. If the issue is resolved after deactivating a specific plugin or your theme, you'll know that is the source of the conflict.

Note that we aren't going to say "tough luck" if you identify a plugin/theme conflict. While we can't guarantee 100% integration with any plugin or theme out there, we will do our best (and reach out the plugin/theme author as needed) to figure out a solution that benefits everyone.

= I'm still stuck. Where do I go to file a bug or ask a question? =

Users of the free The Events Calendar should post their questions in the plugin's [WordPress.org forum](https://wordpress.org/support/plugin/the-events-calendar/), which we hit about once a week (usually on Wednesdays). Please make sure to read [our sticky post](http://m.tri.be/19oc) providing an overview of the support we provide free users BEFORE posting. If you find you're not getting support in as timely a fashion as you wish, you might want to consider purchasing a PRO license.

If you're already a PRO user, you're entitled access to our more actively-monitored [Events Calendar PRO forum](http://m.tri.be/2r) on our website. We can provide a deeper level of support here and hit these forums on a daily basis during the work week. Generally, except in times of increased support loads, we reply to all comments within 24-48 hours during the business week.

= Events Calendar PRO looks awesome! I'm sold! How can I get my hands on it? =

Events Calendar PRO can be purchased directly on [our website](http://m.tri.be/18wi). There are five (5) license types available, and all licenses include access to premium support, new feature releases, and regular maintenance updates.

= I'm interested in PRO or another add-on, but there are a few questions I've got before making the purchase. Can you help me get those addressed? =

Absolutely. If you're not finding your questions answered on the product pages, hit up our [pre-sales forum](http://m.tri.be/2w) on our site. You can save yourself some time by reviewing the threads first to verify if your question has already been asked. If it hasn't, post a new thread as a guest. We'll get you a reply as quickly as we can, so you can make an informed decision regarding purchase.

= What add-ons are available for The Events Calendar, and where can I read more about them? =

The following add-ons are available for The Events Calendar:

* [Events Calendar PRO](http://m.tri.be/18wi), for adding premium calendar features like recurring events, advanced views, cool widgets, shortcodes, additional fields, and more!
* [Event Aggregator](http://m.tri.be/197u), a service that effortlessly fills your calendar with events from Meetup, Google Calendar, iCalendar, Eventbrite, CSV, and ICS.
* [Event Tickets](http://m.tri.be/18wj) (free), which allows you to collect RSVPs to events. It can run alongside The Events Calendar or as a standalone plugin that adds RSVP functionality to WordPress posts and pages.
* [Event Tickets Plus](http://m.tri.be/18wk), which allows you to sell tickets for your events using your favorite e-commerce platform.
* [Community Events](http://m.tri.be/2g), for allowing frontend event submission from your readers.
* [Community Tickets](http://m.tri.be/18wl), which allows event organizers to sell tickets to the events they submit via Community Events.
* [Filter Bar](http://m.tri.be/fa), for adding advanced frontend filtering capabilities to your events calendar.
* [Eventbrite Tickets](http://m.tri.be/2e), for selling tickets to your event directly through Eventbrite.

= I have a feature idea. What's the best way to tell you about it? =

We've got a [UserVoice page](https://tribe.uservoice.com/forums/195723-feature-ideas) where we're actively watching for feature ideas from the community. Vote up existing feature requests or add your own, and help us shape the future of the products business in a way that best meets the community's needs.

= I've still got questions. Where can I find answers? =

Check out our extensive [knowledgebase](http://m.tri.be/18wm) for articles on using, tweaking, and troubleshooting our plugins.

== Documentation ==

All of our online documentation can be found on [our documentation site](http://m.tri.be/eu).

Some links you may find particularly useful are:

* [The Events Calendar New User Primer](http://m.tri.be/2l)
* [The Themer's Guide to The Events Calendar](http://m.tri.be/2m)
* [Knowledgebase](http://m.tri.be/18wm)

If you have any questions about this plugin, you can post a thread in our [WordPress.org forum](https://wordpress.org/support/plugin/the-events-calendar). Please search existing threads before opening a new one.

The [Modern Tribe premium support forums](http://m.tri.be/2r) are available for you to read. You won't, however, be able to post a message in any forums beyond Pre-Sale Questions unless you have purchased a premium license.

== Add-Ons ==

But wait: there's more! We've got a whole stable of plugins available to help you be awesome at what you do. Check out a full list of the products below, and over on [our website](http://m.tri.be/18wn).

Our Free Plugins:

* [Event Tickets](https://wordpress.org/plugins/event-tickets/)
* [Advanced Post Manager](https://wordpress.org/plugins/advanced-post-manager/)
* [GigPress](https://wordpress.org/plugins/gigpress/)
* [Image Widget](https://wordpress.org/plugins/image-widget/)

Our Premium Plugins and Services:

* [Events Calendar PRO](http://m.tri.be/18wi)
* [Event Aggregator](http://m.tri.be/197u) (service)
* [Event Tickets Plus](http://m.tri.be/18wk)
* [Community Events](http://m.tri.be/2g)
* [Community Tickets](http://m.tri.be/18wl)
* [Filter Bar](http://m.tri.be/fa)
* [Eventbrite Tickets](http://m.tri.be/2e)

== Help ==

Welcome to The Events Calendar, a full-featured events management system for WordPress. Thank you so much for using the labor of our love. We are Modern Tribe and we are here to help you be awesome.

If you aren't familiar with The Events Calendar, check out our [new user primer](http://m.tri.be/2p). It'll introduce you to the basics of what the plugin has to offer and will have you creating events in no time. From there, the resources below -- extensive template tag documentation, FAQs, video walkthroughs and more -- will give you a leg up as you dig deeper.

Additional resources available include:

* [Release Schedule](https://theeventscalendar.com/release-schedule/)
* [Known Issues](https://theeventscalendar.com/known-issues/)
* [Documentation](http://m.tri.be/eu)
* [FAQ](http://m.tri.be/2n)
* [Help Videos](http://m.tri.be/2t)
* [Tutorials](http://m.tri.be/2u)
* [Release Notes](http://m.tri.be/2v)
* [Forums](http://m.tri.be/2r)

We hit the [The Events Calendar forum here on WordPress.org](https://wordpress.org/support/plugin/the-events-calendar/) about once a week, assisting users with basic troubleshooting and identifying bugs that have been reported. (If you are looking for more active support, might we suggest buying a PRO license? Our team hits the [Premium Forums](http://m.tri.be/2r) daily.)

Some things to consider before posting on the forum:

* Look through existing threads before posting a new one and check that there isn't already a discussion going on for your issue.
* Your issue will be solved more quickly if you run a few checks before making a support request. Deactivate your plugins one by one - if the issue is fixed by deactivating a plugin you know you've got a plugin conflict. To test your Theme, revert to the default Twenty Twelve Theme to see if you are still experiencing the problem. If not, your Theme is the issue. Please provide this information when making your support request.
* Sometimes, just resetting your permalinks can fix the issue. Visit Events -> Settings -> Permalinks, save your permalinks with a different option and then save with your preferred choice again. This can solve events-related problems and is worth a shot before creating a new thread.

Still not happy? Shoot us an email to support@theeventscalendar.com or tweet to [@TheEventsCal](https://twitter.com/TheEventsCal) and tell us why. We'll do what we can to make it right.

== Changelog ==

<<<<<<< HEAD
= [4.6.23] TBD =

* Fix - Fixed the "Full Styles" mobile view. Thanks Matthew, Laura and others for flagging this! [112301]
=======
= [4.6.22.1] 2018-08-27 =

* Fix - Allow user to choose venues not created by them. Props to @integrity, @nomadadmin, and many others for reporting this! [113147]
>>>>>>> 2b23fc47

= [4.6.22] 2018-08-22 =

* Add - Allow filtering events, in REST API requests, by their post ID with `include` [94326]
* Add - Enable future event display to get all events in the future that have not started [70769]
* Add - Allow filtering events, in REST API requests, by their post ID with `include` [94326]
* Add - Enable future event display to get all events in the future that have not started [70769]
* Fix - Prevent subsequent CSV imports from duplicating events in some instances [102745]
* Fix - The "Import events but preserve local changes to event fields" Event Aggregator change authority setting will now behave as expected [87443]
* Fix - Multiple fixes regarding linked post types (e.g. Organizers and custom post types) - props to @natureslens and others for reporting these [105116]:
  * Now correctly saves in their drag-and-drop order
  * Deprecated the functions added in version 4.6.13 that previously attempted to fix ordering logic but was not done in a backwards-compatible way: `get_order_meta_key()` and `tribe_sanitize_organizers()`
  * We no longer rely on a separate postmeta value dedicated to ordering linked posts (e.g. `_EventOrganizerID_Order`), and you may want to remove all such values from your database after re-saving any events that have linked posts and their ordering is important
  * `tribe_get_linked_posts_by_post_type()` now works as expected, no longer returning zero results in error, nor returning all of the post type's posts if there are none linked. The `tribe_events_return_all_linked_posts_if_none` filter was added, as it is necessary for this fix.
  * Editing an existing event no longer loses the linked posts just because they were not part of the submission. Example of the bug in prior versions: If organizers are editable in the wp-admin event edit screen but not on the Community Events "event edit" form (via template override or other custom code), all pre-existing organizers were removed in error.
* Fix - Handle the case where Event Aggregator import queues might get stuck when deleting import records [111856]
* Fix - Only show admin notice when it is a top-level page with the event slug, thanks to MikeNGarrett for the code fix! [111186]
* Fix - Change template_redirect to an action for some legacy view redirects, thanks barryceelen! [110463]
* Fix - Correctly import and set Organizers for iCal and ICS files Event Aggregator imports [96059]
* Fix - Retain category title in month view and month view shortcode, thanks corthoover for the first report [108258]
* Fix - The "Import events but preserve local changes to event fields" Event Aggregator change authority setting will now behave as expected [87443]
* Fix - Handle the case where Event Aggregator import queues might get stuck when deleting import records [111856]
* Fix - Prevent subsequent CSV imports from duplicating events in some instances [102745]
* Fix - Fix the classic header option not working. Thanks @hanemac, David Luyendyk and others for flagging this! [111672]
* Tweak - Namespace javascript debug function to prevent conflicts causing a function found, thanks to Tom-Mulvey for the fix [110462]
* Tweak - Add venue name to address string for iCal and gCal export, thanks for the coding from sylviavanos [110464]
* Tweak -  Drop the order from the query WPML linked query as it is set later in the method, thanks to dgwatkins for the PR [110459]
* Tweak - Display JS debug messages only if setting is set or through the `tribe_events_js_debug` filter. Thanks to Rob, @aand and others for flagging this! [82781]

= [4.6.21] 2018-08-01 =

* Add - Make global $post obj available to tribe_events_get_the_excerpt() with setup_postdata($post) [108043]
* Add - Added WPML metadata improvements for Organizers and Venue. Thanks to David Garcia Watkins and the entire WPML team for their contribution [106798]
* Fix - Ensure no console errors are being displayed if there's no Google Maps API key present. Thanks Greg for flagging this [95312]
* Fix - Fixed an issue where saving Event Aggregator scheduled imports with an empty preview would generate PHP notices [110311]
* Fix - Escape each closing html element in month view tooltip to prevent PHP parser from exposing html, thanks to Karen for a solution [64834]
* Fix - Sending empty 'categories' and 'tags' for the REST API event endpoints when inserting and updating events [109627]
* Fix - Prevent selection of past dates when setting up Scheduled Other URL Imports in Event Aggregator [111227]
* Tweak - Manage plugin assets via `tribe_assets()` [40267]
* Deprecated - Tribe__Events__Asset__Abstract_Asset in favor of using `tribe_asset`
* Deprecated - Tribe__Events__Asset__Abstract_Events_Css in favor of using `tribe_asset`
* Deprecated - Tribe__Events__Asset__Admin_Menu in favor of using `tribe_asset`
* Deprecated - Tribe__Events__Asset__Admin_Ui in favor of using `tribe_asset`
* Deprecated - Tribe__Events__Asset__Admin in favor of using `tribe_asset`
* Deprecated - Tribe__Events__Asset__Ajax_Calendar in favor of using `tribe_asset`
* Deprecated - Tribe__Events__Asset__Ajax_Dayview in favor of using `tribe_asset`
* Deprecated - Tribe__Events__Asset__Ajax_List in favor of using `tribe_asset`
* Deprecated - Tribe__Events__Asset__Bootstrap_Datepicker in favor of using `tribe_asset`
* Deprecated - Tribe__Events__Asset__Calendar_Script in favor of using `tribe_asset`
* Deprecated - Tribe__Events__Asset__Chosen in favor of using `tribe_asset`
* Deprecated - Tribe__Events__Asset__Datepicker in favor of using `tribe_asset`
* Deprecated - Tribe__Events__Asset__Dialog in favor of using `tribe_asset`
* Deprecated - Tribe__Events__Asset__Dynamic in favor of using `tribe_asset`
* Deprecated - Tribe__Events__Asset__Ecp_Plugins in favor of using `tribe_asset`
* Deprecated - Tribe__Events__Asset__Events_Css_Default in favor of using `tribe_asset`
* Deprecated - Tribe__Events__Asset__Events_Css_Full in favor of using `tribe_asset`
* Deprecated - Tribe__Events__Asset__Events_Css_Skeleton in favor of using `tribe_asset`
* Deprecated - Tribe__Events__Asset__Events_Css in favor of using `tribe_asset`
* Deprecated - Tribe__Events__Asset__Factory in favor of using `tribe_asset`
* Deprecated - Tribe__Events__Asset__Jquery_Placeholder in favor of using `tribe_asset`
* Deprecated - Tribe__Events__Asset__Jquery_Resize in favor of using `tribe_asset`
* Deprecated - Tribe__Events__Asset__PHP_Date_Formatter in favor of using `tribe_asset`
* Deprecated - Tribe__Events__Asset__Settings in favor of using `tribe_asset`
* Deprecated - Tribe__Events__Asset__Smoothness in favor of using `tribe_asset`
* Deprecated - Tribe__Events__Asset__Tribe_Events_Bar in favor of using `tribe_asset`
* Deprecated - Tribe__Events__Asset__Tribe_Select2 in favor of using `tribe_asset`

= [4.6.20.1] 2018-07-10 =

* Fix - Fix an issue where Event Aggregator imports might get blocked at 1% progress [110258]
* Fix - Fix the error displayed when navigating the month view via shortcode. Thanks Lam, @ltcalendar, Disk and others for flagging this! [109589]

= [4.6.20] 2018-07-09 =

* Feature - Add featured event column support for CLI imports [108027]
* Fix - Display the exact search term in the "no results" notice on the events page [106991]
* Fix - Allow venue and organizer fields to be intentionally empty on Event Singular REST API calls [109482]
* Fix - Added basic checks to prevent saving obviously-invalid event meta values, such as sending `EventStartMinute` of `60` (since it should be 0-59) to `tribe_create_event()`. This prevents falling back to "zero" values (e.g. Unix Epoch) when another value was intended. Thanks to @compton-bob for flagging this via our Help Desk. [109722]
* Fix - Add Privacy Policy guide for The Events Calendar [108454]
* Tweak - Added event ID parameter to `tribe_events_event_classes` filter to make it more useful [64807]
* Tweak - Added the `tribe_aggregator_record_finalized` action to allow developers to act before Event Aggregator imports start [109938]

= [4.6.19] 2018-06-20 =

* Feature - CSV importer now supports a featured event column [72376]
* Add - Add Eventbrite Icon to Third Party Accounts on the help page [105388]
* Add - Accessibility repair: new title-bar template for loop views included above the filter bar and content containing the page title in a `h1` tag.
* Fix - Accessibility repair: adjust main content container element from `div` to `main`.
* Fix - More robust handling of errors and exceptions during Event Aggregator imports [107929]
* Fix - Ensure that the "Export Events" button is properly displayed in month view when paginating. Thanks to @linpleva, Steven, Will and others for flagging this! [104751]
* Fix - Month view pagination for datepicker formats: YYYY.MM.DD, MM.DD.YYYY, and DD.MM.YYYY. Thanks @netzwerk, @wdburgdorf, @oliverwick and others for notifying us! [105443]
* Fix - Resolved customizer inconsistencies with month/week views and full styles [69758]
* Fix - Check the Events Aggregator license each time the page is accessed [67864]
* Fix - Improve Event Import message responses from Event Aggregator for certain cases where "Unknown service message" would be returned [107606]
* Fix - Make the date picker respect the "Start of the week" Setting. Thanks to @websource, @dsb and others for flagging this! [76320]
* Fix - Correct the "View All" link when using the events month view and plain permalinks. props to Kay and Robert for notifying us [72544]
* Fix - Keep filter bar date when changing from month to list view, with all datepicker formats. Thanks to Caio for reporting this! [83018]
* Fix - Correct the pagination in list view when a keyword is being searched. Thanks to @versi, @akr and Mary for reporting this! [94613]
* Fix - Split linked posts (Organizers and Venues) by ownership, for all users [71349]
* Fix - The connected status for Eventbrite under Third Party Accounts on the Help page [106868]
* Fix - Fixed two PHP 5.2 errors on the Events > Help page [108338]
* Fix - Display the correct Import Settings when Eventbrite Tickets is enabled [106947]
* Tweak - Modify the default values for the CSV settings if there's no EA license [94426]
* Tweak - Added classes to meta output in Single Event meta templates to facilitate customization [62704]
* Tweak - Add the `tribe_aggregator_async_insert_event` filter to allow overriding the Event Aggregator asynchronous event insertion [107929]
* Tweak - Add the `'tribe_aggregator_async_import_event_task` filter to allow overriding the Event Aggregator asynchronous import task [107929]
* Tweak - Added venue google map link to events in Day view [91610]
* Tweak - Renamed the Time zone mode option "Use the local time zones for each event" to "Use manual timezones for each event" (thanks @hikeitbaby for the suggestion) [67148]
* Tweak - Accessibility repair: heading hierarchy improvements throughout.
* Tweak - Accessibility repair: make sure all elements have unique `id` attributes.
* Tweak - Accessibility repair: remove redundant tab stops on feature image links.
* Tweak - Accessibility repair: filter bar view selector adjustments.
* Tweak - Accessibility repair: provide meaningful aria labels for filter bar inputs.
* Tweak - Accessibility repair: hide Google Map embeds from screen readers.
* Tweak - Enable only url imports for Eventbrite when that plugin is not active [107415]
* Tweak - The EB 4.5 migration process to better detect events for migration and insure all fields are migrated [106623]
* Tweak - Add `tribe_events_month_has_events_filtered` function and filter to see if there are events on a certain month, with filters (categories, search) [67607]
* Language - 68 new strings added, 406 updated, 3 fuzzied, and 37 obsoleted

= [4.6.18] 2018-06-04 =

* Add - Eventbrite to Event Aggregator import origins [61172]
* Add - Priority attribute to Import Setting fields to be able to customize order of fields [61173]
* Add - Default category and change authority for Eventbrite Imports [61173]
* Add - Ability to schedule Eventbrite imports through Event Aggregator [35454]
* Add - Preview for Eventbrite events in the import screen ordered from farthest future event to closest [70130]
* Add - Import Eventbrite events using the Other URL import origin [81825]
* Add - Ability to preview and import multiple Eventbrite events using the Organizer URL [94284]
* Add - Import from Eventbrite Location Search URL, i.e. https://www.eventbrite.com/d/or--portland/events/ [94588]
* Tweak - Move Eventbrite settings from Legacy Import to Settings Import Tab [94388]
* Tweak - Add Eventbrite imports to the Import History Tab [81826]
* Tweak - Remove Legacy Imports UI [81829]

= [4.6.17] 2018-05-29 =

* Tweak - Add tribe_redirected parameter to enable a visitor to select another view after default mobile redirect, thanks to Marcella for notifying us [102743]
* Fix - Hide any errors generated by servers that don't support `set_time_limit()` (props to @jsww for flagging this!) [64183]
* Fix - Add a warning when the site Timezone is set to UTC [105217]
* Fix - An issue with organizers and venues not being attached to events on Eventbrite import  [106869]
* Language - 4 new strings added, 170 updated, 1 fuzzied, and 0 obsoleted

= [4.6.16] 2018-05-16 =

* Tweak - Replaced the Aggregator queue processing system to run independently of WP Cron (not for CSV) [105650]
* Fix - Prevents notices for Events Community when handling State and Province fields [106415]

= [4.6.15] 2018-05-09 =

* Feature - Added wp-cli command to import events from a source with Event Aggregator. See `wp event-aggregator import-from --help` to know more [104426]
* Feature - Added wp-cli command to run scheduled imports with Event Aggregator. See `wp event-aggregator run-import --help` to know more [104426]
* Fix - Ensure that organizers can be deleted when an event has multiple organizers [103715]
* Fix - Fixed a bug where the `[tribe_events]` Month View pagination would fail when no Tribe Bar was visible and plain permalinks were being used [95720]
* Fix - Prevent `url_to_postid` from running when on the main events page to avoid query conflicts [94328]
* Fix - Prevent 404s and malformed URLs that would sometimes arise when navigating to a past-events view from the "All"-events view on a single recurring event [43925]
* Fix - Make the `[tribe_events]` shortcode's output scroll to top when using the List View to match the non-shortcode List View  [81509]
* Fix - Ensure that default venue and address values are used throughout various venue-creation forms [63915]
* Tweak - Honor the return types for `tribe_has_next_event` and `tribe_has_previous_event` when the global query is null
* Language - 28 new strings added, 290 updated, 29 fuzzied, and 7 obsoleted

= [4.6.14.1] 2018-04-18 =

* Fix - Fixed fatal error that would sometimes arise when The Events Calendar was set to display on the front page

= [4.6.14] 2018-04-18 =

* Fix - Updated the "front page" logic to store the value in the DB instead of "mocking" the view via JS [100832]
* Fix - Fixed the generation of PHP warnings on retrieval of posts if the "Include events in main blog loop" option is checked (thanks to Colin Carmichael for reporting this problem) [97667]
* Fix - Made the `tribe-ea-record` custom post type (used to store Event Aggregator record information) private [99106]
* Fix - Expanded the size of the time zone input in the admin to allow for better visibility for long names [100363]
* Fix - If the main events page is set to be the site's front page, ensure it shows as "selected" in the Customizer's front page option [100832]
* Fix - Fixed an issue where failed Event Aggregator scheduled imports would re-attempt the import too soon [102489]
* Fix - Ensure the Tribe Bar displays all the available ranges of dates and times [100646]
* Fix - Hid the filters in the Tribe Bar if a unique view is enabled [75114]
* Fix - Fixed some imported-event handling so that events with no time and that aren't all-day events do not display on the front-end [93979]
* Fix - Changed the HTTP status codes of empty event, venue, organizer, category, and tag archives from 404 to 200 and return empty arrays to stick with WP REST API standard [102283]
* Fix - Better "guessing" on column mapping during the import of CSV file (thanks to April in our Help Desk for flagging this problem!) [96162]
* Fix - Add new `tribe_events_linked_post_type_meta_key` filter, required to be set for each custom linked post type, to output custom linked post types in their drag-and-drop order (thanks @natureslens for highlighting the issue) [100733]
* Tweak - Added the `tribe_aggregator_find_matching_organizer` and `tribe_aggregator_find_matching_venue` filters in Events Aggregator to allow the definition of custom Venue and Organizer match criteria [97292]
* Tweak - Display the retry time for a failed Event Aggregator scheduled import in the Scheduled tab [102489]
* Tweak - Add new filter, `tribe_events_import_event_duplicate_matches`, to determine if an event is part of the duplicates matches [77956]
* Tweak - Ensure "secondary" maps, e.g. in the sidebar, have the same full-width behavior as "main" maps [74052]
* Tweak - Restore some missing header navigation elements [99742]
* Tweak - Add notice if an import is missing required columns [67886]
* Tweak - Save time zone and time zone abbreviation fields (if provided) even if date was not changed when saving event through API [102705]

= [4.6.13] 2018-03-28 =

* Feature - Added facilities allowing users to trash or permanently delete expired events [98826]
* Fix - Corrected the behavior of the previous/next event links rendered on single event pages (props to @jeremyfelt for fixing this) [101757]
* Fix - Save order of organizers as displayed in the admin (thanks to JobInfo and others for report) [79126]
* Tweak - Added Gutenberg compatibility for the Gutenberg Extension plugin
* Tweak - Added new filter `tribe_tickets_venue_action_links_edit_url` to modify the venue edit link for the sales and attendee reports [93923]
* Tweak - Altered day view to start at 00:00:00 and not 00:00:01 [99641]

= [4.6.12] 2018-03-08 =

* Fix - Resolved an oversight resulting in notice-level errors when the `tribe_event_is_on_date()` function was called incorrectly (props to @sharewisdom for pointing this out) [99117]
* Fix - Resolved errors within the admin environment when the "ticketed" view of events is generated [99266]
* Fix - Improved compatibility with WordPress SEO in relation to the default mobile events view [68716]
* Fix - Resolved Javascript errors in month view which were triggered under some conditions by the presence of password-protected events [99089]
* Fix - Improved logic responsible for identifying which events are expired (in the past) by using timezone-aware comparisons [91168]
* Fix - Corrected the export of upcoming events from single organizer pages (added to support changes in Events Calendar PRO) [70727]
* Tweak - Added safety checks around our use of the global $wp_query object (thanks @archetypalsxe for highlighting this issue!) [100199]
* Tweak - Renamed 'Use Javascript to control date filtering' option to 'Enable live refresh' and improved the associated helper text [98022]
* Tweak - Added caching to reduce the number of HTTP requests being made in relation to Event Aggregator within the admin environment [99486]
* Tweak - Improved performance by reducing the number of queries that run in single event pages (in relation to `tribe_get_prev_event_link()` and `tribe_get_next_event_link()` specifically) [94587]
* Tweak - Added pagination to single organizer and venue pages [97772]
* Tweak - Improved compatibility with the Twety Seventeen theme (ensuring the calendar is full-width if set to be the site's homepage) [97977]
* Language - 3 new strings added, 161 updated, 1 fuzzied, and 2 obsoleted

= [4.6.11.1] 2018-02-16 =

* Fix - The render of the venue and organizer templates (thanks to Antonio and others for reporting this in our forums) [99550]
* Fix - Make sure events on calendar are not affected by DST changes [99537]

= [4.6.11] 2018-02-14 =

* Fix - Ensure parity of CSS styles between the default Month View and the embedded Month Views generated by Events Calendar PRO's [tribe_events] shortcode (thanks @copoloff for reporting this bug!) [92329]
* Fix - If `tribe_ical_feed_calname`  is empty the property `X-WR-CALNAME` is not added to the .ics file [46620]
* Fix - Stopped modifications of the main query if is in a single post to allow custom variables don't affect the page loading when using shortcode (our thanks to Joseph Reckley and others for highlighting this problem) [91787]
* Tweak - Fixed a handful of small CSS bugs in the mobile views of the Twenty Sixteen, Twenty Fifteen, and Twenty Fourteen themes [95693]
* Tweak - Added new hooks (`tribe_events_ical_before`, `tribe_events_ical_events_list_args` and `tribe_events_ical_events_list_query`) to allow further customization of the iCal feed [86227]
* Tweak - Added safeguards to reduce conflicts when lodash and underscore are used on the same site [92205]
* Language - 0 new strings added, 41 updated, 0 fuzzied, and 0 obsoleted

= [4.6.10.1] 2018-01-26 =

* Fix - Make sure rewrite rule for `/events` is not hardcoded and is based on dynamic option field (thanks to @earnjam and others for flagging this problem) [98463]

= [4.6.10] 2018-01-23 =

* Fix - Allow The Events Calendar REST API to be disabled using the `tribe_events_rest_api_enabled` filter [97209]
* Fix - Remove the errant `div.tribe-events-single-section` on the single event view when there is no venue [97615]
* Fix - Make sure the date for past events is set to the current date not the end of the day of the current date [71936]
* Fix - Use `featured_color_scheme_custom` if present as mechanism to overwrite the default color scheme for highlight color [96821]
* Fix - Make sure the date for past events is set to the current date not the end of the day of the current date [71936]
* Tweak - Trigger an event `map-created.tribe` when a map is created to allow flexibility on customization [91984]
* Tweak - Add a link to the knowledge base about 'Setting Up Your Google Maps API Key' [89761]
* Tweak - Add `the_title` filter to events called by `tribe_events_template_data` [38237]
* Tweak - Made the "events" and "event" slugs translatable by WPML and other multilingual plugins [95026]
* Tweak - Introduced the `tribe_events_query_force_local_tz` filter to allow for forcing non-UTC event start and end times in Tribe__Events__Query [92948]
* Tweak - Prevent empty or otherwise-invalid values for various date-format options in the Display settings [94725]
* Tweak - Brought day number headers in the Month View into compliance with WCAG 2.0 accessibility standards when using the "Tribe Events" stylesheet [68411]
* Tweak - Improved the alignment of the event cost on the single-event view (props to @canberraclimbersassociation for reporting this bug) [97208]
* Tweak - Added some more context to the labeling of the "Number of events per page" option (thanks to Todd H. for highlighting this label) [73659]
* Tweak - Improve performance on Event Admin List Count by removing JOIN and use cached results [63567]
* Tweak - Made the "/page/" component of some views' URL string translatable [40976]
* Tweak - Button "Merge Duplicates" is always visible from now on [75208]
* Tweak - Allow queries to explicitly include or exclude events that are nominally hidden from event listings [91254]

= [4.6.9] 2018-01-10 =

* Feature - Add new utility functions tribe_is_events_home and tribe_is_events_front_page similar to native WP is_home and is_front_page [42195]
* Fix - Avoid issues when importing multiple organizers that specify images [96354]
* Fix - Make sure latitude and longitude information from iCal feeds is used if available [96363]
* Fix - Fixed an issue that prevented EA from importing images attached to Facebook events [96393]
* Fix - Remove the duplicate filter call that was running twice for `tribe_rest_venue_data` [96090]
* Tweak - Added new `tribe_aggregator_import_event_image`, `tribe_aggregator_import_venue_image` and `tribe_aggregator_import_organizer_image` filter so that users can control whether, during EA imports, images should be attached to post or not [96393]
* Tweak - Made it possible to translate the iCal feed's description field (props @gafderks) [96677]
* Tweak - Improved escaping of map IDs (props LucaPipolo) [96772]
* Tweak - Added new REST API endpoint that allows looking up organizers by slug instead of ID at the path `organizers/by-slug/{slug}/`, it has the same functionality as the endpoint `organizers/{ID}` [96088]
* Tweak - Added new REST API endpoint that allows looking up venues by slug instead of ID at the path `venues/by-slug/{slug}/`, it has the same functionality as the endpoint `venues/{ID}` [96088]
* Tweak - Added `slug` to the REST API responses for organizer and venue data [96088]
* Tweak - Added `slug` to the REST API parameters allowed to use when inserting or updating an organizer or event [96088]
* Tweak - Added action: `tribe_events_venue_save` [96069]
* Tweak - Added action: `tribe_events_organizer_save` [96069]
* Tweak - Added filter: `tribe_events_rest_venue_prepare_postarr` [96069]
* Tweak - Added filter: `tribe_events_rest_organizer_prepare_postarr` [96069]
* Tweak - Old `tribe_rest_venue_data` filter was passing the venue and the event two the second parameter because of the duplication. Now it has the second parameter as $venue, third parameter as $event if event ID was provided [96090]
* Language - 5 new strings added, 30 updated, 0 fuzzied, and 0 obsoleted

= [4.6.8] 2017-12-18 =

* Fix - Preserve filter bar checkbox selections when changing views [66749]
* Fix - Fix radio filters so they are only included as values when switching views when checked [72954]
* Fix - Ensure the correct properties are set for list widget queries, to avoid problems when running alongside Events Calendar PRO (props @KZeni) [94105]
* Fix - Fixed some layout issues with the "Buy Now" button and stock labels on mobile list views [81115]
* Fix - Fixed issue where left- or right-aligned images at the bottom of event descriptions would overlap event meta on single-event pages [71134]
* Fix - Fixed issue where Google Maps Link would display in some situations even when there is no address information for which to generate a link. [94909]
* Fix - Corrected reference to a Select2 asset (our thanks to @pyxis630 for flagging this problem and props to @andrasguseo for the fix) [95348]
* Fix - Ensure that when start and end dates are passed to the REST API, all events within the date range are correctly retrieved (thanks @braffenberg and others for highlighting this issue!) [90005]
* Tweak - Added Google Maps API key to all Google Maps URLs when the key is available, allowing maps to load more reliably on some hosting environments (props to @sfdfortnight, @thor, and many others for reporting this!) [62910]
* Tweak - Adjusted CSS to improve the display of venue URLs/phone numbers (especially when Events Calendar PRO is also active) (our thanks to Mathew on the forums for flagging this issue) [69127]
* Tweak - Added new REST API endpoint that allows looking up events by slug instead of ID at the path `events/by-slug/{slug}/`, it has the same functionality as the endpoint `events/{ID}` [92825]
* Tweak - Added `slug` to the REST API responses for event data [92825]
* Tweak - Added `slug` to the REST API parameters allowed to use when inserting or updating an event [92825]
* Tweak - Added new `tribe_events_rest_use_inclusive_start_end_dates` filter so that users can make the REST API return events from a more literal date range [90005]
* Language - 3 new strings added, 68 updated, 0 fuzzied, and 0 obsoleted

= [4.6.7] 2017-12-07 =

* Fix - Fixed an issue where EA imports might not correctly create venues for iCalendar imports (thanks @starweb and others for highlighting this issue) [94323]
* Fix - Fixed an issue where Month View wouldn't render correctly in X Theme with the "Events template" option set to "Default Page Template" [92554]
* Fix - Fixed a WPML incompatibility issue where language could be switched to the wrong one (thanks @dgwatkins) [94732]
* Tweak - Added the `tribe_events_x_theme_force_full_content()` filter to let users disable X Theme compatibility code [92554]
* Language - 0 new strings added, 2 updated, 0 fuzzied, and 0 obsoleted

= [4.6.6] 2017-11-21 =

* Feature - Added Template class which adds a few layers of filtering to any template file included
* Tweak - Added clear warnings and errors to prevent and limit the import of iCalendar sources missing required fields [93600]
* Tweak - Included `tribe_callback_return` for static returns for Hooks
* Tweak - Improved Aggregator notices including error data on the responses [87326]
* Language - 4 new strings added, 79 updated, 0 fuzzied, and 0 obsoleted

= [4.6.5] 2017-11-16 =

* Fix - Improved legacy URL redirect logic to prevent unwanted redirects (our thanks to wesleyanhq and Adam Schwartz for highlighting this issue) [86942]
* Fix - Modified tribe_get_template_part() to remove potential for multiple templates to be rendered in a single call [46630]
* Fix - Fixed an issue where Event Aggregator scheduled imports might remain stuck in pending status [90501, 92614, 91754]
* Fix - Removed code which was automatically populating various address fields with default values when creating a new venue from within the event editor [44732]
* Fix - Resolved some issues with the "Show Map" and "Show Map Link" options in CSV files not being reliably respected on import (props @joappf and many others for highlighting this issue) [82784]
* Fix - Added opportunities to override edit linked post links [89015]
* Fix - Fixed a bug where only some parts of event featured images were clickable in List Views (thanks @mattemkadia for highlighting this issue) [81392]
* Fix - Fixed the broken 'Learn more' URL received after an unsuccessful "Other URL" import preview [92890]
* Fix - Fixed issue in list view navigation with backwards previous/next classes (thanks @secondtoughest) [36230]
* Fix - Fixed an issue where venues and organizers would not be correctly assigned to events in CSV imports with import statuses other than "Publish" [79680]
* Tweak - Remove net import scheduled notes for on domand imports [79079]
* Tweak - Allow for non-Latin characters to be used as the Events URL slug and the Single Event URL slug (thanks @daviddweb for originally reporting this) [61880]
* Tweak - Remove net import scheduled notes for on domand imports [79079]
* Tweak - Fixed some layout issues that would emerge with "Events URL Slug" option when "Plain" permalinks were enabled [92314]
* Tweak - Tweaked some language in Event Aggregator's metabox on individual edit-event screens to reduce confusion around the impact of the Update Authority on CSV imports [77957]
* Tweak - Fix PHP 7.1 compatibility with Event Aggregator (props @BJP NEALE) [90002]
* Tweak - Added new filter: `tribe_events_force_filtered_ical_link`. This makes the "Export Events" URL more easily modifiable (thanks to @tdudley07 for highlighting this issue) [43908]
* Tweak - Made the "End of Day Cutoff" option better accommodate 24-hour and other time formats (thanks @festivalgeneral for bringing this issue to our attention!) [78621]
* Tweak - Made the options presented by the timezone selector filterable (via the newly added `tribe_events_timezone_choice` hook - our thanks to National University's Marketing Department for this idea) [92909]
* Tweak - Improved integration with Twenty Seventeen - main events page now uses full height header when set to front page (thanks @uncovery for pointing this out) [89767]
* Tweak - Ensured REST API taxonomy endpoints are only registered in WordPress versions 4.7 and higher (thanks @dnaber-de for reporting this) [93227]
* Language - 1 new strings added, 132 updated, 0 fuzzied, and 1 obsoleted

= [4.6.4] 2017-11-09 =

* Tweak - Timepicker is now part of Tribe Common, it was removed from The Events Calendar
* Tweak - Required changes to make the plugin compatible with version 4.6 of Event Tickets
* Language - 10 new strings added, 167 updated, 0 fuzzied, and 2 obsoleted

= [4.6.3] 2017-11-02 =

* Fix - Prevent JS error when adding a Pro widget in the WP Customizer screen [72127]
* Fix - Fixed issue where the value of an event's "Show Google Maps Link" option would not properly affect the displaying of the link on List View (props: @etechnologie) [75547]
* Fix - Added some more specification to our jquery-ui-datepicker CSS to limit conflicts with other plugins and themes [90577]
* Fix - Improve shortcode pagination/view change url so it is reusable (props: @der.chef and others) [70021]
* Fix - Ensure the `tribe_json_ld_{type}_object` filter is available to make modifications of event, venue and organizer JSON LD data possible (thanks to Mathew for flagging this problem) [89801]
* Fix - Improved JSON LD output for events by outputting the correct UTC offset where required (our thanks to Nina and many others for flagging this issue) [78233]
* Tweak - Fixed some display issues for the event schedule details (props @mia-caro)
* Tweak - Improved the clarity of and amount of context for some linked post labels to make translation of those labels a little easier and more nuanced (props @hnacc and others) [88589]
* Tweak - Changed the order in which the list view "next events" link is assembled for better translatability (with thanks to @alelouya for highlighting this problem) [72097]
* Tweak - Adjusted linked posts selector HTML to improve compatibility with Batcache [92049]
* Tweak - Improved datepicker handling so an end date on or later than the start date can always be selected [89825]
* Language - 0 new strings added, 7 updated, 0 fuzzied, and 0 obsoleted

= [4.6.2] 2017-10-18 =

* Fix - Restored functionality to the "currency position" options in Events Settings, and in the per-event cost settings (props @schola and many others!) [89918]
* Fix - Fixed issue in Month view with multi-month events not appearing on subsequent months (thanks @shinno.kei & @schittly for helping isolate this) [89747]
* Fix - Made some changes to prevent Month View caching from breaking WPML support when in Month View (props: @mpike and many others!) [82286]
* Fix - Fixed start/end times being displayed in incorrect timezone in structured data (thanks @mtncreative & @esosa) [42125]
* Fix - Fixed an issue that would cause a 404 error if the selected default view was not enabled (thanks @pruneau) [45612]
* Fix - Improved translatability by adding missing textdomains for a number of strings (props @pedro-mendonca) [91071]
* Fix - Removed unneeded escaping to ensure the organizer link displays as expected (pros @f4w-pwharton) [91074]
* Tweak - Improvements to the readme.txt file surrounding plugin requirements (thanks @ramiy) [90285]
* Tweak - Improve site identification in multisite installations using Event Aggregator to avoid throttling issues [90489]
* Tweak - Avoid notice level errors when a non-existent category archive is requested (our thanks to Charles Simmons for highlighting this) [90697]
* Tweak - Added a new filter `tribe_events_ical_single_event_links` to make customizing the iCal and gCal export links on single-event views easier [90705]

= [4.6.1] 2017-10-04 =

* Fix - Fixed "Next Events" and "Previous Events" navigation links in list views, which would sometimes make a category-filtered list view lose its category filter as a user navigated through pages of future or past events (props @forumhelpdesk and @atomicdust for reporting this!) [72013]
* Fix - Fixed some layout issues with the Tribe Bar datepicker that would arise when using a Twentysixteen or Twentyfifteen child them (thanks to @stefanrueegger for reporting this) [46471]
* Fix - Prevented modification of event titles within the loop when using TRIBE_MODIFY_GLOBAL_TITLE [89273]
* Fix - Fixed issue when exporting all-day multi-day events via iCal where the end date was one day early (Thank you @fairmont for reporting this!) [87775]
* Fix - Fixed issues with the jQuery Timepicker vendor script conflicting with other plugins' similar scripts (props: @hcny et al.) [74644]
* Fix - Fixed an issue that would prevent Event Aggregator scheduled imports from running [88395]
* Fix - Fixed the "Start Time" and "End Time" timepicker fields in the event-creation screen to make it impossible to have an end date/time that comes before the start date/time [72686]
* Tweak - Remove unnecessary parameters from some remove_action calls in the plugin (thanks to @JPry on GitHub for submitting this fix!) [88867]
* Tweak - Adjusted the EA cron start time so that it never gets created in the past [88965]
* Tweak - Improved options format in the Event Aggregator settings [88970]
* Tweak - Added a filter to CSV importer for altering the delimiter, escaping, and enclosing characters [70570]
* Tweak - Adjusted the `tribe_update_venue()` template tag so it no longer creates some unnecessary meta fields involving post_title, post_content, etc. (thanks @oheinrich for bringing this to our attention) [66968]
* Tweak - Improved the performance of The Events Calendar REST API tweaking some queries [89743]
* Tweak - Add support for a `found_posts` argument in `tribe_get_events`, `tribe_get_venues` and `tribe_get_organizers` functions to return the number of posts found matching the current query arguments [89743]
* Deprecated - Deprecated the `tribe-events-bar-date-search-default-value` filter; use `tribe_events_bar_date_search_default_value` instead [67482]
* Language - Improvements to aid translatability of text throughout plugin (props: @ramiy) [88982]
* Language - 7 new strings added, 180 updated, 4 fuzzied, and 3 obsoleted

= [4.6] 2017-09-25 =

* Feature - Added full CRUD REST support for Events, Organizers, Venues, Event Categories, and Tags
* Tweak - Updated Bootstrap Datepicker to v1.7.0
* Tweak - Added latitude/longitude to REST responses when available on venues
* Tweak - Added JSON-LD data to REST responses when available
* Tweak - Replaced deprecated first parameter of `tribe_get_organizers()` with a parameter that, when specified with a truthy value, returns only organizers with upcoming events attached to them
* Tweak - Added linked post filters: `tribe_{$this->post_type}_has_events_excluded_post_stati`, `tribe_events_tribe_organizer_create`, `tribe_events_tribe_organizer_update`, `tribe_event_venue_duplicate_post_fields`, `tribe_event_organizer_duplicate_custom_fields`
* Tweak - Added action: `tribe_events_organizer_created`
* Tweak - Added REST filters: `tribe_rest_organizer_default_only_with_upcoming`, `tribe_rest_venue_default_only_with_upcoming`, `tribe_events_rest_term_allow_delete`
* Tweak - Added duplicate-detection filters: `tribe_duplicate_post_strategies`, `tribe_duplicate_post_strategy`, `tribe_duplicate_post_{$strategy}_strategy`
* Language - 152 new strings added, 217 updated, 6 fuzzied, and 1 obsoleted

= [4.5.13] 2017-09-20 =

* Feature - Add link to the featured image in the Events List widget. New filter introduced to control this: `tribe_events_list_widget_featured_image_link` (props to @cabadaj007 for the feature request) [84807]
* Feature - Remove 'France, Metropolitan' option from country list to prevent issues with Google Maps API (thanks @varesanodotfr for pointing this out) [78023]
* Feature - Ignored Events will restore previous status instead of setting to 'publish' [82213]
* Fix - Patched jQuery Resize vendor library to avoid JavaScript conflicts (props to @britner for the original report) [71994]
* Fix - Fixed a typo in the Event List widget options [71081]
* Fix - Addressed some PHP notices that would sometimes emerge in tag-filtered post lists in the wp-admin (thanks to @wfsec28 and others in the forums for reporting this!) [45274]
* Fix - When "Full Styles" or "Tribe Events Styles" are used, prevent duplicate featured images from showing up in the Twenty Seventeen theme (props to @want2what and others in the forums for reporting this) [80955]
* Fix - Fixed the issue that would prevent the start date and date range parameters from being taken into account when using 'Other URL' source in Event Aggregator
* Fix - Aggregator will no longer update comments while inactive [78890]
* Fix - Avoid issues when REST API archive request parameters are not in the original order (thanks @Nslaver for reporting this and providing a fix) [88748]
* Tweak - Aggregator prevents duplicated records with the same params from being created [68833]
* Tweak - Aggregator will now allow for some minor shifts in schedule execution time to help distribute requests to EA Service [86628]
* Tweak - Improve text in the Event Aggregator settings [77452]
* Tweak - Add actions before and after posts are inserted or updated by Event Aggregator to allow custom functions to kick in (`tribe_aggregator_before_insert_posts` and `tribe_aggregator_after_insert_posts`) [87530]
* Tweak - Allow users to import CSV with numerically-named categories by using a flag (currently `%n`) (thanks @Shamsi for reporting) [78340]
* Tweak - Allow date range and events count limits to be set on each type of import (except for 'Other URL') in Event Aggregator [79975]

= [4.5.12.3] 2017-09-19 =

* Fix - Display events on Month View correctly for WordPress version 4.8.2 and up (props @realcrozetva for reporting this) [88952]

= [4.5.12.2] 2017-09-08 =

* Fix - Fixed an issue where manually running Scheduled Imports would always result in a failed import [87321]

= [4.5.12.1] 2017-09-07 =

* Fix - Fixed an issue where events imported via Event Aggregator from an iCal-like source would be duplicated in place of being updated [87654]

= [4.5.12] 2017-09-06 =

* Fix - Fixed an issue where, with certain date formats chosen in the Events display settings, the "Next Month" link navigation wasn't working (props to @tttammi and others for reporting this issue!) [86937]
* Fix - Fixed a typo in REST API Swagger documentation that mentioned "organizer" when it should have stated "venue".
* Fix - Fixed issues with Event Aggregator queueing system where events might be duplicated or incorrectly updated [79975]
* Fix - Prevent notice when the Aggregator Record title is an array [82149]
* Fix - Allows Aggregator Google Map settings to extend the Global Setting by default (props to queerio for reporting this!) [67639]
* Fix - Prevent Warnings when throwing WordPress admin notices from Aggregator daily usage limit (props to cigarplanner for reporting this!) [83187]
* Fix - Resolved problem where Aggregator wouldn't allow you to remove filtering terms for Records [76949]
* Fix - Allow any datepicker format to be used on Aggregator filtering Events (props to matthewseymour for reporting this!) [77819]
* Fix - Added check to see if log directory is readable before listing logs within it (thank you @rodrigochallengeday-org and @richmondmom for reporting this) [86091]
* Tweak - Datatables Head and Foot checkboxes will not select all items, only the current page [77395]
* Tweak - Included tooltip for Aggregator "Hide & Ignore" button for events [67890]
* Tweak - Added all the Aggregator Origins to the Admin Bar [68693]
* Tweak - Added filters: `tribe_get_state_options`
* Tweak - Added template tags: `maybe_format_from_datepicker()`
* Tweak - Added the `tribe_rest_single_event_data` filter to the single event REST API endpoint to allow filtering the returned data (thanks @mwender) [88748]
* Language - 2 new strings added, 90 updated, 0 fuzzied, and 1 obsoleted

= [4.5.11] 2017-08-24 =

* Fix - Avoid Event Aggregator previews or scheduled imports being marked as failures [84259]
* Fix - Fixed start and end date limit parsing for events archive in the REST API code [78375]
* Fix - Fixed issue with `tribe_events_get_the_excerpt()` returning a read more link that sometimes pointed to the current page [70473]
* Fix - Fixed Post ID not being sent to the_title filter for Organizers and Venues (props Anna L.) [85206]
* Fix - Fixed issue where Month View tooltips would often go off-screen in some smaller viewport sizes [65136]
* Fix - Fixed an issue that would sometimes render Event Aggregator options invalid even with a valid license [78469]
* Fix - Fixed an issue where the mobile.php template file would often fail to include an event's featured image [74291]
* Fix - Resolved issue where invalid linked post IDs prevent proper updates on linked posts (props to Mathew L. and a few others for highlighting this issue) [71802]
* Fix - Do not hijack the blog when the main events page is configured to appear on the site's homepage (our thanks to Jason and others for flagging this problem) [72094]
* Fix - Remove extra trailing double-quotes at the end of the timepicker data-format attributes [85603]
* Fix - Fixed an issues where Event Aggregator scheduled imports could not run other than manually [81639]
* Tweak - Prevent stray commas from showing up for some event venues in the List View [72289]
* Tweak - Prevent stray commas from showing up for some event venues in the Day View [85429]
* Tweak - Modify certain event queries to widen the window of opportunity for query caching (props @garretjohnson) [84841]
* Tweak - Improve Event Aggregator message regarding Facebook token expiration [70376]
* Tweak - Support importing from URLs (Event Aggregator) where the protocol hasn't been specified by defaulting to HTTP [76466]
* Tweak - Removed WP API adjustments [85996]
* Tweak - Added filter: `tribe_aggregator_meta_source` to filter the Event Aggregator import source
* Tweak - Added filter: `tribe_events_linked_post_meta_values_{$current_linked_post_meta_key}` for filtering the array of values retrieved for a specific linked post meta field
* Tweak - Updated views: `src/views/day/single-event.php` and `src/views/list/single-event.php`
* Compatibility - Minimum supported version of WordPress is now 4.5
* Language - Improvements to various strings to improve ease of translation (props to @ramiy)
* Language - 5 new strings added, 56 updated, 1 fuzzied, and 3 obsoleted [the-events-calendar]

= [4.5.10.1] 2017-08-16 =

* Fix - Updates common library to resolve a range of issues preventing frontend assets from loading and breaking parts of our user interface [85017]

= [4.5.10] 2017-08-09 =

* Fix - Avoid duplicate events when importing from some iCal, Google Calendar and Facebook feeds in Event Aggregator (our thanks to Jason Sears, controlyours and many other users for highlighting these issues) [67038]
* Fix - Fixed bug that caused scheduled imports to get stuck in a perpetual state of failure when receiving error messages from the Event Aggregator service (our thanks to Antonio Jose and others for flagging this problem) [83767]
* Fix - Resolved issue where errors from the Event Aggregator service were not properly logging/visible on the History tab [83767]
* Tweak - Made linked post fields' auto-save features more stringently check for empty values to prevent the plugin from trying to "save" empty values (our thanks to Jean-Marie for highlighting this problem) [80282]
* Tweak - Moved the organizer e-mail address field label a bit to better accommodate Community Events [80426]
* Tweak - Added filter to tribe_get_display_end_date()'s return value [77730]
* Tweak - Avoid notice-level errors while processing queues within Event Aggregator (our thanks to David Sharpe and others for reporting this) [84020]
* Tweak - Improve compatibility and avoid Javascript errors when running alongside Twenty Seventeen [70853]
* Compatibility - Minimum supported version of WordPress is now 4.4
* Language - 1 new strings added, 119 updated, 0 fuzzied, and 0 obsoleted

= [4.5.9] 2017-07-26 =

* Fix - Send Aggregator callback URL with correct Scheme [83364]
* Fix - Scheduled Aggregator cron for inserting will re-enqueue to complete scheduled imports [83382]
* Fix - Avoid overwriting Venues and Organizers when importing FB events with similarly named Venues and Organizers [75370]
* Fix - Improve handling of large and/or slow Google Calendar and iCal feeds [79975]
* Tweak - Added period "." separator to datepicker formats. [65282]
* Tweak - Added tribe_events_month_get_events_in_month filter to allow overriding of events used in month templates. [83317]

= [4.5.8.1] 2017-07-21 =

* Fix - Fixed an issue where failed EA Imports would hang for a long time before failing [83344]

= [4.5.8] 2017-07-13 =

* Fix - Remove permalink logic for recurring events (Events Calendar PRO will implement instead) [74153]
* Fix - Avoid type error when setting up one-time imports for Facebook URLs (our thanks to @J for flagging this!) [78664]
* Fix - Add a safety check in isOrganizer() function (our thanks to Kevin for flagging this!) [81645]
* Fix - Avoid EA Client hanging when no events are found while attempting an import from a Facebook source [82713]
* Fix - Improve compatibility of The Events Calendar when operating with WPML from within a subdirectory (props: @dgwatkins) [81998]

= [4.5.7] 2017-06-28 =

* Fix - Restore support for translated events category slugs when WPML is active [73478]
* Fix - Improve handling of shortcodes within event view excerpts (props: @awbauer) [81226]
* Fix - Improve compatibility with WPML in relation to event permalinks specifically (props: @dgwatkins) [81224]
* Fix - Improved handling of Venue fields that allows for better form validation in Community Events [76297]
* Tweak - Better detection and reporting of communication failures with the Event Aggregator server
* Tweak - Textual corrections (with thanks to @garrett-eclipse for highlighting many of these) [77196]
* Tweak - New filter added ("tribe_events_linked_posts_dropdown_enable_creation") to facilitate more control over linked posts [80487]
* Tweak - Improve performance of theme compatibility code [71974]
* Tweak - Don't show Event Aggregator system status in Help tab if there's no Event Aggregator license in place [68506]

= [4.5.6] 2017-06-22 =

* Tweak - Improved how Cost field looks and it's consistency across views [71092 & 71094]
* Fix - Resolved issue where the Meta Chunker attempted to inappropriately chunk meta for post post_types [80857]
* Tweak - Added actions: `tribe_events_inside_cost`
* Tweak - Changed views: `day/single-event`, `day/single-featured`, `list/single-event`, `list/single-featured`
* Language - 1 new strings added, 15 updated, 1 fuzzied, and 1 obsoleted [the-events-calendar]
* Language - 0 new strings added, 0 updated, 1 fuzzied, and 0 obsoleted [tribe-common]


= [4.5.5] 2017-06-14 =

* Fix - Removed extra double quotes in organizer link output [71133]
* Fix - Make the list and day view styles match more closely [63599]
* Fix - Better sanitization on CSV imports (thanks to Valentinos Chouris from NCC Group for reporting this) [80311]
* Fix - Prevent tabs from being incorrectly escaped in iCal output (props: KZeni) [80452]
* Fix - Fixed inconsistent font styling of Tribe Bar form labels. [27252]
* Tweak - Removed unused Javascript (jQuery UI Dialog) to help avoid warnings (our thanks to @gama6889 for flagging this) [80766]
* Tweak - Added new filter hooks 'tribe_events_register_event_type_args' and 'tribe_events_register_event_cat_type_args' [80658]

= [4.5.4] 2017-06-06 =

* Tweak - Minor tweaks to the CSS for linked post types (Organizer/Venues)
* Fix - Prevent drag and drop icon showing when singular linked post type is been displayed
* Fix - Resolved issue where scheduled imports sometimes failed to execute [79587]
* Fix - Better sanitization of data (Props to Valentinos Chouris for reporting this) [80310]
* Language - 2 new strings added, 156 updated, 0 fuzzied, and 4 obsoleted [the-events-calendar]
* Language - 4 new strings added, 20 updated, 1 fuzzied, and 0 obsoleted [tribe-common]

= [4.5.3] 2017-06-01 =

* Fix - Made it easier to translate the update confirmation message (our thanks to safu9 for highlighting this) [79729]
* Fix - Fixed compatibility issue with WPML which caused organizers and venues to disappear on translated events [67581]
* Fix — Fixed bug where venues and organizers would be duplicated when their associated event is previewed. [64088]
* Tweak - Other fixes to the plugin verbiage (with thanks to @garrett-eclipse and others)

= [4.5.2.1] 2017-05-19 =

* Fix - Prevent fatal errors occuring in PHP 5.5 and earlier [79208]

= [4.5.2] 2017-05-17 =

* Fix - Correct REST API reference URL (our thanks to Lindsey for flagging this) [78658]
* Fix - Improve Event Aggregator integration to avoid situations where imports continually restart but do not complete [77988]
* Tweak - Make the inclusion or exclusion of the year (within the event schedule string) filterable [78070]
* Tweak - Adjustments to help avoid false positive security alerts being generated in relation to our customizer integration [78355]

= [4.5.1] 2017-05-04 =

* Fix - Prevented errors on EA import screen that happened in exotic circumstance. Thanks @kathryn for reporting this! [75787]
* Fix - Made EA preserve custom dates after reimporting a Facebook Event when option is set. [75787]
* Fix - Enhance month view caching to minimize impact of JSON-LD generation [74656]
* Tweak - Styling/layout improvements within the Event Aggregator screen [77895]

= [4.5.0.2] 2017-05-01 =

* Fix - Ensure compatibility with WordPress version 4.4 and earlier

= [4.5.0.1] 2017-05-01 =

* Fix - Resolving issue where some premium plugins were falsely claiming they were out of date

= [4.5] 2017-05-01 =

* Feature - Event Aggregator now allows users to import from other sites with The Events Calendar [68139]
* Feature - Include a Events REST API endpoint for read operations [70711]
* Feature - Include granular Scheduling for Events Aggregator
* Tweak - Update Authority for modified fields now will include Organizer, Venues and Taxonomy changes [71152]
* Tweak - Clean up direct calls to get events and use wrapper `tribe_get_events()` which has a hook for customizing
* Tweak - Remove including Event Tickets for backwards compatibility as a vendor library [71908]
* Tweak - Create a global ID to increase consistency on all of the imported items with Event Aggregator [75218]
* Fix - Prevent Aggregator to run on Empty Queues thus generating fatals (props to @Donald for the report here) [75377]
* Fix - Categories and Tags are no longer cleared when importing with Event Aggregator (thank you @Nicolas for the report) [74264]
* Fix - Increase consistency on Column Mapping for CSV imports [76476]
* Tweak - Added filters for REST API: `tribe_events_rest_url_prefix`, `tribe_rest_url`, `tribe_events_rest_use_builtin`, `tribe_rest_events_archive_data`, `tribe_rest_event_max_per_page`, `tribe_rest_event_data`, `tribe_rest_venue_data`, `tribe_rest_organizer_data`, `tribe_rest_event_categories_data`, `tribe_rest_event_tags_data`, `tribe_rest_event_taxonomy_term_data`, `tribe_rest_event_featured_image`, `tribe_events_rest_api_enabled`
* Tweak - Added filters for REST API Documentation: `tribe_rest_swagger_cost_details_documentation`, `tribe_rest_swagger_date_details_documentation`, `tribe_rest_swagger_image_details_documentation`, `tribe_rest_swagger_image_size_documentation`, `tribe_rest_swagger_term_documentation`, `tribe_rest_swagger_event_documentation`, `tribe_rest_swagger_organizer_documentation`, `tribe_rest_swagger_venue_documentation`, `tribe_rest_swagger_documentation`
* Tweak - Added filters for Modified fields tracking: `tribe_tracker_post_types`, `tribe_tracker_excluded_meta_keys`, `tribe_tracker_enabled`, `tribe_tracker_enabled_for_terms`, `tribe_tracker_taxonomies`
* Tweak - Added filters for Event Aggregator: `tribe_aggregator_localized_data`, `tribe_aggregator_service_messages`, `tribe_aggregator_url_import_range_options`, `tribe_aggregator_url_import_range_cap`, `tribe_aggregator_url_import_range_start`, `tribe_aggregator_url_import_range_end`
* Tweak - Removed filters for Event Aggregator: `tribe_aggregator_track_modified_fields`
* Tweak - Added actions for Initialization: `tribe_events_bound_implementations`
* Tweak - Removed methods for `Tribe__Events__Main`: `track_event_post_field_changes`, `maybe_load_tickets_framework`
* Tweak - Removed methods for `Tribe__Events__Aggregator__Service`: `has_service_message`

= [4.4.5] 2017-03-23 =

* Fix - Local changes to events should be preserved in accordance with the Event Import Authority setting (thanks to @bryan for reporting this one) [72876]
* Fix - Correct the value for days of the week abbreviation (thanks @mmmmartin03 for the report) [75379]
* Tweak - Enable the month view cache by default on new installations [74867]
* Tweak - External links to Google maps changed from http to https (nice find by @bjf2000 - reported via the .org support page) [74930]
* Tweak - Links to WordPress.org changed from http to https (ultimately this is also credited to @bjf2000's find. Thanks!) [72273]

= [4.4.4] 2017-03-08 =

* Fix - Avoid unnecessarily removing a callback from an action while inside the same action (improves PolyLang compatibility - props @Chouby) [73122]
* Fix - Resolving issue where sites that overrode the wp-admin path would fail to successfully perform a Facebook OAuth with Event Aggregator [74687]
* Tweak - Improve template loading for easier customization by developers and better support of the template hierarchy (props @QWp6t) [72842]

= [4.4.3] 2017-02-22 =

* Fix - Resolved issue where iCal exports on month view were exporting more events than intended (thanks to @s2ldesign for reporting in our forums) [72133]
* Fix - Resolved meta width issue for maps when Pro is active (gracias a @ANTONIO JOSE por el reporte del error)  [69844, 72272]
* Fix - Resolved issue where featured images were not being imported via Event Aggregator Facebook imports (cheers to @Cody for the initial bug report) [72764]
* Fix - Resolved issue where translated 'all' slugs were not respected (thank you @Marianne for your report in the forums) [71996]
* Tweak - Translation improvements and fixes (@Katja - thanks! ) [70068]
* Tweak - Allow "-1" when specifying the "Month view events per day" setting [70497]

= [4.4.2] 2017-02-09 =

* Fix - Ensure the global and source-specific Google Map settings for imports are respected [67228]
* Fix - Prevent PHP 5.2 Strict mode from throwing notices due to usage of `is_a` [72812]
* Fix - Ensure the events list widget's show/hide if there are upcoming events setting is respected [72965]
* Tweak - Add filters for template tag functions related to dates: `tribe_get_start_time`, `tribe_get_end_time`, `tribe_get_start_date` and `tribe_get_end_date` [67759]

= [4.4.1.1] 2017-01-26 =

* Fix - Resolved fatal caused when rendering themes that override tribe styles

= [4.4.1] 2017-01-26 =

* Fix - Resolve the Fatals related to undefined methods and Memory exhaustion [71958, 71912]
* Fix - iCal export for Single events working again [71916]
* Tweak - Changes the Search label to prevent duplicate words (props @oheinrich) [72149]
* Tweak - Add theme version to `tribe-event.css` (props @berler) [71973]
* Fix - Resolve JavaScript error when jQuery was been de-registered [71369]
* Fix - Prevent Fatals when Importing Images on Event Aggregator [70576]
* Fix - Prevent Third Party notes to be escaped, anchor link working again [71872]
* Fix - Google Maps now are using HTTPS instead of HTTP (props @cliffordp)
* Fix - Prevent Fatals on Event Aggregator Cron, due to Activity logging failure [71904]
* Fix - Elminate some cases of problem with Facebook manual import on Event Aggregator [69137]
* Fix - WPML integration smaller incompatibilities [70520, 70522]

= [4.4.0.1] 2017-01-09 =

* Fix - Adds safety check to ensure a smooth activation process when earlier versions of Tribe Common are active

= [4.4] 2017-01-09 =

* Feature - Add dynamic helper text to single event editor to display the events date and time [66484]
* Feature - Add support for featured events [65898]
* Feature - Add support for placing the main events archive on the site homepage [38757]
* Feature - Add support for the theme customizer [67489]
* Feature - Make it possible to adjust map pins via the theme customizer [65889]
* Feature - Support for Event Aggregator in a multisite network context added [61427]
* Fix - Add a link to The Events Calendar Help page in the Network Administration screen of multisite installations [68665]
* Fix - Multisite license editing and displaying consistency [68662]
* Tweak - Adjusted styles and added actions for featured events in the List Widget [65923]
* Tweak - Organizers and Venues are now with a better and cleaner interface [68430]
* Tweak - Eliminate duplicate meta data for organizer posts [25084]
* Tweak - Improved the start/end date user interface [66486, 66487, 66550]
* Tweak - iCal export now includes all events - up to a reasonable limit - rather than just those in the current view [65037]
* Tweak - Adjustments made to the default week view color scheme [69756]
* Tweak - Add AJAX and improve consistency of the venue and organizer UI [38129]

= [4.3.5] 2016-12-20 =

* Tweak - Updated the template override instructions in a number of templates [68229]
* Tweak - Improve behavior of tribe_get_events_title() in respect of single events [46313]
* Tweak - Event Aggregator will only load on the Administration, prevent bigger loads for Front-End users [70812]
* Tweak - Allow better filtering for Organizers and Venue Meta fields (Props: @Chouby from Polylang) [70894]
* Fix - Prevent JavaScript Notices related to Bumpdown [69886]
* Fix - Assets URL on Windows Servers are fully operational again [68377]
* Fix - JavaScript and CSS files will respect HTTPS on all pages [69561]
* Fix - Fixed comment count and visibility issues due to Event Aggregator records [68297]
* Fix - Fixed PHP notices and warnings raised when importing .ics files [69960]
* Fix - Only show link to Venues if Pro is active in List View [69887]
* Fix - Fixed and issue that would make Event Aggregator importing notices remain stuck in the Import screen [70614]
* Fix - Avoid error screen when saving licenses on multisite installations [68599]
* Fix - Fix calendar view links in WPML language switcher [67134]

= [4.3.4.2] 2016-12-13 =

* Fix - Correct an oversight leading to breakages of the /all/ events archive for Events Calendar PRO users [70662]

= [4.3.4.1] 2016-12-09 =

* Fix - Updates Tribe Common to remove some stray characters that were impacting page layouts (props: @Aetles) [70536]

= [4.3.4] 2016-12-08 =

* Tweak - Tribe Common now is loaded only once across our plugin suite, improves performance in some cases [65755]
* Fix - Featured Images for Event Aggregator imports are working as expected again. [69465]
* Fix - Google Calendar and iCalendar files are now updating their respective events [68684]
* Fix - On demand Event Aggregator records will update events correctly [69542]

= [4.3.3] 2016-11-16 =

* Feature - Added Tribe Extension class and loader, to make small addons easier to build [68188]
* Fix - Ordering on Month view is working as expected again [69123]
* Fix - Enable ampersand character in mobile month view titles (thanks @kate for the report of this) [45409]
* Fix - Prevent notices for Event Aggregator License checking [67981]
* Fix - Mismatched text domains are resolved, important for translations (props to @Hans) [68462]
* Fix - Sticky on Month View is working as expected again [68902]
* Fix - Prevent HTTPS websites from pointing to Assets in HTTP [68372]
* Fix - On `WP_Query` we will no-longer overwrite custom `post__not_in` params [42143]

= [4.3.2] 2016-11-02 =

* Fix - Fixes an issue where the text in the Location search field was URL encoded when using the back or forward button for navigation. [61742]
* Fix - Aggregator Errors will not show more than once daily as comments (Thanks @Jacob for your report on the forums) [68094]
* Fix - Event Aggregator ICS default configuration now are been Selected Correctly [67885]
* Fix - Shortcode Month view now will display tooltips correctly [68094]
* Fix - Avoid loading the select2 JavaScript library twice when Advanced Custom Fields is activated (props to @ryan for the initial report [43605]
* Fix - Avoid errors and notices on calendar page when X theme and WPML plugins are active (thanks @ingrid for reporting this one) [64400]

= [4.3.1.1] 2016-10-20 =

* Fix - Corrected a packaging issue from the 4.3.1 release [67936]

= [4.3.1] 2016-10-20 =

* Tweak - Implement the pruning of Event Aggregator history records after 7 days, filterable by tribe_aggregator_record_retention [68283]
* Tweak - Event Aggregator will now verify that the license key has uses remaining before creating a history record [68286]
* Tweak - Improve `tribe_create_event` documentation (Props to Keith) [44871]
* Fix - Resolved an issue where scheduled Event Aggregator imports marked as "On Demand" were being run by cron [68284]
* Fix - Resolved a bug where empty meta fields were being inserted into Event Aggregator record post meta [68290]
* Fix - Resolved a bug where Venue and Organizers urls were been generated incorrectly (Thanks @Matt) [68168]
* Fix - Pagination links on Month view are updating correctly [67977]
* Fix - Resolved the support for translated event category archive slug that could lead to broken links on the front-end while using WPML (Props to Wilco in the support Forums) [62018]
* Fix - Resolved a bug where searching for past events in the List view would always yield no results (Thanks for the report @Davide) [61863]
* Fix - Resolved an issue where long file names would break plugin updates on some Windows installations (pros to @Alan [62552]
* Fix - Resolved an issue where the `/all` link on recurring events on non English websites could be broken (reported by @lumiest - thanks!) [68062]
* Fix - Pagination links on Month view are updating correctly [67977]

= [4.3.0.1] 2016-10-14 =

* Fix - Preventing legacy Facebook events from being duplicated

= [4.3] 2016-10-13 =

* Feature - Added Event Aggregator to enable service-based event imports from iCal feeds, Facebook, and Meetup
* Feature - Revamped the CSV import screens to work within the new Event Aggregator pages
* Tweak - Adjusted some view logic to support the new Event Views shortcode in Pro [44800]
* Tweak - Added a button to copy the system infomation on the help tab [43709]
* Tweak - Added an option for users to opt into automatic system infomation so our support system can grab the system information found on the help tab automatically [31645]
* Tweak - Use an earlier hook for iCal feed generation (props @jlambe) [64141]
* Tweak - Revise and simplify integration with Event Tickets attendee screen [61992]
* Tweak - Added context to a set of strings to make translation easier (props @pedro-mendonca) [64586]
* Tweak - Deprecated various disused functions and classes relating to the Meta Factory [39905]
* Fix - Cease using GLOB_BRACE for including deprecated files due to limited server support [63172]
* Fix - Avoid problems that can occur when hooking and unhooking actions (props @Chouby) [63474]
* Fix - Resolves an issue where we were duplicating a core WordPress hook but with a different set of parameters (props @Chouby) [66455]
* Fix - Correct the datetime formatting issues within the iCal feed (props @henryk) [65968]
* Deprecated - `Tribe__Events__Main::initOptions()` has been deprecated with no replacement
* Deprecated - `Tribe__Events__Main::set_meta_factory_global()` has been deprecated in favor of using the `Tribe__Events__Meta_Factory` class
* Deprecated - The `setup_meta()` method in both the `Tribe__Events__Template__Single_Event` and `Tribe__Events__Template_Factory` classes has been deprecated
* Deprecated - The `the_title()`, `event_date()`, `event_category()`, `event_tag()`, `event_website()`, `event_origin()`, `organizer_name()`, `organizer_email()`, `venue_name()`, `venue_address()`, and `venue_map()` methods have been deprecated in the `Tribe__Events__Advanced_Functions__Register_Meta` class
* Deprecated - The `register()`, `check_exists()`, and `get_args()` methods have been deprecated in the `Tribe__Events__Meta_Factory` class

= [4.2.7] 2016-09-15 =

* Tweak - Additional support for plugin extensions

= [4.2.6] 2016-08-31 =

* Add - tribe_is_event_past() conditional to detect if event end time is past current time (Reported by @Jonathan in our support forums - thanks Jonathan.)

= [4.2.5] 2016-08-17 =

* Fix - Fixed inconsistent template filtering logic for single event template [62525]
* Tweak - Restored preview for published events [64874]

= [4.2.4] 2016-08-03 =

* Tweak - Changed "Event Add-Ons" to load faster [64286]
* Fix - Fixed default venue setting [64628]
* Fix - Fixed default venue state and province settings [64629]

= [4.2.3] 2016-07-20 =

* Fix - In month view, be sure to unhook JSON-LD output when calling unhook function
* Fix - Incorrect JSON-LD event start and end times (thank you @jjbte for reporting on .org forums)
* Fix - Show Google Map and Link checkbox so they show when editing an event (Reported originally by Michael of @NailedIT in the .org forum)
* Fix - Use Community Events Venue Edit Link when on Community Events Forms instead of Admin (also as a result of the report abve from @NailedIT. Thanks again.)

= [4.2.2] 2016-07-06 =

* Fix - Small CSS Issue on Welcome Page
* Fix - Month view on mobile device width doesn't have links to prev/next months
* Fix - Reimport of updated CSV removes featured image (Bug #46149)
* Fix - Fixed the issue that would make multiple organizers details disappear when trying to submit invalid event data using Community
* Fix - Add a check to avoid being unable to switch view when Filter Bar plugin is active and at least one field is set to auto-complete mode
* Fix - Only add the events custom post type to the tag archive queries and not custom queries with tags [45635]
* Fix - When using the filter tribe_events_excerpt_allow_shortcode shortcodes will be maybe be processed in event excerpts in the list views [42289]

= [4.2.1.1] 2016-06-28 =

* Fix - Ensure translations load as expected with all supported versions of WordPress (thanks to @JacobALund for originally reporting this on .org forums)

= [4.2.1] 2016-06-22 =

* Tweak - Adjust the caching rules for Month View for faster loading
* Fix - Replace a bad return type to avoid unnecessary notices in the error log
* Fix - Add missing styles for correctly hide screen reader text
* Fix - Fixes `tribe_get_event_link()` which wasn't working when passing second parameter as `true'
* Tweak - Reduce the ginormous font size of Month View titles in skeleton styles
* Fix - Add styling to adjust List View description to full width
* Fix - Miscellaneous tweaks to improve the Month and Day views
* Fix - Fix a shorthand array that was causing errors in PHP 5.2 and 5.3 when importing events

= [4.2] 2016-06-08 =

* Feature - Added Google Maps API key field in the Settings tab to avoid map timeouts and errors on larger sites (Thanks to Yan for reporting this!)
* Feature - Added support for featured image, multiple organizers, excerpt and more custom fields in the .csv file import function for events (Thank you to Graphic Designer for posting on UserVoice!)
* Feature - Added support for featured image, description, map details and more custom fields in the .csv file import function for venues
* Feature - Added support for featured image and description in the .csv file import function for organizers (Thank you to Rebecca for posting on UserVoice!)
* Feature - Added an oEmbed template for events
* Feature - Improve performance of a query used to determine if there are free/uncosted events (Thank you @fabianmarz for the pull request!)
* Feature - Added support for attaching custom post types to events
* Tweak - Improved filtering of the `tribe_event_featured_image()` function (Cheers to @fabianmarz!)
* Tweak - Add an encoding class for the CSV importer to prevent non utf8 characters from preventing imports (Thanks to screenrage for the report!)
* Tweak - Improved our JSON-LD output to ensure consistency (Props to @garrettjohnson and Lars!)
* Tweak - Language files in the `wp-content/languages/plugins` path will be loaded before attempting to load internal language files (Thank you to user aafhhl for bringing this to our attention!)
* Tweak - Switch to HTTPS for the "Powered by The Events Calendar" link (Thank you Cynthia for reporting this!)
* Tweak - Switch to using HTTPS by default for interactions with Google Maps API
* Tweak - Improved filterability of calendar excerpts by introducing the new `tribe_events_get_the_excerpt` filter hook
* Tweak - Improved filtering of organizer details when importing by CSV (Props to @Geir for bringing this up!)
* Tweak - Adjustments for single event view in Twenty Fifteen theme
* Tweak - Improved performance of query used to test for events without any cost
* Tweak - Added missing semicolon to a laquo (Props to mwender on GitHub for the fix!)
* Tweak - Improve the "stickiness" of CSV import column mappings (Thank you @jamesgol!)
* Tweak - Consistency of JSON-LD markup improved (Cheers to @garrettjohnson for the help!)
* Tweak - Avoid notice-level errors when working with WP CLI on a site where The Events Calendar is also active (Thanks to @sun)
* Tweak - Corrected the spelling of timezone in the CSV Importer's event field
* Tweak - Updated venue and organizer templates to use the new architecture for attaching custom post types to events
* Tweak - Move plugin CSS to PostCSS
* Tweak - Category default view is now set to `default` in place of hardcoding the current default view in the category base rewrite rule [31907]
* Deprecated - `Tribe__Events__PUE__Checker`, `Tribe__Events__PUE__Plugin_Info`, and `Tribe__Events__PUE__Utility` classes are deprecated and are replaced by `Tribe__PUE__Checker`, `Tribe__PUE__Plugin_Info`, and `Tribe__PUE__Utility` classes
* Fixed - Changed the use of `have_posts()` in the maybe iCal links for the main views that could cause an infinite loop
* Accessibility - Focus styles added for search fields
* Accessibility - Add ARIA labels for Month/Day/List sub nav
* Accessibility - Add ARIA label for events footer sub nav heading

= [4.1.4] 2016-05-19 =

* Fix - Improve accuracy of list view pagination after switching from month view
* Tweak - Give the multi-organizer form 'sticky' properties so values persist even if the submission is initially rejected
* Tweak - Resolved minor CSS issues in the welcome page

= [4.1.3] 2016-04-28 =

* Fix - Month View single days are now ordered as follows: sticky events, ongoing multi-day events, all day events, then start time. In other words, all events should be ordered as you'd expect when viewing events in Month View.
* Fix - Updated the compatibility of CSV importer with WordPress 4.5 due to a change in the `post_status` filter. This will help prevent some of the errors you may have seen when importing events using a CSV file.
* Tweak - Added new event names for AJAX success to the List, Month, and Day views to help The Events Calendar's compatibility with our other premium plugins.

= [4.1.2] 2016-04-11 =

* Tweak - Removed an unneeded hook that attempted to add a query argument to event tag links
* Fix - Resolved an issue where events marked as "sticky" would not display as such in Month View
* Fix - Dashes, hyphens, or whatever you like to call them in the events archive slug no longer breaks the URL
* Fix - The notice that pops up when a conflicting "events" page exists can now be dismissed

= [4.1.1.1] 2016-04-07 =

* Security - Tightened up security with post type link filtering (props to Nadal Soler for reporting this issue!)
* Security - Tightened up security around tribe bar submissions (props to Paul Mynarsky for reporting this issue!)

= [4.1.1] 2016-03-30 =

* Fix - Resolved bug where array notices were output on single event pages when venues were not set (props to zaxiscreative for reporting this issue!)
* Fix - Resolved issue where the Month View in mobile sizes retained the long day-of-week names when the abbreviations should have been used (props to Lucy for the bug report!)
* Fix - Fixed bug where a "0" was added to the default Venue name when creating a new event
* Fix - Fixed notice that caused Ajax requests to fail (props to cgrymala on WP.org for reporting this!)
* Fix - Removed quotes from around TZID-specified timezones in iCal feeds which causes problems with some parsers (props to factory44 for reporting the issue that lead to this fix)
* Fix - Resolved various capitalization issues with German translations (props to oheinrich in our forums for pointing out this issue!)

= [4.1.0.1] 2016-03-17 =

* Fix - Resolved multiple issues with the German `de_DE` language file that caused a number of site-breaking issues

= [4.1] 2016-03-15 =

* Feature - Added a tribe_get_venue_website_url() function for fetching Venue website URLs (props to fervorcreative in our forums for this request!)
* Performance - Lazy-load venue and organizer selector data
* Tweak - Allow iCal filenames to be filtered via a new filter: tribe_events_ical_feed_filename
* Tweak - Added a hook to allow single day queries in month view to be filtered: tribe_events_month_daily_events_query_args
* Tweak - Improved the logic around rebuilding known date ranges
* Tweak - Always show the "Merge Duplicates" button for venues and organizers in the Events General Settings page
* Tweak - Allow the "same slug" notice to be dismissed and fix some text in that message
* Tweak - Ignore alpha/beta/rc suffixes on version numbers when checking template versions
* Tweak - Add a filter for month view daily events query: tribe_events_month_daily_events_query_args
* Tweak - Added a more flexible cost range parsing function
* Tweak - Obfuscate license keys Events > Help > System Information
* Fix - Fixed a fatal that sometimes occurred when refreshing the import CSV page
* Fix - Fixed issue where some characters were not escaped appropriately for month and year formats
* Fix - Added missing tribe-loading@2x.gif
* Fix - Fixed a warning produced by passing a DateTime() object into start_date or end_date args of tribe_get_events (props to iamhexcoder for the pull request!)
* Fix - Fixed bug where events in month view were not always sorted in chronological order
* Fix - Fixed the System Info URL in Events > Help
* Fix - Resolved issue where the default country would be "Array" if no default country is set
* Fix - Fixed bug where ajaxurl was sometimes undefined

= [4.0.7] 2016-03-02 =

* Fix - Resolve display issues on templates with Jetpack and a few themes
* Fix - Mobile breakpoints on month view working with custom breakpoints
* Fix - Reordering Venue and Organizer metadata no longer breaks titles
* Fix - Prevented notices from happening when using `the_title` filter
* Fix - iCal links now will respect categories on the first page
* Fix - Prevent third-party bugs with SEO plugins when inserting events programmatically
* Fix - Organizer information is showing up again correctly
* Fix - Modified the add-on license validation method to better explain what is happening
* Fix - Description on mobile views now have the correct class attribute on HTML
* Fix - Added missing semicolon on the list navigation for "&laquo"

= [4.0.6] 2016-02-17 =

* Tweak - Adjust injection of event data into the_content from priority 10 to 9 for better 3rd-party plugin compatibility
* Tweak - Change mobile month view selector to load event details below the calendar for better theme compatibility
* Tweak - Better handling of edge cases on the post_excerpt for List View
* Tweak - Removal of generic CSS classes like `.updated` and `.published`
* Fix - Prevent Notices from appearing when using `tribe_get_organizer()`
* Fix - Make HTML Single Event Pages valid
* Fix - Numeric named categories URLs are now fully working
* Fix - Event Title now Accepts HTML on Tooltips
* Fix - Licenses Tab now will work with `DISALLOW_FILE_MODS` (Props to Sun for spotting and fixing this)

= [4.0.5] 2016-01-15 =

* Security - Security fix with Venues and Organizers (props to grantdayjames for reporting this!)

= [4.0.4] 2015-12-23 =

* Tweak - Including the latest embedded Event Tickets release for backward compatibility

= [4.0.3] 2015-12-22 =

* Tweak - Adjust single-event.php template to allow the "Time" title and content to be filterable (Props to Sitecrafting for highlighting this issue!)
* Fix - Resolved issue with an overly escaped Event Category edit URL that prevented editing categories (Thanks to Ian for the first report of this issue!)
* Fix - Fixed issue where clicking on columns on the Events listed in the Admin Dashboard were ALWAYS sorted by Event start/end date before sorting by the column selected (Cheers to Corrado for bringing this to our attention!)

= [4.0.2] 2015-12-16 =

* Tweak - Adding better support for non-numeric cost values on events (Props to Mirja for highlighting this!)
* Tweak - Avoid notice level errors when advanced events list widget settings are saved (Thank you Johan for reporting the issue!)
* Tweak - Improve messaging in the same-slug warning message (Thanks to Simon for bringing this to our attention!)
* Tweak - Hook to Event Tickets to inject event dates into ticket emails
* Tweak - Adding better support for default venues (Props to Karly for noting this!)
* Tweak - Improve handling of internationalized slugs (Cheers to Oliver for the help!)
* Fix - Ensure the past events list displays the correct events when accessed via ajax (Thank you Jesse for highlighting this!)
* Fix - Support ordering by venue/organizer within event queries (Thank you Doug for bringing this to our attention!)
* Fix - Fixed issue where events with the same date/time would sometimes be excluded from single-event navigation (Cheers to JeremyEnglert for the tip!)
* Fix - Resolved issue where events set with the explicit cost of 0 were not showing as "Free" (Thank you terrizsolo for reporting this!)
* Fix - Fixed bug where the datepicker in Twenty Sixteen was really ugly
* Fix - Fixed bug where using Quick Edit on events caused the table columns in the event list to become jumbled on save (Props to A K for the report!)
* Fix - Resolved bug where category links sometimes included event category 1 (Thank you Anthony for the original report of this problem!)
* Fix - Fixed a settings page URL (Props to Kristy for the heads up!)

= [4.0.1] 2015-12-10 =

* Tweak - Add a warning message for major updates
* Tweak - For SEO reasons, use an h1 for the title rather than an h2 (props to wpexplorer for this fix)
* Tweak - Target the calendar view grid in JS using a simpler selector
* Fix - Resolved WP 4.4 related fatal on the Nav Menu page that prevented the admin footer from rendering/enqueuing JS
* Fix - Resolved bug where visiting /events/upcoming could sometimes result in an infinite redirect loop
* Fix - Removed `wp_trim_excerpt` and use only it's powers, fixing the excerpt problem
* Fix - Fixed bug where the mobile calendar view did not display the date for the date being viewed
* Fix - Fixed bug where the admin toolbar's Events > Import > CSV did not link to the CSV importer page
* Fix - Fixed issue where the events list in the admin dashboard were not ordered in an intuitive manner
* Fix - Resolved bug where sorting by event category or tag resulted in an error
* Fix - Fixed bug where full event content text was displayed where excerpts should have been displayed
* Fix - Resolved issue where events imported via CSV were excluded from single event navigation
* Fix - Fixed bug where /events/list would sometimes 404 on a new install
* Fix - Resolved bug where multiday all-day events displayed the end date as one day later than it should be when the End of Day Cut-off was set to something other than 12am
* Fix - Timezone handling fixed within generated iCal feeds

= [4.0] 2015-12-02 =

* Security - A TON of escaping was added to our codebase thanks to the efforts of the always-helpful Andy Fragen (@afragen)
* Feature - Moved the Ticket framework code into its own plugin (event-tickets)
* Feature - The event cost now supports more international formats with the addition of the tribe_events_cost_separators filter (Thank you remokrol for bringing this to our attention!)
* Feature - Added support for the twentysixteen theme
* Feature - Created a new Add-Ons tab in Settings so that TEC add-ons can have a consolidated settings tab
* Feature - Improve the date formats UI by providing example output for each selected format
* Tweak - Restructured TEC's core settings code for reusability with other standalone plugins like Event Tickets
* Tweak - Deprecate old JS event names in favor of a new JS event naming standard. Example: deprecated tribe_ev_runAjax in favor of run-ajax.tribe
* Tweak - Consolidated import pages for TEC and add-ons
* Tweak - When suggesting a UTF-8 compatibility CSV formatting tool, point to one that still exists
* Tweak - Added the ability to filter attendees CSV items via tribe_events_tickets_attendees_csv_items (Props to @bostondv on GitHub for this patch!)
* Tweak - Updated all excerpt output to use tribe_events_get_the_excerpt() to ensure a consistent display of excerpt content (Cheers to Joseph to pointing this out!)
* Tweak - Add support for wp_get_document_title in response to the WordPress 4.4 deprecation of wp_title
* Tweak - Check post creation permissions before letting users create venues and organizers from the event meta box
* Tweak - Only display data separators between fields that have data when rendering organizers (Thank you Bud for highlighting this issue!)
* Tweak - When a user cannot create organizers, prevent the auto-selection of organizers when editing an event
* Tweak - Remove microformat CSS classes from templates and replace with namespaced content-relevant CSS classes
* Tweak - Changed the "updated" CSS class to "tribe-updated" so that it is properly namespaced (Thank you vijayrajesh!)
* Tweak - The Plugin Update Checker will now auto-save valid plugin keys (Thanks to Denon for originally bringing this up!)
* Tweak - Cleaned up the output of JSON-LD data. Filterable via the new tribe_google_data_markup_json filter
* Tweak - Drop the use of the generic CSS class "placeholder" in favor of "tribe-event-placeholder" (Thanks to Marc on the forums!)
* Tweak - Adjusted the CSS padding on Admin Menu items for Events
* Tweak - Various codesniffer fixes
* Tweak - tribe_get_venue_link() no longer echoes if you ask it to return an <a> element
* Tweak - Error messages for empty Venue names
* Tweak - Improve our responsiveness for the widget mini calendar, allowing smaller sidebars.
* Tweak - No longer retrieve empty costs when fetching all costs for all events
* Tweak - Change the priority of bootstrapping the-events-calendar to ensure it occurs before any of the TEC addons in the event some addons are upgraded to v4.0 later than TEC
* Tweak - Adjust the logic used for adding a noindex/follow tag to event views
* Tweak - No longer hiding default address fields when default venues are selected when Pro is active
* Fix - Resolved issue where the iCal feed did not provide an appropriately formatted timezone in some cases (Cheers to Matt for the report!)
* Fix - Added support for translating some previously untranslatable strings (Props to tititou36, media325, and Stef!)
* Fix - Prevented duplicate CSS IDs on the mini calendars (Cheers to Corrado for the help!)
* Fix - Fixed bug causing tribe_get_single_ical_link() and tribe_get_ical_link() to use the same URL when it shouldn't (Props to Ben Byrne @drywall on Twitter for the heads up!)
* Fix - Fixed issue where the "Add another organizer" text wasn't using the correct singular label (Thank you MIKE for the report!)
* Fix - Various CSS fixes for twenty(ten-fifteen)
* Fix - Improved our handling of `get_current_screen()` across the plugin, avoiding notices and warnings (Thank you Mike for the help!)
* Fix - Fixed bug where accessing object properties on a non object errored out when saving event meta (props to @dalethedeveloper on GitHub for this fix!)
* Fix - Fixed bug where organizer ID meta attached sometimes included a blank record. That blank record is no longer returned in tribe_get_organizer_ids()
* Fix - Fixed error message returned when tabbing away from a blank event name meta box so that it properly indicates that an event name is required (Our thanks to @tapan29bd for this fix!)
* Fix - Resolved issue where Timezone event start/end date property name strings were malformed which guaranteed a a call to get_post_meta for Timezone date strings
* Fix - Fixed CSS issue where the month view calendar could sometimes extend beyond the edge of the page when Skeleton Styles were enabled
* Fix - Fixed a problem where iCal data was generated with incorrect dates in the case of some all days events (thanks to Matt for highlighting this)
* Fix - Resolved a problem causing the previous month view to appear when it should not
* Fix - Fixed issue in mobile month view where date was missing from heading
* Fix - Resolved issue that caused /events/ to 404 if it was visited on a new install before hitting "Save" on the Events > Settings > Display page
* Deprecated - The Tribe__Events__Main::defaultValueReplaceEnabled() method is being deprecated in favor of tribe_get_option('defaultValueReplace'). Schedules for removal in v4.5
* Deprecated - The tribe_event_link() has been deprecated in favor of tribe_get_event_link(). Scheduled for removal in 5.0
* Deprecated - The third parameter of tribe_get_organizer_link() (the $echo parameter) has been deprecated and is scheduled for removal in 5.0
* Deprecated - Tribe__Events__Abstract_Deactivation in favor of Tribe__Abstract_Deactivation
* Deprecated - Tribe__Events__Admin__Helpers in favor of Tribe__Admin__Helpers
* Deprecated - Tribe__Events__App_Shop in favor of Tribe__App_Shop
* Deprecated - Tribe__Events__Autoloader in favor of Tribe__Autoloader
* Deprecated - Tribe__Events__Cache in favor of Tribe__Cache
* Deprecated - Tribe__Events__Cache_Listener in favor of Tribe__Cache_Listener
* Deprecated - Tribe__Events__Changelog_Reader in favor of Tribe__Changelog_Reader
* Deprecated - Tribe__Events__Credits in favor of Tribe__Credits
* Deprecated - Tribe__Events__Date_Utils in favor of Tribe__Date_Utils
* Deprecated - Tribe__Events__Field in favor of Tribe__Field
* Deprecated - Tribe__Events__Settings in favor of Tribe__Settings
* Deprecated - Tribe__Events__Settings_Tab in favor of Tribe__Settings_Tab
* Deprecated - Tribe__Events__Support in favor of Tribe__Support
* Deprecated - Tribe__Events__Template_Part_Cache in favor of Tribe__Template_Part_Cache
* Deprecated - Tribe__Events__Tickets__Attendees_Table in favor of Tribe__Tickets__Attendees_Table in the event-tickets plugin
* Deprecated - Tribe__Events__Tickets__Metabox in favor of Tribe__Tickets__Metabox in the event-tickets plugin
* Deprecated - Tribe__Events__Tickets__Ticket_Object in favor of Tribe__Tickets__Ticket_Object in the event-tickets plugin
* Deprecated - Tribe__Events__Tickets__Tickets in favor of Tribe__Tickets__Tickets in the event-tickets plugin
* Deprecated - Tribe__Events__Tickets__Tickets_Pro in favor of Tribe__Tickets__Tickets_Handler in the event-tickets plugin
* Deprecated - Tribe__Events__Validate in favor of Tribe__Validate
* Deprecated - Tribe__Events__View_Helpers in favor of Tribe__View_Helpers
* Deprecated - Tribe__Events__Main::OPTIONNAME in favor of Tribe__Main::OPTIONNAME
* Deprecated - Tribe__Events__Main::OPTIONNAMENETWORK in favor of Tribe__Main::OPTIONNAMENETWORK
* Deprecated - Tribe__Events__Main::addHelpAdminMenuItem() in favor of Tribe__Settings_Manager::add_help_admin_menu_item()
* Deprecated - Tribe__Events__Main::addNetworkOptionsPage() in favor of Tribe__Settings_Manager::add_network_options_page()
* Deprecated - Tribe__Events__Main::array_insert_after_key() in favor of Tribe__Main::array_insert_after_key()
* Deprecated - Tribe__Events__Main::array_insert_before_key() in favor of Tribe__Main::array_insert_before_key()
* Deprecated - Tribe__Events__Main::debug() in favor of Tribe__Debug::debug()
* Deprecated - Tribe__Events__Main::defaultValueReplaceEnabled() in favor of tribe_get_option( 'defaultValueReplace' )
* Deprecated - Tribe__Events__Main::doHelpTab() in favor of Tribe__Settings_Manager::do_help_tab()
* Deprecated - Tribe__Events__Main::doNetworkSettingTab() in favor of Tribe__Settings_Manager::do_network_settings_tab()
* Deprecated - Tribe__Events__Main::doSettingTabs() in favor of Tribe__Settings_Manager::do_setting_tabs()
* Deprecated - Tribe__Events__Main::do_licenses_tab() in favor of Tribe__Settings_Manager::do_licenses_tab()
* Deprecated - Tribe__Events__Main::getNetworkOption() in favor of Tribe__Settings_Manager::get_network_option()
* Deprecated - Tribe__Events__Main::getNetworkOptions() in favor of Tribe__Settings_Manager::get_network_options()
* Deprecated - Tribe__Events__Main::getNotices() in favor of Tribe__Notices::get()
* Deprecated - Tribe__Events__Main::getOption() in favor of Tribe__Settings_Manager::get_option()
* Deprecated - Tribe__Events__Main::getOptions() in favor of Tribe__Settings_Manager::get_options()
* Deprecated - Tribe__Events__Main::have_addons() in favor of Tribe__Settings_Manager::have_addons()
* Deprecated - Tribe__Events__Main::isNotice() in favor of Tribe__Notices::is_notice()
* Deprecated - Tribe__Events__Main::pluginDir in favor of Tribe__Events__Main::plugin_dir
* Deprecated - Tribe__Events__Main::pluginName in favor of Tribe__Events__Main::plugin_name
* Deprecated - Tribe__Events__Main::pluginPath in favor of Tribe__Events__Main::plugin_path
* Deprecated - Tribe__Events__Main::pluginUrl in favor of Tribe__Events__Main::plugin_url
* Deprecated - Tribe__Events__Main::removeNotice() in favor of Tribe__Notices::remove_notice()
* Deprecated - Tribe__Events__Main::renderDebug() in favor of Tribe__Debug::render()
* Deprecated - Tribe__Events__Main::saveAllTabsHidden() in favor of Tribe__Settings_Manager::save_all_tabs_hidden()
* Deprecated - Tribe__Events__Main::setNetworkOptions() in favor of Tribe__Settings_Manager::set_network_options()
* Deprecated - Tribe__Events__Main::setNotice() in favor of Tribe__Notices::set_notice()
* Deprecated - Tribe__Events__Main::truncate() in favor of tribe_events_get_the_excerpt()
* Deprecated - tribe_event_beginning_of_day() in favor of tribe_beginning_of_day()
* Deprecated - tribe_event_end_of_day() in favor of tribe_end_of_day()
* Deprecated - tribe_event_format_date() in favor of tribe_format_date()
* Deprecated - tribe_events_the_notices() in favor of tribe_the_notices()

= 3.x and previous =

For release notes from the 3.x and older lifecycles, see our [full historical release notes](https://theeventscalendar.com/category/products/release-notes/).<|MERGE_RESOLUTION|>--- conflicted
+++ resolved
@@ -4,11 +4,7 @@
 Tags: events, calendar, event, venue, organizer, dates, date, google maps, conference, workshop, concert, meeting, seminar, summit, class, modern tribe, tribe, widget
 Donate link: http://m.tri.be/29
 Requires at least: 4.5
-<<<<<<< HEAD
 Stable tag: 4.6.23
-=======
-Stable tag: 4.6.22.1
->>>>>>> 2b23fc47
 Tested up to: 4.9.8
 Requires PHP: 5.2.4
 License: GPLv2 or later
@@ -219,15 +215,13 @@
 
 == Changelog ==
 
-<<<<<<< HEAD
 = [4.6.23] TBD =
 
 * Fix - Fixed the "Full Styles" mobile view. Thanks Matthew, Laura and others for flagging this! [112301]
-=======
+
 = [4.6.22.1] 2018-08-27 =
 
 * Fix - Allow user to choose venues not created by them. Props to @integrity, @nomadadmin, and many others for reporting this! [113147]
->>>>>>> 2b23fc47
 
 = [4.6.22] 2018-08-22 =
 
