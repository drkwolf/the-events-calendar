=== The Events Calendar ===

Contributors: ModernTribe, borkweb, aguseo, barry.hughes, bordoni, brianjessee, cliffpaulick, courane01, faction23, GeoffBel, geoffgraham, ggwicz, jbrinley, jentheo, leahkoerper, lucatume, mastromktg, MZAWeb, neillmcshea, nicosantos, patriciahillebrandt, peterchester, reid.peifer, roblagatta, ryancurban, shane.pearlman, tribecari, vicskf, zbtirrell
Tags: events, calendar, event, venue, organizer, dates, date, google maps, conference, workshop, concert, meeting, seminar, summit, class, modern tribe, tribe, widget
Donate link: http://m.tri.be/29
Requires at least: 4.5
Stable tag: 4.6.8
Tested up to: 4.9
Requires PHP: 5.2.4
License: GPLv2 or later
License URI: http://www.gnu.org/licenses/gpl-2.0.html

The Events Calendar is a carefully crafted, extensible plugin that lets you easily share your events. Beautiful. Solid. Awesome.

== Description ==

Create an events calendar and manage it with ease. The Events Calendar plugin provides professional-level quality and features backed by a team you can trust.

Packed with loads of useful features, The Events Calendar by Modern Tribe is ready to go right out of the box. It’s extensible, easy to use, and completely customizable.

Looking for additional functionality including recurring events, ticket sales, publicly submitted events, new views, Facebook event integration and more?

<strong>Check out [Events Calendar PRO](http://m.tri.be/mj) and [other add-ons](http://m.tri.be/2a)</strong>

><strong>New Import Tool!</strong>
>We’ve made bulk event imports easier to manage than ever. This add-on service for The Events Calendar allows you to import events from your favorite sources, including Facebook, Meetup, Google Calendar, iCalendar, CSV, and ICS.
>[Check out Event Aggregator now](http://m.tri.be/197u).

= BUILT SOLID & SUPPORTED =

The Events Calendar is crafted the WordPress way.

The Events Calendar plugin has been audited by many WordPress industry experts, including core developer Mark Jaquith for security & plugin review team member Pippin Williamson for best practices and plugin compatibility.

Our dedicated support team has poured hundreds of hours into QA, monthly usability tests, and numerous user interviews to guarantee quality and ease-of-use.  We stand behind our work and offer light support weekly for the community via the WordPress.org support forums.

If you need a deeper level of support or a faster response to your specific question, our Events Calendar PRO add-on includes access to our premium support forums with a 24-48 hour response time during the workweek.

Enjoy using The Events Calendar, know how to get under the hood and want to make money helping people? We’re growing our community team and would love to hear from you. If you’re interested, [check this out!](http://m.tri.be/mk)

= PLUG-N-PLAY or HIGHLY CUSTOMIZABLE =

The Events Calendar is built to work out of the box. Just turn it on, configure the settings to match your needs and you’ll be making events in less than 5 minutes.
Or customize it to suit your specific needs. The Events Calendar is built by developers, for developers…it’s ready to be the foundation for your wildest hack sessions:

The Events Calendar is built to work out of the box. Just turn it on, configure the settings to match your needs and you'll be making events in less than 5 minutes.

* WP REST API support
* Skeleton stylesheet to theme fast & efficiently
* Partial template overrides
* Template tags, hooks, and filters
* [Extensive documentation](http://m.tri.be/eu)
* [Library of code snippets](https://github.com/theeventscalendar) on GitHub.

Whether your vision is big or small, you’re in good company. Hundreds of thousands of churches, eateries, small businesses, musicians, venues, and non-profits are publishing and promoting their events with The Events Calendar.

The Events Calendar has been scaled to work on networks with over 25 million unique visitors per month and hundreds of thousands of events. Fortune 100 companies, major universities, government institutions and some seriously epic startups push their events with our platform.

= FEATURES =

Whether you’re operating a hyperlocal hub listing thousands of events, a university with many thousands of users, or you’re a sole business owner listing your classes, The Events Calendar has your back.

Just getting started? Definitely watch and read through the [New User Primer](http://m.tri.be/2d) before going much further.

* Rapidly create events
* Saved venues & organizers
* Calendar month view with tooltips
* List view
* Day view
* Event search
* Google maps
* Widget: Upcoming events list
* Events Taxonomies (Categories & Tags)
* Google Calendar and iCal exporting
* WP REST API endpoints (READ)
* Completely ajaxified for super smooth browsing
* Completely responsive from mobile to tablet to desktop
* Tested on the major theme frameworks such as Avada, Genesis, Woo Themes, Thesis and many more.
* Increase your SEO with Microformats
* Internationalized & Translated
* Multiple stylesheets (Skeleton, Default, Tribe Event Styles) to improve integration
* Extensive Template Tags for Customization
* Hook & Filters up the wazoo
* Caching Support
* Debug Mode for Developers

Looking for something else? We’ve got add-ons available to take your calendar to the next level.

= PRO Features =

Add recurring events, a whole recurring events, a whole range of new views ( week / map / photo / venue / organizer) & widgets (calendar / featured venue / week / event countdown), shortcodes, custom event attributes, default content, location search, much more with [Events Calendar PRO](http://m.tri.be/2c)

= Event Ticketing =

Collect free RSVPs with Event Tickets or add paid ticketing features with [Event Tickets Plus](http://m.tri.be/18wg), including the ability to sell tickets, collect sales, and manage attendees all from within your WordPress dashboard! Works with your favorite eCommerce plugin (WooCommerce or Easy Digital Downloads).

= Bulk Event Import =

Fill your calendar with events from your favorite sources, including Facebook, Meetup, Google Calendar, iCalendar, CSV, and ICS. [Event Aggregator](http://m.tri.be/197u) provides a convenient dashboard to manage scheduled imports, manual imports, filters, one-way sync, import history, and more.

= User-Submitted Events =

Running a community calendar? [Community Events](http://m.tri.be/2g) lets users add events directly to your calendar without needing access to your admin.

= Advanced User Search & Filters =

Have so many amazing events that your users get overwhelmed? [Filter Bar](http://m.tri.be/52) adds a configurable set of filters to your event pages so users can view and search for the exact events that interest them.

= Integrate With Eventbrite =

Connect your calendar with your Eventbrite.com account! [Eventbrite Tickets](http://m.tri.be/18wf) allows you to import/export between The Events Calendar and Eventbrite, and incorporate ticket sales.

[Join us on Facebook](https://www.facebook.com/theeventscalendar/) to be part of our active community, check us out [on Twitter](https://twitter.com/TheEventsCal), and [sign up for our newsletter](http://m.tri.be/rm) for release announcements and discounts.

= SUBMITTING PATCHES =

If you’ve identified a bug and want to submit a patch, we’d welcome it at our [GitHub page for The Events Calendar](https://github.com/moderntribe/the-events-calendar). Simply cue up your proposed patch as a pull request, and we’ll review as part of our monthly release cycle and merge into the codebase if appropriate from there. (If a pull request is rejected, we’ll do our best to tell you why). Users whose pull requests are accepted will receive credit in the plugin's changelog. For more information, check out the readme at our GitHub page. Happy coding!

== Installation ==

= Install & Activate =

Installing the plugin is easy. Just follow these steps:

1. From the dashboard of your site, navigate to Plugins --> Add New.
2. Select the Upload option and hit "Choose File."
3. When the popup appears select the the-events-calendar-x.x.zip file from your desktop. (The 'x.x' will change depending on the current version number).
4. Follow the on-screen instructions and wait as the upload completes.
5. When it's finished, activate the plugin via the prompt. A message will show confirming activation was successful. A link to access the calendar directly on the frontend will be presented here as well.

That's it! Just configure your settings as you see fit, and you're on your way to creating events in style. Need help getting things started? Check out our [new user primer](http://m.tri.be/2l) for help with settings and features.

== Screenshots ==

1. Month View with Hover
2. Month View
3. List View
4. Day View
5. Single Event
6. Event Editor
7. Events Admin Listing
8. General Settings
9. Display Settings
10. Events List Widget
11. Mobile Month View
12. CSV Importer

== Frequently Asked Questions ==

= Are there any troubleshooting steps you'd suggest I try that might resolve my issue before I post a new thread? =

First, make sure that you're running the latest version of The Events Calendar (4.0 as of this release). If you're running Events Calendar PRO it needs to match the version number of The Events Calendar. And if you've got any other add-ons, make sure those are current / running the latest code as well.

The most common issues we see are either plugin or theme conflicts. You can test if a plugin or theme is conflicting by manually deactivating other plugins until just The Events Calendar is running on your site. If the issue persists from there, revert to the default Twenty Fourteen theme. If the issue is resolved after deactivating a specific plugin or your theme, you'll know that is the source of the conflict.

Note that we aren't going to say "tough luck" if you identify a plugin/theme conflict. While we can't guarantee 100% integration with any plugin or theme out there, we will do our best (and reach out the plugin/theme author as needed) to figure out a solution that benefits everyone.

= I'm still stuck. Where do I go to file a bug or ask a question? =

Users of the free The Events Calendar should post their questions in the plugin's [WordPress.org forum](https://wordpress.org/support/plugin/the-events-calendar/), which we hit about once a week (usually on Wednesdays). Please make sure to read [our sticky post](http://m.tri.be/19oc) providing an overview of the support we provide free users BEFORE posting. If you find you're not getting support in as timely a fashion as you wish, you might want to consider purchasing a PRO license.

If you're already a PRO user, you're entitled access to our more actively-monitored [Events Calendar PRO forum](http://m.tri.be/2r) on our website. We can provide a deeper level of support here and hit these forums on a daily basis during the work week. Generally, except in times of increased support loads, we reply to all comments within 24-48 hours during the business week.

= Events Calendar PRO looks awesome! I'm sold! How can I get my hands on it? =

Events Calendar PRO can be purchased directly on [our website](http://m.tri.be/18wi). There are five (5) license types available, and all licenses include access to premium support, new feature releases, and regular maintenance updates.

= I'm interested in PRO or another add-on, but there are a few questions I've got before making the purchase. Can you help me get those addressed? =

Absolutely. If you're not finding your questions answered on the product pages, hit up our [pre-sales forum](http://m.tri.be/2w) on our site. You can save yourself some time by reviewing the threads first to verify if your question has already been asked. If it hasn't, post a new thread as a guest. We'll get you a reply as quickly as we can, so you can make an informed decision regarding purchase.

= What add-ons are available for The Events Calendar, and where can I read more about them? =

Currently, the following add-ons are available for The Events Calendar:

* [Events Calendar PRO](http://m.tri.be/18wi), for adding premium calendar features like recurring events, advanced views, cool widgets, shortcodes, additional fields, and more!
* [Event Aggregator](http://m.tri.be/197u), a service that effortlessly fills your calendar with events from Facebook, Meetup, Google Calendar, iCalendar, CSV, and ICS.
* [Event Tickets](http://m.tri.be/18wj) (free), which allows you to collect RSVPs to events. It can run alongside The Events Calendar or as a standalone plugin that adds RSVP functionality to WordPress posts and pages.
* [Event Tickets Plus](http://m.tri.be/18wk), which allows you to sell tickets for your events using your favorite e-commerce platform.
* [Community Events](http://m.tri.be/2g), for allowing frontend event submission from your readers.
* [Community Tickets](http://m.tri.be/18wl), which allows event organizers to sell tickets to the events they submit via Community Events.
* [Filter Bar](http://m.tri.be/fa), for adding advanced frontend filtering capabilities to your events calendar.
* [Eventbrite Tickets](http://m.tri.be/2e), for selling tickets to your event directly through Eventbrite.

= I have a feature idea. What's the best way to tell you about it? =

We've got a [UserVoice page](https://tribe.uservoice.com/forums/195723-feature-ideas) where we're actively watching for feature ideas from the community. Vote up existing feature requests or add your own, and help us shape the future of the products business in a way that best meets the community's needs.

= I've still got questions. Where can I find answers? =

Check out our extensive [knowledgebase](http://m.tri.be/18wm) for articles on using, tweaking, and troubleshooting our plugins.

== Documentation ==

All of our online documentation can be found on [our documentation site](http://m.tri.be/eu).

Some links you may find particularly useful are:

* [The Events Calendar New User Primer](http://m.tri.be/2l)
* [The Themer's Guide to The Events Calendar](http://m.tri.be/2m)
* [Knowledgebase](http://m.tri.be/18wm)

If you have any questions about this plugin, you can post a thread in our [WordPress.org forum](https://wordpress.org/support/plugin/the-events-calendar). Please search existing threads before opening a new one.

The [Modern Tribe premium support forums](http://m.tri.be/2r) are available for you to read. You won't, however, be able to post a message in any forums beyond Pre-Sale Questions unless you have purchased a premium license.

== Add-Ons ==

But wait: there's more! We've got a whole stable of plugins available to help you be awesome at what you do. Check out a full list of the products below, and over on [our website](http://m.tri.be/18wn).

Our Free Plugins:

* [Event Tickets](https://wordpress.org/plugins/event-tickets/)
* [Advanced Post Manager](https://wordpress.org/plugins/advanced-post-manager/)
* [GigPress](https://wordpress.org/plugins/gigpress/)
* [Image Widget](https://wordpress.org/plugins/image-widget/)

Our Premium Plugins and Services:

* [Events Calendar PRO](http://m.tri.be/18wi)
* [Event Aggregator](http://m.tri.be/197u) (service)
* [Event Tickets Plus](http://m.tri.be/18wk)
* [The Events Calendar: Community Events](http://m.tri.be/2g)
* [The Events Calendar: Community Tickets](http://m.tri.be/18wl)
* [The Events Calendar: Filter Bar](http://m.tri.be/fa)
* [The Events Calendar: Eventbrite Tickets](http://m.tri.be/2e)

== Translations ==

The Events Calendar is translated by volunteers at [translate.wordpress.org](https://translate.wordpress.org/projects/wp-plugins/the-events-calendar/stable). There you can find a list of available languages, download translation files, or help update the translations. Thank you to everyone who helps to maintain our translations!

== Help ==

Welcome to The Events Calendar, a full-featured events management system for WordPress. Thank you so much for using the labor of our love. We are Modern Tribe and we are here to help you be awesome.

If you aren't familiar with The Events Calendar, check out our [new user primer](http://m.tri.be/2p). It'll introduce you to the basics of what the plugin has to offer and will have you creating events in no time. From there, the resources below -- extensive template tag documentation, FAQs, video walkthroughs and more -- will give you a leg up as you dig deeper.

Additional resources available include:

* [Release Schedule](https://theeventscalendar.com/release-schedule/)
* [Known Issues](https://theeventscalendar.com/known-issues/)
* [Documentation](http://m.tri.be/eu)
* [FAQ](http://m.tri.be/2n)
* [Help Videos](http://m.tri.be/2t)
* [Tutorials](http://m.tri.be/2u)
* [Release Notes](http://m.tri.be/2v)
* [Forums](http://m.tri.be/2r)

We hit the [The Events Calendar forum here on WordPress.org](https://wordpress.org/support/plugin/the-events-calendar/) about once a week, assisting users with basic troubleshooting and identifying bugs that have been reported. (If you are looking for more active support, might we suggest buying a PRO license? Our team hits the [Premium Forums](http://m.tri.be/2r) daily.)

Some things to consider before posting on the forum:

* Look through existing threads before posting a new one and check that there isn't already a discussion going on for your issue.
* Your issue will be solved more quickly if you run a few checks before making a support request. Deactivate your plugins one by one - if the issue is fixed by deactivating a plugin you know you've got a plugin conflict. To test your Theme, revert to the default Twenty Twelve Theme to see if you are still experiencing the problem. If not, your Theme is the issue. Please provide this information when making your support request.
* Sometimes, just resetting your permalinks can fix the issue. Visit Events -> Settings -> Permalinks, save your permalinks with a different option and then save with your preferred choice again. This can solve events-related problems and can is worth a shot before creating a new thread.

Still not happy? Shoot us an email to support@theeventscalendar.com or tweet to [@TheEventsCal](https://twitter.com/TheEventsCal) and tell us why. We'll do what we can to make it right.

== Contributors ==

The plugin is made with love by [Modern Tribe Inc](http://m.tri.be/2s).

= Current Contributors =

* <a href="https://profiles.wordpress.org/users/barryhughes">Barry Hughes</a>
* <a href="https://profiles.wordpress.org/users/brianjessee">Brian Jessee</a>
* <a href="https://profiles.wordpress.org/users/geoffgraham">Geoff Graham</a>
* <a href="https://profiles.wordpress.org/users/ggwicz">George Gecewicz</a>
* <a href="https://profiles.wordpress.org/users/bordoni">Gustavo Bordoni</a>
* <a href="https://profiles.wordpress.org/users/jbrinley">Jonathan Brinley</a>
* <a href="https://profiles.wordpress.org/users/leahkoerper">Leah Koerper</a>
* <a href="https://profiles.wordpress.org/users/lucatume">Luca Tumedei</a>
* <a href="https://profiles.wordpress.org/users/borkweb">Matthew Batchelder</a>
* <a href="https://profiles.wordpress.org/users/neillmcshea">Neill McShea</a>
* <a href="https://profiles.wordpress.org/users/mastromktg">Nick Mastromattei</a>
* <a href="https://profiles.wordpress.org/users/nicosantos">Nico Santo</a>
* <a href="https://profiles.wordpress.org/users/peterchester">Peter Chester</a>
* <a href="https://profiles.wordpress.org/users/roblagatta">Rob La Gatta</a>
* <a href="https://profiles.wordpress.org/users/reid.peifer">Reid Peifer</a>
* <a href="https://profiles.wordpress.org/users/ryancurban">Ryan Urban</a>
* <a href="https://profiles.wordpress.org/users/faction23">Samuel Estok</a>
* <a href="https://profiles.wordpress.org/users/shane.pearlman">Shane Pearlman</a>
* <a href="https://profiles.wordpress.org/users/zbtirrell">Zachary Tirrell</a>

= Past Contributors =

* <a href="https://profiles.wordpress.org/users/brook-tribe">Brook Harding</a>
* <a href="https://profiles.wordpress.org/users/caseypatrickdriscoll">Casey Driscoll</a>
* <a href="https://profiles.wordpress.org/users/ckpicker">Casey Picker</a>
* <a href="https://profiles.wordpress.org/users/dancameron">Dan Cameron</a>
* <a href="https://profiles.wordpress.org/users/MZAWeb">Daniel Dvorkin</a>
* <a href="https://profiles.wordpress.org/users/jazbek">Jessica Yazbek</a>
* <a href="https://profiles.wordpress.org/users/jkudish">Joachim Kudish</a>
* <a href="https://profiles.wordpress.org/users/jgadbois">John Gadbois</a>
* <a href="https://profiles.wordpress.org/users/jonahcoyote">Jonah West</a>
* <a href="https://profiles.wordpress.org/users/joshlimecuda">Josh Mallard</a>
* <a href="https://profiles.wordpress.org/justinendler/">Justin Endler</a>
* <a href="https://profiles.wordpress.org/users/kellykathryn">Kelly Groves</a>
* <a href="https://profiles.wordpress.org/users/kelseydamas">Kelsey Damas</a>
* <a href="https://profiles.wordpress.org/users/kyleunzicker">Kyle Unzicker</a>
* <a href="https://profiles.wordpress.org/users/mat-lipe">Mat Lipe</a>
* <a href="https://profiles.wordpress.org/users/mdbitz">Matthew Denton</a>
* <a href="https://profiles.wordpress.org/users/mattwiebe">Matt Wiebe</a>
* <a href="https://profiles.wordpress.org/users/nickciske">Nick Ciske</a>
* <a href="https://profiles.wordpress.org/users/paulhughes01">Paul Hughes</a>
* <a href="https://profiles.wordpress.org/users/codearachnid">Timothy Wood</a>
* <a href="https://profiles.wordpress.org/users/thatdudebutch">Wayne Stratton</a>

== Changelog ==

= [4.6.8 | M17.25] TBD =

* Fix - Preserve filter bar checkbox selections when changing views [66749]
* Fix - Fix radio filters so they are only included as values when switching views when checked [72954]
* Fix - Ensure the correct properties are set for list widget queries, to avoid problems when running alongside Events Calendar PRO (props @KZeni) [94105]
<<<<<<< HEAD
* Fix - Fixed some layout issues with the "Buy Now" button and stock labels on mobile list views [81115]
=======
* Fix - Fixed issue where left- or right-aligned images at the bottom of event descriptions would overlap event meta on single-event pages [71134]
* Fix - Fixed issue where Google Maps Link would display in some situations even when there is no address information for which to generate a link. [94909]
>>>>>>> 86342e84
* Tweak - Adjusted CSS to improve the display of venue URLs/phone numbers (especially when Events Calendar PRO is also active) (our thanks to Mathew on the forums for flagging this issue) [69127]

= [4.6.6] 2017-11-21 =

* Feature - Added Template class which adds a few layers of filtering to any template file included
* Tweak - Add clear warnings and errors to prevent and limit the import of iCalendar sources missing required fields [93600]
* Tweak - Included `tribe_callback_return` for static returns for Hooks
* Tweak - Improve Aggregator notices including error data on the responses [87326]
* Language - 4 new strings added, 79 updated, 0 fuzzied, and 0 obsoleted

= [4.6.5] 2017-11-16 =

* Fix - Improved legacy URL redirect logic to prevent unwanted redirects (our thanks to wesleyanhq and Adam Schwartz for highlighting this issue) [86942]
* Fix - Modified tribe_get_template_part() to remove potential for multiple templates to be rendered in a single call [46630]
* Fix - Fixed an issue where Event Aggregator scheduled imports might remain stuck in pending status [90501, 92614, 91754]
* Fix - Removed code which was automatically populating various address fields with default values when creating a new venue from within the event editor [44732]
* Fix - Resolved some issues with the "Show Map" and "Show Map Link" options in CSV files not being reliably respected on import (props @joappf and many others for highlighting this issue) [82784]
* Fix - Added opportunities to override edit linked post links [89015]
* Fix - Fixed a bug where only some parts of event featured images were clickable in List Views (thanks @mattemkadia for highlighting this issue) [81392]
* Fix - Fixed the broken 'Learn more' URL received after an unsuccessful "Other URL" import preview [92890]
* Fix - Fixed issue in list view navigation with backwards previous/next classes (thanks @secondtoughest) [36230]
* Fix - Fixed an issue where venues and organizers would not be correctly assigned to events in CSV imports with import statuses other than "Publish" [79680]
* Tweak - Remove net import scheduled notes for on domand imports [79079]
* Tweak - Allow for non-Latin characters to be used as the Events URL slug and the Single Event URL slug (thanks @daviddweb for originally reporting this) [61880]
* Tweak - Remove net import scheduled notes for on domand imports [79079]
* Tweak - Fixed some layout issues that would emerge with "Events URL Slug" option when "Plain" permalinks were enabled [92314]
* Tweak - Tweaked some language in Event Aggregator's metabox on individual edit-event screens to reduce confusion around the impact of the Update Authority on CSV imports [77957]
* Tweak - Fix PHP 7.1 compatibility with Event Aggregator (props @BJP NEALE) [90002]
* Tweak - Added new filter: `tribe_events_force_filtered_ical_link`. This makes the "Export Events" URL more easily modifiable (thanks to @tdudley07 for highlighting this issue) [43908]
* Tweak - Made the "End of Day Cutoff" option better accommodate 24-hour and other time formats (thanks @festivalgeneral for bringing this issue to our attention!) [78621]
* Tweak - Made the options presented by the timezone selector filterable (via the newly added `tribe_events_timezone_choice` hook - our thanks to National University's Marketing Department for this idea) [92909]
* Tweak - Improved integration with Twenty Seventeen - main events page now uses full height header when set to front page (thanks @uncovery for pointing this out) [89767]
* Tweak - Ensured REST API taxonomy endpoints are only registered in WordPress versions 4.7 and higher (thanks @dnaber-de for reporting this) [93227]
* Language - 1 new strings added, 132 updated, 0 fuzzied, and 1 obsoleted

= [4.6.4] 2017-11-09 =

* Tweak - Timepicker is now part of Tribe Common, it was removed from The Events Calendar
* Tweak - Required changes to make the plugin compatible with version 4.6 of Event Tickets
* Language - 10 new strings added, 167 updated, 0 fuzzied, and 2 obsoleted

= [4.6.3] 2017-11-02 =

* Fix - Prevent JS error when adding a Pro widget in the WP Customizer screen [72127]
* Fix - Fixed issue where the value of an event's "Show Google Maps Link" option would not properly affect the displaying of the link on List View (props: @etechnologie) [75547]
* Fix - Added some more specification to our jquery-ui-datepicker CSS to limit conflicts with other plugins and themes [90577]
* Fix - Improve shortcode pagination/view change url so it is reusable (props: @der.chef and others) [70021]
* Fix - Ensure the `tribe_json_ld_{type}_object` filter is available to make modifications of event, venue and organizer JSON LD data possible (thanks to Mathew for flagging this problem) [89801]
* Fix - Improved JSON LD output for events by outputting the correct UTC offset where required (our thanks to Nina and many others for flagging this issue) [78233]
* Tweak - Fixed some display issues for the event schedule details (props @mia-caro)
* Tweak - Improved the clarity of and amount of context for some linked post labels to make translation of those labels a little easier and more nuanced (props @hnacc and others) [88589]
* Tweak - Changed the order in which the list view "next events" link is assembled for better translatability (with thanks to @alelouya for highlighting this problem) [72097]
* Tweak - Adjusted linked posts selector HTML to improve compatibility with Batcache [92049]
* Tweak - Improved datepicker handling so an end date on or later than the start date can always be selected [89825]
* Language - 0 new strings added, 7 updated, 0 fuzzied, and 0 obsoleted

= [4.6.2] 2017-10-18 =

* Fix - Restored functionality to the "currency position" options in Events Settings, and in the per-event cost settings (props @schola and many others!) [89918]
* Fix - Fixed issue in Month view with multi-month events not appearing on subsequent months (thanks @shinno.kei & @schittly for helping isolate this) [89747]
* Fix - Made some changes to prevent Month View caching from breaking WPML support when in Month View (props: @mpike and many others!) [82286]
* Fix - Fixed start/end times being displayed in incorrect timezone in structured data (thanks @mtncreative & @esosa) [42125]
* Fix - Fixed an issue that would cause a 404 error if the selected default view was not enabled (thanks @pruneau) [45612]
* Fix - Improved translatability by adding missing textdomains for a number of strings (props @pedro-mendonca) [91071]
* Fix - Removed unneeded escaping to ensure the organizer link displays as expected (pros @f4w-pwharton) [91074]
* Tweak - Improvements to the readme.txt file surrounding plugin requirements (thanks @ramiy) [90285]
* Tweak - Improve site identification in multisite installations using Event Aggregator to avoid throttling issues [90489]
* Tweak - Avoid notice level errors when a non-existent category archive is requested (our thanks to Charles Simmons for highlighting this) [90697]
* Tweak - Added a new filter `tribe_events_ical_single_event_links` to make customizing the iCal and gCal export links on single-event views easier [90705]

= [4.6.1] 2017-10-04 =

* Fix - Fixed "Next Events" and "Previous Events" navigation links in list views, which would sometimes make a category-filtered list view lose its category filter as a user navigated through pages of future or past events (props @forumhelpdesk and @atomicdust for reporting this!) [72013]
* Fix - Fixed some layout issues with the Tribe Bar datepicker that would arise when using a Twentysixteen or Twentyfifteen child them (thanks to @stefanrueegger for reporting this) [46471]
* Fix - Prevented modification of event titles within the loop when using TRIBE_MODIFY_GLOBAL_TITLE [89273]
* Fix - Fixed issue when exporting all-day multi-day events via iCal where the end date was one day early (Thank you @fairmont for reporting this!) [87775]
* Fix - Fixed issues with the jQuery Timepicker vendor script conflicting with other plugins' similar scripts (props: @hcny et al.) [74644]
* Fix - Fixed an issue that would prevent Event Aggregator scheduled imports from running [88395]
* Fix - Fixed the "Start Time" and "End Time" timepicker fields in the event-creation screen to make it impossible to have an end date/time that comes before the start date/time [72686]
* Tweak - Remove unnecessary parameters from some remove_action calls in the plugin (thanks to @JPry on GitHub for submitting this fix!) [88867]
* Tweak - Adjusted the EA cron start time so that it never gets created in the past [88965]
* Tweak - Improved options format in the Event Aggregator settings [88970]
* Tweak - Added a filter to CSV importer for altering the delimiter, escaping, and enclosing characters [70570]
* Tweak - Adjusted the `tribe_update_venue()` template tag so it no longer creates some unnecessary meta fields involving post_title, post_content, etc. (thanks @oheinrich for bringing this to our attention) [66968]
* Tweak - Improved the performance of The Events Calendar REST API tweaking some queries [89743]
* Tweak - Add support for a `found_posts` argument in `tribe_get_events`, `tribe_get_venues` and `tribe_get_organizers` functions to return the number of posts found matching the current query arguments [89743]
* Deprecated - Deprecated the `tribe-events-bar-date-search-default-value` filter; use `tribe_events_bar_date_search_default_value` instead [67482]
* Language - Improvements to aid translatability of text throughout plugin (props: @ramiy) [88982]
* Language - 7 new strings added, 180 updated, 4 fuzzied, and 3 obsoleted

= [4.6] 2017-09-25 =

* Feature - Added full CRUD REST support for Events, Organizers, Venues, Event Categories, and Tags
* Tweak - Updated Bootstrap Datepicker to v1.7.0
* Tweak - Added latitude/longitude to REST responses when available on venues
* Tweak - Added JSON-LD data to REST responses when available
* Tweak - Replaced deprecated first parameter of `tribe_get_organizers()` with a parameter that, when specified with a truthy value, returns only organizers with upcoming events attached to them
* Tweak - Added linked post filters: `tribe_{$this->post_type}_has_events_excluded_post_stati`, `tribe_events_tribe_organizer_create`, `tribe_events_tribe_organizer_update`, `tribe_event_venue_duplicate_post_fields`, `tribe_event_organizer_duplicate_custom_fields`
* Tweak - Added action: `tribe_events_organizer_created`
* Tweak - Added REST filters: `tribe_rest_organizer_default_only_with_upcoming`, `tribe_rest_venue_default_only_with_upcoming`, `tribe_events_rest_term_allow_delete`
* Tweak - Added duplicate-detection filters: `tribe_duplicate_post_strategies`, `tribe_duplicate_post_strategy`, `tribe_duplicate_post_{$strategy}_strategy`
* Language - 152 new strings added, 217 updated, 6 fuzzied, and 1 obsoleted

= [4.5.13] 2017-09-20 =

* Feature - Add link to the featured image in the Events List widget. New filter introduced to control this: `tribe_events_list_widget_featured_image_link` (props to @cabadaj007 for the feature request) [84807]
* Feature - Remove 'France, Metropolitan' option from country list to prevent issues with Google Maps API (thanks @varesanodotfr for pointing this out) [78023]
* Feature - Ignored Events will restore previous status instead of setting to 'publish' [82213]
* Fix - Patched jQuery Resize vendor library to avoid JavaScript conflicts (props to @britner for the original report) [71994]
* Fix - Fixed a typo in the Event List widget options [71081]
* Fix - Addressed some PHP notices that would sometimes emerge in tag-filtered post lists in the wp-admin (thanks to @wfsec28 and others in the forums for reporting this!) [45274]
* Fix - When "Full Styles" or "Tribe Events Styles" are used, prevent duplicate featured images from showing up in the Twenty Seventeen theme (props to @want2what and others in the forums for reporting this) [80955]
* Fix - Fixed the issue that would prevent the start date and date range parameters from being taken into account when using 'Other URL' source in Event Aggregator
* Fix - Aggregator will no longer update comments while inactive [78890]
* Fix - Avoid issues when REST API archive request parameters are not in the original order (thanks @Nslaver for reporting this and providing a fix) [88748]
* Tweak - Aggregator prevents duplicated records with the same params from being created [68833]
* Tweak - Aggregator will now allow for some minor shifts in schedule execution time to help distribute requests to EA Service [86628]
* Tweak - Improve text in the Event Aggregator settings [77452]
* Tweak - Add actions before and after posts are inserted or updated by Event Aggregator to allow custom functions to kick in (`tribe_aggregator_before_insert_posts` and `tribe_aggregator_after_insert_posts`) [87530]
* Tweak - Allow users to import CSV with numerically-named categories by using a flag (currently `%n`) (thanks @Shamsi for reporting) [78340]
* Tweak - Allow date range and events count limits to be set on each type of import (except for 'Other URL') in Event Aggregator [79975]

= [4.5.12.3] 2017-09-19 =

* Fix - Display events on Month View correctly for WordPress version 4.8.2 and up (props @realcrozetva for reporting this) [88952]

= [4.5.12.2] 2017-09-08 =

* Fix - Fixed an issue where manually running Scheduled Imports would always result in a failed import [87321]

= [4.5.12.1] 2017-09-07 =

* Fix - Fixed an issue where events imported via Event Aggregator from an iCal-like source would be duplicated in place of being updated [87654]

= [4.5.12] 2017-09-06 =

* Fix - Fixed an issue where, with certain date formats chosen in the Events display settings, the "Next Month" link navigation wasn't working (props to @tttammi and others for reporting this issue!) [86937]
* Fix - Fixed a typo in REST API Swagger documentation that mentioned "organizer" when it should have stated "venue".
* Fix - Fixed issues with Event Aggregator queueing system where events might be duplicated or incorrectly updated [79975]
* Fix - Prevent notice when the Aggregator Record title is an array [82149]
* Fix - Allows Aggregator Google Map settings to extend the Global Setting by default (props to queerio for reporting this!) [67639]
* Fix - Prevent Warnings when throwing WordPress admin notices from Aggregator daily usage limit (props to cigarplanner for reporting this!) [83187]
* Fix - Resolved problem where Aggregator wouldn't allow you to remove filtering terms for Records [76949]
* Fix - Allow any datepicker format to be used on Aggregator filtering Events (props to matthewseymour for reporting this!) [77819]
* Fix - Added check to see if log directory is readable before listing logs within it (thank you @rodrigochallengeday-org and @richmondmom for reporting this) [86091]
* Tweak - Datatables Head and Foot checkboxes will not select all items, only the current page [77395]
* Tweak - Included tooltip for Aggregator "Hide & Ignore" button for events [67890]
* Tweak - Added all the Aggregator Origins to the Admin Bar [68693]
* Tweak - Added filters: `tribe_get_state_options`
* Tweak - Added template tags: `maybe_format_from_datepicker()`
* Tweak - Added the `tribe_rest_single_event_data` filter to the single event REST API endpoint to allow filtering the returned data (thanks @mwender) [88748]
* Language - 2 new strings added, 90 updated, 0 fuzzied, and 1 obsoleted

= [4.5.11] 2017-08-24 =

* Fix - Avoid Event Aggregator previews or scheduled imports being marked as failures [84259]
* Fix - Fixed start and end date limit parsing for events archive in the REST API code [78375]
* Fix - Fixed issue with `tribe_events_get_the_excerpt()` returning a read more link that sometimes pointed to the current page [70473]
* Fix - Fixed Post ID not being sent to the_title filter for Organizers and Venues (props Anna L.) [85206]
* Fix - Fixed issue where Month View tooltips would often go off-screen in some smaller viewport sizes [65136]
* Fix - Fixed an issue that would sometimes render Event Aggregator options invalid even with a valid license [78469]
* Fix - Fixed an issue where the mobile.php template file would often fail to include an event's featured image [74291]
* Fix - Resolved issue where invalid linked post IDs prevent proper updates on linked posts (props to Mathew L. and a few others for highlighting this issue) [71802]
* Fix - Do not hijack the blog when the main events page is configured to appear on the site's homepage (our thanks to Jason and others for flagging this problem) [72094]
* Fix - Remove extra trailing double-quotes at the end of the timepicker data-format attributes [85603]
* Fix - Fixed an issues where Event Aggregator scheduled imports could not run other than manually [81639]
* Tweak - Prevent stray commas from showing up for some event venues in the List View [72289]
* Tweak - Prevent stray commas from showing up for some event venues in the Day View [85429]
* Tweak - Modify certain event queries to widen the window of opportunity for query caching (props @garretjohnson) [84841]
* Tweak - Improve Event Aggregator message regarding Facebook token expiration [70376]
* Tweak - Support importing from URLs (Event Aggregator) where the protocol hasn't been specified by defaulting to HTTP [76466]
* Tweak - Removed WP API adjustments [85996]
* Tweak - Added filter: `tribe_aggregator_meta_source` to filter the Event Aggregator import source
* Tweak - Added filter: `tribe_events_linked_post_meta_values_{$current_linked_post_meta_key}` for filtering the array of values retrieved for a specific linked post meta field
* Tweak - Updated views: `src/views/day/single-event.php` and `src/views/list/single-event.php`
* Compatibility - Minimum supported version of WordPress is now 4.5
* Language - Improvements to various strings to improve ease of translation (props to @ramiy)
* Language - 5 new strings added, 56 updated, 1 fuzzied, and 3 obsoleted [the-events-calendar]

= [4.5.10.1] 2017-08-16 =

* Fix - Updates common library to resolve a range of issues preventing frontend assets from loading and breaking parts of our user interface [85017]

= [4.5.10] 2017-08-09 =

* Fix - Avoid duplicate events when importing from some iCal, Google Calendar and Facebook feeds in Event Aggregator (our thanks to Jason Sears, controlyours and many other users for highlighting these issues) [67038]
* Fix - Fixed bug that caused scheduled imports to get stuck in a perpetual state of failure when receiving error messages from the Event Aggregator service (our thanks to Antonio Jose and others for flagging this problem) [83767]
* Fix - Resolved issue where errors from the Event Aggregator service were not properly logging/visible on the History tab [83767]
* Tweak - Made linked post fields' auto-save features more stringently check for empty values to prevent the plugin from trying to "save" empty values (our thanks to Jean-Marie for highlighting this problem) [80282]
* Tweak - Moved the organizer e-mail address field label a bit to better accommodate Community Events [80426]
* Tweak - Added filter to tribe_get_display_end_date()'s return value [77730]
* Tweak - Avoid notice-level errors while processing queues within Event Aggregator (our thanks to David Sharpe and others for reporting this) [84020]
* Tweak - Improve compatibility and avoid Javascript errors when running alongside Twenty Seventeen [70853]
* Compatibility - Minimum supported version of WordPress is now 4.4
* Language - 1 new strings added, 119 updated, 0 fuzzied, and 0 obsoleted

= [4.5.9] 2017-07-26 =

* Fix - Send Aggregator callback URL with correct Scheme [83364]
* Fix - Scheduled Aggregator cron for inserting will re-enqueue to complete scheduled imports [83382]
* Fix - Avoid overwriting Venues and Organizers when importing FB events with similarly named Venues and Organizers [75370]
* Fix - Improve handling of large and/or slow Google Calendar and iCal feeds [79975]
* Tweak - Added period "." separator to datepicker formats. [65282]
* Tweak - Added tribe_events_month_get_events_in_month filter to allow overriding of events used in month templates. [83317]

= [4.5.8.1] 2017-07-21 =

* Fix - Fixed an issue where failed EA Imports would hang for a long time before failing [83344]

= [4.5.8] 2017-07-13 =

* Fix - Remove permalink logic for recurring events (Events Calendar PRO will implement instead) [74153]
* Fix - Avoid type error when setting up one-time imports for Facebook URLs (our thanks to @J for flagging this!) [78664]
* Fix - Add a safety check in isOrganizer() function (our thanks to Kevin for flagging this!) [81645]
* Fix - Avoid EA Client hanging when no events are found while attempting an import from a Facebook source [82713]
* Fix - Improve compatibility of The Events Calendar when operating with WPML from within a subdirectory (props: @dgwatkins) [81998]

= [4.5.7] 2017-06-28 =

* Fix - Restore support for translated events category slugs when WPML is active [73478]
* Fix - Improve handling of shortcodes within event view excerpts (props: @awbauer) [81226]
* Fix - Improve compatibility with WPML in relation to event permalinks specifically (props: @dgwatkins) [81224]
* Fix - Improved handling of Venue fields that allows for better form validation in Community Events [76297]
* Tweak - Better detection and reporting of communication failures with the Event Aggregator server
* Tweak - Textual corrections (with thanks to @garrett-eclipse for highlighting many of these) [77196]
* Tweak - New filter added ("tribe_events_linked_posts_dropdown_enable_creation") to facilitate more control over linked posts [80487]
* Tweak - Improve performance of theme compatibility code [71974]
* Tweak - Don't show Event Aggregator system status in Help tab if there's no Event Aggregator license in place [68506]

= [4.5.6] 2017-06-22 =

* Tweak - Improved how Cost field looks and it's consistency across views [71092 & 71094]
* Fix - Resolved issue where the Meta Chunker attempted to inappropriately chunk meta for post post_types [80857]
* Tweak - Added actions: `tribe_events_inside_cost`
* Tweak - Changed views: `day/single-event`, `day/single-featured`, `list/single-event`, `list/single-featured`
* Language - 1 new strings added, 15 updated, 1 fuzzied, and 1 obsoleted [the-events-calendar]
* Language - 0 new strings added, 0 updated, 1 fuzzied, and 0 obsoleted [tribe-common]


= [4.5.5] 2017-06-14 =

* Fix - Removed extra double quotes in organizer link output [71133]
* Fix - Make the list and day view styles match more closely [63599]
* Fix - Better sanitization on CSV imports (thanks to Valentinos Chouris from NCC Group for reporting this) [80311]
* Fix - Prevent tabs from being incorrectly escaped in iCal output (props: KZeni) [80452]
* Fix - Fixed inconsistent font styling of Tribe Bar form labels. [27252]
* Tweak - Removed unused Javascript (jQuery UI Dialog) to help avoid warnings (our thanks to @gama6889 for flagging this) [80766]
* Tweak - Added new filter hooks 'tribe_events_register_event_type_args' and 'tribe_events_register_event_cat_type_args' [80658]

= [4.5.4] 2017-06-06 =

* Tweak - Minor tweaks to the CSS for linked post types (Organizer/Venues)
* Fix - Prevent drag and drop icon showing when singular linked post type is been displayed
* Fix - Resolved issue where scheduled imports sometimes failed to execute [79587]
* Fix - Better sanitization of data (Props to Valentinos Chouris for reporting this) [80310]
* Language - 2 new strings added, 156 updated, 0 fuzzied, and 4 obsoleted [the-events-calendar]
* Language - 4 new strings added, 20 updated, 1 fuzzied, and 0 obsoleted [tribe-common]

= [4.5.3] 2017-06-01 =

* Fix - Made it easier to translate the update confirmation message (our thanks to safu9 for highlighting this) [79729]
* Fix - Fixed compatibility issue with WPML which caused organizers and venues to disappear on translated events [67581]
* Fix — Fixed bug where venues and organizers would be duplicated when their associated event is previewed. [64088]
* Tweak - Other fixes to the plugin verbiage (with thanks to @garrett-eclipse and others)

= [4.5.2.1] 2017-05-19 =

* Fix - Prevent fatal errors occuring in PHP 5.5 and earlier [79208]

= [4.5.2] 2017-05-17 =

* Fix - Correct REST API reference URL (our thanks to Lindsey for flagging this) [78658]
* Fix - Improve Event Aggregator integration to avoid situations where imports continually restart but do not complete [77988]
* Tweak - Make the inclusion or exclusion of the year (within the event schedule string) filterable [78070]
* Tweak - Adjustments to help avoid false positive security alerts being generated in relation to our customizer integration [78355]

= [4.5.1] 2017-05-04 =

* Fix - Prevented errors on EA import screen that happened in exotic circumstance. Thanks @kathryn for reporting this! [75787]
* Fix - Made EA preserve custom dates after reimporting a Facebook Event when option is set. [75787]
* Fix - Enhance month view caching to minimize impact of JSON-LD generation [74656]
* Tweak - Styling/layout improvements within the Event Aggregator screen [77895]

= [4.5.0.2] 2017-05-01 =

* Fix - Ensure compatibility with WordPress version 4.4 and earlier

= [4.5.0.1] 2017-05-01 =

* Fix - Resolving issue where some premium plugins were falsely claiming they were out of date

= [4.5] 2017-05-01 =

* Feature - Event Aggregator now allows users to import from other sites with The Events Calendar [68139]
* Feature - Include a Events REST API endpoint for read operations [70711]
* Feature - Include granular Scheduling for Events Aggregator
* Tweak - Update Authority for modified fields now will include Organizer, Venues and Taxonomy changes [71152]
* Tweak - Clean up direct calls to get events and use wrapper `tribe_get_events()` which has a hook for customizing
* Tweak - Remove including Event Tickets for backwards compatibility as a vendor library [71908]
* Tweak - Create a global ID to increase consistency on all of the imported items with Event Aggregator [75218]
* Fix - Prevent Aggregator to run on Empty Queues thus generating fatals (props to @Donald for the report here) [75377]
* Fix - Categories and Tags are no longer cleared when importing with Event Aggregator (thank you @Nicolas for the report) [74264]
* Fix - Increase consistency on Column Mapping for CSV imports [76476]
* Tweak - Added filters for REST API: `tribe_events_rest_url_prefix`, `tribe_rest_url`, `tribe_events_rest_use_builtin`, `tribe_rest_events_archive_data`, `tribe_rest_event_max_per_page`, `tribe_rest_event_data`, `tribe_rest_venue_data`, `tribe_rest_organizer_data`, `tribe_rest_event_categories_data`, `tribe_rest_event_tags_data`, `tribe_rest_event_taxonomy_term_data`, `tribe_rest_event_featured_image`, `tribe_events_rest_api_enabled`
* Tweak - Added filters for REST API Documentation: `tribe_rest_swagger_cost_details_documentation`, `tribe_rest_swagger_date_details_documentation`, `tribe_rest_swagger_image_details_documentation`, `tribe_rest_swagger_image_size_documentation`, `tribe_rest_swagger_term_documentation`, `tribe_rest_swagger_event_documentation`, `tribe_rest_swagger_organizer_documentation`, `tribe_rest_swagger_venue_documentation`, `tribe_rest_swagger_documentation`
* Tweak - Added filters for Modified fields tracking: `tribe_tracker_post_types`, `tribe_tracker_excluded_meta_keys`, `tribe_tracker_enabled`, `tribe_tracker_enabled_for_terms`, `tribe_tracker_taxonomies`
* Tweak - Added filters for Event Aggregator: `tribe_aggregator_localized_data`, `tribe_aggregator_service_messages`, `tribe_aggregator_url_import_range_options`, `tribe_aggregator_url_import_range_cap`, `tribe_aggregator_url_import_range_start`, `tribe_aggregator_url_import_range_end`
* Tweak - Removed filters for Event Aggregator: `tribe_aggregator_track_modified_fields`
* Tweak - Added actions for Initialization: `tribe_events_bound_implementations`
* Tweak - Removed methods for `Tribe__Events__Main`: `track_event_post_field_changes`, `maybe_load_tickets_framework`
* Tweak - Removed methods for `Tribe__Events__Aggregator__Service`: `has_service_message`

= [4.4.5] 2017-03-23 =

* Fix - Local changes to events should be preserved in accordance with the Event Import Authority setting (thanks to @bryan for reporting this one) [72876]
* Fix - Correct the value for days of the week abbreviation (thanks @mmmmartin03 for the report) [75379]
* Tweak - Enable the month view cache by default on new installations [74867]
* Tweak - External links to Google maps changed from http to https (nice find by @bjf2000 - reported via the .org support page) [74930]
* Tweak - Links to WordPress.org changed from http to https (ultimately this is also credited to @bjf2000's find. Thanks!) [72273]

= [4.4.4] 2017-03-08 =

* Fix - Avoid unnecessarily removing a callback from an action while inside the same action (improves PolyLang compatibility - props @Chouby) [73122]
* Fix - Resolving issue where sites that overrode the wp-admin path would fail to successfully perform a Facebook OAuth with Event Aggregator [74687]
* Tweak - Improve template loading for easier customization by developers and better support of the template hierarchy (props @QWp6t) [72842]

= [4.4.3] 2017-02-22 =

* Fix - Resolved issue where iCal exports on month view were exporting more events than intended (thanks to @s2ldesign for reporting in our forums) [72133]
* Fix - Resolved meta width issue for maps when Pro is active (gracias a @ANTONIO JOSE por el reporte del error)  [69844, 72272]
* Fix - Resolved issue where featured images were not being imported via Event Aggregator Facebook imports (cheers to @Cody for the initial bug report) [72764]
* Fix - Resolved issue where translated 'all' slugs were not respected (thank you @Marianne for your report in the forums) [71996]
* Tweak - Translation improvements and fixes (@Katja - thanks! ) [70068]
* Tweak - Allow "-1" when specifying the "Month view events per day" setting [70497]

= [4.4.2] 2017-02-09 =

* Fix - Ensure the global and source-specific Google Map settings for imports are respected [67228]
* Fix - Prevent PHP 5.2 Strict mode from throwing notices due to usage of `is_a` [72812]
* Fix - Ensure the events list widget's show/hide if there are upcoming events setting is respected [72965]
* Tweak - Add filters for template tag functions related to dates: `tribe_get_start_time`, `tribe_get_end_time`, `tribe_get_start_date` and `tribe_get_end_date` [67759]

= [4.4.1.1] 2017-01-26 =

* Fix - Resolved fatal caused when rendering themes that override tribe styles

= [4.4.1] 2017-01-26 =

* Fix - Resolve the Fatals related to undefined methods and Memory exhaustion [71958, 71912]
* Fix - iCal export for Single events working again [71916]
* Tweak - Changes the Search label to prevent duplicate words (props @oheinrich) [72149]
* Tweak - Add theme version to `tribe-event.css` (props @berler) [71973]
* Fix - Resolve JavaScript error when jQuery was been de-registered [71369]
* Fix - Prevent Fatals when Importing Images on Event Aggregator [70576]
* Fix - Prevent Third Party notes to be escaped, anchor link working again [71872]
* Fix - Google Maps now are using HTTPS instead of HTTP (props @cliffordp)
* Fix - Prevent Fatals on Event Aggregator Cron, due to Activity logging failure [71904]
* Fix - Elminate some cases of problem with Facebook manual import on Event Aggregator [69137]
* Fix - WPML integration smaller incompatibilities [70520, 70522]

= [4.4.0.1] 2017-01-09 =

* Fix - Adds safety check to ensure a smooth activation process when earlier versions of Tribe Common are active

= [4.4] 2017-01-09 =

* Feature - Add dynamic helper text to single event editor to display the events date and time [66484]
* Feature - Add support for featured events [65898]
* Feature - Add support for placing the main events archive on the site homepage [38757]
* Feature - Add support for the theme customizer [67489]
* Feature - Make it possible to adjust map pins via the theme customizer [65889]
* Feature - Support for Event Aggregator in a multisite network context added [61427]
* Fix - Add a link to The Events Calendar Help page in the Network Administration screen of multisite installations [68665]
* Fix - Multisite license editing and displaying consistency [68662]
* Tweak - Adjusted styles and added actions for featured events in the List Widget [65923]
* Tweak - Organizers and Venues are now with a better and cleaner interface [68430]
* Tweak - Eliminate duplicate meta data for organizer posts [25084]
* Tweak - Improved the start/end date user interface [66486, 66487, 66550]
* Tweak - iCal export now includes all events - up to a reasonable limit - rather than just those in the current view [65037]
* Tweak - Adjustments made to the default week view color scheme [69756]
* Tweak - Add AJAX and improve consistency of the venue and organizer UI [38129]

= [4.3.5] 2016-12-20 =

* Tweak - Updated the template override instructions in a number of templates [68229]
* Tweak - Improve behavior of tribe_get_events_title() in respect of single events [46313]
* Tweak - Event Aggregator will only load on the Administration, prevent bigger loads for Front-End users [70812]
* Tweak - Allow better filtering for Organizers and Venue Meta fields (Props: @Chouby from Polylang) [70894]
* Fix - Prevent JavaScript Notices related to Bumpdown [69886]
* Fix - Assets URL on Windows Servers are fully operational again [68377]
* Fix - JavaScript and CSS files will respect HTTPS on all pages [69561]
* Fix - Fixed comment count and visibility issues due to Event Aggregator records [68297]
* Fix - Fixed PHP notices and warnings raised when importing .ics files [69960]
* Fix - Only show link to Venues if Pro is active in List View [69887]
* Fix - Fixed and issue that would make Event Aggregator importing notices remain stuck in the Import screen [70614]
* Fix - Avoid error screen when saving licenses on multisite installations [68599]
* Fix - Fix calendar view links in WPML language switcher [67134]

= [4.3.4.2] 2016-12-13 =

* Fix - Correct an oversight leading to breakages of the /all/ events archive for Events Calendar PRO users [70662]

= [4.3.4.1] 2016-12-09 =

* Fix - Updates Tribe Common to remove some stray characters that were impacting page layouts (props: @Aetles) [70536]

= [4.3.4] 2016-12-08 =

* Tweak - Tribe Common now is loaded only once across our plugin suite, improves performance in some cases [65755]
* Fix - Featured Images for Event Aggregator imports are working as expected again. [69465]
* Fix - Google Calendar and iCalendar files are now updating their respective events [68684]
* Fix - On demand Event Aggregator records will update events correctly [69542]

= [4.3.3] 2016-11-16 =

* Feature - Added Tribe Extension class and loader, to make small addons easier to build [68188]
* Fix - Ordering on Month view is working as expected again [69123]
* Fix - Enable ampersand character in mobile month view titles (thanks @kate for the report of this) [45409]
* Fix - Prevent notices for Event Aggregator License checking [67981]
* Fix - Mismatched text domains are resolved, important for translations (props to @Hans) [68462]
* Fix - Sticky on Month View is working as expected again [68902]
* Fix - Prevent HTTPS websites from pointing to Assets in HTTP [68372]
* Fix - On `WP_Query` we will no-longer overwrite custom `post__not_in` params [42143]

= [4.3.2] 2016-11-02 =

* Fix - Fixes an issue where the text in the Location search field was URL encoded when using the back or forward button for navigation. [61742]
* Fix - Aggregator Errors will not show more than once daily as comments (Thanks @Jacob for your report on the forums) [68094]
* Fix - Event Aggregator ICS default configuration now are been Selected Correctly [67885]
* Fix - Shortcode Month view now will display tooltips correctly [68094]
* Fix - Avoid loading the select2 JavaScript library twice when Advanced Custom Fields is activated (props to @ryan for the initial report [43605]
* Fix - Avoid errors and notices on calendar page when X theme and WPML plugins are active (thanks @ingrid for reporting this one) [64400]

= [4.3.1.1] 2016-10-20 =

* Fix - Corrected a packaging issue from the 4.3.1 release [67936]

= [4.3.1] 2016-10-20 =

* Tweak - Implement the pruning of Event Aggregator history records after 7 days, filterable by tribe_aggregator_record_retention [68283]
* Tweak - Event Aggregator will now verify that the license key has uses remaining before creating a history record [68286]
* Tweak - Improve `tribe_create_event` documentation (Props to Keith) [44871]
* Fix - Resolved an issue where scheduled Event Aggregator imports marked as "On Demand" were being run by cron [68284]
* Fix - Resolved a bug where empty meta fields were being inserted into Event Aggregator record post meta [68290]
* Fix - Resolved a bug where Venue and Organizers urls were been generated incorrectly (Thanks @Matt) [68168]
* Fix - Pagination links on Month view are updating correctly [67977]
* Fix - Resolved the support for translated event category archive slug that could lead to broken links on the front-end while using WPML (Props to Wilco in the support Forums) [62018]
* Fix - Resolved a bug where searching for past events in the List view would always yield no results (Thanks for the report @Davide) [61863]
* Fix - Resolved an issue where long file names would break plugin updates on some Windows installations (pros to @Alan [62552]
* Fix - Resolved an issue where the `/all` link on recurring events on non English websites could be broken (reported by @lumiest - thanks!) [68062]
* Fix - Pagination links on Month view are updating correctly [67977]

= [4.3.0.1] 2016-10-14 =

* Fix - Preventing legacy Facebook events from being duplicated

= [4.3] 2016-10-13 =

* Feature - Added Event Aggregator to enable service-based event imports from iCal feeds, Facebook, and Meetup
* Feature - Revamped the CSV import screens to work within the new Event Aggregator pages
* Tweak - Adjusted some view logic to support the new Event Views shortcode in Pro [44800]
* Tweak - Added a button to copy the system infomation on the help tab [43709]
* Tweak - Added an option for users to opt into automatic system infomation so our support system can grab the system information found on the help tab automatically [31645]
* Tweak - Use an earlier hook for iCal feed generation (props @jlambe) [64141]
* Tweak - Revise and simplify integration with Event Tickets attendee screen [61992]
* Tweak - Added context to a set of strings to make translation easier (props @pedro-mendonca) [64586]
* Tweak - Deprecated various disused functions and classes relating to the Meta Factory [39905]
* Fix - Cease using GLOB_BRACE for including deprecated files due to limited server support [63172]
* Fix - Avoid problems that can occur when hooking and unhooking actions (props @Chouby) [63474]
* Fix - Resolves an issue where we were duplicating a core WordPress hook but with a different set of parameters (props @Chouby) [66455]
* Fix - Correct the datetime formatting issues within the iCal feed (props @henryk) [65968]
* Deprecated - `Tribe__Events__Main::initOptions()` has been deprecated with no replacement
* Deprecated - `Tribe__Events__Main::set_meta_factory_global()` has been deprecated in favor of using the `Tribe__Events__Meta_Factory` class
* Deprecated - The `setup_meta()` method in both the `Tribe__Events__Template__Single_Event` and `Tribe__Events__Template_Factory` classes has been deprecated
* Deprecated - The `the_title()`, `event_date()`, `event_category()`, `event_tag()`, `event_website()`, `event_origin()`, `organizer_name()`, `organizer_email()`, `venue_name()`, `venue_address()`, and `venue_map()` methods have been deprecated in the `Tribe__Events__Advanced_Functions__Register_Meta` class
* Deprecated - The `register()`, `check_exists()`, and `get_args()` methods have been deprecated in the `Tribe__Events__Meta_Factory` class

= [4.2.7] 2016-09-15 =

* Tweak - Additional support for plugin extensions

= [4.2.6] 2016-08-31 =

* Add - tribe_is_event_past() conditional to detect if event end time is past current time (Reported by @Jonathan in our support forums - thanks Jonathan.)

= [4.2.5] 2016-08-17 =

* Fix - Fixed inconsistent template filtering logic for single event template [62525]
* Tweak - Restored preview for published events [64874]

= [4.2.4] 2016-08-03 =

* Tweak - Changed "Event Add-Ons" to load faster [64286]
* Fix - Fixed default venue setting [64628]
* Fix - Fixed default venue state and province settings [64629]

= [4.2.3] 2016-07-20 =

* Fix - In month view, be sure to unhook JSON-LD output when calling unhook function
* Fix - Incorrect JSON-LD event start and end times (thank you @jjbte for reporting on .org forums)
* Fix - Show Google Map and Link checkbox so they show when editing an event (Reported originally by Michael of @NailedIT in the .org forum)
* Fix - Use Community Events Venue Edit Link when on Community Events Forms instead of Admin (also as a result of the report abve from @NailedIT. Thanks again.)

= [4.2.2] 2016-07-06 =

* Fix - Small CSS Issue on Welcome Page
* Fix - Month view on mobile device width doesn't have links to prev/next months
* Fix - Reimport of updated CSV removes featured image (Bug #46149)
* Fix - Fixed the issue that would make multiple organizers details disappear when trying to submit invalid event data using Community
* Fix - Add a check to avoid being unable to switch view when Filter Bar plugin is active and at least one field is set to auto-complete mode
* Fix - Only add the events custom post type to the tag archive queries and not custom queries with tags [45635]
* Fix - When using the filter tribe_events_excerpt_allow_shortcode shortcodes will be maybe be processed in event excerpts in the list views [42289]

= [4.2.1.1] 2016-06-28 =

* Fix - Ensure translations load as expected with all supported versions of WordPress (thanks to @JacobALund for originally reporting this on .org forums)

= [4.2.1] 2016-06-22 =

* Tweak - Adjust the caching rules for Month View for faster loading
* Fix - Replace a bad return type to avoid unnecessary notices in the error log
* Fix - Add missing styles for correctly hide screen reader text
* Fix - Fixes `tribe_get_event_link()` which wasn't working when passing second parameter as `true'
* Tweak - Reduce the ginormous font size of Month View titles in skeleton styles
* Fix - Add styling to adjust List View description to full width
* Fix - Miscellaneous tweaks to improve the Month and Day views
* Fix - Fix a shorthand array that was causing errors in PHP 5.2 and 5.3 when importing events

= [4.2] 2016-06-08 =

* Feature - Added Google Maps API key field in the Settings tab to avoid map timeouts and errors on larger sites (Thanks to Yan for reporting this!)
* Feature - Added support for featured image, multiple organizers, excerpt and more custom fields in the .csv file import function for events (Thank you to Graphic Designer for posting on UserVoice!)
* Feature - Added support for featured image, description, map details and more custom fields in the .csv file import function for venues
* Feature - Added support for featured image and description in the .csv file import function for organizers (Thank you to Rebecca for posting on UserVoice!)
* Feature - Added an oEmbed template for events
* Feature - Improve performance of a query used to determine if there are free/uncosted events (Thank you @fabianmarz for the pull request!)
* Feature - Added support for attaching custom post types to events
* Tweak - Improved filtering of the `tribe_event_featured_image()` function (Cheers to @fabianmarz!)
* Tweak - Add an encoding class for the CSV importer to prevent non utf8 characters from preventing imports (Thanks to screenrage for the report!)
* Tweak - Improved our JSON-LD output to ensure consistency (Props to @garrettjohnson and Lars!)
* Tweak - Language files in the `wp-content/languages/plugins` path will be loaded before attempting to load internal language files (Thank you to user aafhhl for bringing this to our attention!)
* Tweak - Switch to HTTPS for the "Powered by The Events Calendar" link (Thank you Cynthia for reporting this!)
* Tweak - Switch to using HTTPS by default for interactions with Google Maps API
* Tweak - Improved filterability of calendar excerpts by introducing the new `tribe_events_get_the_excerpt` filter hook
* Tweak - Improved filtering of organizer details when importing by CSV (Props to @Geir for bringing this up!)
* Tweak - Adjustments for single event view in Twenty Fifteen theme
* Tweak - Improved performance of query used to test for events without any cost
* Tweak - Added missing semicolon to a laquo (Props to mwender on GitHub for the fix!)
* Tweak - Improve the "stickiness" of CSV import column mappings (Thank you @jamesgol!)
* Tweak - Consistency of JSON-LD markup improved (Cheers to @garrettjohnson for the help!)
* Tweak - Avoid notice-level errors when working with WP CLI on a site where The Events Calendar is also active (Thanks to @sun)
* Tweak - Corrected the spelling of timezone in the CSV Importer's event field
* Tweak - Updated venue and organizer templates to use the new architecture for attaching custom post types to events
* Tweak - Move plugin CSS to PostCSS
* Tweak - Category default view is now set to `default` in place of hardcoding the current default view in the category base rewrite rule [31907]
* Deprecated - `Tribe__Events__PUE__Checker`, `Tribe__Events__PUE__Plugin_Info`, and `Tribe__Events__PUE__Utility` classes are deprecated and are replaced by `Tribe__PUE__Checker`, `Tribe__PUE__Plugin_Info`, and `Tribe__PUE__Utility` classes
* Fixed - Changed the use of `have_posts()` in the maybe iCal links for the main views that could cause an infinite loop
* Accessibility - Focus styles added for search fields
* Accessibility - Add ARIA labels for Month/Day/List sub nav
* Accessibility - Add ARIA label for events footer sub nav heading

= [4.1.4] 2016-05-19 =

* Fix - Improve accuracy of list view pagination after switching from month view
* Tweak - Give the multi-organizer form 'sticky' properties so values persist even if the submission is initially rejected
* Tweak - Resolved minor CSS issues in the welcome page

= [4.1.3] 2016-04-28 =

* Fix - Month View single days are now ordered as follows: sticky events, ongoing multi-day events, all day events, then start time. In other words, all events should be ordered as you'd expect when viewing events in Month View.
* Fix - Updated the compatibility of CSV importer with WordPress 4.5 due to a change in the `post_status` filter. This will help prevent some of the errors you may have seen when importing events using a CSV file.
* Tweak - Added new event names for AJAX success to the List, Month, and Day views to help The Events Calendar's compatibility with our other premium plugins.

= [4.1.2] 2016-04-11 =

* Tweak - Removed an unneeded hook that attempted to add a query argument to event tag links
* Fix - Resolved an issue where events marked as "sticky" would not display as such in Month View
* Fix - Dashes, hyphens, or whatever you like to call them in the events archive slug no longer breaks the URL
* Fix - The notice that pops up when a conflicting "events" page exists can now be dismissed

= [4.1.1.1] 2016-04-07 =

* Security - Tightened up security with post type link filtering (props to Nadal Soler for reporting this issue!)
* Security - Tightened up security around tribe bar submissions (props to Paul Mynarsky for reporting this issue!)

= [4.1.1] 2016-03-30 =

* Fix - Resolved bug where array notices were output on single event pages when venues were not set (props to zaxiscreative for reporting this issue!)
* Fix - Resolved issue where the Month View in mobile sizes retained the long day-of-week names when the abbreviations should have been used (props to Lucy for the bug report!)
* Fix - Fixed bug where a "0" was added to the default Venue name when creating a new event
* Fix - Fixed notice that caused Ajax requests to fail (props to cgrymala on WP.org for reporting this!)
* Fix - Removed quotes from around TZID-specified timezones in iCal feeds which causes problems with some parsers (props to factory44 for reporting the issue that lead to this fix)
* Fix - Resolved various capitalization issues with German translations (props to oheinrich in our forums for pointing out this issue!)

= [4.1.0.1] 2016-03-17 =

* Fix - Resolved multiple issues with the German `de_DE` language file that caused a number of site-breaking issues

= [4.1] 2016-03-15 =

* Feature - Added a tribe_get_venue_website_url() function for fetching Venue website URLs (props to fervorcreative in our forums for this request!)
* Performance - Lazy-load venue and organizer selector data
* Tweak - Allow iCal filenames to be filtered via a new filter: tribe_events_ical_feed_filename
* Tweak - Added a hook to allow single day queries in month view to be filtered: tribe_events_month_daily_events_query_args
* Tweak - Improved the logic around rebuilding known date ranges
* Tweak - Always show the "Merge Duplicates" button for venues and organizers in the Events General Settings page
* Tweak - Allow the "same slug" notice to be dismissed and fix some text in that message
* Tweak - Ignore alpha/beta/rc suffixes on version numbers when checking template versions
* Tweak - Add a filter for month view daily events query: tribe_events_month_daily_events_query_args
* Tweak - Added a more flexible cost range parsing function
* Tweak - Obfuscate license keys Events > Help > System Information
* Fix - Fixed a fatal that sometimes occurred when refreshing the import CSV page
* Fix - Fixed issue where some characters were not escaped appropriately for month and year formats
* Fix - Added missing tribe-loading@2x.gif
* Fix - Fixed a warning produced by passing a DateTime() object into start_date or end_date args of tribe_get_events (props to iamhexcoder for the pull request!)
* Fix - Fixed bug where events in month view were not always sorted in chronological order
* Fix - Fixed the System Info URL in Events > Help
* Fix - Resolved issue where the default country would be "Array" if no default country is set
* Fix - Fixed bug where ajaxurl was sometimes undefined

= [4.0.7] 2016-03-02 =

* Fix - Resolve display issues on templates with Jetpack and a few themes
* Fix - Mobile breakpoints on month view working with custom breakpoints
* Fix - Reordering Venue and Organizer metadata no longer breaks titles
* Fix - Prevented notices from happening when using `the_title` filter
* Fix - iCal links now will respect categories on the first page
* Fix - Prevent third-party bugs with SEO plugins when inserting events programmatically
* Fix - Organizer information is showing up again correctly
* Fix - Modified the add-on license validation method to better explain what is happening
* Fix - Description on mobile views now have the correct class attribute on HTML
* Fix - Added missing semicolon on the list navigation for "&laquo"

= [4.0.6] 2016-02-17 =

* Tweak - Adjust injection of event data into the_content from priority 10 to 9 for better 3rd-party plugin compatibility
* Tweak - Change mobile month view selector to load event details below the calendar for better theme compatibility
* Tweak - Better handling of edge cases on the post_excerpt for List View
* Tweak - Removal of generic CSS classes like `.updated` and `.published`
* Fix - Prevent Notices from appearing when using `tribe_get_organizer()`
* Fix - Make HTML Single Event Pages valid
* Fix - Numeric named categories URLs are now fully working
* Fix - Event Title now Accepts HTML on Tooltips
* Fix - Licenses Tab now will work with `DISALLOW_FILE_MODS` (Props to Sun for spotting and fixing this)

= [4.0.5] 2016-01-15 =

* Security - Security fix with Venues and Organizers (props to grantdayjames for reporting this!)

= [4.0.4] 2015-12-23 =

* Tweak - Including the latest embedded Event Tickets release for backward compatibility

= [4.0.3] 2015-12-22 =

* Tweak - Adjust single-event.php template to allow the "Time" title and content to be filterable (Props to Sitecrafting for highlighting this issue!)
* Fix - Resolved issue with an overly escaped Event Category edit URL that prevented editing categories (Thanks to Ian for the first report of this issue!)
* Fix - Fixed issue where clicking on columns on the Events listed in the Admin Dashboard were ALWAYS sorted by Event start/end date before sorting by the column selected (Cheers to Corrado for bringing this to our attention!)

= [4.0.2] 2015-12-16 =

* Tweak - Adding better support for non-numeric cost values on events (Props to Mirja for highlighting this!)
* Tweak - Avoid notice level errors when advanced events list widget settings are saved (Thank you Johan for reporting the issue!)
* Tweak - Improve messaging in the same-slug warning message (Thanks to Simon for bringing this to our attention!)
* Tweak - Hook to Event Tickets to inject event dates into ticket emails
* Tweak - Adding better support for default venues (Props to Karly for noting this!)
* Tweak - Improve handling of internationalized slugs (Cheers to Oliver for the help!)
* Fix - Ensure the past events list displays the correct events when accessed via ajax (Thank you Jesse for highlighting this!)
* Fix - Support ordering by venue/organizer within event queries (Thank you Doug for bringing this to our attention!)
* Fix - Fixed issue where events with the same date/time would sometimes be excluded from single-event navigation (Cheers to JeremyEnglert for the tip!)
* Fix - Resolved issue where events set with the explicit cost of 0 were not showing as "Free" (Thank you terrizsolo for reporting this!)
* Fix - Fixed bug where the datepicker in Twenty Sixteen was really ugly
* Fix - Fixed bug where using Quick Edit on events caused the table columns in the event list to become jumbled on save (Props to A K for the report!)
* Fix - Resolved bug where category links sometimes included event category 1 (Thank you Anthony for the original report of this problem!)
* Fix - Fixed a settings page URL (Props to Kristy for the heads up!)

= [4.0.1] 2015-12-10 =

* Tweak - Add a warning message for major updates
* Tweak - For SEO reasons, use an h1 for the title rather than an h2 (props to wpexplorer for this fix)
* Tweak - Target the calendar view grid in JS using a simpler selector
* Fix - Resolved WP 4.4 related fatal on the Nav Menu page that prevented the admin footer from rendering/enqueuing JS
* Fix - Resolved bug where visiting /events/upcoming could sometimes result in an infinite redirect loop
* Fix - Removed `wp_trim_excerpt` and use only it's powers, fixing the excerpt problem
* Fix - Fixed bug where the mobile calendar view did not display the date for the date being viewed
* Fix - Fixed bug where the admin toolbar's Events > Import > CSV did not link to the CSV importer page
* Fix - Fixed issue where the events list in the admin dashboard were not ordered in an intuitive manner
* Fix - Resolved bug where sorting by event category or tag resulted in an error
* Fix - Fixed bug where full event content text was displayed where excerpts should have been displayed
* Fix - Resolved issue where events imported via CSV were excluded from single event navigation
* Fix - Fixed bug where /events/list would sometimes 404 on a new install
* Fix - Resolved bug where multiday all-day events displayed the end date as one day later than it should be when the End of Day Cut-off was set to something other than 12am
* Fix - Timezone handling fixed within generated iCal feeds

= [4.0] 2015-12-02 =

* Security - A TON of escaping was added to our codebase thanks to the efforts of the always-helpful Andy Fragen (@afragen)
* Feature - Moved the Ticket framework code into its own plugin (event-tickets)
* Feature - The event cost now supports more international formats with the addition of the tribe_events_cost_separators filter (Thank you remokrol for bringing this to our attention!)
* Feature - Added support for the twentysixteen theme
* Feature - Created a new Add-Ons tab in Settings so that TEC add-ons can have a consolidated settings tab
* Feature - Improve the date formats UI by providing example output for each selected format
* Tweak - Restructured TEC's core settings code for reusability with other standalone plugins like Event Tickets
* Tweak - Deprecate old JS event names in favor of a new JS event naming standard. Example: deprecated tribe_ev_runAjax in favor of run-ajax.tribe
* Tweak - Consolidated import pages for TEC and add-ons
* Tweak - When suggesting a UTF-8 compatibility CSV formatting tool, point to one that still exists
* Tweak - Added the ability to filter attendees CSV items via tribe_events_tickets_attendees_csv_items (Props to @bostondv on GitHub for this patch!)
* Tweak - Updated all excerpt output to use tribe_events_get_the_excerpt() to ensure a consistent display of excerpt content (Cheers to Joseph to pointing this out!)
* Tweak - Add support for wp_get_document_title in response to the WordPress 4.4 deprecation of wp_title
* Tweak - Check post creation permissions before letting users create venues and organizers from the event meta box
* Tweak - Only display data separators between fields that have data when rendering organizers (Thank you Bud for highlighting this issue!)
* Tweak - When a user cannot create organizers, prevent the auto-selection of organizers when editing an event
* Tweak - Remove microformat CSS classes from templates and replace with namespaced content-relevant CSS classes
* Tweak - Changed the "updated" CSS class to "tribe-updated" so that it is properly namespaced (Thank you vijayrajesh!)
* Tweak - The Plugin Update Checker will now auto-save valid plugin keys (Thanks to Denon for originally bringing this up!)
* Tweak - Cleaned up the output of JSON-LD data. Filterable via the new tribe_google_data_markup_json filter
* Tweak - Drop the use of the generic CSS class "placeholder" in favor of "tribe-event-placeholder" (Thanks to Marc on the forums!)
* Tweak - Adjusted the CSS padding on Admin Menu items for Events
* Tweak - Various codesniffer fixes
* Tweak - tribe_get_venue_link() no longer echoes if you ask it to return an <a> element
* Tweak - Error messages for empty Venue names
* Tweak - Improve our responsiveness for the widget mini calendar, allowing smaller sidebars.
* Tweak - No longer retrieve empty costs when fetching all costs for all events
* Tweak - Change the priority of bootstrapping the-events-calendar to ensure it occurs before any of the TEC addons in the event some addons are upgraded to v4.0 later than TEC
* Tweak - Adjust the logic used for adding a noindex/follow tag to event views
* Tweak - No longer hiding default address fields when default venues are selected when Pro is active
* Fix - Resolved issue where the iCal feed did not provide an appropriately formatted timezone in some cases (Cheers to Matt for the report!)
* Fix - Added support for translating some previously untranslatable strings (Props to tititou36, media325, and Stef!)
* Fix - Prevented duplicate CSS IDs on the mini calendars (Cheers to Corrado for the help!)
* Fix - Fixed bug causing tribe_get_single_ical_link() and tribe_get_ical_link() to use the same URL when it shouldn't (Props to Ben Byrne @drywall on Twitter for the heads up!)
* Fix - Fixed issue where the "Add another organizer" text wasn't using the correct singular label (Thank you MIKE for the report!)
* Fix - Various CSS fixes for twenty(ten-fifteen)
* Fix - Improved our handling of `get_current_screen()` across the plugin, avoiding notices and warnings (Thank you Mike for the help!)
* Fix - Fixed bug where accessing object properties on a non object errored out when saving event meta (props to @dalethedeveloper on GitHub for this fix!)
* Fix - Fixed bug where organizer ID meta attached sometimes included a blank record. That blank record is no longer returned in tribe_get_organizer_ids()
* Fix - Fixed error message returned when tabbing away from a blank event name meta box so that it properly indicates that an event name is required (Our thanks to @tapan29bd for this fix!)
* Fix - Resolved issue where Timezone event start/end date property name strings were malformed which guaranteed a a call to get_post_meta for Timezone date strings
* Fix - Fixed CSS issue where the month view calendar could sometimes extend beyond the edge of the page when Skeleton Styles were enabled
* Fix - Fixed a problem where iCal data was generated with incorrect dates in the case of some all days events (thanks to Matt for highlighting this)
* Fix - Resolved a problem causing the previous month view to appear when it should not
* Fix - Fixed issue in mobile month view where date was missing from heading
* Fix - Resolved issue that caused /events/ to 404 if it was visited on a new install before hitting "Save" on the Events > Settings > Display page
* Deprecated - The Tribe__Events__Main::defaultValueReplaceEnabled() method is being deprecated in favor of tribe_get_option('defaultValueReplace'). Schedules for removal in v4.5
* Deprecated - The tribe_event_link() has been deprecated in favor of tribe_get_event_link(). Scheduled for removal in 5.0
* Deprecated - The third parameter of tribe_get_organizer_link() (the $echo parameter) has been deprecated and is scheduled for removal in 5.0
* Deprecated - Tribe__Events__Abstract_Deactivation in favor of Tribe__Abstract_Deactivation
* Deprecated - Tribe__Events__Admin__Helpers in favor of Tribe__Admin__Helpers
* Deprecated - Tribe__Events__App_Shop in favor of Tribe__App_Shop
* Deprecated - Tribe__Events__Autoloader in favor of Tribe__Autoloader
* Deprecated - Tribe__Events__Cache in favor of Tribe__Cache
* Deprecated - Tribe__Events__Cache_Listener in favor of Tribe__Cache_Listener
* Deprecated - Tribe__Events__Changelog_Reader in favor of Tribe__Changelog_Reader
* Deprecated - Tribe__Events__Credits in favor of Tribe__Credits
* Deprecated - Tribe__Events__Date_Utils in favor of Tribe__Date_Utils
* Deprecated - Tribe__Events__Field in favor of Tribe__Field
* Deprecated - Tribe__Events__Settings in favor of Tribe__Settings
* Deprecated - Tribe__Events__Settings_Tab in favor of Tribe__Settings_Tab
* Deprecated - Tribe__Events__Support in favor of Tribe__Support
* Deprecated - Tribe__Events__Template_Part_Cache in favor of Tribe__Template_Part_Cache
* Deprecated - Tribe__Events__Tickets__Attendees_Table in favor of Tribe__Tickets__Attendees_Table in the event-tickets plugin
* Deprecated - Tribe__Events__Tickets__Metabox in favor of Tribe__Tickets__Metabox in the event-tickets plugin
* Deprecated - Tribe__Events__Tickets__Ticket_Object in favor of Tribe__Tickets__Ticket_Object in the event-tickets plugin
* Deprecated - Tribe__Events__Tickets__Tickets in favor of Tribe__Tickets__Tickets in the event-tickets plugin
* Deprecated - Tribe__Events__Tickets__Tickets_Pro in favor of Tribe__Tickets__Tickets_Handler in the event-tickets plugin
* Deprecated - Tribe__Events__Validate in favor of Tribe__Validate
* Deprecated - Tribe__Events__View_Helpers in favor of Tribe__View_Helpers
* Deprecated - Tribe__Events__Main::OPTIONNAME in favor of Tribe__Main::OPTIONNAME
* Deprecated - Tribe__Events__Main::OPTIONNAMENETWORK in favor of Tribe__Main::OPTIONNAMENETWORK
* Deprecated - Tribe__Events__Main::addHelpAdminMenuItem() in favor of Tribe__Settings_Manager::add_help_admin_menu_item()
* Deprecated - Tribe__Events__Main::addNetworkOptionsPage() in favor of Tribe__Settings_Manager::add_network_options_page()
* Deprecated - Tribe__Events__Main::array_insert_after_key() in favor of Tribe__Main::array_insert_after_key()
* Deprecated - Tribe__Events__Main::array_insert_before_key() in favor of Tribe__Main::array_insert_before_key()
* Deprecated - Tribe__Events__Main::debug() in favor of Tribe__Debug::debug()
* Deprecated - Tribe__Events__Main::defaultValueReplaceEnabled() in favor of tribe_get_option( 'defaultValueReplace' )
* Deprecated - Tribe__Events__Main::doHelpTab() in favor of Tribe__Settings_Manager::do_help_tab()
* Deprecated - Tribe__Events__Main::doNetworkSettingTab() in favor of Tribe__Settings_Manager::do_network_settings_tab()
* Deprecated - Tribe__Events__Main::doSettingTabs() in favor of Tribe__Settings_Manager::do_setting_tabs()
* Deprecated - Tribe__Events__Main::do_licenses_tab() in favor of Tribe__Settings_Manager::do_licenses_tab()
* Deprecated - Tribe__Events__Main::getNetworkOption() in favor of Tribe__Settings_Manager::get_network_option()
* Deprecated - Tribe__Events__Main::getNetworkOptions() in favor of Tribe__Settings_Manager::get_network_options()
* Deprecated - Tribe__Events__Main::getNotices() in favor of Tribe__Notices::get()
* Deprecated - Tribe__Events__Main::getOption() in favor of Tribe__Settings_Manager::get_option()
* Deprecated - Tribe__Events__Main::getOptions() in favor of Tribe__Settings_Manager::get_options()
* Deprecated - Tribe__Events__Main::have_addons() in favor of Tribe__Settings_Manager::have_addons()
* Deprecated - Tribe__Events__Main::isNotice() in favor of Tribe__Notices::is_notice()
* Deprecated - Tribe__Events__Main::pluginDir in favor of Tribe__Events__Main::plugin_dir
* Deprecated - Tribe__Events__Main::pluginName in favor of Tribe__Events__Main::plugin_name
* Deprecated - Tribe__Events__Main::pluginPath in favor of Tribe__Events__Main::plugin_path
* Deprecated - Tribe__Events__Main::pluginUrl in favor of Tribe__Events__Main::plugin_url
* Deprecated - Tribe__Events__Main::removeNotice() in favor of Tribe__Notices::remove_notice()
* Deprecated - Tribe__Events__Main::renderDebug() in favor of Tribe__Debug::render()
* Deprecated - Tribe__Events__Main::saveAllTabsHidden() in favor of Tribe__Settings_Manager::save_all_tabs_hidden()
* Deprecated - Tribe__Events__Main::setNetworkOptions() in favor of Tribe__Settings_Manager::set_network_options()
* Deprecated - Tribe__Events__Main::setNotice() in favor of Tribe__Notices::set_notice()
* Deprecated - Tribe__Events__Main::truncate() in favor of tribe_events_get_the_excerpt()
* Deprecated - tribe_event_beginning_of_day() in favor of tribe_beginning_of_day()
* Deprecated - tribe_event_end_of_day() in favor of tribe_end_of_day()
* Deprecated - tribe_event_format_date() in favor of tribe_format_date()
* Deprecated - tribe_events_the_notices() in favor of tribe_the_notices()

= 3.x and previous =

For release notes from the 3.x and older lifecycles, see our [full historical release notes](https://theeventscalendar.com/category/products/release-notes/).<|MERGE_RESOLUTION|>--- conflicted
+++ resolved
@@ -313,12 +313,9 @@
 * Fix - Preserve filter bar checkbox selections when changing views [66749]
 * Fix - Fix radio filters so they are only included as values when switching views when checked [72954]
 * Fix - Ensure the correct properties are set for list widget queries, to avoid problems when running alongside Events Calendar PRO (props @KZeni) [94105]
-<<<<<<< HEAD
 * Fix - Fixed some layout issues with the "Buy Now" button and stock labels on mobile list views [81115]
-=======
 * Fix - Fixed issue where left- or right-aligned images at the bottom of event descriptions would overlap event meta on single-event pages [71134]
 * Fix - Fixed issue where Google Maps Link would display in some situations even when there is no address information for which to generate a link. [94909]
->>>>>>> 86342e84
 * Tweak - Adjusted CSS to improve the display of venue URLs/phone numbers (especially when Events Calendar PRO is also active) (our thanks to Mathew on the forums for flagging this issue) [69127]
 
 = [4.6.6] 2017-11-21 =
