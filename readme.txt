--- conflicted
+++ resolved
@@ -219,6 +219,17 @@
 
 * Add - Allow filtering events, in REST API requests, by their post ID with `include` [94326]
 * Add - Enable future event display to get all events in the future that have not started [70769]
+* Add - Allow filtering events, in REST API requests, by their post ID with `include` [94326]
+* Add - Enable future event display to get all events in the future that have not started [70769]
+* Fix - Prevent subsequent CSV imports from duplicating events in some instances [102745]
+* Fix - The "Import events but preserve local changes to event fields" Event Aggregator change authority setting will now behave as expected [87443]
+* Fix - Multiple fixes regarding linked post types (e.g. Organizers and custom post types) - props to @natureslens and others for reporting these [105116]:
+  * Now correctly saves in their drag-and-drop order
+  * Deprecated the functions added in version 4.6.13 that previously attempted to fix ordering logic but was not done in a backwards-compatible way: `get_order_meta_key()` and `tribe_sanitize_organizers()`
+  * We no longer rely on a separate postmeta value dedicated to ordering linked posts (e.g. `_EventOrganizerID_Order`), and you may want to remove all such values from your database after re-saving any events that have linked posts and their ordering is important
+  * `tribe_get_linked_posts_by_post_type()` no longer returns empty in error
+  * Editing an existing event no longer loses the linked posts just because they were not part of the submission. Example: If organizers are editable in the wp-admin event edit screen but not on the Community Events "event edit" form (via template override or other custom code), all pre-existing organizers were removed in error.
+* Fix - Handle the case where Event Aggregator import queues might get stuck when deleting import records [111856]
 * Fix - Only show admin notice when it is a top-level page with the event slug, thanks to MikeNGarrett for the code fix! [111186]
 * Fix - Change template_redirect to an action for some legacy view redirects, thanks barryceelen! [110463]
 * Fix - Correctly import and set Organizers for iCal and ICS files Event Aggregator imports [96059]
@@ -231,20 +242,6 @@
 * Tweak - Add venue name to address string for iCal and gCal export, thanks for the coding from sylviavanos [110464]
 * Tweak -  Drop the order from the query WPML linked query as it is set later in the method, thanks to dgwatkins for the PR [110459]
 * Tweak - Display JS debug messages only if setting is set or through the `tribe_events_js_debug` filter. Thanks to Rob, @aand and others for flagging this! [82781]
-<<<<<<< HEAD
-* Add - Allow filtering events, in REST API requests, by their post ID with `include` [94326]
-* Add - Enable future event display to get all events in the future that have not started [70769]
-* Fix - Prevent subsequent CSV imports from duplicating events in some instances [102745]
-* Fix - The "Import events but preserve local changes to event fields" Event Aggregator change authority setting will now behave as expected [87443]
-* Fix - Multiple fixes regarding linked post types (e.g. Organizers and custom post types) - props to @natureslens and others for reporting these [105116]:
-  * Now correctly saves in their drag-and-drop order
-  * Deprecated the functions added in version 4.6.13 that previously attempted to fix ordering logic but was not done in a backwards-compatible way: `get_order_meta_key()` and `tribe_sanitize_organizers()`
-  * We no longer rely on a separate postmeta value dedicated to ordering linked posts (e.g. `_EventOrganizerID_Order`), and you may want to remove all such values from your database after re-saving any events that have linked posts and their ordering is important
-  * `tribe_get_linked_posts_by_post_type()` no longer returns empty in error
-  * Editing an existing event no longer loses the linked posts just because they were not part of the submission. Example: If organizers are editable in the wp-admin event edit screen but not on the Community Events "event edit" form (via template override or other custom code), all pre-existing organizers were removed in error.
-* Fix - Handle the case where Event Aggregator import queues might get stuck when deleting import records [111856]
-=======
->>>>>>> abed95d1
 
 = [4.6.21] 2018-08-01 =
 
