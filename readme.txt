=== The Events Calendar ===

Contributors: ModernTribe, borkweb, zbtirrell, barry.hughes, bordoni, brianjessee, brook-tribe, faction23, geoffgraham, ggwicz, jazbek, jbrinley, joshlimecuda, leahkoerper, lucatume, mastromktg, mat-lipe, mdbitz, MZAWeb, neillmcshea, nicosantos, peterchester, reid.peifer, roblagatta, ryancurban, shelbelliott, shane.pearlman, aguseo, tribecari, trishasalas
Tags: events, calendar, event, venue, organizer, dates, date, google maps, conference, workshop, concert, meeting, seminar, summit, class, modern tribe, tribe, widget
Donate link: http://m.tri.be/29
Requires at least: 3.9
Tested up to: 4.7
Stable tag: 4.4.1
License: GPLv2 or later
License URI: http://www.gnu.org/licenses/gpl-2.0.html

The Events Calendar is a carefully crafted, extensible plugin that lets you easily share your events. Beautiful. Solid. Awesome.

== Description ==

Create and manage your calendar of events with ease. Get professional-level quality and features backed by a team you can trust. The Events Calendar will help take your site to the next level.

The Events Calendar is built and supported by Modern Tribe's WordPress artisans. Looking for additional functionality including recurring events, ticket sales, publicly submitted events, new views, Facebook event integration and more?

<strong>Check out [Events Calendar PRO](http://m.tri.be/mj) and [other add-ons](http://m.tri.be/2a)</strong>

><strong>New Import Tool!</strong>
>We’ve made bulk event imports easier to manage than ever. This add-on service for The Events Calendar allows you to import events from your favorite sources, including Facebook, Meetup, Google Calendar, iCalendar, CSV, and ICS.
>[Check out Event Aggregator now](http://m.tri.be/197u).
>

= BUILT SOLID & SUPPORTED =

The Events Calendar is crafted the WordPress way.

The Events Calendar has been audited by many of the industry's WordPress experts including core developer Mark Jaquith for security & plugin review team member Pippin Williamson for best practices and plugin compatibility.

We've poured hundreds of hours into QA by a dedicated support team, monthly usability tests to guarantee that it's easy to use, and numerous user interviews to make sure you get what you want. We care about quality and crafting products that thrive in the wild.

The team at Modern Tribe stands by our work and offers light support every Wednesday to the community via the WordPress.org support forums. Feel free to ask a question if you're having a problem with implementation or if you find bugs. Looking for help NOW or need a deeper level of support? Add the [premium add-on plugin](http://m.tri.be/2c) and you get access to premium support forums with 24-48 hour response times on weekdays.

Enjoy using The Events Calendar, know how to get under the hood and want to make money helping people? We're growing our community team and would love to hear from you. If you’re interested, [check this out!](http://m.tri.be/mk)

= PLUG-N-PLAY & HIGHLY CUSTOMIZABLE =

The Events Calendar is built to work out of the box. Just turn it on, configure the settings to match your needs and you'll be making events in less than 5 minutes.

By developers, for developers...it's ready to be the foundation for your wildest hack sessions. Complete with a skeleton stylesheet to theme fast and efficiently, loads of tools including partial template overrides, a host of template tags, hooks and filters, [careful documentation](http://m.tri.be/eu), as well as a [library of code snippets](https://github.com/theeventscalendar) on GitHub. The Events Calendar is built FOR people who build websites.

Whether your vision is big or small, we have you in mind.

We've scaled The Events Calendar to work on a network with over 25 million unique visitors per month and hundreds of thousands of events. We have it running for Fortune 100 companies. Major universities, government institutions and some seriously epic startups push their events with our platform. Thousands of churches, eateries, small businesses, musicians, venues, and non-profits are publishing and promoting their events with The Events Calendar. You're in good company.

= FEATURES =

Whether you're operating a hyperlocal hub listing thousands of events, a university with many thousands of users, or you're a sole business owner listing your classes, The Events Calendar has your back.

Just getting started? Definitely watch and read through the [New User Primer](http://m.tri.be/2d) before going much further.

* Rapidly create events
* Saved venues & organizers
* Calendar month view with tooltips
* List view
* Day view
* Event search
* Google maps
* Widget: Upcoming events list
* Events Taxonomies (Categories & Tags)
* Google Calendar and iCal exporting
* Completely ajaxified for super smooth browsing
* Completely responsive from mobile to tablet to desktop
* Tested on the major theme frameworks such as Avada, Genesis, Woo Themes, Thesis and many more.
* Increase your SEO with Microformats
* Internationalized & Translated
* Multiple stylesheets (Skeleton, Default, Tribe Event Styles) to improve integration
* Extensive Template Tags for Customization
* Hook & Filters up the wazoo
* Caching Support
* Debug Mode for Developers

Looking for something else? We’ve got add-ons available to take your calendar to the next level.

= PRO Features =

Add recurring events, a whole recurring events, a whole range of new views ( week / map / photo / venue / organizer) & widgets (calendar / featured venue / week / event countdown), shortcodes, custom event attributes, default content, location search, much more with [Events Calendar PRO](http://m.tri.be/2c)

= Event Ticketing =

Collect free RSVPs with Event Tickets or add paid ticketing features with [Event Tickets Plus](http://m.tri.be/18wg), including the ability to sell tickets, collect sales, and manage attendees all from within your WordPress dashboard!  Works with your favorite eCommerce plugin (WooCommerce, Shopp, Easy Digital Downloads, or WP E-Commerce).

= Bulk Event Import =

Fill your calendar with events from your favorite sources, including Facebook, Meetup, Google Calendar, iCalendar, CSV, and ICS. [Event Aggregator](http://m.tri.be/197u) provides a convenient dashboard to manage scheduled imports, manual imports, filters, one-way sync, import history, and more.

= User-Submitted Events =

Running a community calendar? [Community Events](http://m.tri.be/2g) lets users add events directly to your calendar without needing access to your admin.

= Advanced User Search & Filters =

Have so many amazing events that your users get overwhelmed? [Filter Bar](http://m.tri.be/52) adds a configurable set of filters to your event pages so users can view and search for the exact events that interest them.

= Integrate With Eventbrite =

Connect your calendar with your Eventbrite.com account! [Eventbrite Tickets](http://m.tri.be/18wf) allows you to import/export between The Events Calendar and Eventbrite, and incorporate ticket sales.

[Join us on Facebook](https://www.facebook.com/theeventscalendar/) to be part of our active community, check us out [on Twitter](https://twitter.com/TheEventsCal), and [sign up for our newsletter](http://m.tri.be/rm) for release announcements and discounts.

= SUBMITTING PATCHES =

If you’ve identified a bug and want to submit a patch, we’d welcome it at our [GitHub page for The Events Calendar](https://github.com/moderntribe/the-events-calendar). Simply cue up your proposed patch as a pull request, and we’ll review as part of our monthly release cycle and merge into the codebase if appropriate from there. (If a pull request is rejected, we’ll do our best to tell you why). Users whose pull requests are accepted will receive credit in the plugin's changelog. For more information, check out the readme at our GitHub page. Happy coding!

== Installation ==

= Install & Activate =

Installing the plugin is easy. Just follow these steps:

1. From the dashboard of your site, navigate to Plugins --> Add New.
2. Select the Upload option and hit "Choose File."
3. When the popup appears select the the-events-calendar-x.x.zip file from your desktop. (The 'x.x' will change depending on the current version number).
4. Follow the on-screen instructions and wait as the upload completes.
5. When it's finished, activate the plugin via the prompt. A message will show confirming activation was successful. A link to access the calendar directly on the frontend will be presented here as well.

That's it! Just configure your settings as you see fit, and you're on your way to creating events in style. Need help getting things started? Check out our [new user primer](http://m.tri.be/2l) for help with settings and features.

= Requirements =

* PHP 5.2.4 or greater (recommended: PHP 5.4 or greater)
* WordPress 3.9 or above
* jQuery 1.11.x

== Screenshots ==

1. Month View with Hover
2. Month View
3. List View
4. Day View
5. Single Event
6. Event Editor
7. Events Admin Listing
8. General Settings
9. Display Settings
10. Events List Widget
11. Mobile Month View
12. CSV Importer

== Frequently Asked Questions ==

= Are there any troubleshooting steps you'd suggest I try that might resolve my issue before I post a new thread? =

First, make sure that you're running the latest version of The Events Calendar (4.0 as of this release). If you're running Events Calendar PRO it needs to match the version number of The Events Calendar. And if you've got any other add-ons, make sure those are current / running the latest code as well.

The most common issues we see are either plugin or theme conflicts. You can test if a plugin or theme is conflicting by manually deactivating other plugins until just The Events Calendar is running on your site. If the issue persists from there, revert to the default Twenty Fourteen theme. If the issue is resolved after deactivating a specific plugin or your theme, you'll know that is the source of the conflict.

Note that we aren't going to say "tough luck" if you identify a plugin/theme conflict. While we can't guarantee 100% integration with any plugin or theme out there, we will do our best (and reach out the plugin/theme author as needed) to figure out a solution that benefits everyone.

= I'm still stuck. Where do I go to file a bug or ask a question? =

Users of the free The Events Calendar should post their questions in the plugin's [WordPress.org forum](http://wordpress.org/support/plugin/the-events-calendar/), which we hit about once a week (usually on Wednesdays). Please make sure to read [our sticky post](http://wordpress.org/support/topic/welcome-the-events-calendar-users-read-this-first) providing an overview of the support we provide free users BEFORE posting. If you find you're not getting support in as timely a fashion as you wish, you might want to consider purchasing a PRO license.

If you're already a PRO user, you're entitled access to our more actively-monitored [Events Calendar PRO forum](http://m.tri.be/2r) on our website. We can provide a deeper level of support here and hit these forums on a daily basis during the work week. Generally, except in times of increased support loads, we reply to all comments within 24-48 hours during the business week.

= Events Calendar PRO looks awesome! I'm sold! How can I get my hands on it? =

Events Calendar PRO can be purchased directly on [our website](http://m.tri.be/18wi). There are five (5) license types available, and all licenses include 1 year of access to support + updates.

= I'm interested in PRO or another add-on, but there are a few questions I've got before making the purchase. Can you help me get those addressed? =

Absolutely. If you're not finding your questions answered on the product pages, hit up our [pre-sales forum](http://m.tri.be/2w) on our site. You can save yourself some time by reviewing the threads first to verify if your question has already been asked. If it hasn't, post a new thread as a guest. We'll get you a reply as quickly as we can, so you can make an informed decision regarding purchase.

= What add-ons are available for The Events Calendar, and where can I read more about them? =

Currently, the following add-ons are available for The Events Calendar:

* [Events Calendar PRO](http://m.tri.be/18wi), for adding premium calendar features like recurring events, advanced views, cool widgets, shortcodes, additional fields, and more!
* [Event Aggregator](http://m.tri.be/197u), a service that effortlessly fills your calendar with events from Facebook, Meetup, Google Calendar, iCalendar, CSV, and ICS.
* [Event Tickets](http://m.tri.be/18wj) (free), which allows you to collect RSVPs to events. It can run alongside The Events Calendar or as a standalone plugin that adds RSVP functionality to WordPress posts and pages.
* [Event Tickets Plus](http://m.tri.be/18wk), which allows you to sell tickets for your events using your favorite e-commerce platform.
* [Community Events](http://m.tri.be/2g), for allowing frontend event submission from your readers.
* [Community Tickets](http://m.tri.be/18wl), which allows event organizers to sell tickets to the events they submit via Community Events.
* [Filter Bar](http://m.tri.be/fa), for adding advanced frontend filtering capabilities to your events calendar.
* [Eventbrite Tickets](http://m.tri.be/2e), for selling tickets to your event directly through Eventbrite.

= I have a feature idea. What's the best way to tell you about it? =

We've got a [UserVoice page](https://tribe.uservoice.com/forums/195723-feature-ideas) where we're actively watching for feature ideas from the community. Vote up existing feature requests or add your own, and help us shape the future of the products business in a way that best meets the community's needs.

= I've still got questions. Where can I find answers? =

Check out our extensive [knowledgebase](http://m.tri.be/18wm) for articles on using, tweaking, and troubleshooting our plugins.

== Documentation ==

All of our online documentation can be found on [our documentation site](http://m.tri.be/eu).

Some links you may find particularly useful are:

* [The Events Calendar New User Primer](http://m.tri.be/2l)
* [The Themer's Guide to The Events Calendar](http://m.tri.be/2m)
* [Knowledgebase](http://m.tri.be/18wm)

If you have any questions about this plugin, you can post a thread in our [WordPress.org forum](https://wordpress.org/support/plugin/the-events-calendar). Please search existing threads before opening a new one.

The [Modern Tribe premium support forums](http://m.tri.be/2r) are available for you to read. You won't, however, be able to post a message in any forums beyond Pre-Sale Questions unless you have purchased a premium license.

== Add-Ons ==

But wait: there's more! We've got a whole stable of plugins available to help you be awesome at what you do. Check out a full list of the products below, and over on [our website](http://m.tri.be/18wn).

Our Free Plugins:

* [Event Tickets](https://wordpress.org/support/plugin/event-tickets/)
* [Advanced Post Manager](https://wordpress.org/extend/plugins/advanced-post-manager/)
* [Blog Copier](https://wordpress.org/plugins/blog-copier/)
* [GigPress](https://wordpress.org/plugins/gigpress/)
* [Image Widget](https://wordpress.org/plugins/image-widget/)
* [Widget Builder](https://wordpress.org/plugins/widget-builder/)

Our Premium Plugins and Services:

* [Events Calendar PRO](http://m.tri.be/18wi)
* [Event Aggregator](http://m.tri.be/197u) (service)
* [Event Tickets Plus](http://m.tri.be/18wk)
* [The Events Calendar: Community Events](http://m.tri.be/2g)
* [The Events Calendar: Community Tickets](http://m.tri.be/18wl)
* [The Events Calendar: Filter Bar](http://m.tri.be/fa)
* [The Events Calendar: Eventbrite Tickets](http://m.tri.be/2e)

== Translations ==

The Events Calendar is translated by volunteers at [translate.wordpress.org](https://translate.wordpress.org/projects/wp-plugins/the-events-calendar/stable). There you can find a list of available languages, download translation files, or help update the translations. Thank you to everyone who helps to maintain our translations!

== Help ==

Welcome to The Events Calendar, a full-featured events management system for WordPress. Thank you so much for using the labor of our love. We are Modern Tribe and we are here to help you be awesome.

If you aren't familiar with The Events Calendar, check out our [new user primer](http://m.tri.be/2p). It'll introduce you to the basics of what the plugin has to offer and will have you creating events in no time. From there, the resources below -- extensive template tag documentation, FAQs, video walkthroughs and more -- will give you a leg up as you dig deeper.

Additional resources available include:

* [Release Schedule](https://theeventscalendar.com/release-schedule/)
* [Known Issues](https://theeventscalendar.com/known-issues/)
* [Documentation](http://m.tri.be/eu)
* [FAQ](http://m.tri.be/2n)
* [Help Videos](http://m.tri.be/2t)
* [Tutorials](http://m.tri.be/2u)
* [Release Notes](http://m.tri.be/2v)
* [Forums](http://m.tri.be/2r)

We hit the [The Events Calendar forum here on WordPress.org](http://wordpress.org/support/plugin/the-events-calendar/) about once a week, assisting users with basic troubleshooting and identifying bugs that have been reported. (If you are looking for more active support, might we suggest buying a PRO license? Our team hits the [Premium Forums](http://m.tri.be/2r) daily.)

Some things to consider before posting on the forum:

* Look through existing threads before posting a new one and check that there isn't already a discussion going on your issue.
* Your issue will be solved more quickly if you run a few checks before making a support request. Deactivate your plugins one by one - if the issue is fixed by deactivating a plugin you know you've got a plugin conflict. To test your Theme, revert to the default Twenty Twelve Theme to see if you are still experiencing the problem. If not, your Theme is the issue. Please provide this information when making your supper request.
* Sometimes, just resetting your permalinks can fix the issue. Visit Events -> Settings -> Permalinks, save your permalinks with a different option and then save with your preferred choice again. This can solve events-related problems and can is worth a shot before creating a new thread.

Still not happy? Shoot us an email to support@theeventscalendar.com or tweet to [@TheEventsCal](https://twitter.com/TheEventsCal) and tell us why. We'll do what we can to make it right.

== Contributors ==

The plugin is made with love by [Modern Tribe Inc](http://m.tri.be/2s).

= Current Contributors =

* [Andras Guseo](https://profiles.wordpress.org/aguseo)
* [Barry Hughes](https://profiles.wordpress.org/barryhughes)
* [Brian Jessee](https://profiles.wordpress.org/brianjessee)
* [Brook Harding](https://profiles.wordpress.org/brook-tribe)
* [Caroline Tucker](https://profiles.wordpress.org/tribecari)
* [Clifford Paulick](https://profiles.wordpress.org/cliffpaulick)
* [Daniel Dvorkin](https://profiles.wordpress.org/MZAWeb)
* [Geoff Graham](https://profiles.wordpress.org/geoffgraham)
* [George Gecewicz](https://profiles.wordpress.org/ggwicz)
* [Gustavo Bordoni](https://profiles.wordpress.org/bordoni)
* [Hunter Wilson](https://profiles.wordpress.org/joinfof)
* [Josh Mallard](https://profiles.wordpress.org/joshlimecuda)
* [Leah Koerper](https://profiles.wordpress.org/leahkoerper)
* [Luca Tumedei](https://profiles.wordpress.org/lucatume)
* [Matthew Batchelder](https://profiles.wordpress.org/borkweb)
* [Neill McShea](https://profiles.wordpress.org/neillmcshea)
* [Nico Santos](https://profiles.wordpress.org/nicosantos)
* [Peter Chester](https://profiles.wordpress.org/peterchester)
* [Reid Peifer](https://profiles.wordpress.org/reid.peifer)
* [Shane Pearlman](https://profiles.wordpress.org/shane.pearlman)
* [Trisha Salas](https://profiles.wordpress.org/trishasalas)
* [Zachary Tirrell](https://profiles.wordpress.org/zbtirrell)

= Past Contributors =

* [Casey Driscoll](https://profiles.wordpress.org/caseypatrickdriscoll)
* [Casey Picker](https://profiles.wordpress.org/ckpicker)
* [Dan Cameron](https://profiles.wordpress.org/dancameron)
* [Jessica Yazbek](https://profiles.wordpress.org/jazbek)
* [Joachim Kudish](https://profiles.wordpress.org/jkudish)
* [John Gadbois](https://profiles.wordpress.org/jgadbois)
* [Jonah West](https://profiles.wordpress.org/jonahcoyote)
* [Jonathan Brinley](https://profiles.wordpress.org/jbrinley)
* [Justin Endler](https://profiles.wordpress.org/justinendler)
* [Kelly Groves](https://profiles.wordpress.org/kellykathryn)
* [Kelsey Damas](https://profiles.wordpress.org/kelseydamas)
* [Kyle Unzicker](https://profiles.wordpress.org/kyleunzicker)
* [Mat Lipe](https://profiles.wordpress.org/mat-lipe)
* [Matt Wiebe](https://profiles.wordpress.org/mattwiebe)
* [Matthew Denton](https://profiles.wordpress.org/mdbitz)
* [Nick Ciske](https://profiles.wordpress.org/nickciske)
* [Nick Mastromattei](https://profiles.wordpress.org/mastromktg)
* [Paul Hughes](https://profiles.wordpress.org/paulhughes01)
* [Rob La Gatta](https://profiles.wordpress.org/roblagatta)
* [Ryan Urban](https://profiles.wordpress.org/ryancurban)
* [Samuel Estok](https://profiles.wordpress.org/faction23)
* [Timothy Wood](https://profiles.wordpress.org/codearachnid)

== Upgrade Notice ==

= [4.3] =

Please see the changelog for the complete list of changes in this release. Remember to always make a backup of your database and files before updating!

== Changelog ==

= [4.4.1] TBD =

<<<<<<< HEAD
* Tweak - Changes the Search label to prevent duplicate words (props @oheinrich) [72149]
=======
* Tweak - Add theme version to `tribe-event.css` (props @berler) [71973]
>>>>>>> 239be931
* Fix - Resolve JavaScript error when jQuery was been de-registered [71369]
* Fix - Prevent Fatals on Event Aggegrator Cron, due to Activity logging failure [71904]
* Fix - Elminate some cases of problem with Facebook manual import on Event Aggregator [69137]
* Fix - WPML integration smaller incompatibilities [70520, 70522]

= [4.4.0.1] 2017-01-09 =

* Fix - Adds safety check to ensure a smooth activation process when earlier versions of Tribe Common are active

= [4.4] 2017-01-09 =

* Feature - Add dynamic helper text to single event editor to display the events date and time [66484]
* Feature - Add support for featured events [65898]
* Feature - Add support for placing the main events archive on the site homepage [38757]
* Feature - Add support for the theme customizer [67489]
* Feature - Make it possible to adjust map pins via the theme customizer [65889]
* Feature - Support for Event Aggregator in a multisite network context added [61427]
* Fix - Add a link to The Events Calendar Help page in the Network Administration screen of multisite installations [68665]
* Fix - Multisite license editing and displaying consistency [68662]
* Tweak - Adjusted styles and added actions for featured events in the List Widget [65923]
* Tweak - Organizers and Venues are now with a better and cleaner interface [68430]
* Tweak - Eliminate duplicate meta data for organizer posts [25084]
* Tweak - Improved the start/end date user interface [66486, 66487, 66550]
* Tweak - iCal export now includes all events - up to a reasonable limit - rather than just those in the current view [65037]
* Tweak - Adjustments made to the default week view colour scheme [69756]
* Tweak - Add AJAX and improve consistency of the venue and organizer UI [38129]

= [4.3.5] 2016-12-20 =

* Tweak - Updated the template override instructions in a number of templates [68229]
* Tweak - Improve behaviour of tribe_get_events_title() in respect of single events [46313]
* Tweak - Event Aggregator will only load on the Administration, prevent bigger loads for Front-End users [70812]
* Tweak - Allow better filtering for Organizers and Venue Meta fields (Props: @Chouby from Polylang) [70894]
* Fix - Prevent JavaScript Notices related to Bumpdown [69886]
* Fix - Assets URL on Windows Servers are fully operational again [68377]
* Fix - JavaScript and CSS files will respect HTTPS on all pages [69561]
* Fix - Fixed comment count and visibility issues due to Event Aggregator records [68297]
* Fix - Fixed PHP notices and warnings raised when importing .ics files [69960]
* Fix - Only show link to Venues if Pro is active in List View [69887]
* Fix - Fixed and issue that would make Event Aggregator importing notices remain stuck in the Import screen [70614]
* Fix - Avoid error screen when saving licenses on multisite installations [68599]
* Fix - Fix calendar view links in WPML language switcher [67134]

= [4.3.4.2] 2016-12-13 =

* Fix - Correct an oversight leading to breakages of the /all/ events archive for Events Calendar PRO users [70662]

= [4.3.4.1] 2016-12-09 =

* Fix - Updates Tribe Common to remove some stray characters that were impacting page layouts (props: @Aetles) [70536]

= [4.3.4] 2016-12-08 =

* Tweak - Tribe Common now is loaded only once across our plugin suite, improves performance on some cases [65755]
* Fix - Featured Images for Event Aggregator imports are works as expected again. [69465]
* Fix - Google Calendar and iCalendar files are now updating it's repective events [68684]
* Fix - On demand Event Aggregator records will update events corretly [69542]

= [4.3.3] 2016-11-16 =

* Feature - Added Tribe Extension class and loader, to make small addons easier to build [68188]
* Fix - Ordering on Month view is working as expected again [69123]
* Fix - Enable ampersand character in mobile month view titles (thanks @kate for the report of this) [45409]
* Fix - Prevent notices for Event Aggregator License checking [67981]
* Fix - Miss-Matched text domains are resolved, important for translations (props to @Hans) [68462]
* Fix - Sticky on Month View is working as expect again [68902]
* Fix - Prevent HTTPS websites from pointing to Assets in HTTP [68372]
* Fix - On `WP_Query` we will no-longer overwrite custom `post__not_in` params [42143]

= [4.3.2] 2016-11-02 =

* Fix - Fixes an issue where the text in the Location search field was URL encoded when using the back or forward button for navigation. [61742]
* Fix - Aggregator Errors will not show more than once daily as comments (Thanks @Jacob for your report on the forums) [68094]
* Fix - Event Aggregator ICS default configuration now are been Selected Correctly [67885]
* Fix - Shortcode Month view now will display tooltips correctly [68094]
* Fix - Avoid loading the select2 JavaScript library twice when Advanced Custom Fields is activated (props to @ryan for the initial report [43605]
* Fix - Avoid errors and notices on calendar page when X theme and WPML plugins are active (thanks @ingrid for reporting this one) [64400]

= [4.3.1.1] 2016-10-20 =

* Fix - Corrected a packaging issue from the 4.3.1 release [67936]

= [4.3.1] 2016-10-20 =

* Tweak - Implement the pruning of Event Aggregator history records after 7 days, filterable by tribe_aggregator_record_retention [68283]
* Tweak - Event Aggregator will now verify that the license key has uses remaining before creating a history record [68286]
* Tweak - Improve `tribe_create_event` documentation (Props to Keith) [44871]
* Fix - Resolved an issue where scheduled Event Aggregator imports marked as "On Demand" were being run by cron [68284]
* Fix - Resolved a bug where empty meta fields were being inserted into Event Aggregator record post meta [68290]
* Fix - Resolved a bug where Venue and Organizers urls were been generated incorrectly (Thanks @Matt) [68168]
* Fix - Pagination links on Month view are updating correctly [67977]
* Fix - Resolved the support for translated event category archive slug that could lead to broken links on the front-end while using WPML (Props to Wilco in the support Forums) [62018]
* Fix - Resolved a bug where searching for past events in the List view would always yield no results (Thanks for the report @Davide) [61863]
* Fix - Resolved an issue where long file names would break plugin updates on some Windows installations (pros to @Alan [62552]
* Fix - Resolved an issue where the `/all` link on recurring events on non English websites could be broken (reported by @lumiest - thanks!) [68062]
* Fix - Pagination links on Month view are updating correctly [67977]

= [4.3.0.1] 2016-10-14 =

* Fix - Preventing legacy Facebook events from been duplicated

= [4.3] 2016-10-13 =

* Feature - Added Event Aggregator to enable service-based event imports from iCal feeds, Facebook, and Meetup
* Feature - Revamped the CSV import screens to work within the new Event Aggregator pages
* Tweak - Adjusted some view logic to support the new Event Views shortcode in Pro [44800]
* Tweak - Added a button to copy the system infomation on the help tab [43709]
* Tweak - Added an option for users to opt into automatic system infomation so our support system can grab the system information found on the help tab automatically [31645]
* Tweak - Use an earlier hook for iCal feed generation (props @jlambe) [64141]
* Tweak - Revise and simplify integration with Event Tickets attendee screen [61992]
* Tweak - Added context to a set of strings to make translation easier (props @pedro-mendonca) [64586]
* Tweak - Deprecated various disused functions and classes relating to the Meta Factory [39905]
* Fix - Cease using GLOB_BRACE for including deprecated files due to limited server support [63172]
* Fix - Avoid problems that can occur when hooking and unhooking actions (props @Chouby) [63474]
* Fix - Resolves an issue where we were duplicating a core WordPress hook but with a different set of parameters (props @Chouby) [66455]
* Fix - Correct the datetime formatting issues within the iCal feed (props @henryk) [65968]
* Deprecated - `Tribe__Events__Main::initOptions()` has been deprecated with no replacement
* Deprecated - `Tribe__Events__Main::set_meta_factory_global()` has been deprecated in favor of using the `Tribe__Events__Meta_Factory` class
* Deprecated - The `setup_meta()` method in both the `Tribe__Events__Template__Single_Event` and `Tribe__Events__Template_Factory` classes has been deprecated
* Deprecated - The `the_title()`, `event_date()`, `event_category()`, `event_tag()`, `event_website()`, `event_origin()`, `organizer_name()`, `organizer_email()`, `venue_name()`, `venue_address()`, and `venue_map()` methods have been deprecated in the `Tribe__Events__Advanced_Functions__Register_Meta` class
* Deprecated - The `register()`, `check_exists()`, and `get_args()` methods have been deprecated in the `Tribe__Events__Meta_Factory` class

= [4.2.7] 2016-09-15 =

* Tweak - Additional support for plugin extensions

= [4.2.6] 2016-08-31 =

* Add - tribe_is_event_past() conditional to detect if event end time is past current time (Reported by @Jonathan in our support forums - thanks Jonathan.)

= [4.2.5] 2016-08-17 =

* Fix - Fixed inconsistent template filtering logic for single event template [62525]
* Tweak - Restored preview for published events [64874]

= [4.2.4] 2016-08-03 =

* Tweak - Changed "Event Add-Ons" to load faster [64286]
* Fix - Fixed default venue setting [64628]
* Fix - Fixed default venue state and province settings [64629]

= [4.2.3] 2016-07-20 =

* Fix - In month view, be sure to unhook JSON-LD output when calling unhook function
* Fix - Incorrect JSON-LD event start and end times (thank you @jjbte for reporting on .org forums)
* Fix - Show Google Map and Link checkbox so they show when editing an event (Reported originally by Michael of @NailedIT in the .org forum)
* Fix - Use Community Events Venue Edit Link when on Community Events Forms instead of Admin (also as a result of the report abve from @NailedIT. Thanks again.)

= [4.2.2] 2016-07-06 =

* Fix - Small CSS Issue on Welcome Page
* Fix - Month view on mobile device width doesn't have links to prev/next months
* Fix - Reimport of updated CSV removes featured image (Bug #46149)
* Fix - Fixed the issue that would make multiple organizers details disappear when trying to submit invalid event data using Community
* Fix - Add a check to avoid being unable to switch view when Filter Bar plugin is active and at least one field is set to auto-complete mode
* Fix - Only add the events custom post type to the tag archive queries and not custom queries with tags [45635]
* Fix - When using the filter tribe_events_excerpt_allow_shortcode shortcodes will be maybe be processed in event excerpts in the list views [42289]

= [4.2.1.1] 2016-06-28 =

* Fix - Ensure translations load as expected with all supported versions of WordPress (thanks to @JacobALund for originally reporting this on .org forums)

= [4.2.1] 2016-06-22 =

* Tweak - Adjust the caching rules for Month View for faster loading
* Fix - Replace a bad return type to avoid unnecessary notices in the error log
* Fix - Add missing styles for correctly hide screen reader text
* Fix - Fixes `tribe_get_event_link()` which wasn't working when passing second parameter as `true'
* Tweak - Reduce the ginormous font size of Month View titles in skeleton styles
* Fix - Add styling to adjust List View description to full width
* Fix - Miscellaneous tweaks to improve the Month and Day views
* Fix - Fix a shorthand array that was causing errors in PHP 5.2 and 5.3 when importing events

= [4.2] 2016-06-08 =

* Feature - Added Google Maps API key field in the Settings tab to avoid map timeouts and errors on larger sites (Thanks to Yan for reporting this!)
* Feature - Added support for featured image, multiple organizers, excerpt and more custom fields in the .csv file import function for events (Thank you to Graphic Designer for posting on UserVoice!)
* Feature - Added support for featured image, description, map details and more custom fields in the .csv file import function for venues
* Feature - Added support for featured image and description in the .csv file import function for organizers (Thank you to Rebecca for posting on UserVoice!)
* Feature - Added an oEmbed template for events
* Feature - Improve performance of a query used to determine if there are free/uncosted events (Thank you @fabianmarz for the pull request!)
* Feature - Added support for attaching custom post types to events
* Tweak - Improved filtering of the `tribe_event_featured_image()` function (Cheers to @fabianmarz!)
* Tweak - Add an encoding class for the CSV importer to prevent non utf8 characters from preventing imports (Thanks to screenrage for the report!)
* Tweak - Improved our JSON-LD output to ensure consistency (Props to @garrettjohnson and Lars!)
* Tweak - Language files in the `wp-content/languages/plugins` path will be loaded before attempting to load internal language files (Thank you to user aafhhl for bringing this to our attention!)
* Tweak - Switch to HTTPS for the "Powered by The Events Calendar" link (Thank you Cynthia for reporting this!)
* Tweak - Switch to using HTTPS by default for interactions with Google Maps API
* Tweak - Improved filterability of calendar excerpts by introducing the new `tribe_events_get_the_excerpt` filter hook
* Tweak - Improved filtering of organizer details when importing by CSV (Props to @Geir for bringing this up!)
* Tweak - Adjustments for single event view in Twenty Fifteen theme
* Tweak - Improved performance of query used to test for events without any cost
* Tweak - Added missing semicolon to a laquo (Props to mwender on GitHub for the fix!)
* Tweak - Improve the "stickiness" of CSV import column mappings (Thank you @jamesgol!)
* Tweak - Consistency of JSON-LD markup improved (Cheers to @garrettjohnson for the help!)
* Tweak - Avoid notice-level errors when working with WP CLI on a site where The Events Calendar is also active (Thanks to @sun)
* Tweak - Corrected the spelling of timezone in the CSV Importer's event field
* Tweak - Updated venue and organizer templates to use the new architecture for attaching custom post types to events
* Tweak - Move plugin CSS to PostCSS
* Tweak - Category default view is now set to `default` in place of hardcoding the current default view in the category base rewrite rule [31907]
* Deprecated - `Tribe__Events__PUE__Checker`, `Tribe__Events__PUE__Plugin_Info`, and `Tribe__Events__PUE__Utility` classes are deprecated and are replaced by `Tribe__PUE__Checker`, `Tribe__PUE__Plugin_Info`, and `Tribe__PUE__Utility` classes
* Fixed - Changed the use of `have_posts()` in the maybe iCal links for the main views that could cause an infinite loop
* Accessibility - Focus styles added for search fields
* Accessibility - Add ARIA labels for Month/Day/List sub nav
* Accessibility - Add ARIA label for events footer sub nav heading

= [4.1.4] 2016-05-19 =

* Fix - Improve accuracy of list view pagination after switching from month view
* Tweak - Give the multi-organizer form 'sticky' properties so values persist even if the submission is initially rejected
* Tweak - Resolved minor CSS issues in the welcome page

= [4.1.3] 2016-04-28 =

* Fix - Month View single days are now ordered as follows: sticky events, ongoing multi-day events, all day events, then start time. In other words, all events should be ordered as you'd expect when viewing events in Month View.
* Fix - Updated the compatibility of CSV importer with WordPress 4.5 due to a change in the `post_status` filter. This will help prevent some of the errors you may have seen when importing events using a CSV file.
* Tweak - Added new event names for AJAX success to the List, Month, and Day views to help The Events Calendar's compatibility with our other premium plugins.

= [4.1.2] 2016-04-11 =

* Tweak - Removed an unneeded hook that attempted to add a query argument to event tag links
* Fix - Resolved an issue where events marked as "sticky" would not display as such in Month View
* Fix - Dashes, hyphens, or whatever you like to call them in the events archive slug no longer breaks the URL
* Fix - The notice that pops up when a conflicting "events" page exists can now be dismissed

= [4.1.1.1] 2016-04-07 =

* Security - Tightened up security with post type link filtering (props to Nadal Soler for reporting this issue!)
* Security - Tightened up security around tribe bar submissions (props to Paul Mynarsky for reporting this issue!)

= [4.1.1] 2016-03-30 =

* Fix - Resolved bug where array notices were output on single event pages when venues were not set (props to zaxiscreative for reporting this issue!)
* Fix - Resolved issue where the Month View in mobile sizes retained the long day-of-week names when the abbreviations should have been used (props to Lucy for the bug report!)
* Fix - Fixed bug where a "0" was added to the default Venue name when creating a new event
* Fix - Fixed notice that caused Ajax requests to fail (props to cgrymala on WP.org for reporting this!)
* Fix - Removed quotes from around TZID-specified timezones in iCal feeds which causes problems with some parsers (props to factory44 for reporting the issue that lead to this fix)
* Fix - Resolved various capitalization issues with German translations (props to oheinrich in our forums for pointing out this issue!)

= [4.1.0.1] 2016-03-17 =

* Fix - Resolved multiple issues with the German `de_DE` language file that caused a number of site-breaking issues

= [4.1] 2016-03-15 =

* Feature - Added a tribe_get_venue_website_url() function for fetching Venue website URLs (props to fervorcreative in our forums for this request!)
* Performance - Lazy-load venue and organizer selector data
* Tweak - Allow iCal filenames to be filtered via a new filter: tribe_events_ical_feed_filename
* Tweak - Added a hook to allow single day queries in month view to be filtered: tribe_events_month_daily_events_query_args
* Tweak - Improved the logic around rebuilding known date ranges
* Tweak - Always show the "Merge Duplicates" button for venues and organizers in the Events General Settings page
* Tweak - Allow the "same slug" notice to be dismissed and fix some text in that message
* Tweak - Ignore alpha/beta/rc suffixes on version numbers when checking template versions
* Tweak - Add a filter for month view daily events query: tribe_events_month_daily_events_query_args
* Tweak - Added a more flexible cost range parsing function
* Tweak - Obfuscate license keys Events > Help > System Information
* Fix - Fixed a fatal that sometimes occurred when refreshing the import CSV page
* Fix - Fixed issue where some characters were not escaped appropriately for month and year formats
* Fix - Added missing tribe-loading@2x.gif
* Fix - Fixed a warning produced by passing a DateTime() object into start_date or end_date args of tribe_get_events (props to iamhexcoder for the pull request!)
* Fix - Fixed bug where events in month view were not always sorted in chronological order
* Fix - Fixed the System Info URL in Events > Help
* Fix - Resolved issue where the default country would be "Array" if no default country is set
* Fix - Fixed bug where ajaxurl was sometimes undefined

= [4.0.7] 2016-03-02 =

* Fix - Resolve display issues on templates with Jetpack and a few themes
* Fix - Mobile breakpoints on month view working with custom breakpoints
* Fix - Reordering Venue and Organizer metadata no longer breaks titles
* Fix - Prevented notices from happening when using `the_title` filter
* Fix - iCal links now will respect categories on the first page
* Fix - Prevent third-party bugs with SEO plugins when inserting events programmatically
* Fix - Organizer information is showing up again correctly
* Fix - Modified the add-on license validation method to better explain what is happening
* Fix - Description on mobile views now have the correct class attribute on HTML
* Fix - Added missing semicolon on the list navigation for "&laquo"

= [4.0.6] 2016-02-17 =

* Tweak - Adjust injection of event data into the_content from priority 10 to 9 for better 3rd-party plugin compatibility
* Tweak - Change mobile month view selector to load event details below the calendar for better theme compatibility
* Tweak - Better handling of edge cases on the post_excerpt for List View
* Tweak - Removal of generic CSS classes like `.updated` and `.published`
* Fix - Prevent Notices from appearing when using `tribe_get_organizer()`
* Fix - Make HTML Single Event Pages valid
* Fix - Numeric named categories URLs are now fully working
* Fix - Event Title now Accepts HTML on Tooltips
* Fix - Licenses Tab now will work with `DISALLOW_FILE_MODS` (Props to Sun for spotting and fixing this)

= [4.0.5] 2016-01-15 =

* Security - Security fix with Venues and Organizers (props to grantdayjames for reporting this!)

= [4.0.4] 2015-12-23 =

* Tweak - Including the latest embedded Event Tickets release for backward compatibility

= [4.0.3] 2015-12-22 =

* Tweak - Adjust single-event.php template to allow the "Time" title and content to be filterable (Props to Sitecrafting for highlighting this issue!)
* Fix - Resolved issue with an overly escaped Event Category edit URL that prevented editing categories (Thanks to Ian for the first report of this issue!)
* Fix - Fixed issue where clicking on columns on the Events listed in the Admin Dashboard were ALWAYS sorted by Event start/end date before sorting by the column selected (Cheers to Corrado for bringing this to our attention!)

= [4.0.2] 2015-12-16 =

* Tweak - Adding better support for non-numeric cost values on events (Props to Mirja for highlighting this!)
* Tweak - Avoid notice level errors when advanced events list widget settings are saved (Thank you Johan for reporting the issue!)
* Tweak - Improve messaging in the same-slug warning message (Thanks to Simon for bringing this to our attention!)
* Tweak - Hook to Event Tickets to inject event dates into ticket emails
* Tweak - Adding better support for default venues (Props to Karly for noting this!)
* Tweak - Improve handling of internationalized slugs (Cheers to Oliver for the help!)
* Fix - Ensure the past events list displays the correct events when accessed via ajax (Thank you Jesse for highlighting this!)
* Fix - Support ordering by venue/organizer within event queries (Thank you Doug for bringing this to our attention!)
* Fix - Fixed issue where events with the same date/time would sometimes be excluded from single-event navigation (Cheers to JeremyEnglert for the tip!)
* Fix - Resolved issue where events set with the explicit cost of 0 were not showing as "Free" (Thank you terrizsolo for reporting this!)
* Fix - Fixed bug where the datepicker in Twenty Sixteen was really ugly
* Fix - Fixed bug where using Quick Edit on events caused the table columns in the event list to become jumbled on save (Props to A K for the report!)
* Fix - Resolved bug where category links sometimes included event category 1 (Thank you Anthony for the original report of this problem!)
* Fix - Fixed a settings page URL (Props to Kristy for the heads up!)

= [4.0.1] 2015-12-10 =

* Tweak - Add a warning message for major updates
* Tweak - For SEO reasons, use an h1 for the title rather than an h2 (props to wpexplorer for this fix)
* Tweak - Target the calendar view grid in JS using a simpler selector
* Fix - Resolved WP 4.4 related fatal on the Nav Menu page that prevented the admin footer from rendering/enqueuing JS
* Fix - Resolved bug where visiting /events/upcoming could sometimes result in an infinite redirect loop
* Fix - Removed `wp_trim_excerpt` and use only it's powers, fixing the excerpt problem
* Fix - Fixed bug where the mobile calendar view did not display the date for the date being viewed
* Fix - Fixed bug where the admin toolbar's Events > Import > CSV did not link to the CSV importer page
* Fix - Fixed issue where the events list in the admin dashboard were not ordered in an intuitive manner
* Fix - Resolved bug where sorting by event category or tag resulted in an error
* Fix - Fixed bug where full event content text was displayed where excerpts should have been displayed
* Fix - Resolved issue where events imported via CSV were excluded from single event navigation
* Fix - Fixed bug where /events/list would sometimes 404 on a new install
* Fix - Resolved bug where multiday all-day events displayed the end date as one day later than it should be when the End of Day Cut-off was set to something other than 12am
* Fix - Timezone handling fixed within generated iCal feeds

= [4.0] 2015-12-02 =

* Security - A TON of escaping was added to our codebase thanks to the efforts of the always-helpful Andy Fragen (@afragen)
* Feature - Moved the Ticket framework code into its own plugin (event-tickets)
* Feature - The event cost now supports more international formats with the addition of the tribe_events_cost_separators filter (Thank you remokrol for bringing this to our attention!)
* Feature - Added support for the twentysixteen theme
* Feature - Created a new Add-Ons tab in Settings so that TEC add-ons can have a consolidated settings tab
* Feature - Improve the date formats UI by providing example output for each selected format
* Tweak - Restructured TEC's core settings code for reusability with other standalone plugins like Event Tickets
* Tweak - Deprecate old JS event names in favor of a new JS event naming standard. Example: deprecated tribe_ev_runAjax in favor of run-ajax.tribe
* Tweak - Consolidated import pages for TEC and add-ons
* Tweak - When suggesting a UTF-8 compatibility CSV formatting tool, point to one that still exists
* Tweak - Added the ability to filter attendees CSV items via tribe_events_tickets_attendees_csv_items (Props to @bostondv on GitHub for this patch!)
* Tweak - Updated all excerpt output to use tribe_events_get_the_excerpt() to ensure a consistent display of excerpt content (Cheers to Joseph to pointing this out!)
* Tweak - Add support for wp_get_document_title in response to the WordPress 4.4 deprecation of wp_title
* Tweak - Check post creation permissions before letting users create venues and organizers from the event meta box
* Tweak - Only display data separators between fields that have data when rendering organizers (Thank you Bud for highlighting this issue!)
* Tweak - When a user cannot create organizers, prevent the auto-selection of organizers when editing an event
* Tweak - Remove microformat CSS classes from templates and replace with namespaced content-relevant CSS classes
* Tweak - Changed the "updated" CSS class to "tribe-updated" so that it is properly namespaced (Thank you vijayrajesh!)
* Tweak - The Plugin Update Checker will now auto-save valid plugin keys (Thanks to Denon for originally bringing this up!)
* Tweak - Cleaned up the output of JSON-LD data. Filterable via the new tribe_google_data_markup_json filter
* Tweak - Drop the use of the generic CSS class "placeholder" in favor of "tribe-event-placeholder" (Thanks to Marc on the forums!)
* Tweak - Adjusted the CSS padding on Admin Menu items for Events
* Tweak - Various codesniffer fixes
* Tweak - tribe_get_venue_link() no longer echoes if you ask it to return an <a> element
* Tweak - Error messages for empty Venue names
* Tweak - Improve our responsiveness for the widget mini calendar, allowing smaller sidebars.
* Tweak - No longer retrieve empty costs when fetching all costs for all events
* Tweak - Change the priority of bootstrapping the-events-calendar to ensure it occurs before any of the TEC addons in the event some addons are upgraded to v4.0 later than TEC
* Tweak - Adjust the logic used for adding a noindex/follow tag to event views
* Tweak - No longer hiding default address fields when default venues are selected when Pro is active
* Fix - Resolved issue where the iCal feed did not provide an appropriately formatted timezone in some cases (Cheers to Matt for the report!)
* Fix - Added support for translating some previously untranslatable strings (Props to tititou36, media325, and Stef!)
* Fix - Prevented duplicate CSS IDs on the mini calendars (Cheers to Corrado for the help!)
* Fix - Fixed bug causing tribe_get_single_ical_link() and tribe_get_ical_link() to use the same URL when it shouldn't (Props to Ben Byrne @drywall on Twitter for the heads up!)
* Fix - Fixed issue where the "Add another organizer" text wasn't using the correct singular label (Thank you MIKE for the report!)
* Fix - Various CSS fixes for twenty(ten-fifteen)
* Fix - Improved our handling of `get_current_screen()` across the plugin, avoiding notices and warnings (Thank you Mike for the help!)
* Fix - Fixed bug where accessing object properties on a non object errored out when saving event meta (props to @dalethedeveloper on GitHub for this fix!)
* Fix - Fixed bug where organizer ID meta attached sometimes included a blank record. That blank record is no longer returned in tribe_get_organizer_ids()
* Fix - Fixed error message returned when tabbing away from a blank event name meta box so that it properly indicates that an event name is required (Our thanks to @tapan29bd for this fix!)
* Fix - Resolved issue where Timezone event start/end date property name strings were malformed which guaranteed a a call to get_post_meta for Timezone date strings
* Fix - Fixed CSS issue where the month view calendar could sometimes extend beyond the edge of the page when Skeleton Styles were enabled
* Fix - Fixed a problem where iCal data was generated with incorrect dates in the case of some all days events (thanks to Matt for highlighting this)
* Fix - Resolved a problem causing the previous month view to appear when it should not
* Fix - Fixed issue in mobile month view where date was missing from heading
* Fix - Resolved issue that caused /events/ to 404 if it was visited on a new install before hitting "Save" on the Events > Settings > Display page
* Deprecated - The Tribe__Events__Main::defaultValueReplaceEnabled() method is being deprecated in favor of tribe_get_option('defaultValueReplace'). Schedules for removal in v4.5
* Deprecated - The tribe_event_link() has been deprecated in favor of tribe_get_event_link(). Scheduled for removal in 5.0
* Deprecated - The third parameter of tribe_get_organizer_link() (the $echo parameter) has been deprecated and is scheduled for removal in 5.0
* Deprecated - Tribe__Events__Abstract_Deactivation in favor of Tribe__Abstract_Deactivation
* Deprecated - Tribe__Events__Admin__Helpers in favor of Tribe__Admin__Helpers
* Deprecated - Tribe__Events__App_Shop in favor of Tribe__App_Shop
* Deprecated - Tribe__Events__Autoloader in favor of Tribe__Autoloader
* Deprecated - Tribe__Events__Cache in favor of Tribe__Cache
* Deprecated - Tribe__Events__Cache_Listener in favor of Tribe__Cache_Listener
* Deprecated - Tribe__Events__Changelog_Reader in favor of Tribe__Changelog_Reader
* Deprecated - Tribe__Events__Credits in favor of Tribe__Credits
* Deprecated - Tribe__Events__Date_Utils in favor of Tribe__Date_Utils
* Deprecated - Tribe__Events__Field in favor of Tribe__Field
* Deprecated - Tribe__Events__Settings in favor of Tribe__Settings
* Deprecated - Tribe__Events__Settings_Tab in favor of Tribe__Settings_Tab
* Deprecated - Tribe__Events__Support in favor of Tribe__Support
* Deprecated - Tribe__Events__Template_Part_Cache in favor of Tribe__Template_Part_Cache
* Deprecated - Tribe__Events__Tickets__Attendees_Table in favor of Tribe__Tickets__Attendees_Table in the event-tickets plugin
* Deprecated - Tribe__Events__Tickets__Metabox in favor of Tribe__Tickets__Metabox in the event-tickets plugin
* Deprecated - Tribe__Events__Tickets__Ticket_Object in favor of Tribe__Tickets__Ticket_Object in the event-tickets plugin
* Deprecated - Tribe__Events__Tickets__Tickets in favor of Tribe__Tickets__Tickets in the event-tickets plugin
* Deprecated - Tribe__Events__Tickets__Tickets_Pro in favor of Tribe__Tickets__Tickets_Handler in the event-tickets plugin
* Deprecated - Tribe__Events__Validate in favor of Tribe__Validate
* Deprecated - Tribe__Events__View_Helpers in favor of Tribe__View_Helpers
* Deprecated - Tribe__Events__Main::OPTIONNAME in favor of Tribe__Main::OPTIONNAME
* Deprecated - Tribe__Events__Main::OPTIONNAMENETWORK in favor of Tribe__Main::OPTIONNAMENETWORK
* Deprecated - Tribe__Events__Main::addHelpAdminMenuItem() in favor of Tribe__Settings_Manager::add_help_admin_menu_item()
* Deprecated - Tribe__Events__Main::addNetworkOptionsPage() in favor of Tribe__Settings_Manager::add_network_options_page()
* Deprecated - Tribe__Events__Main::array_insert_after_key() in favor of Tribe__Main::array_insert_after_key()
* Deprecated - Tribe__Events__Main::array_insert_before_key() in favor of Tribe__Main::array_insert_before_key()
* Deprecated - Tribe__Events__Main::debug() in favor of Tribe__Debug::debug()
* Deprecated - Tribe__Events__Main::defaultValueReplaceEnabled() in favor of tribe_get_option( 'defaultValueReplace' )
* Deprecated - Tribe__Events__Main::doHelpTab() in favor of Tribe__Settings_Manager::do_help_tab()
* Deprecated - Tribe__Events__Main::doNetworkSettingTab() in favor of Tribe__Settings_Manager::do_network_settings_tab()
* Deprecated - Tribe__Events__Main::doSettingTabs() in favor of Tribe__Settings_Manager::do_setting_tabs()
* Deprecated - Tribe__Events__Main::do_licenses_tab() in favor of Tribe__Settings_Manager::do_licenses_tab()
* Deprecated - Tribe__Events__Main::getNetworkOption() in favor of Tribe__Settings_Manager::get_network_option()
* Deprecated - Tribe__Events__Main::getNetworkOptions() in favor of Tribe__Settings_Manager::get_network_options()
* Deprecated - Tribe__Events__Main::getNotices() in favor of Tribe__Notices::get()
* Deprecated - Tribe__Events__Main::getOption() in favor of Tribe__Settings_Manager::get_option()
* Deprecated - Tribe__Events__Main::getOptions() in favor of Tribe__Settings_Manager::get_options()
* Deprecated - Tribe__Events__Main::have_addons() in favor of Tribe__Settings_Manager::have_addons()
* Deprecated - Tribe__Events__Main::isNotice() in favor of Tribe__Notices::is_notice()
* Deprecated - Tribe__Events__Main::pluginDir in favor of Tribe__Events__Main::plugin_dir
* Deprecated - Tribe__Events__Main::pluginName in favor of Tribe__Events__Main::plugin_name
* Deprecated - Tribe__Events__Main::pluginPath in favor of Tribe__Events__Main::plugin_path
* Deprecated - Tribe__Events__Main::pluginUrl in favor of Tribe__Events__Main::plugin_url
* Deprecated - Tribe__Events__Main::removeNotice() in favor of Tribe__Notices::remove_notice()
* Deprecated - Tribe__Events__Main::renderDebug() in favor of Tribe__Debug::render()
* Deprecated - Tribe__Events__Main::saveAllTabsHidden() in favor of Tribe__Settings_Manager::save_all_tabs_hidden()
* Deprecated - Tribe__Events__Main::setNetworkOptions() in favor of Tribe__Settings_Manager::set_network_options()
* Deprecated - Tribe__Events__Main::setNotice() in favor of Tribe__Notices::set_notice()
* Deprecated - Tribe__Events__Main::truncate() in favor of tribe_events_get_the_excerpt()
* Deprecated - tribe_event_beginning_of_day() in favor of tribe_beginning_of_day()
* Deprecated - tribe_event_end_of_day() in favor of tribe_end_of_day()
* Deprecated - tribe_event_format_date() in favor of tribe_format_date()
* Deprecated - tribe_events_the_notices() in favor of tribe_the_notices()

= 3.x and previous =

For release notes from the 3.x and older lifecycles, see our [full historical release notes](https://theeventscalendar.com/category/products/release-notes/).<|MERGE_RESOLUTION|>--- conflicted
+++ resolved
@@ -317,11 +317,8 @@
 
 = [4.4.1] TBD =
 
-<<<<<<< HEAD
 * Tweak - Changes the Search label to prevent duplicate words (props @oheinrich) [72149]
-=======
 * Tweak - Add theme version to `tribe-event.css` (props @berler) [71973]
->>>>>>> 239be931
 * Fix - Resolve JavaScript error when jQuery was been de-registered [71369]
 * Fix - Prevent Fatals on Event Aggegrator Cron, due to Activity logging failure [71904]
 * Fix - Elminate some cases of problem with Facebook manual import on Event Aggregator [69137]
