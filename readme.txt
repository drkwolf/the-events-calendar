=== The Events Calendar ===

Contributors: ModernTribe, borkweb, zbtirrell, barry.hughes, bordoni, brianjessee, brook-tribe, faction23, geoffgraham, ggwicz, jazbek, jbrinley, leahkoerper, lucatume, mastromktg, mat-lipe, mdbitz, MZAWeb, neillmcshea, nicosantos, peterchester, reid.peifer, roblagatta, ryancurban, shelbelliott, shane.pearlman, aguseo, tribecari, trishasalas, courane01
Tags: events, calendar, event, venue, organizer, dates, date, google maps, conference, workshop, concert, meeting, seminar, summit, class, modern tribe, tribe, widget
Donate link: http://m.tri.be/29
Requires at least: 3.9
Stable tag: 4.5.1
Tested up to: 4.7.3
License: GPLv2 or later
License URI: http://www.gnu.org/licenses/gpl-2.0.html

The Events Calendar is a carefully crafted, extensible plugin that lets you easily share your events. Beautiful. Solid. Awesome.

== Description ==

Create and manage your calendar of events with ease. Get professional-level quality and features backed by a team you can trust. The Events Calendar will help take your site to the next level.

The Events Calendar is built and supported by Modern Tribe's WordPress artisans. Looking for additional functionality including recurring events, ticket sales, publicly submitted events, new views, Facebook event integration and more?

<strong>Check out [Events Calendar PRO](http://m.tri.be/mj) and [other add-ons](http://m.tri.be/2a)</strong>

><strong>New Import Tool!</strong>
>We’ve made bulk event imports easier to manage than ever. This add-on service for The Events Calendar allows you to import events from your favorite sources, including Facebook, Meetup, Google Calendar, iCalendar, CSV, and ICS.
>[Check out Event Aggregator now](http://m.tri.be/197u).
>

= BUILT SOLID & SUPPORTED =

The Events Calendar is crafted the WordPress way.

The Events Calendar has been audited by many of the industry's WordPress experts including core developer Mark Jaquith for security & plugin review team member Pippin Williamson for best practices and plugin compatibility.

We've poured hundreds of hours into QA by a dedicated support team, monthly usability tests to guarantee that it's easy to use, and numerous user interviews to make sure you get what you want. We care about quality and crafting products that thrive in the wild.

The team at Modern Tribe stands by our work and offers light support every Wednesday to the community via the WordPress.org support forums. Feel free to ask a question if you're having a problem with implementation or if you find bugs. Looking for help NOW or need a deeper level of support? Add the [premium add-on plugin](http://m.tri.be/2c) and you get access to premium support forums with 24-48 hour response times on weekdays.

Enjoy using The Events Calendar, know how to get under the hood and want to make money helping people? We're growing our community team and would love to hear from you. If you’re interested, [check this out!](http://m.tri.be/mk)

= PLUG-N-PLAY & HIGHLY CUSTOMIZABLE =

The Events Calendar is built to work out of the box. Just turn it on, configure the settings to match your needs and you'll be making events in less than 5 minutes.

By developers, for developers...it's ready to be the foundation for your wildest hack sessions. Complete with a skeleton stylesheet to theme fast and efficiently, loads of tools including partial template overrides, a host of template tags, hooks and filters, [careful documentation](http://m.tri.be/eu), as well as a [library of code snippets](https://github.com/theeventscalendar) on GitHub. The Events Calendar is built FOR people who build websites.

Whether your vision is big or small, we have you in mind.

We've scaled The Events Calendar to work on a network with over 25 million unique visitors per month and hundreds of thousands of events. We have it running for Fortune 100 companies. Major universities, government institutions and some seriously epic startups push their events with our platform. Thousands of churches, eateries, small businesses, musicians, venues, and non-profits are publishing and promoting their events with The Events Calendar. You're in good company.

= FEATURES =

Whether you're operating a hyperlocal hub listing thousands of events, a university with many thousands of users, or you're a sole business owner listing your classes, The Events Calendar has your back.

Just getting started? Definitely watch and read through the [New User Primer](http://m.tri.be/2d) before going much further.

* Rapidly create events
* Saved venues & organizers
* Calendar month view with tooltips
* List view
* Day view
* Event search
* Google maps
* Widget: Upcoming events list
* Events Taxonomies (Categories & Tags)
* Google Calendar and iCal exporting
* Completely ajaxified for super smooth browsing
* Completely responsive from mobile to tablet to desktop
* Tested on the major theme frameworks such as Avada, Genesis, Woo Themes, Thesis and many more.
* Increase your SEO with Microformats
* Internationalized & Translated
* Multiple stylesheets (Skeleton, Default, Tribe Event Styles) to improve integration
* Extensive Template Tags for Customization
* Hook & Filters up the wazoo
* Caching Support
* Debug Mode for Developers

Looking for something else? We’ve got add-ons available to take your calendar to the next level.

= PRO Features =

Add recurring events, a whole recurring events, a whole range of new views ( week / map / photo / venue / organizer) & widgets (calendar / featured venue / week / event countdown), shortcodes, custom event attributes, default content, location search, much more with [Events Calendar PRO](http://m.tri.be/2c)

= Event Ticketing =

Collect free RSVPs with Event Tickets or add paid ticketing features with [Event Tickets Plus](http://m.tri.be/18wg), including the ability to sell tickets, collect sales, and manage attendees all from within your WordPress dashboard!  Works with your favorite eCommerce plugin (WooCommerce, Shopp, Easy Digital Downloads, or WP E-Commerce).

= Bulk Event Import =

Fill your calendar with events from your favorite sources, including Facebook, Meetup, Google Calendar, iCalendar, CSV, and ICS. [Event Aggregator](http://m.tri.be/197u) provides a convenient dashboard to manage scheduled imports, manual imports, filters, one-way sync, import history, and more.

= User-Submitted Events =

Running a community calendar? [Community Events](http://m.tri.be/2g) lets users add events directly to your calendar without needing access to your admin.

= Advanced User Search & Filters =

Have so many amazing events that your users get overwhelmed? [Filter Bar](http://m.tri.be/52) adds a configurable set of filters to your event pages so users can view and search for the exact events that interest them.

= Integrate With Eventbrite =

Connect your calendar with your Eventbrite.com account! [Eventbrite Tickets](http://m.tri.be/18wf) allows you to import/export between The Events Calendar and Eventbrite, and incorporate ticket sales.

[Join us on Facebook](https://www.facebook.com/theeventscalendar/) to be part of our active community, check us out [on Twitter](https://twitter.com/TheEventsCal), and [sign up for our newsletter](http://m.tri.be/rm) for release announcements and discounts.

= SUBMITTING PATCHES =

If you’ve identified a bug and want to submit a patch, we’d welcome it at our [GitHub page for The Events Calendar](https://github.com/moderntribe/the-events-calendar). Simply cue up your proposed patch as a pull request, and we’ll review as part of our monthly release cycle and merge into the codebase if appropriate from there. (If a pull request is rejected, we’ll do our best to tell you why). Users whose pull requests are accepted will receive credit in the plugin's changelog. For more information, check out the readme at our GitHub page. Happy coding!

== Installation ==

= Install & Activate =

Installing the plugin is easy. Just follow these steps:

1. From the dashboard of your site, navigate to Plugins --> Add New.
2. Select the Upload option and hit "Choose File."
3. When the popup appears select the the-events-calendar-x.x.zip file from your desktop. (The 'x.x' will change depending on the current version number).
4. Follow the on-screen instructions and wait as the upload completes.
5. When it's finished, activate the plugin via the prompt. A message will show confirming activation was successful. A link to access the calendar directly on the frontend will be presented here as well.

That's it! Just configure your settings as you see fit, and you're on your way to creating events in style. Need help getting things started? Check out our [new user primer](http://m.tri.be/2l) for help with settings and features.

= Requirements =

* PHP 5.2.4 or greater (recommended: PHP 5.4 or greater)
* WordPress 3.9 or above
* jQuery 1.11.x

== Screenshots ==

1. Month View with Hover
2. Month View
3. List View
4. Day View
5. Single Event
6. Event Editor
7. Events Admin Listing
8. General Settings
9. Display Settings
10. Events List Widget
11. Mobile Month View
12. CSV Importer

== Frequently Asked Questions ==

= Are there any troubleshooting steps you'd suggest I try that might resolve my issue before I post a new thread? =

First, make sure that you're running the latest version of The Events Calendar (4.0 as of this release). If you're running Events Calendar PRO it needs to match the version number of The Events Calendar. And if you've got any other add-ons, make sure those are current / running the latest code as well.

The most common issues we see are either plugin or theme conflicts. You can test if a plugin or theme is conflicting by manually deactivating other plugins until just The Events Calendar is running on your site. If the issue persists from there, revert to the default Twenty Fourteen theme. If the issue is resolved after deactivating a specific plugin or your theme, you'll know that is the source of the conflict.

Note that we aren't going to say "tough luck" if you identify a plugin/theme conflict. While we can't guarantee 100% integration with any plugin or theme out there, we will do our best (and reach out the plugin/theme author as needed) to figure out a solution that benefits everyone.

= I'm still stuck. Where do I go to file a bug or ask a question? =

Users of the free The Events Calendar should post their questions in the plugin's [WordPress.org forum](https://wordpress.org/support/plugin/the-events-calendar/), which we hit about once a week (usually on Wednesdays). Please make sure to read [our sticky post](https://wordpress.org/support/topic/welcome-the-events-calendar-users-read-this-first/) providing an overview of the support we provide free users BEFORE posting. If you find you're not getting support in as timely a fashion as you wish, you might want to consider purchasing a PRO license.

If you're already a PRO user, you're entitled access to our more actively-monitored [Events Calendar PRO forum](http://m.tri.be/2r) on our website. We can provide a deeper level of support here and hit these forums on a daily basis during the work week. Generally, except in times of increased support loads, we reply to all comments within 24-48 hours during the business week.

= Events Calendar PRO looks awesome! I'm sold! How can I get my hands on it? =

Events Calendar PRO can be purchased directly on [our website](http://m.tri.be/18wi). There are five (5) license types available, and all licenses include 1 year of access to support + updates.

= I'm interested in PRO or another add-on, but there are a few questions I've got before making the purchase. Can you help me get those addressed? =

Absolutely. If you're not finding your questions answered on the product pages, hit up our [pre-sales forum](http://m.tri.be/2w) on our site. You can save yourself some time by reviewing the threads first to verify if your question has already been asked. If it hasn't, post a new thread as a guest. We'll get you a reply as quickly as we can, so you can make an informed decision regarding purchase.

= What add-ons are available for The Events Calendar, and where can I read more about them? =

Currently, the following add-ons are available for The Events Calendar:

* [Events Calendar PRO](http://m.tri.be/18wi), for adding premium calendar features like recurring events, advanced views, cool widgets, shortcodes, additional fields, and more!
* [Event Aggregator](http://m.tri.be/197u), a service that effortlessly fills your calendar with events from Facebook, Meetup, Google Calendar, iCalendar, CSV, and ICS.
* [Event Tickets](http://m.tri.be/18wj) (free), which allows you to collect RSVPs to events. It can run alongside The Events Calendar or as a standalone plugin that adds RSVP functionality to WordPress posts and pages.
* [Event Tickets Plus](http://m.tri.be/18wk), which allows you to sell tickets for your events using your favorite e-commerce platform.
* [Community Events](http://m.tri.be/2g), for allowing frontend event submission from your readers.
* [Community Tickets](http://m.tri.be/18wl), which allows event organizers to sell tickets to the events they submit via Community Events.
* [Filter Bar](http://m.tri.be/fa), for adding advanced frontend filtering capabilities to your events calendar.
* [Eventbrite Tickets](http://m.tri.be/2e), for selling tickets to your event directly through Eventbrite.

= I have a feature idea. What's the best way to tell you about it? =

We've got a [UserVoice page](https://tribe.uservoice.com/forums/195723-feature-ideas) where we're actively watching for feature ideas from the community. Vote up existing feature requests or add your own, and help us shape the future of the products business in a way that best meets the community's needs.

= I've still got questions. Where can I find answers? =

Check out our extensive [knowledgebase](http://m.tri.be/18wm) for articles on using, tweaking, and troubleshooting our plugins.

== Documentation ==

All of our online documentation can be found on [our documentation site](http://m.tri.be/eu).

Some links you may find particularly useful are:

* [The Events Calendar New User Primer](http://m.tri.be/2l)
* [The Themer's Guide to The Events Calendar](http://m.tri.be/2m)
* [Knowledgebase](http://m.tri.be/18wm)

If you have any questions about this plugin, you can post a thread in our [WordPress.org forum](https://wordpress.org/support/plugin/the-events-calendar). Please search existing threads before opening a new one.

The [Modern Tribe premium support forums](http://m.tri.be/2r) are available for you to read. You won't, however, be able to post a message in any forums beyond Pre-Sale Questions unless you have purchased a premium license.

== Add-Ons ==

But wait: there's more! We've got a whole stable of plugins available to help you be awesome at what you do. Check out a full list of the products below, and over on [our website](http://m.tri.be/18wn).

Our Free Plugins:

* [Event Tickets](https://wordpress.org/plugin/event-tickets/)
* [Advanced Post Manager](https://wordpress.org/plugins/advanced-post-manager/)
* [Blog Copier](https://wordpress.org/plugins/blog-copier/)
* [GigPress](https://wordpress.org/plugins/gigpress/)
* [Image Widget](https://wordpress.org/plugins/image-widget/)
* [Widget Builder](https://wordpress.org/plugins/widget-builder/)

Our Premium Plugins and Services:

* [Events Calendar PRO](http://m.tri.be/18wi)
* [Event Aggregator](http://m.tri.be/197u) (service)
* [Event Tickets Plus](http://m.tri.be/18wk)
* [The Events Calendar: Community Events](http://m.tri.be/2g)
* [The Events Calendar: Community Tickets](http://m.tri.be/18wl)
* [The Events Calendar: Filter Bar](http://m.tri.be/fa)
* [The Events Calendar: Eventbrite Tickets](http://m.tri.be/2e)

== Translations ==

The Events Calendar is translated by volunteers at [translate.wordpress.org](https://translate.wordpress.org/projects/wp-plugins/the-events-calendar/stable). There you can find a list of available languages, download translation files, or help update the translations. Thank you to everyone who helps to maintain our translations!

== Help ==

Welcome to The Events Calendar, a full-featured events management system for WordPress. Thank you so much for using the labor of our love. We are Modern Tribe and we are here to help you be awesome.

If you aren't familiar with The Events Calendar, check out our [new user primer](http://m.tri.be/2p). It'll introduce you to the basics of what the plugin has to offer and will have you creating events in no time. From there, the resources below -- extensive template tag documentation, FAQs, video walkthroughs and more -- will give you a leg up as you dig deeper.

Additional resources available include:

* [Release Schedule](https://theeventscalendar.com/release-schedule/)
* [Known Issues](https://theeventscalendar.com/known-issues/)
* [Documentation](http://m.tri.be/eu)
* [FAQ](http://m.tri.be/2n)
* [Help Videos](http://m.tri.be/2t)
* [Tutorials](http://m.tri.be/2u)
* [Release Notes](http://m.tri.be/2v)
* [Forums](http://m.tri.be/2r)

We hit the [The Events Calendar forum here on WordPress.org](https://wordpress.org/support/plugin/the-events-calendar/) about once a week, assisting users with basic troubleshooting and identifying bugs that have been reported. (If you are looking for more active support, might we suggest buying a PRO license? Our team hits the [Premium Forums](http://m.tri.be/2r) daily.)

Some things to consider before posting on the forum:

* Look through existing threads before posting a new one and check that there isn't already a discussion going on your issue.
* Your issue will be solved more quickly if you run a few checks before making a support request. Deactivate your plugins one by one - if the issue is fixed by deactivating a plugin you know you've got a plugin conflict. To test your Theme, revert to the default Twenty Twelve Theme to see if you are still experiencing the problem. If not, your Theme is the issue. Please provide this information when making your supper request.
* Sometimes, just resetting your permalinks can fix the issue. Visit Events -> Settings -> Permalinks, save your permalinks with a different option and then save with your preferred choice again. This can solve events-related problems and can is worth a shot before creating a new thread.

Still not happy? Shoot us an email to support@theeventscalendar.com or tweet to [@TheEventsCal](https://twitter.com/TheEventsCal) and tell us why. We'll do what we can to make it right.

== Contributors ==

The plugin is made with love by [Modern Tribe Inc](http://m.tri.be/2s).

= Current Contributors =

* [Andras Guseo](https://profiles.wordpress.org/aguseo)
* [Barry Hughes](https://profiles.wordpress.org/barryhughes)
* [Brian Jessee](https://profiles.wordpress.org/brianjessee)
* [Brook Harding](https://profiles.wordpress.org/brook-tribe)
* [Caroline Tucker](https://profiles.wordpress.org/tribecari)
* [Clifford Paulick](https://profiles.wordpress.org/cliffpaulick)
* [Daniel Dvorkin](https://profiles.wordpress.org/MZAWeb)
* [Geoff Graham](https://profiles.wordpress.org/geoffgraham)
* [George Gecewicz](https://profiles.wordpress.org/ggwicz)
* [Gustavo Bordoni](https://profiles.wordpress.org/bordoni)
* [Hunter Wilson](https://profiles.wordpress.org/joinfof)
* [Leah Koerper](https://profiles.wordpress.org/leahkoerper)
* [Luca Tumedei](https://profiles.wordpress.org/lucatume)
* [Matthew Batchelder](https://profiles.wordpress.org/borkweb)
* [Neill McShea](https://profiles.wordpress.org/neillmcshea)
* [Nico Santos](https://profiles.wordpress.org/nicosantos)
* [Peter Chester](https://profiles.wordpress.org/peterchester)
* [Reid Peifer](https://profiles.wordpress.org/reid.peifer)
* [Shane Pearlman](https://profiles.wordpress.org/shane.pearlman)
* [Shelby Elliott](https://profiles.wordpress.org/shelbelliott)
* [Trisha Salas](https://profiles.wordpress.org/trishasalas)
* [Zachary Tirrell](https://profiles.wordpress.org/zbtirrell)

= Past Contributors =

* [Casey Driscoll](https://profiles.wordpress.org/caseypatrickdriscoll)
* [Casey Picker](https://profiles.wordpress.org/ckpicker)
* [Dan Cameron](https://profiles.wordpress.org/dancameron)
* [Jessica Yazbek](https://profiles.wordpress.org/jazbek)
* [Joachim Kudish](https://profiles.wordpress.org/jkudish)
* [John Gadbois](https://profiles.wordpress.org/jgadbois)
* [Jonah West](https://profiles.wordpress.org/jonahcoyote)
* [Jonathan Brinley](https://profiles.wordpress.org/jbrinley)
* [Josh Mallard](https://profiles.wordpress.org/joshlimecuda)
* [Justin Endler](https://profiles.wordpress.org/justinendler)
* [Kelly Groves](https://profiles.wordpress.org/kellykathryn)
* [Kelsey Damas](https://profiles.wordpress.org/kelseydamas)
* [Kyle Unzicker](https://profiles.wordpress.org/kyleunzicker)
* [Mat Lipe](https://profiles.wordpress.org/mat-lipe)
* [Matt Wiebe](https://profiles.wordpress.org/mattwiebe)
* [Matthew Denton](https://profiles.wordpress.org/mdbitz)
* [Nick Ciske](https://profiles.wordpress.org/nickciske)
* [Nick Mastromattei](https://profiles.wordpress.org/mastromktg)
* [Paul Hughes](https://profiles.wordpress.org/paulhughes01)
* [Rob La Gatta](https://profiles.wordpress.org/roblagatta)
* [Ryan Urban](https://profiles.wordpress.org/ryancurban)
* [Samuel Estok](https://profiles.wordpress.org/faction23)
* [Timothy Wood](https://profiles.wordpress.org/codearachnid)

== Upgrade Notice ==

= [4.3] =

Please see the changelog for the complete list of changes in this release. Remember to always make a backup of your database and files before updating!

== Changelog ==

= [4.5.1] TBD =

<<<<<<< HEAD
* Fix - Prevented errors on EA import screen that happened in exotic circumstance. Thanks to Kathryn for reporting this!
=======
* Fix - Made EA preserve custom dates after reimporting a Facebook Event when option is set. [75787]
>>>>>>> 0cd33d89
* Fix - Enhance month view caching to minimize impact of JSON-LD generation [74656]

= [4.5] TBD =

* Tweak - Clean up direct calls to get events and use wrapper tribe_get_events() which has a hook for customizing

= [4.4.5] 2017-03-23 =

* Fix - Local changes to events should be preserved in accordance with the Event Import Authority setting (thanks to @bryan for reporting this one) [72876]
* Fix - Correct the value for days of the week abbreviation (thanks @mmmmartin03 for the report) [75379]
* Tweak - Enable the month view cache by default on new installations [74867]
* Tweak - External links to Google maps changed from http to https (nice find by @bjf2000 - reported via the .org support page) [74930]
* Tweak - Links to WordPress.org changed from http to https (ultimately this is also credited to @bjf2000's find. Thanks!) [72273]

= [4.4.4] 2017-03-08 =

* Fix - Avoid unnecessarily removing a callback from an action while inside the same action (improves PolyLang compatibility - props @Chouby) [73122]
* Fix - Resolving issue where sites that overrode the wp-admin path would fail to successfully perform a Facebook OAuth with Event Aggregator [74687]
* Tweak - Improve template loading for easier customization by developers and better support of the template hierarchy (props @QWp6t) [72842]

= [4.4.3] 2017-02-22 =

* Fix - Resolved issue where iCal exports on month view were exporting more events than intended (thanks to @s2ldesign for reporting in our forums) [72133]
* Fix - Resolved meta width issue for maps when Pro is active (gracias a @ANTONIO JOSE por el reporte del error)  [69844, 72272]
* Fix - Resolved issue where featured images were not being imported via Event Aggregator Facebook imports (cheers to @Cody for the inital bug report) [72764]
* Fix - Resolved issue where translated 'all' slugs were not respected (thank you @Marianne for your report in the forums) [71996]
* Tweak - Translation improvements and fixes (@Katja - thanks! ) [70068]
* Tweak - Allow "-1" when specifying the "Month view events per day" setting [70497]

= [4.4.2] 2017-02-09 =

* Fix - Ensure the global and source-specific Google Map settings for imports are respected [67228]
* Fix - Prevent PHP 5.2 Strict mode from throwing notices due to usage of `is_a` [72812]
* Fix - Ensure the events list widget's show/hide if there are upcoming events setting is respected [72965]
* Tweak - Add filters for template tag functions related to dates: `tribe_get_start_time`, `tribe_get_end_time`, `tribe_get_start_date` and `tribe_get_end_date` [67759]

= [4.4.1.1] 2017-01-26 =

* Fix - Resolved fatal caused when rendering themes that override tribe styles

= [4.4.1] 2017-01-26 =

* Fix - Resolve the Fatals related to undefined methods and Memory exhaustion [71958, 71912]
* Fix - iCal export for Single events working again [71916]
* Tweak - Changes the Search label to prevent duplicate words (props @oheinrich) [72149]
* Tweak - Add theme version to `tribe-event.css` (props @berler) [71973]
* Fix - Resolve JavaScript error when jQuery was been de-registered [71369]
* Fix - Prevent Fatals when Importing Images on Event Aggregator [70576]
* Fix - Prevent Third Party notes to be escaped, anchor link working again [71872]
* Fix - Google Maps now are using HTTPS instead of HTTP (props @cliffordp)
* Fix - Prevent Fatals on Event Aggegrator Cron, due to Activity logging failure [71904]
* Fix - Elminate some cases of problem with Facebook manual import on Event Aggregator [69137]
* Fix - WPML integration smaller incompatibilities [70520, 70522]

= [4.4.0.1] 2017-01-09 =

* Fix - Adds safety check to ensure a smooth activation process when earlier versions of Tribe Common are active

= [4.4] 2017-01-09 =

* Feature - Add dynamic helper text to single event editor to display the events date and time [66484]
* Feature - Add support for featured events [65898]
* Feature - Add support for placing the main events archive on the site homepage [38757]
* Feature - Add support for the theme customizer [67489]
* Feature - Make it possible to adjust map pins via the theme customizer [65889]
* Feature - Support for Event Aggregator in a multisite network context added [61427]
* Fix - Add a link to The Events Calendar Help page in the Network Administration screen of multisite installations [68665]
* Fix - Multisite license editing and displaying consistency [68662]
* Tweak - Adjusted styles and added actions for featured events in the List Widget [65923]
* Tweak - Organizers and Venues are now with a better and cleaner interface [68430]
* Tweak - Eliminate duplicate meta data for organizer posts [25084]
* Tweak - Improved the start/end date user interface [66486, 66487, 66550]
* Tweak - iCal export now includes all events - up to a reasonable limit - rather than just those in the current view [65037]
* Tweak - Adjustments made to the default week view colour scheme [69756]
* Tweak - Add AJAX and improve consistency of the venue and organizer UI [38129]

= [4.3.5] 2016-12-20 =

* Tweak - Updated the template override instructions in a number of templates [68229]
* Tweak - Improve behaviour of tribe_get_events_title() in respect of single events [46313]
* Tweak - Event Aggregator will only load on the Administration, prevent bigger loads for Front-End users [70812]
* Tweak - Allow better filtering for Organizers and Venue Meta fields (Props: @Chouby from Polylang) [70894]
* Fix - Prevent JavaScript Notices related to Bumpdown [69886]
* Fix - Assets URL on Windows Servers are fully operational again [68377]
* Fix - JavaScript and CSS files will respect HTTPS on all pages [69561]
* Fix - Fixed comment count and visibility issues due to Event Aggregator records [68297]
* Fix - Fixed PHP notices and warnings raised when importing .ics files [69960]
* Fix - Only show link to Venues if Pro is active in List View [69887]
* Fix - Fixed and issue that would make Event Aggregator importing notices remain stuck in the Import screen [70614]
* Fix - Avoid error screen when saving licenses on multisite installations [68599]
* Fix - Fix calendar view links in WPML language switcher [67134]

= [4.3.4.2] 2016-12-13 =

* Fix - Correct an oversight leading to breakages of the /all/ events archive for Events Calendar PRO users [70662]

= [4.3.4.1] 2016-12-09 =

* Fix - Updates Tribe Common to remove some stray characters that were impacting page layouts (props: @Aetles) [70536]

= [4.3.4] 2016-12-08 =

* Tweak - Tribe Common now is loaded only once across our plugin suite, improves performance on some cases [65755]
* Fix - Featured Images for Event Aggregator imports are works as expected again. [69465]
* Fix - Google Calendar and iCalendar files are now updating it's repective events [68684]
* Fix - On demand Event Aggregator records will update events corretly [69542]

= [4.3.3] 2016-11-16 =

* Feature - Added Tribe Extension class and loader, to make small addons easier to build [68188]
* Fix - Ordering on Month view is working as expected again [69123]
* Fix - Enable ampersand character in mobile month view titles (thanks @kate for the report of this) [45409]
* Fix - Prevent notices for Event Aggregator License checking [67981]
* Fix - Miss-Matched text domains are resolved, important for translations (props to @Hans) [68462]
* Fix - Sticky on Month View is working as expect again [68902]
* Fix - Prevent HTTPS websites from pointing to Assets in HTTP [68372]
* Fix - On `WP_Query` we will no-longer overwrite custom `post__not_in` params [42143]

= [4.3.2] 2016-11-02 =

* Fix - Fixes an issue where the text in the Location search field was URL encoded when using the back or forward button for navigation. [61742]
* Fix - Aggregator Errors will not show more than once daily as comments (Thanks @Jacob for your report on the forums) [68094]
* Fix - Event Aggregator ICS default configuration now are been Selected Correctly [67885]
* Fix - Shortcode Month view now will display tooltips correctly [68094]
* Fix - Avoid loading the select2 JavaScript library twice when Advanced Custom Fields is activated (props to @ryan for the initial report [43605]
* Fix - Avoid errors and notices on calendar page when X theme and WPML plugins are active (thanks @ingrid for reporting this one) [64400]

= [4.3.1.1] 2016-10-20 =

* Fix - Corrected a packaging issue from the 4.3.1 release [67936]

= [4.3.1] 2016-10-20 =

* Tweak - Implement the pruning of Event Aggregator history records after 7 days, filterable by tribe_aggregator_record_retention [68283]
* Tweak - Event Aggregator will now verify that the license key has uses remaining before creating a history record [68286]
* Tweak - Improve `tribe_create_event` documentation (Props to Keith) [44871]
* Fix - Resolved an issue where scheduled Event Aggregator imports marked as "On Demand" were being run by cron [68284]
* Fix - Resolved a bug where empty meta fields were being inserted into Event Aggregator record post meta [68290]
* Fix - Resolved a bug where Venue and Organizers urls were been generated incorrectly (Thanks @Matt) [68168]
* Fix - Pagination links on Month view are updating correctly [67977]
* Fix - Resolved the support for translated event category archive slug that could lead to broken links on the front-end while using WPML (Props to Wilco in the support Forums) [62018]
* Fix - Resolved a bug where searching for past events in the List view would always yield no results (Thanks for the report @Davide) [61863]
* Fix - Resolved an issue where long file names would break plugin updates on some Windows installations (pros to @Alan [62552]
* Fix - Resolved an issue where the `/all` link on recurring events on non English websites could be broken (reported by @lumiest - thanks!) [68062]
* Fix - Pagination links on Month view are updating correctly [67977]

= [4.3.0.1] 2016-10-14 =

* Fix - Preventing legacy Facebook events from been duplicated

= [4.3] 2016-10-13 =

* Feature - Added Event Aggregator to enable service-based event imports from iCal feeds, Facebook, and Meetup
* Feature - Revamped the CSV import screens to work within the new Event Aggregator pages
* Tweak - Adjusted some view logic to support the new Event Views shortcode in Pro [44800]
* Tweak - Added a button to copy the system infomation on the help tab [43709]
* Tweak - Added an option for users to opt into automatic system infomation so our support system can grab the system information found on the help tab automatically [31645]
* Tweak - Use an earlier hook for iCal feed generation (props @jlambe) [64141]
* Tweak - Revise and simplify integration with Event Tickets attendee screen [61992]
* Tweak - Added context to a set of strings to make translation easier (props @pedro-mendonca) [64586]
* Tweak - Deprecated various disused functions and classes relating to the Meta Factory [39905]
* Fix - Cease using GLOB_BRACE for including deprecated files due to limited server support [63172]
* Fix - Avoid problems that can occur when hooking and unhooking actions (props @Chouby) [63474]
* Fix - Resolves an issue where we were duplicating a core WordPress hook but with a different set of parameters (props @Chouby) [66455]
* Fix - Correct the datetime formatting issues within the iCal feed (props @henryk) [65968]
* Deprecated - `Tribe__Events__Main::initOptions()` has been deprecated with no replacement
* Deprecated - `Tribe__Events__Main::set_meta_factory_global()` has been deprecated in favor of using the `Tribe__Events__Meta_Factory` class
* Deprecated - The `setup_meta()` method in both the `Tribe__Events__Template__Single_Event` and `Tribe__Events__Template_Factory` classes has been deprecated
* Deprecated - The `the_title()`, `event_date()`, `event_category()`, `event_tag()`, `event_website()`, `event_origin()`, `organizer_name()`, `organizer_email()`, `venue_name()`, `venue_address()`, and `venue_map()` methods have been deprecated in the `Tribe__Events__Advanced_Functions__Register_Meta` class
* Deprecated - The `register()`, `check_exists()`, and `get_args()` methods have been deprecated in the `Tribe__Events__Meta_Factory` class

= [4.2.7] 2016-09-15 =

* Tweak - Additional support for plugin extensions

= [4.2.6] 2016-08-31 =

* Add - tribe_is_event_past() conditional to detect if event end time is past current time (Reported by @Jonathan in our support forums - thanks Jonathan.)

= [4.2.5] 2016-08-17 =

* Fix - Fixed inconsistent template filtering logic for single event template [62525]
* Tweak - Restored preview for published events [64874]

= [4.2.4] 2016-08-03 =

* Tweak - Changed "Event Add-Ons" to load faster [64286]
* Fix - Fixed default venue setting [64628]
* Fix - Fixed default venue state and province settings [64629]

= [4.2.3] 2016-07-20 =

* Fix - In month view, be sure to unhook JSON-LD output when calling unhook function
* Fix - Incorrect JSON-LD event start and end times (thank you @jjbte for reporting on .org forums)
* Fix - Show Google Map and Link checkbox so they show when editing an event (Reported originally by Michael of @NailedIT in the .org forum)
* Fix - Use Community Events Venue Edit Link when on Community Events Forms instead of Admin (also as a result of the report abve from @NailedIT. Thanks again.)

= [4.2.2] 2016-07-06 =

* Fix - Small CSS Issue on Welcome Page
* Fix - Month view on mobile device width doesn't have links to prev/next months
* Fix - Reimport of updated CSV removes featured image (Bug #46149)
* Fix - Fixed the issue that would make multiple organizers details disappear when trying to submit invalid event data using Community
* Fix - Add a check to avoid being unable to switch view when Filter Bar plugin is active and at least one field is set to auto-complete mode
* Fix - Only add the events custom post type to the tag archive queries and not custom queries with tags [45635]
* Fix - When using the filter tribe_events_excerpt_allow_shortcode shortcodes will be maybe be processed in event excerpts in the list views [42289]

= [4.2.1.1] 2016-06-28 =

* Fix - Ensure translations load as expected with all supported versions of WordPress (thanks to @JacobALund for originally reporting this on .org forums)

= [4.2.1] 2016-06-22 =

* Tweak - Adjust the caching rules for Month View for faster loading
* Fix - Replace a bad return type to avoid unnecessary notices in the error log
* Fix - Add missing styles for correctly hide screen reader text
* Fix - Fixes `tribe_get_event_link()` which wasn't working when passing second parameter as `true'
* Tweak - Reduce the ginormous font size of Month View titles in skeleton styles
* Fix - Add styling to adjust List View description to full width
* Fix - Miscellaneous tweaks to improve the Month and Day views
* Fix - Fix a shorthand array that was causing errors in PHP 5.2 and 5.3 when importing events

= [4.2] 2016-06-08 =

* Feature - Added Google Maps API key field in the Settings tab to avoid map timeouts and errors on larger sites (Thanks to Yan for reporting this!)
* Feature - Added support for featured image, multiple organizers, excerpt and more custom fields in the .csv file import function for events (Thank you to Graphic Designer for posting on UserVoice!)
* Feature - Added support for featured image, description, map details and more custom fields in the .csv file import function for venues
* Feature - Added support for featured image and description in the .csv file import function for organizers (Thank you to Rebecca for posting on UserVoice!)
* Feature - Added an oEmbed template for events
* Feature - Improve performance of a query used to determine if there are free/uncosted events (Thank you @fabianmarz for the pull request!)
* Feature - Added support for attaching custom post types to events
* Tweak - Improved filtering of the `tribe_event_featured_image()` function (Cheers to @fabianmarz!)
* Tweak - Add an encoding class for the CSV importer to prevent non utf8 characters from preventing imports (Thanks to screenrage for the report!)
* Tweak - Improved our JSON-LD output to ensure consistency (Props to @garrettjohnson and Lars!)
* Tweak - Language files in the `wp-content/languages/plugins` path will be loaded before attempting to load internal language files (Thank you to user aafhhl for bringing this to our attention!)
* Tweak - Switch to HTTPS for the "Powered by The Events Calendar" link (Thank you Cynthia for reporting this!)
* Tweak - Switch to using HTTPS by default for interactions with Google Maps API
* Tweak - Improved filterability of calendar excerpts by introducing the new `tribe_events_get_the_excerpt` filter hook
* Tweak - Improved filtering of organizer details when importing by CSV (Props to @Geir for bringing this up!)
* Tweak - Adjustments for single event view in Twenty Fifteen theme
* Tweak - Improved performance of query used to test for events without any cost
* Tweak - Added missing semicolon to a laquo (Props to mwender on GitHub for the fix!)
* Tweak - Improve the "stickiness" of CSV import column mappings (Thank you @jamesgol!)
* Tweak - Consistency of JSON-LD markup improved (Cheers to @garrettjohnson for the help!)
* Tweak - Avoid notice-level errors when working with WP CLI on a site where The Events Calendar is also active (Thanks to @sun)
* Tweak - Corrected the spelling of timezone in the CSV Importer's event field
* Tweak - Updated venue and organizer templates to use the new architecture for attaching custom post types to events
* Tweak - Move plugin CSS to PostCSS
* Tweak - Category default view is now set to `default` in place of hardcoding the current default view in the category base rewrite rule [31907]
* Deprecated - `Tribe__Events__PUE__Checker`, `Tribe__Events__PUE__Plugin_Info`, and `Tribe__Events__PUE__Utility` classes are deprecated and are replaced by `Tribe__PUE__Checker`, `Tribe__PUE__Plugin_Info`, and `Tribe__PUE__Utility` classes
* Fixed - Changed the use of `have_posts()` in the maybe iCal links for the main views that could cause an infinite loop
* Accessibility - Focus styles added for search fields
* Accessibility - Add ARIA labels for Month/Day/List sub nav
* Accessibility - Add ARIA label for events footer sub nav heading

= [4.1.4] 2016-05-19 =

* Fix - Improve accuracy of list view pagination after switching from month view
* Tweak - Give the multi-organizer form 'sticky' properties so values persist even if the submission is initially rejected
* Tweak - Resolved minor CSS issues in the welcome page

= [4.1.3] 2016-04-28 =

* Fix - Month View single days are now ordered as follows: sticky events, ongoing multi-day events, all day events, then start time. In other words, all events should be ordered as you'd expect when viewing events in Month View.
* Fix - Updated the compatibility of CSV importer with WordPress 4.5 due to a change in the `post_status` filter. This will help prevent some of the errors you may have seen when importing events using a CSV file.
* Tweak - Added new event names for AJAX success to the List, Month, and Day views to help The Events Calendar's compatibility with our other premium plugins.

= [4.1.2] 2016-04-11 =

* Tweak - Removed an unneeded hook that attempted to add a query argument to event tag links
* Fix - Resolved an issue where events marked as "sticky" would not display as such in Month View
* Fix - Dashes, hyphens, or whatever you like to call them in the events archive slug no longer breaks the URL
* Fix - The notice that pops up when a conflicting "events" page exists can now be dismissed

= [4.1.1.1] 2016-04-07 =

* Security - Tightened up security with post type link filtering (props to Nadal Soler for reporting this issue!)
* Security - Tightened up security around tribe bar submissions (props to Paul Mynarsky for reporting this issue!)

= [4.1.1] 2016-03-30 =

* Fix - Resolved bug where array notices were output on single event pages when venues were not set (props to zaxiscreative for reporting this issue!)
* Fix - Resolved issue where the Month View in mobile sizes retained the long day-of-week names when the abbreviations should have been used (props to Lucy for the bug report!)
* Fix - Fixed bug where a "0" was added to the default Venue name when creating a new event
* Fix - Fixed notice that caused Ajax requests to fail (props to cgrymala on WP.org for reporting this!)
* Fix - Removed quotes from around TZID-specified timezones in iCal feeds which causes problems with some parsers (props to factory44 for reporting the issue that lead to this fix)
* Fix - Resolved various capitalization issues with German translations (props to oheinrich in our forums for pointing out this issue!)

= [4.1.0.1] 2016-03-17 =

* Fix - Resolved multiple issues with the German `de_DE` language file that caused a number of site-breaking issues

= [4.1] 2016-03-15 =

* Feature - Added a tribe_get_venue_website_url() function for fetching Venue website URLs (props to fervorcreative in our forums for this request!)
* Performance - Lazy-load venue and organizer selector data
* Tweak - Allow iCal filenames to be filtered via a new filter: tribe_events_ical_feed_filename
* Tweak - Added a hook to allow single day queries in month view to be filtered: tribe_events_month_daily_events_query_args
* Tweak - Improved the logic around rebuilding known date ranges
* Tweak - Always show the "Merge Duplicates" button for venues and organizers in the Events General Settings page
* Tweak - Allow the "same slug" notice to be dismissed and fix some text in that message
* Tweak - Ignore alpha/beta/rc suffixes on version numbers when checking template versions
* Tweak - Add a filter for month view daily events query: tribe_events_month_daily_events_query_args
* Tweak - Added a more flexible cost range parsing function
* Tweak - Obfuscate license keys Events > Help > System Information
* Fix - Fixed a fatal that sometimes occurred when refreshing the import CSV page
* Fix - Fixed issue where some characters were not escaped appropriately for month and year formats
* Fix - Added missing tribe-loading@2x.gif
* Fix - Fixed a warning produced by passing a DateTime() object into start_date or end_date args of tribe_get_events (props to iamhexcoder for the pull request!)
* Fix - Fixed bug where events in month view were not always sorted in chronological order
* Fix - Fixed the System Info URL in Events > Help
* Fix - Resolved issue where the default country would be "Array" if no default country is set
* Fix - Fixed bug where ajaxurl was sometimes undefined

= [4.0.7] 2016-03-02 =

* Fix - Resolve display issues on templates with Jetpack and a few themes
* Fix - Mobile breakpoints on month view working with custom breakpoints
* Fix - Reordering Venue and Organizer metadata no longer breaks titles
* Fix - Prevented notices from happening when using `the_title` filter
* Fix - iCal links now will respect categories on the first page
* Fix - Prevent third-party bugs with SEO plugins when inserting events programmatically
* Fix - Organizer information is showing up again correctly
* Fix - Modified the add-on license validation method to better explain what is happening
* Fix - Description on mobile views now have the correct class attribute on HTML
* Fix - Added missing semicolon on the list navigation for "&laquo"

= [4.0.6] 2016-02-17 =

* Tweak - Adjust injection of event data into the_content from priority 10 to 9 for better 3rd-party plugin compatibility
* Tweak - Change mobile month view selector to load event details below the calendar for better theme compatibility
* Tweak - Better handling of edge cases on the post_excerpt for List View
* Tweak - Removal of generic CSS classes like `.updated` and `.published`
* Fix - Prevent Notices from appearing when using `tribe_get_organizer()`
* Fix - Make HTML Single Event Pages valid
* Fix - Numeric named categories URLs are now fully working
* Fix - Event Title now Accepts HTML on Tooltips
* Fix - Licenses Tab now will work with `DISALLOW_FILE_MODS` (Props to Sun for spotting and fixing this)

= [4.0.5] 2016-01-15 =

* Security - Security fix with Venues and Organizers (props to grantdayjames for reporting this!)

= [4.0.4] 2015-12-23 =

* Tweak - Including the latest embedded Event Tickets release for backward compatibility

= [4.0.3] 2015-12-22 =

* Tweak - Adjust single-event.php template to allow the "Time" title and content to be filterable (Props to Sitecrafting for highlighting this issue!)
* Fix - Resolved issue with an overly escaped Event Category edit URL that prevented editing categories (Thanks to Ian for the first report of this issue!)
* Fix - Fixed issue where clicking on columns on the Events listed in the Admin Dashboard were ALWAYS sorted by Event start/end date before sorting by the column selected (Cheers to Corrado for bringing this to our attention!)

= [4.0.2] 2015-12-16 =

* Tweak - Adding better support for non-numeric cost values on events (Props to Mirja for highlighting this!)
* Tweak - Avoid notice level errors when advanced events list widget settings are saved (Thank you Johan for reporting the issue!)
* Tweak - Improve messaging in the same-slug warning message (Thanks to Simon for bringing this to our attention!)
* Tweak - Hook to Event Tickets to inject event dates into ticket emails
* Tweak - Adding better support for default venues (Props to Karly for noting this!)
* Tweak - Improve handling of internationalized slugs (Cheers to Oliver for the help!)
* Fix - Ensure the past events list displays the correct events when accessed via ajax (Thank you Jesse for highlighting this!)
* Fix - Support ordering by venue/organizer within event queries (Thank you Doug for bringing this to our attention!)
* Fix - Fixed issue where events with the same date/time would sometimes be excluded from single-event navigation (Cheers to JeremyEnglert for the tip!)
* Fix - Resolved issue where events set with the explicit cost of 0 were not showing as "Free" (Thank you terrizsolo for reporting this!)
* Fix - Fixed bug where the datepicker in Twenty Sixteen was really ugly
* Fix - Fixed bug where using Quick Edit on events caused the table columns in the event list to become jumbled on save (Props to A K for the report!)
* Fix - Resolved bug where category links sometimes included event category 1 (Thank you Anthony for the original report of this problem!)
* Fix - Fixed a settings page URL (Props to Kristy for the heads up!)

= [4.0.1] 2015-12-10 =

* Tweak - Add a warning message for major updates
* Tweak - For SEO reasons, use an h1 for the title rather than an h2 (props to wpexplorer for this fix)
* Tweak - Target the calendar view grid in JS using a simpler selector
* Fix - Resolved WP 4.4 related fatal on the Nav Menu page that prevented the admin footer from rendering/enqueuing JS
* Fix - Resolved bug where visiting /events/upcoming could sometimes result in an infinite redirect loop
* Fix - Removed `wp_trim_excerpt` and use only it's powers, fixing the excerpt problem
* Fix - Fixed bug where the mobile calendar view did not display the date for the date being viewed
* Fix - Fixed bug where the admin toolbar's Events > Import > CSV did not link to the CSV importer page
* Fix - Fixed issue where the events list in the admin dashboard were not ordered in an intuitive manner
* Fix - Resolved bug where sorting by event category or tag resulted in an error
* Fix - Fixed bug where full event content text was displayed where excerpts should have been displayed
* Fix - Resolved issue where events imported via CSV were excluded from single event navigation
* Fix - Fixed bug where /events/list would sometimes 404 on a new install
* Fix - Resolved bug where multiday all-day events displayed the end date as one day later than it should be when the End of Day Cut-off was set to something other than 12am
* Fix - Timezone handling fixed within generated iCal feeds

= [4.0] 2015-12-02 =

* Security - A TON of escaping was added to our codebase thanks to the efforts of the always-helpful Andy Fragen (@afragen)
* Feature - Moved the Ticket framework code into its own plugin (event-tickets)
* Feature - The event cost now supports more international formats with the addition of the tribe_events_cost_separators filter (Thank you remokrol for bringing this to our attention!)
* Feature - Added support for the twentysixteen theme
* Feature - Created a new Add-Ons tab in Settings so that TEC add-ons can have a consolidated settings tab
* Feature - Improve the date formats UI by providing example output for each selected format
* Tweak - Restructured TEC's core settings code for reusability with other standalone plugins like Event Tickets
* Tweak - Deprecate old JS event names in favor of a new JS event naming standard. Example: deprecated tribe_ev_runAjax in favor of run-ajax.tribe
* Tweak - Consolidated import pages for TEC and add-ons
* Tweak - When suggesting a UTF-8 compatibility CSV formatting tool, point to one that still exists
* Tweak - Added the ability to filter attendees CSV items via tribe_events_tickets_attendees_csv_items (Props to @bostondv on GitHub for this patch!)
* Tweak - Updated all excerpt output to use tribe_events_get_the_excerpt() to ensure a consistent display of excerpt content (Cheers to Joseph to pointing this out!)
* Tweak - Add support for wp_get_document_title in response to the WordPress 4.4 deprecation of wp_title
* Tweak - Check post creation permissions before letting users create venues and organizers from the event meta box
* Tweak - Only display data separators between fields that have data when rendering organizers (Thank you Bud for highlighting this issue!)
* Tweak - When a user cannot create organizers, prevent the auto-selection of organizers when editing an event
* Tweak - Remove microformat CSS classes from templates and replace with namespaced content-relevant CSS classes
* Tweak - Changed the "updated" CSS class to "tribe-updated" so that it is properly namespaced (Thank you vijayrajesh!)
* Tweak - The Plugin Update Checker will now auto-save valid plugin keys (Thanks to Denon for originally bringing this up!)
* Tweak - Cleaned up the output of JSON-LD data. Filterable via the new tribe_google_data_markup_json filter
* Tweak - Drop the use of the generic CSS class "placeholder" in favor of "tribe-event-placeholder" (Thanks to Marc on the forums!)
* Tweak - Adjusted the CSS padding on Admin Menu items for Events
* Tweak - Various codesniffer fixes
* Tweak - tribe_get_venue_link() no longer echoes if you ask it to return an <a> element
* Tweak - Error messages for empty Venue names
* Tweak - Improve our responsiveness for the widget mini calendar, allowing smaller sidebars.
* Tweak - No longer retrieve empty costs when fetching all costs for all events
* Tweak - Change the priority of bootstrapping the-events-calendar to ensure it occurs before any of the TEC addons in the event some addons are upgraded to v4.0 later than TEC
* Tweak - Adjust the logic used for adding a noindex/follow tag to event views
* Tweak - No longer hiding default address fields when default venues are selected when Pro is active
* Fix - Resolved issue where the iCal feed did not provide an appropriately formatted timezone in some cases (Cheers to Matt for the report!)
* Fix - Added support for translating some previously untranslatable strings (Props to tititou36, media325, and Stef!)
* Fix - Prevented duplicate CSS IDs on the mini calendars (Cheers to Corrado for the help!)
* Fix - Fixed bug causing tribe_get_single_ical_link() and tribe_get_ical_link() to use the same URL when it shouldn't (Props to Ben Byrne @drywall on Twitter for the heads up!)
* Fix - Fixed issue where the "Add another organizer" text wasn't using the correct singular label (Thank you MIKE for the report!)
* Fix - Various CSS fixes for twenty(ten-fifteen)
* Fix - Improved our handling of `get_current_screen()` across the plugin, avoiding notices and warnings (Thank you Mike for the help!)
* Fix - Fixed bug where accessing object properties on a non object errored out when saving event meta (props to @dalethedeveloper on GitHub for this fix!)
* Fix - Fixed bug where organizer ID meta attached sometimes included a blank record. That blank record is no longer returned in tribe_get_organizer_ids()
* Fix - Fixed error message returned when tabbing away from a blank event name meta box so that it properly indicates that an event name is required (Our thanks to @tapan29bd for this fix!)
* Fix - Resolved issue where Timezone event start/end date property name strings were malformed which guaranteed a a call to get_post_meta for Timezone date strings
* Fix - Fixed CSS issue where the month view calendar could sometimes extend beyond the edge of the page when Skeleton Styles were enabled
* Fix - Fixed a problem where iCal data was generated with incorrect dates in the case of some all days events (thanks to Matt for highlighting this)
* Fix - Resolved a problem causing the previous month view to appear when it should not
* Fix - Fixed issue in mobile month view where date was missing from heading
* Fix - Resolved issue that caused /events/ to 404 if it was visited on a new install before hitting "Save" on the Events > Settings > Display page
* Deprecated - The Tribe__Events__Main::defaultValueReplaceEnabled() method is being deprecated in favor of tribe_get_option('defaultValueReplace'). Schedules for removal in v4.5
* Deprecated - The tribe_event_link() has been deprecated in favor of tribe_get_event_link(). Scheduled for removal in 5.0
* Deprecated - The third parameter of tribe_get_organizer_link() (the $echo parameter) has been deprecated and is scheduled for removal in 5.0
* Deprecated - Tribe__Events__Abstract_Deactivation in favor of Tribe__Abstract_Deactivation
* Deprecated - Tribe__Events__Admin__Helpers in favor of Tribe__Admin__Helpers
* Deprecated - Tribe__Events__App_Shop in favor of Tribe__App_Shop
* Deprecated - Tribe__Events__Autoloader in favor of Tribe__Autoloader
* Deprecated - Tribe__Events__Cache in favor of Tribe__Cache
* Deprecated - Tribe__Events__Cache_Listener in favor of Tribe__Cache_Listener
* Deprecated - Tribe__Events__Changelog_Reader in favor of Tribe__Changelog_Reader
* Deprecated - Tribe__Events__Credits in favor of Tribe__Credits
* Deprecated - Tribe__Events__Date_Utils in favor of Tribe__Date_Utils
* Deprecated - Tribe__Events__Field in favor of Tribe__Field
* Deprecated - Tribe__Events__Settings in favor of Tribe__Settings
* Deprecated - Tribe__Events__Settings_Tab in favor of Tribe__Settings_Tab
* Deprecated - Tribe__Events__Support in favor of Tribe__Support
* Deprecated - Tribe__Events__Template_Part_Cache in favor of Tribe__Template_Part_Cache
* Deprecated - Tribe__Events__Tickets__Attendees_Table in favor of Tribe__Tickets__Attendees_Table in the event-tickets plugin
* Deprecated - Tribe__Events__Tickets__Metabox in favor of Tribe__Tickets__Metabox in the event-tickets plugin
* Deprecated - Tribe__Events__Tickets__Ticket_Object in favor of Tribe__Tickets__Ticket_Object in the event-tickets plugin
* Deprecated - Tribe__Events__Tickets__Tickets in favor of Tribe__Tickets__Tickets in the event-tickets plugin
* Deprecated - Tribe__Events__Tickets__Tickets_Pro in favor of Tribe__Tickets__Tickets_Handler in the event-tickets plugin
* Deprecated - Tribe__Events__Validate in favor of Tribe__Validate
* Deprecated - Tribe__Events__View_Helpers in favor of Tribe__View_Helpers
* Deprecated - Tribe__Events__Main::OPTIONNAME in favor of Tribe__Main::OPTIONNAME
* Deprecated - Tribe__Events__Main::OPTIONNAMENETWORK in favor of Tribe__Main::OPTIONNAMENETWORK
* Deprecated - Tribe__Events__Main::addHelpAdminMenuItem() in favor of Tribe__Settings_Manager::add_help_admin_menu_item()
* Deprecated - Tribe__Events__Main::addNetworkOptionsPage() in favor of Tribe__Settings_Manager::add_network_options_page()
* Deprecated - Tribe__Events__Main::array_insert_after_key() in favor of Tribe__Main::array_insert_after_key()
* Deprecated - Tribe__Events__Main::array_insert_before_key() in favor of Tribe__Main::array_insert_before_key()
* Deprecated - Tribe__Events__Main::debug() in favor of Tribe__Debug::debug()
* Deprecated - Tribe__Events__Main::defaultValueReplaceEnabled() in favor of tribe_get_option( 'defaultValueReplace' )
* Deprecated - Tribe__Events__Main::doHelpTab() in favor of Tribe__Settings_Manager::do_help_tab()
* Deprecated - Tribe__Events__Main::doNetworkSettingTab() in favor of Tribe__Settings_Manager::do_network_settings_tab()
* Deprecated - Tribe__Events__Main::doSettingTabs() in favor of Tribe__Settings_Manager::do_setting_tabs()
* Deprecated - Tribe__Events__Main::do_licenses_tab() in favor of Tribe__Settings_Manager::do_licenses_tab()
* Deprecated - Tribe__Events__Main::getNetworkOption() in favor of Tribe__Settings_Manager::get_network_option()
* Deprecated - Tribe__Events__Main::getNetworkOptions() in favor of Tribe__Settings_Manager::get_network_options()
* Deprecated - Tribe__Events__Main::getNotices() in favor of Tribe__Notices::get()
* Deprecated - Tribe__Events__Main::getOption() in favor of Tribe__Settings_Manager::get_option()
* Deprecated - Tribe__Events__Main::getOptions() in favor of Tribe__Settings_Manager::get_options()
* Deprecated - Tribe__Events__Main::have_addons() in favor of Tribe__Settings_Manager::have_addons()
* Deprecated - Tribe__Events__Main::isNotice() in favor of Tribe__Notices::is_notice()
* Deprecated - Tribe__Events__Main::pluginDir in favor of Tribe__Events__Main::plugin_dir
* Deprecated - Tribe__Events__Main::pluginName in favor of Tribe__Events__Main::plugin_name
* Deprecated - Tribe__Events__Main::pluginPath in favor of Tribe__Events__Main::plugin_path
* Deprecated - Tribe__Events__Main::pluginUrl in favor of Tribe__Events__Main::plugin_url
* Deprecated - Tribe__Events__Main::removeNotice() in favor of Tribe__Notices::remove_notice()
* Deprecated - Tribe__Events__Main::renderDebug() in favor of Tribe__Debug::render()
* Deprecated - Tribe__Events__Main::saveAllTabsHidden() in favor of Tribe__Settings_Manager::save_all_tabs_hidden()
* Deprecated - Tribe__Events__Main::setNetworkOptions() in favor of Tribe__Settings_Manager::set_network_options()
* Deprecated - Tribe__Events__Main::setNotice() in favor of Tribe__Notices::set_notice()
* Deprecated - Tribe__Events__Main::truncate() in favor of tribe_events_get_the_excerpt()
* Deprecated - tribe_event_beginning_of_day() in favor of tribe_beginning_of_day()
* Deprecated - tribe_event_end_of_day() in favor of tribe_end_of_day()
* Deprecated - tribe_event_format_date() in favor of tribe_format_date()
* Deprecated - tribe_events_the_notices() in favor of tribe_the_notices()

= 3.x and previous =

For release notes from the 3.x and older lifecycles, see our [full historical release notes](https://theeventscalendar.com/category/products/release-notes/).<|MERGE_RESOLUTION|>--- conflicted
+++ resolved
@@ -318,11 +318,8 @@
 
 = [4.5.1] TBD =
 
-<<<<<<< HEAD
-* Fix - Prevented errors on EA import screen that happened in exotic circumstance. Thanks to Kathryn for reporting this!
-=======
+* Fix - Prevented errors on EA import screen that happened in exotic circumstance. Thanks @kathryn for reporting this! [75787]
 * Fix - Made EA preserve custom dates after reimporting a Facebook Event when option is set. [75787]
->>>>>>> 0cd33d89
 * Fix - Enhance month view caching to minimize impact of JSON-LD generation [74656]
 
 = [4.5] TBD =
