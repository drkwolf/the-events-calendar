--- conflicted
+++ resolved
@@ -327,15 +327,10 @@
 
 == Changelog ==
 
-<<<<<<< HEAD
 = [4.5.14] TBD =
 
+* Tweak - Adjusted the EA cron start time so that it never gets created in the past [88965]
 * Language - Improvements to aid translatability of text throughout plugin (props: @ramiy) [88982]
-=======
-= [TBD] TBD =
-
-* Tweak - Adjusted the EA cron start time so that it never gets created in the past [88965]
->>>>>>> 3dea1e94
 
 = [4.5.13] 2017-09-20 =
 
