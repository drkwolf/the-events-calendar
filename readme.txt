--- conflicted
+++ resolved
@@ -218,11 +218,8 @@
 = [4.6.24] TBD =
 
 * Fix - Only load widget assets when widget is active on the page [113141]
-<<<<<<< HEAD
+* Fix - Ensure that venue, organizer, and meta information doesn't show on password-protected events [102643]
 * Tweak - Move Google Maps API loading to tribe_assets and only load once on single views when PRO is active, thanks to info2grow first reporting [112221]
-=======
-* Fix - Ensure that venue, organizer, and meta information doesn't show on password-protected events [102643]
->>>>>>> f87891bd
 
 = [4.6.23] 2018-09-12 =
 
@@ -235,8 +232,6 @@
 * Tweak - Allow changing Event Aggregator import process system between the asynchronous and the cron-based one; previously only available as a filter [113418, 113475]
 * Tweak - Allow stopping and clearing asynchronous queue processes from the admin UI [113418, 113475]
 * Deprecated - `Tribe__Events__Aggregator__Record__Facebook`
-* Fix - Allow venue location fields to be intentionally empty on Venue Singular REST API calls [108834]
-* Fix - Correct the Google Maps API link in the Settings help text to point to the correct API page [112322]
 
 = [4.6.22.1] 2018-08-27 =
 
