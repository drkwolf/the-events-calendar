--- conflicted
+++ resolved
@@ -326,7 +326,6 @@
 
 == Changelog ==
 
-<<<<<<< HEAD
 = [4.6] TBD =
 
 * Tweak - Minor tweaks to the CSS for linked post types (Organizer/Venues)
@@ -334,10 +333,7 @@
 * Language - 2 new strings added, 156 updated, 0 fuzzied, and 4 obsoleted [the-events-calendar]
 * Language - 4 new strings added, 20 updated, 1 fuzzied, and 0 obsoleted [tribe-common]
 
-= [4.5.3] 2017-05-31 =
-=======
 = [4.5.3] 2017-06-01 =
->>>>>>> 3d6d7749
 
 * Fix - Made it easier to translate the update confirmation message (our thanks to safu9 for highlighting this) [79729]
 * Fix - Fixed compatibility issue with WPML which caused organizers and venues to disappear on translated events [67581]
