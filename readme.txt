=== The Events Calendar ===

Contributors: ModernTribe, aguseo, borkweb, barry.hughes, bordoni, brianjessee, brook-tribe, cliffpaulick, courane01, faction23, GeoffBel, geoffgraham, ggwicz, jbrinley, leahkoerper, jentheo, lucatume, mastromktg, mat-lipe, MZAWeb, neillmcshea, nicosantos, patriciahillebrandt, peterchester, reid.peifer, roblagatta, ryancurban, shane.pearlman, shelbelliott, tribecari, vicskf, zbtirrell
Tags: events, calendar, event, venue, organizer, dates, date, google maps, conference, workshop, concert, meeting, seminar, summit, class, modern tribe, tribe, widget
Donate link: http://m.tri.be/29
Requires at least: 4.5
Stable tag: 4.5.13
Tested up to: 4.8.1
License: GPLv2 or later
License URI: http://www.gnu.org/licenses/gpl-2.0.html

The Events Calendar is a carefully crafted, extensible plugin that lets you easily share your events. Beautiful. Solid. Awesome.

== Description ==

Create an events calendar and manage it with ease. The Events Calendar plugin provides professional-level quality and features backed by a team you can trust.

Packed with loads of useful features, The Events Calendar by Modern Tribe is ready to go right out of the box. It’s extensible, easy to use, and completely customizable.

Looking for additional functionality including recurring events, ticket sales, publicly submitted events, new views, Facebook event integration and more?

<strong>Check out [Events Calendar PRO](http://m.tri.be/mj) and [other add-ons](http://m.tri.be/2a)</strong>

><strong>New Import Tool!</strong>
>We’ve made bulk event imports easier to manage than ever. This add-on service for The Events Calendar allows you to import events from your favorite sources, including Facebook, Meetup, Google Calendar, iCalendar, CSV, and ICS.
>[Check out Event Aggregator now](http://m.tri.be/197u).
>

= BUILT SOLID & SUPPORTED =

The Events Calendar is crafted the WordPress way.

The Events Calendar plugin has been audited by many WordPress industry experts, including core developer Mark Jaquith for security & plugin review team member Pippin Williamson for best practices and plugin compatibility.

Our dedicated support team has poured hundreds of hours into QA, monthly usability tests, and numerous user interviews to guarantee quality and ease-of-use.  We stand behind our work and offer light support weekly for the community via the WordPress.org support forums.

If you need a deeper level of support or a faster response to your specific question, our Events Calendar PRO add-on includes access to our premium support forums with a 24-48 hour response time during the workweek.

Enjoy using The Events Calendar, know how to get under the hood and want to make money helping people? We’re growing our community team and would love to hear from you. If you’re interested, [check this out!](http://m.tri.be/mk)

= PLUG-N-PLAY or HIGHLY CUSTOMIZABLE =

The Events Calendar is built to work out of the box. Just turn it on, configure the settings to match your needs and you’ll be making events in less than 5 minutes.
Or customize it to suit your specific needs. The Events Calendar is built by developers, for developers…it’s ready to be the foundation for your wildest hack sessions:

The Events Calendar is built to work out of the box. Just turn it on, configure the settings to match your needs and you'll be making events in less than 5 minutes.

* WP REST API support
* Skeleton stylesheet to theme fast & efficiently
* Partial template overrides
* Template tags, hooks, and filters
* [Extensive documentation](http://m.tri.be/eu)
* [Library of code snippets](https://github.com/theeventscalendar) on GitHub.

Whether your vision is big or small, you’re in good company. Hundreds of thousands of churches, eateries, small businesses, musicians, venues, and non-profits are publishing and promoting their events with The Events Calendar.

The Events Calendar has been scaled to work on networks with over 25 million unique visitors per month and hundreds of thousands of events. Fortune 100 companies, major universities, government institutions and some seriously epic startups push their events with our platform.

= FEATURES =

Whether you’re operating a hyperlocal hub listing thousands of events, a university with many thousands of users, or you’re a sole business owner listing your classes, The Events Calendar has your back.

Just getting started? Definitely watch and read through the [New User Primer](http://m.tri.be/2d) before going much further.

* Rapidly create events
* Saved venues & organizers
* Calendar month view with tooltips
* List view
* Day view
* Event search
* Google maps
* Widget: Upcoming events list
* Events Taxonomies (Categories & Tags)
* Google Calendar and iCal exporting
* WP REST API endpoints (READ)
* Completely ajaxified for super smooth browsing
* Completely responsive from mobile to tablet to desktop
* Tested on the major theme frameworks such as Avada, Genesis, Woo Themes, Thesis and many more.
* Increase your SEO with Microformats
* Internationalized & Translated
* Multiple stylesheets (Skeleton, Default, Tribe Event Styles) to improve integration
* Extensive Template Tags for Customization
* Hook & Filters up the wazoo
* Caching Support
* Debug Mode for Developers

Looking for something else? We’ve got add-ons available to take your calendar to the next level.

= PRO Features =

Add recurring events, a whole recurring events, a whole range of new views ( week / map / photo / venue / organizer) & widgets (calendar / featured venue / week / event countdown), shortcodes, custom event attributes, default content, location search, much more with [Events Calendar PRO](http://m.tri.be/2c)

= Event Ticketing =

Collect free RSVPs with Event Tickets or add paid ticketing features with [Event Tickets Plus](http://m.tri.be/18wg), including the ability to sell tickets, collect sales, and manage attendees all from within your WordPress dashboard! Works with your favorite eCommerce plugin (WooCommerce, Shopp, Easy Digital Downloads, or WP E-Commerce).

= Bulk Event Import =

Fill your calendar with events from your favorite sources, including Facebook, Meetup, Google Calendar, iCalendar, CSV, and ICS. [Event Aggregator](http://m.tri.be/197u) provides a convenient dashboard to manage scheduled imports, manual imports, filters, one-way sync, import history, and more.

= User-Submitted Events =

Running a community calendar? [Community Events](http://m.tri.be/2g) lets users add events directly to your calendar without needing access to your admin.

= Advanced User Search & Filters =

Have so many amazing events that your users get overwhelmed? [Filter Bar](http://m.tri.be/52) adds a configurable set of filters to your event pages so users can view and search for the exact events that interest them.

= Integrate With Eventbrite =

Connect your calendar with your Eventbrite.com account! [Eventbrite Tickets](http://m.tri.be/18wf) allows you to import/export between The Events Calendar and Eventbrite, and incorporate ticket sales.

[Join us on Facebook](https://www.facebook.com/theeventscalendar/) to be part of our active community, check us out [on Twitter](https://twitter.com/TheEventsCal), and [sign up for our newsletter](http://m.tri.be/rm) for release announcements and discounts.

= SUBMITTING PATCHES =

If you’ve identified a bug and want to submit a patch, we’d welcome it at our [GitHub page for The Events Calendar](https://github.com/moderntribe/the-events-calendar). Simply cue up your proposed patch as a pull request, and we’ll review as part of our monthly release cycle and merge into the codebase if appropriate from there. (If a pull request is rejected, we’ll do our best to tell you why). Users whose pull requests are accepted will receive credit in the plugin's changelog. For more information, check out the readme at our GitHub page. Happy coding!

== Installation ==

= Install & Activate =

Installing the plugin is easy. Just follow these steps:

1. From the dashboard of your site, navigate to Plugins --> Add New.
2. Select the Upload option and hit "Choose File."
3. When the popup appears select the the-events-calendar-x.x.zip file from your desktop. (The 'x.x' will change depending on the current version number).
4. Follow the on-screen instructions and wait as the upload completes.
5. When it's finished, activate the plugin via the prompt. A message will show confirming activation was successful. A link to access the calendar directly on the frontend will be presented here as well.

That's it! Just configure your settings as you see fit, and you're on your way to creating events in style. Need help getting things started? Check out our [new user primer](http://m.tri.be/2l) for help with settings and features.

= Requirements =

* PHP 5.2.4 or greater (recommended: PHP 5.4 or greater)
* WordPress 3.9 or above
* jQuery 1.11.x

== Screenshots ==

1. Month View with Hover
2. Month View
3. List View
4. Day View
5. Single Event
6. Event Editor
7. Events Admin Listing
8. General Settings
9. Display Settings
10. Events List Widget
11. Mobile Month View
12. CSV Importer

== Frequently Asked Questions ==

= Are there any troubleshooting steps you'd suggest I try that might resolve my issue before I post a new thread? =

First, make sure that you're running the latest version of The Events Calendar (4.0 as of this release). If you're running Events Calendar PRO it needs to match the version number of The Events Calendar. And if you've got any other add-ons, make sure those are current / running the latest code as well.

The most common issues we see are either plugin or theme conflicts. You can test if a plugin or theme is conflicting by manually deactivating other plugins until just The Events Calendar is running on your site. If the issue persists from there, revert to the default Twenty Fourteen theme. If the issue is resolved after deactivating a specific plugin or your theme, you'll know that is the source of the conflict.

Note that we aren't going to say "tough luck" if you identify a plugin/theme conflict. While we can't guarantee 100% integration with any plugin or theme out there, we will do our best (and reach out the plugin/theme author as needed) to figure out a solution that benefits everyone.

= I'm still stuck. Where do I go to file a bug or ask a question? =

Users of the free The Events Calendar should post their questions in the plugin's [WordPress.org forum](https://wordpress.org/support/plugin/the-events-calendar/), which we hit about once a week (usually on Wednesdays). Please make sure to read [our sticky post](http://m.tri.be/19oc) providing an overview of the support we provide free users BEFORE posting. If you find you're not getting support in as timely a fashion as you wish, you might want to consider purchasing a PRO license.

If you're already a PRO user, you're entitled access to our more actively-monitored [Events Calendar PRO forum](http://m.tri.be/2r) on our website. We can provide a deeper level of support here and hit these forums on a daily basis during the work week. Generally, except in times of increased support loads, we reply to all comments within 24-48 hours during the business week.

= Events Calendar PRO looks awesome! I'm sold! How can I get my hands on it? =

Events Calendar PRO can be purchased directly on [our website](http://m.tri.be/18wi). There are five (5) license types available, and all licenses include 1 year of access to support + updates.

= I'm interested in PRO or another add-on, but there are a few questions I've got before making the purchase. Can you help me get those addressed? =

Absolutely. If you're not finding your questions answered on the product pages, hit up our [pre-sales forum](http://m.tri.be/2w) on our site. You can save yourself some time by reviewing the threads first to verify if your question has already been asked. If it hasn't, post a new thread as a guest. We'll get you a reply as quickly as we can, so you can make an informed decision regarding purchase.

= What add-ons are available for The Events Calendar, and where can I read more about them? =

Currently, the following add-ons are available for The Events Calendar:

* [Events Calendar PRO](http://m.tri.be/18wi), for adding premium calendar features like recurring events, advanced views, cool widgets, shortcodes, additional fields, and more!
* [Event Aggregator](http://m.tri.be/197u), a service that effortlessly fills your calendar with events from Facebook, Meetup, Google Calendar, iCalendar, CSV, and ICS.
* [Event Tickets](http://m.tri.be/18wj) (free), which allows you to collect RSVPs to events. It can run alongside The Events Calendar or as a standalone plugin that adds RSVP functionality to WordPress posts and pages.
* [Event Tickets Plus](http://m.tri.be/18wk), which allows you to sell tickets for your events using your favorite e-commerce platform.
* [Community Events](http://m.tri.be/2g), for allowing frontend event submission from your readers.
* [Community Tickets](http://m.tri.be/18wl), which allows event organizers to sell tickets to the events they submit via Community Events.
* [Filter Bar](http://m.tri.be/fa), for adding advanced frontend filtering capabilities to your events calendar.
* [Eventbrite Tickets](http://m.tri.be/2e), for selling tickets to your event directly through Eventbrite.

= I have a feature idea. What's the best way to tell you about it? =

We've got a [UserVoice page](https://tribe.uservoice.com/forums/195723-feature-ideas) where we're actively watching for feature ideas from the community. Vote up existing feature requests or add your own, and help us shape the future of the products business in a way that best meets the community's needs.

= I've still got questions. Where can I find answers? =

Check out our extensive [knowledgebase](http://m.tri.be/18wm) for articles on using, tweaking, and troubleshooting our plugins.

== Documentation ==

All of our online documentation can be found on [our documentation site](http://m.tri.be/eu).

Some links you may find particularly useful are:

* [The Events Calendar New User Primer](http://m.tri.be/2l)
* [The Themer's Guide to The Events Calendar](http://m.tri.be/2m)
* [Knowledgebase](http://m.tri.be/18wm)

If you have any questions about this plugin, you can post a thread in our [WordPress.org forum](https://wordpress.org/support/plugin/the-events-calendar). Please search existing threads before opening a new one.

The [Modern Tribe premium support forums](http://m.tri.be/2r) are available for you to read. You won't, however, be able to post a message in any forums beyond Pre-Sale Questions unless you have purchased a premium license.

== Add-Ons ==

But wait: there's more! We've got a whole stable of plugins available to help you be awesome at what you do. Check out a full list of the products below, and over on [our website](http://m.tri.be/18wn).

Our Free Plugins:

* [Event Tickets](https://wordpress.org/plugins/event-tickets/)
* [Advanced Post Manager](https://wordpress.org/plugins/advanced-post-manager/)
* [Blog Copier](https://wordpress.org/plugins/blog-copier/)
* [GigPress](https://wordpress.org/plugins/gigpress/)
* [Image Widget](https://wordpress.org/plugins/image-widget/)
* [Widget Builder](https://wordpress.org/plugins/widget-builder/)

Our Premium Plugins and Services:

* [Events Calendar PRO](http://m.tri.be/18wi)
* [Event Aggregator](http://m.tri.be/197u) (service)
* [Event Tickets Plus](http://m.tri.be/18wk)
* [The Events Calendar: Community Events](http://m.tri.be/2g)
* [The Events Calendar: Community Tickets](http://m.tri.be/18wl)
* [The Events Calendar: Filter Bar](http://m.tri.be/fa)
* [The Events Calendar: Eventbrite Tickets](http://m.tri.be/2e)

== Translations ==

The Events Calendar is translated by volunteers at [translate.wordpress.org](https://translate.wordpress.org/projects/wp-plugins/the-events-calendar/stable). There you can find a list of available languages, download translation files, or help update the translations. Thank you to everyone who helps to maintain our translations!

== Help ==

Welcome to The Events Calendar, a full-featured events management system for WordPress. Thank you so much for using the labor of our love. We are Modern Tribe and we are here to help you be awesome.

If you aren't familiar with The Events Calendar, check out our [new user primer](http://m.tri.be/2p). It'll introduce you to the basics of what the plugin has to offer and will have you creating events in no time. From there, the resources below -- extensive template tag documentation, FAQs, video walkthroughs and more -- will give you a leg up as you dig deeper.

Additional resources available include:

* [Release Schedule](https://theeventscalendar.com/release-schedule/)
* [Known Issues](https://theeventscalendar.com/known-issues/)
* [Documentation](http://m.tri.be/eu)
* [FAQ](http://m.tri.be/2n)
* [Help Videos](http://m.tri.be/2t)
* [Tutorials](http://m.tri.be/2u)
* [Release Notes](http://m.tri.be/2v)
* [Forums](http://m.tri.be/2r)

We hit the [The Events Calendar forum here on WordPress.org](https://wordpress.org/support/plugin/the-events-calendar/) about once a week, assisting users with basic troubleshooting and identifying bugs that have been reported. (If you are looking for more active support, might we suggest buying a PRO license? Our team hits the [Premium Forums](http://m.tri.be/2r) daily.)

Some things to consider before posting on the forum:

* Look through existing threads before posting a new one and check that there isn't already a discussion going on for your issue.
* Your issue will be solved more quickly if you run a few checks before making a support request. Deactivate your plugins one by one - if the issue is fixed by deactivating a plugin you know you've got a plugin conflict. To test your Theme, revert to the default Twenty Twelve Theme to see if you are still experiencing the problem. If not, your Theme is the issue. Please provide this information when making your support request.
* Sometimes, just resetting your permalinks can fix the issue. Visit Events -> Settings -> Permalinks, save your permalinks with a different option and then save with your preferred choice again. This can solve events-related problems and can is worth a shot before creating a new thread.

Still not happy? Shoot us an email to support@theeventscalendar.com or tweet to [@TheEventsCal](https://twitter.com/TheEventsCal) and tell us why. We'll do what we can to make it right.

== Contributors ==

The plugin is made with love by [Modern Tribe Inc](http://m.tri.be/2s).

= Current Contributors =

* [Andras Guseo](https://profiles.wordpress.org/aguseo)
* [Barry Hughes](https://profiles.wordpress.org/barryhughes)
* [Brian Jessee](https://profiles.wordpress.org/brianjessee)
* [Brook Harding](https://profiles.wordpress.org/brook-tribe)
* [Caroline Tucker](https://profiles.wordpress.org/tribecari)
* [Clifford Paulick](https://profiles.wordpress.org/cliffpaulick)
* [Daniel Dvorkin](https://profiles.wordpress.org/MZAWeb)
* [Geoff Graham](https://profiles.wordpress.org/geoffgraham)
* [George Gecewicz](https://profiles.wordpress.org/ggwicz)
* [Gustavo Bordoni](https://profiles.wordpress.org/bordoni)
* [Leah Koerper](https://profiles.wordpress.org/leahkoerper)
* [Luca Tumedei](https://profiles.wordpress.org/lucatume)
* [Matthew Batchelder](https://profiles.wordpress.org/borkweb)
* [Neill McShea](https://profiles.wordpress.org/neillmcshea)
* [Nico Santos](https://profiles.wordpress.org/nicosantos)
* [Patricia Hillebrandt](https://profiles.wordpress.org/patriciahillebrandt)
* [Peter Chester](https://profiles.wordpress.org/peterchester)
* [Reid Peifer](https://profiles.wordpress.org/reid.peifer)
* [Shane Pearlman](https://profiles.wordpress.org/shane.pearlman)
* [Shelby Elliott](https://profiles.wordpress.org/shelbelliott)
* [Zachary Tirrell](https://profiles.wordpress.org/zbtirrell)

= Past Contributors =

* [Casey Driscoll](https://profiles.wordpress.org/caseypatrickdriscoll)
* [Casey Picker](https://profiles.wordpress.org/ckpicker)
* [Dan Cameron](https://profiles.wordpress.org/dancameron)
* [Jessica Yazbek](https://profiles.wordpress.org/jazbek)
* [Joachim Kudish](https://profiles.wordpress.org/jkudish)
* [John Gadbois](https://profiles.wordpress.org/jgadbois)
* [Jonah West](https://profiles.wordpress.org/jonahcoyote)
* [Jonathan Brinley](https://profiles.wordpress.org/jbrinley)
* [Josh Mallard](https://profiles.wordpress.org/joshlimecuda)
* [Justin Endler](https://profiles.wordpress.org/justinendler)
* [Kelly Groves](https://profiles.wordpress.org/kellykathryn)
* [Kelsey Damas](https://profiles.wordpress.org/kelseydamas)
* [Kyle Unzicker](https://profiles.wordpress.org/kyleunzicker)
* [Mat Lipe](https://profiles.wordpress.org/mat-lipe)
* [Matt Wiebe](https://profiles.wordpress.org/mattwiebe)
* [Matthew Denton](https://profiles.wordpress.org/mdbitz)
* [Nick Ciske](https://profiles.wordpress.org/nickciske)
* [Nick Mastromattei](https://profiles.wordpress.org/mastromktg)
* [Paul Hughes](https://profiles.wordpress.org/paulhughes01)
* [Rob La Gatta](https://profiles.wordpress.org/roblagatta)
* [Ryan Urban](https://profiles.wordpress.org/ryancurban)
* [Samuel Estok](https://profiles.wordpress.org/faction23)
* [Timothy Wood](https://profiles.wordpress.org/codearachnid)
* [Trisha Salas](https://profiles.wordpress.org/trishasalas)

== Upgrade Notice ==

= [4.3] =

Please see the changelog for the complete list of changes in this release. Remember to always make a backup of your database and files before updating!

== Changelog ==

= [4.5.13] TBD =

<<<<<<< HEAD
* Tweak - Aggregator will now allow for some minor shifts in schedule execution time to help distribute requests to EA Service [86628]
=======
* Fix - Fixed a typo in the Event List widget options [71081]
>>>>>>> 65767092

= [4.5.12.1] 2017-09-07 =

* Fix - Fixed an issue where events imported via Event Aggregator from an iCal-like source would be duplicated in place of being updated [87654]

= [4.5.12] 2017-09-06 =

* Fix - Fixed an issue where, with certain date formats chosen in the Events display settings, the "Next Month" link navigation wasn't working (props to @tttammi and others for reporting this issue!) [86937]
* Fix - Fixed a typo in REST API Swagger documentation that mentioned "organizer" when it should have stated "venue".
* Fix - Fixed issues with Event Aggregator queueing system where events might be duplicated or incorrectly updated [79975]
* Fix - Prevent notice when the Aggregator Record title is an array [82149]
* Fix - Allows Aggregator Google Map settings to extend the Global Setting by default (props to queerio for reporting this!) [67639]
* Fix - Prevent Warnings when throwing WordPress admin notices from Aggregator daily usage limit (props to cigarplanner for reporting this!) [83187]
* Fix - Resolved problem where Aggregator wouldn't allow you to remove filtering terms for Records [76949]
* Fix - Allow any datepicker format to be used on Aggregator filtering Events (props to matthewseymour for reporting this!) [77819]
* Fix - Added check to see if log directory is readable before listing logs within it (thank you @rodrigochallengeday-org and @richmondmom for reporting this) [86091]
* Tweak - Datatables Head and Foot checkboxes will not select all items, only the current page [77395]
* Tweak - Included tooltip for Aggregator "Hide & Ignore" button for events [67890]
* Tweak - Added all the Aggregator Origins to the Admin Bar [68693]
* Tweak - Added filters: `tribe_get_state_options`
* Tweak - Added template tags: `maybe_format_from_datepicker()`
* Language - 2 new strings added, 90 updated, 0 fuzzied, and 1 obsoleted

= [4.5.11] 2017-08-24 =

* Fix - Avoid Event Aggregator previews or scheduled imports being marked as failures [84259]
* Fix - Fixed start and end date limit parsing for events archive in the REST API code [78375]
* Fix - Fixed issue with `tribe_events_get_the_excerpt()` returning a read more link that sometimes pointed to the current page [70473]
* Fix - Fixed Post ID not being sent to the_title filter for Organizers and Venues (props Anna L.) [85206]
* Fix - Fixed issue where Month View tooltips would often go off-screen in some smaller viewport sizes [65136]
* Fix - Fixed an issue that would sometimes render Event Aggregator options invalid even with a valid license [78469]
* Fix - Fixed an issue where the mobile.php template file would often fail to include an event's featured image [74291]
* Fix - Resolved issue where invalid linked post IDs prevent proper updates on linked posts (props to Mathew L. and a few others for highlighting this issue) [71802]
* Fix - Do not hijack the blog when the main events page is configured to appear on the site's homepage (our thanks to Jason and others for flagging this problem) [72094]
* Fix - Remove extra trailing double-quotes at the end of the timepicker data-format attributes [85603]
* Fix - Fixed an issues where Event Aggregator scheduled imports could not run other than manually [81639]
* Tweak - Prevent stray commas from showing up for some event venues in the List View [72289]
* Tweak - Prevent stray commas from showing up for some event venues in the Day View [85429]
* Tweak - Modify certain event queries to widen the window of opportunity for query caching (props @garretjohnson) [84841]
* Tweak - Improve Event Aggregator message regarding Facebook token expiration [70376]
* Tweak - Support importing from URLs (Event Aggregator) where the protocol hasn't been specified by defaulting to HTTP [76466]
* Tweak - Removed WP API adjustments [85996]
* Tweak - Added filter: `tribe_aggregator_meta_source` to filter the Event Aggregator import source
* Tweak - Added filter: `tribe_events_linked_post_meta_values_{$current_linked_post_meta_key}` for filtering the array of values retrieved for a specific linked post meta field
* Tweak - Updated views: `src/views/day/single-event.php` and `src/views/list/single-event.php`
* Compatibility - Minimum supported version of WordPress is now 4.5
* Language - Improvements to various strings to improve ease of translation (props to @ramiy)
* Language - 5 new strings added, 56 updated, 1 fuzzied, and 3 obsoleted [the-events-calendar]

= [4.5.10.1] 2017-08-16 =

* Fix - Updates common library to resolve a range of issues preventing frontend assets from loading and breaking parts of our user interface [85017]

= [4.5.10] 2017-08-09 =

* Fix - Avoid duplicate events when importing from some iCal, Google Calendar and Facebook feeds in Event Aggregator (our thanks to Jason Sears, controlyours and many other users for highlighting these issues) [67038]
* Fix - Fixed bug that caused scheduled imports to get stuck in a perpetual state of failure when receiving error messages from the Event Aggregator service (our thanks to Antonio Jose and others for flagging this problem) [83767]
* Fix - Resolved issue where errors from the Event Aggregator service were not properly logging/visible on the History tab [83767]
* Tweak - Made linked post fields' auto-save features more stringently check for empty values to prevent the plugin from trying to "save" empty values (our thanks to Jean-Marie for highlighting this problem) [80282]
* Tweak - Moved the organizer e-mail address field label a bit to better accommodate Community Events [80426]
* Tweak - Added filter to tribe_get_display_end_date()'s return value [77730]
* Tweak - Avoid notice-level errors while processing queues within Event Aggregator (our thanks to David Sharpe and others for reporting this) [84020]
* Tweak - Improve compatibility and avoid Javascript errors when running alongside Twenty Seventeen [70853]
* Compatibility - Minimum supported version of WordPress is now 4.4
* Language - 1 new strings added, 119 updated, 0 fuzzied, and 0 obsoleted

= [4.5.9] 2017-07-26 =

* Fix - Send Aggregator callback URL with correct Scheme [83364]
* Fix - Scheduled Aggregator cron for inserting will re-enqueue to complete scheduled imports [83382]
* Fix - Avoid overwriting Venues and Organizers when importing FB events with similarly named Venues and Organizers [75370]
* Fix - Improve handling of large and/or slow Google Calendar and iCal feeds [79975]
* Tweak - Added period "." separator to datepicker formats. [65282]
* Tweak - Added tribe_events_month_get_events_in_month filter to allow overriding of events used in month templates. [83317]

= [4.5.8.1] 2017-07-21 =

* Fix - Fixed an issue where failed EA Imports would hang for a long time before failing [83344]

= [4.5.8] 2017-07-13 =

* Fix - Remove permalink logic for recurring events (Events Calendar PRO will implement instead) [74153]
* Fix - Avoid type error when setting up one-time imports for Facebook URLs (our thanks to @J for flagging this!) [78664]
* Fix - Add a safety check in isOrganizer() function (our thanks to Kevin for flagging this!) [81645]
* Fix - Avoid EA Client hanging when no events are found while attempting an import from a Facebook source [82713]
* Fix - Improve compatibility of The Events Calendar when operating with WPML from within a subdirectory (props: @dgwatkins) [81998]

= [4.5.7] 2017-06-28 =

* Fix - Restore support for translated events category slugs when WPML is active [73478]
* Fix - Improve handling of shortcodes within event view excerpts (props: @awbauer) [81226]
* Fix - Improve compatibility with WPML in relation to event permalinks specifically (props: @dgwatkins) [81224]
* Fix - Improved handling of Venue fields that allows for better form validation in Community Events [76297]
* Tweak - Better detection and reporting of communication failures with the Event Aggregator server
* Tweak - Textual corrections (with thanks to @garrett-eclipse for highlighting many of these) [77196]
* Tweak - New filter added ("tribe_events_linked_posts_dropdown_enable_creation") to facilitate more control over linked posts [80487]
* Tweak - Improve performance of theme compatibility code [71974]
* Tweak - Don't show Event Aggregator system status in Help tab if there's no Event Aggregator license in place [68506]

= [4.5.6] 2017-06-22 =

* Tweak - Improved how Cost field looks and it's consistency across views [71092 & 71094]
* Fix - Resolved issue where the Meta Chunker attempted to inappropriately chunk meta for post post_types [80857]
* Tweak - Added actions: `tribe_events_inside_cost`
* Tweak - Changed views: `day/single-event`, `day/single-featured`, `list/single-event`, `list/single-featured`
* Language - 1 new strings added, 15 updated, 1 fuzzied, and 1 obsoleted [the-events-calendar]
* Language - 0 new strings added, 0 updated, 1 fuzzied, and 0 obsoleted [tribe-common]


= [4.5.5] 2017-06-14 =

* Fix - Removed extra double quotes in organizer link output [71133]
* Fix - Make the list and day view styles match more closely [63599]
* Fix - Better sanitization on CSV imports (thanks to Valentinos Chouris from NCC Group for reporting this) [80311]
* Fix - Prevent tabs from being incorrectly escaped in iCal output (props: KZeni) [80452]
* Fix - Fixed inconsistent font styling of Tribe Bar form labels. [27252]
* Tweak - Removed unused Javascript (jQuery UI Dialog) to help avoid warnings (our thanks to @gama6889 for flagging this) [80766]
* Tweak - Added new filter hooks 'tribe_events_register_event_type_args' and 'tribe_events_register_event_cat_type_args' [80658]

= [4.5.4] 2017-06-06 =

* Tweak - Minor tweaks to the CSS for linked post types (Organizer/Venues)
* Fix - Prevent drag and drop icon showing when singular linked post type is been displayed
* Fix - Resolved issue where scheduled imports sometimes failed to execute [79587]
* Fix - Better sanitization of data (Props to Valentinos Chouris for reporting this) [80310]
* Language - 2 new strings added, 156 updated, 0 fuzzied, and 4 obsoleted [the-events-calendar]
* Language - 4 new strings added, 20 updated, 1 fuzzied, and 0 obsoleted [tribe-common]

= [4.5.3] 2017-06-01 =

* Fix - Made it easier to translate the update confirmation message (our thanks to safu9 for highlighting this) [79729]
* Fix - Fixed compatibility issue with WPML which caused organizers and venues to disappear on translated events [67581]
* Fix — Fixed bug where venues and organizers would be duplicated when their associated event is previewed. [64088]
* Tweak - Other fixes to the plugin verbiage (with thanks to @garrett-eclipse and others)

= [4.5.2.1] 2017-05-19 =

* Fix - Prevent fatal errors occuring in PHP 5.5 and earlier [79208]

= [4.5.2] 2017-05-17 =

* Fix - Correct REST API reference URL (our thanks to Lindsey for flagging this) [78658]
* Fix - Improve Event Aggregator integration to avoid situations where imports continually restart but do not complete [77988]
* Tweak - Make the inclusion or exclusion of the year (within the event schedule string) filterable [78070]
* Tweak - Adjustments to help avoid false positive security alerts being generated in relation to our customizer integration [78355]

= [4.5.1] 2017-05-04 =

* Fix - Prevented errors on EA import screen that happened in exotic circumstance. Thanks @kathryn for reporting this! [75787]
* Fix - Made EA preserve custom dates after reimporting a Facebook Event when option is set. [75787]
* Fix - Enhance month view caching to minimize impact of JSON-LD generation [74656]
* Tweak - Styling/layout improvements within the Event Aggregator screen [77895]

= [4.5.0.2] 2017-05-01 =

* Fix - Ensure compatibility with WordPress version 4.4 and earlier

= [4.5.0.1] 2017-05-01 =

* Fix - Resolving issue where some premium plugins were falsely claiming they were out of date

= [4.5] 2017-05-01 =

* Feature - Event Aggregator now allows users to import from other sites with The Events Calendar [68139]
* Feature - Include a Events REST API endpoint for read operations [70711]
* Feature - Include granular Scheduling for Events Aggregator
* Tweak - Update Authority for modified fields now will include Organizer, Venues and Taxonomy changes [71152]
* Tweak - Clean up direct calls to get events and use wrapper `tribe_get_events()` which has a hook for customizing
* Tweak - Remove including Event Tickets for backwards compatibility as a vendor library [71908]
* Tweak - Create a global ID to increase consistency on all of the imported items with Event Aggregator [75218]
* Fix - Prevent Aggregator to run on Empty Queues thus generating fatals (props to @Donald for the report here) [75377]
* Fix - Categories and Tags are no longer cleared when importing with Event Aggregator (thank you @Nicolas for the report) [74264]
* Fix - Increase consistency on Column Mapping for CSV imports [76476]
* Tweak - Added filters for REST API: `tribe_events_rest_url_prefix`, `tribe_rest_url`, `tribe_events_rest_use_builtin`, `tribe_rest_events_archive_data`, `tribe_rest_event_max_per_page`, `tribe_rest_event_data`, `tribe_rest_venue_data`, `tribe_rest_organizer_data`, `tribe_rest_event_categories_data`, `tribe_rest_event_tags_data`, `tribe_rest_event_taxonomy_term_data`, `tribe_rest_event_featured_image`, `tribe_events_rest_api_enabled`
* Tweak - Added filters for REST API Documentation: `tribe_rest_swagger_cost_details_documentation`, `tribe_rest_swagger_date_details_documentation`, `tribe_rest_swagger_image_details_documentation`, `tribe_rest_swagger_image_size_documentation`, `tribe_rest_swagger_term_documentation`, `tribe_rest_swagger_event_documentation`, `tribe_rest_swagger_organizer_documentation`, `tribe_rest_swagger_venue_documentation`, `tribe_rest_swagger_documentation`
* Tweak - Added filters for Modified fields tracking: `tribe_tracker_post_types`, `tribe_tracker_excluded_meta_keys`, `tribe_tracker_enabled`, `tribe_tracker_enabled_for_terms`, `tribe_tracker_taxonomies`
* Tweak - Added filters for Event Aggregator: `tribe_aggregator_localized_data`, `tribe_aggregator_service_messages`, `tribe_aggregator_url_import_range_options`, `tribe_aggregator_url_import_range_cap`, `tribe_aggregator_url_import_range_start`, `tribe_aggregator_url_import_range_end`
* Tweak - Removed filters for Event Aggregator: `tribe_aggregator_track_modified_fields`
* Tweak - Added actions for Initialization: `tribe_events_bound_implementations`
* Tweak - Removed methods for `Tribe__Events__Main`: `track_event_post_field_changes`, `maybe_load_tickets_framework`
* Tweak - Removed methods for `Tribe__Events__Aggregator__Service`: `has_service_message`

= [4.4.5] 2017-03-23 =

* Fix - Local changes to events should be preserved in accordance with the Event Import Authority setting (thanks to @bryan for reporting this one) [72876]
* Fix - Correct the value for days of the week abbreviation (thanks @mmmmartin03 for the report) [75379]
* Tweak - Enable the month view cache by default on new installations [74867]
* Tweak - External links to Google maps changed from http to https (nice find by @bjf2000 - reported via the .org support page) [74930]
* Tweak - Links to WordPress.org changed from http to https (ultimately this is also credited to @bjf2000's find. Thanks!) [72273]

= [4.4.4] 2017-03-08 =

* Fix - Avoid unnecessarily removing a callback from an action while inside the same action (improves PolyLang compatibility - props @Chouby) [73122]
* Fix - Resolving issue where sites that overrode the wp-admin path would fail to successfully perform a Facebook OAuth with Event Aggregator [74687]
* Tweak - Improve template loading for easier customization by developers and better support of the template hierarchy (props @QWp6t) [72842]

= [4.4.3] 2017-02-22 =

* Fix - Resolved issue where iCal exports on month view were exporting more events than intended (thanks to @s2ldesign for reporting in our forums) [72133]
* Fix - Resolved meta width issue for maps when Pro is active (gracias a @ANTONIO JOSE por el reporte del error)  [69844, 72272]
* Fix - Resolved issue where featured images were not being imported via Event Aggregator Facebook imports (cheers to @Cody for the initial bug report) [72764]
* Fix - Resolved issue where translated 'all' slugs were not respected (thank you @Marianne for your report in the forums) [71996]
* Tweak - Translation improvements and fixes (@Katja - thanks! ) [70068]
* Tweak - Allow "-1" when specifying the "Month view events per day" setting [70497]

= [4.4.2] 2017-02-09 =

* Fix - Ensure the global and source-specific Google Map settings for imports are respected [67228]
* Fix - Prevent PHP 5.2 Strict mode from throwing notices due to usage of `is_a` [72812]
* Fix - Ensure the events list widget's show/hide if there are upcoming events setting is respected [72965]
* Tweak - Add filters for template tag functions related to dates: `tribe_get_start_time`, `tribe_get_end_time`, `tribe_get_start_date` and `tribe_get_end_date` [67759]

= [4.4.1.1] 2017-01-26 =

* Fix - Resolved fatal caused when rendering themes that override tribe styles

= [4.4.1] 2017-01-26 =

* Fix - Resolve the Fatals related to undefined methods and Memory exhaustion [71958, 71912]
* Fix - iCal export for Single events working again [71916]
* Tweak - Changes the Search label to prevent duplicate words (props @oheinrich) [72149]
* Tweak - Add theme version to `tribe-event.css` (props @berler) [71973]
* Fix - Resolve JavaScript error when jQuery was been de-registered [71369]
* Fix - Prevent Fatals when Importing Images on Event Aggregator [70576]
* Fix - Prevent Third Party notes to be escaped, anchor link working again [71872]
* Fix - Google Maps now are using HTTPS instead of HTTP (props @cliffordp)
* Fix - Prevent Fatals on Event Aggregator Cron, due to Activity logging failure [71904]
* Fix - Elminate some cases of problem with Facebook manual import on Event Aggregator [69137]
* Fix - WPML integration smaller incompatibilities [70520, 70522]

= [4.4.0.1] 2017-01-09 =

* Fix - Adds safety check to ensure a smooth activation process when earlier versions of Tribe Common are active

= [4.4] 2017-01-09 =

* Feature - Add dynamic helper text to single event editor to display the events date and time [66484]
* Feature - Add support for featured events [65898]
* Feature - Add support for placing the main events archive on the site homepage [38757]
* Feature - Add support for the theme customizer [67489]
* Feature - Make it possible to adjust map pins via the theme customizer [65889]
* Feature - Support for Event Aggregator in a multisite network context added [61427]
* Fix - Add a link to The Events Calendar Help page in the Network Administration screen of multisite installations [68665]
* Fix - Multisite license editing and displaying consistency [68662]
* Tweak - Adjusted styles and added actions for featured events in the List Widget [65923]
* Tweak - Organizers and Venues are now with a better and cleaner interface [68430]
* Tweak - Eliminate duplicate meta data for organizer posts [25084]
* Tweak - Improved the start/end date user interface [66486, 66487, 66550]
* Tweak - iCal export now includes all events - up to a reasonable limit - rather than just those in the current view [65037]
* Tweak - Adjustments made to the default week view color scheme [69756]
* Tweak - Add AJAX and improve consistency of the venue and organizer UI [38129]

= [4.3.5] 2016-12-20 =

* Tweak - Updated the template override instructions in a number of templates [68229]
* Tweak - Improve behavior of tribe_get_events_title() in respect of single events [46313]
* Tweak - Event Aggregator will only load on the Administration, prevent bigger loads for Front-End users [70812]
* Tweak - Allow better filtering for Organizers and Venue Meta fields (Props: @Chouby from Polylang) [70894]
* Fix - Prevent JavaScript Notices related to Bumpdown [69886]
* Fix - Assets URL on Windows Servers are fully operational again [68377]
* Fix - JavaScript and CSS files will respect HTTPS on all pages [69561]
* Fix - Fixed comment count and visibility issues due to Event Aggregator records [68297]
* Fix - Fixed PHP notices and warnings raised when importing .ics files [69960]
* Fix - Only show link to Venues if Pro is active in List View [69887]
* Fix - Fixed and issue that would make Event Aggregator importing notices remain stuck in the Import screen [70614]
* Fix - Avoid error screen when saving licenses on multisite installations [68599]
* Fix - Fix calendar view links in WPML language switcher [67134]

= [4.3.4.2] 2016-12-13 =

* Fix - Correct an oversight leading to breakages of the /all/ events archive for Events Calendar PRO users [70662]

= [4.3.4.1] 2016-12-09 =

* Fix - Updates Tribe Common to remove some stray characters that were impacting page layouts (props: @Aetles) [70536]

= [4.3.4] 2016-12-08 =

* Tweak - Tribe Common now is loaded only once across our plugin suite, improves performance in some cases [65755]
* Fix - Featured Images for Event Aggregator imports are working as expected again. [69465]
* Fix - Google Calendar and iCalendar files are now updating their respective events [68684]
* Fix - On demand Event Aggregator records will update events correctly [69542]

= [4.3.3] 2016-11-16 =

* Feature - Added Tribe Extension class and loader, to make small addons easier to build [68188]
* Fix - Ordering on Month view is working as expected again [69123]
* Fix - Enable ampersand character in mobile month view titles (thanks @kate for the report of this) [45409]
* Fix - Prevent notices for Event Aggregator License checking [67981]
* Fix - Mismatched text domains are resolved, important for translations (props to @Hans) [68462]
* Fix - Sticky on Month View is working as expected again [68902]
* Fix - Prevent HTTPS websites from pointing to Assets in HTTP [68372]
* Fix - On `WP_Query` we will no-longer overwrite custom `post__not_in` params [42143]

= [4.3.2] 2016-11-02 =

* Fix - Fixes an issue where the text in the Location search field was URL encoded when using the back or forward button for navigation. [61742]
* Fix - Aggregator Errors will not show more than once daily as comments (Thanks @Jacob for your report on the forums) [68094]
* Fix - Event Aggregator ICS default configuration now are been Selected Correctly [67885]
* Fix - Shortcode Month view now will display tooltips correctly [68094]
* Fix - Avoid loading the select2 JavaScript library twice when Advanced Custom Fields is activated (props to @ryan for the initial report [43605]
* Fix - Avoid errors and notices on calendar page when X theme and WPML plugins are active (thanks @ingrid for reporting this one) [64400]

= [4.3.1.1] 2016-10-20 =

* Fix - Corrected a packaging issue from the 4.3.1 release [67936]

= [4.3.1] 2016-10-20 =

* Tweak - Implement the pruning of Event Aggregator history records after 7 days, filterable by tribe_aggregator_record_retention [68283]
* Tweak - Event Aggregator will now verify that the license key has uses remaining before creating a history record [68286]
* Tweak - Improve `tribe_create_event` documentation (Props to Keith) [44871]
* Fix - Resolved an issue where scheduled Event Aggregator imports marked as "On Demand" were being run by cron [68284]
* Fix - Resolved a bug where empty meta fields were being inserted into Event Aggregator record post meta [68290]
* Fix - Resolved a bug where Venue and Organizers urls were been generated incorrectly (Thanks @Matt) [68168]
* Fix - Pagination links on Month view are updating correctly [67977]
* Fix - Resolved the support for translated event category archive slug that could lead to broken links on the front-end while using WPML (Props to Wilco in the support Forums) [62018]
* Fix - Resolved a bug where searching for past events in the List view would always yield no results (Thanks for the report @Davide) [61863]
* Fix - Resolved an issue where long file names would break plugin updates on some Windows installations (pros to @Alan [62552]
* Fix - Resolved an issue where the `/all` link on recurring events on non English websites could be broken (reported by @lumiest - thanks!) [68062]
* Fix - Pagination links on Month view are updating correctly [67977]

= [4.3.0.1] 2016-10-14 =

* Fix - Preventing legacy Facebook events from being duplicated

= [4.3] 2016-10-13 =

* Feature - Added Event Aggregator to enable service-based event imports from iCal feeds, Facebook, and Meetup
* Feature - Revamped the CSV import screens to work within the new Event Aggregator pages
* Tweak - Adjusted some view logic to support the new Event Views shortcode in Pro [44800]
* Tweak - Added a button to copy the system infomation on the help tab [43709]
* Tweak - Added an option for users to opt into automatic system infomation so our support system can grab the system information found on the help tab automatically [31645]
* Tweak - Use an earlier hook for iCal feed generation (props @jlambe) [64141]
* Tweak - Revise and simplify integration with Event Tickets attendee screen [61992]
* Tweak - Added context to a set of strings to make translation easier (props @pedro-mendonca) [64586]
* Tweak - Deprecated various disused functions and classes relating to the Meta Factory [39905]
* Fix - Cease using GLOB_BRACE for including deprecated files due to limited server support [63172]
* Fix - Avoid problems that can occur when hooking and unhooking actions (props @Chouby) [63474]
* Fix - Resolves an issue where we were duplicating a core WordPress hook but with a different set of parameters (props @Chouby) [66455]
* Fix - Correct the datetime formatting issues within the iCal feed (props @henryk) [65968]
* Deprecated - `Tribe__Events__Main::initOptions()` has been deprecated with no replacement
* Deprecated - `Tribe__Events__Main::set_meta_factory_global()` has been deprecated in favor of using the `Tribe__Events__Meta_Factory` class
* Deprecated - The `setup_meta()` method in both the `Tribe__Events__Template__Single_Event` and `Tribe__Events__Template_Factory` classes has been deprecated
* Deprecated - The `the_title()`, `event_date()`, `event_category()`, `event_tag()`, `event_website()`, `event_origin()`, `organizer_name()`, `organizer_email()`, `venue_name()`, `venue_address()`, and `venue_map()` methods have been deprecated in the `Tribe__Events__Advanced_Functions__Register_Meta` class
* Deprecated - The `register()`, `check_exists()`, and `get_args()` methods have been deprecated in the `Tribe__Events__Meta_Factory` class

= [4.2.7] 2016-09-15 =

* Tweak - Additional support for plugin extensions

= [4.2.6] 2016-08-31 =

* Add - tribe_is_event_past() conditional to detect if event end time is past current time (Reported by @Jonathan in our support forums - thanks Jonathan.)

= [4.2.5] 2016-08-17 =

* Fix - Fixed inconsistent template filtering logic for single event template [62525]
* Tweak - Restored preview for published events [64874]

= [4.2.4] 2016-08-03 =

* Tweak - Changed "Event Add-Ons" to load faster [64286]
* Fix - Fixed default venue setting [64628]
* Fix - Fixed default venue state and province settings [64629]

= [4.2.3] 2016-07-20 =

* Fix - In month view, be sure to unhook JSON-LD output when calling unhook function
* Fix - Incorrect JSON-LD event start and end times (thank you @jjbte for reporting on .org forums)
* Fix - Show Google Map and Link checkbox so they show when editing an event (Reported originally by Michael of @NailedIT in the .org forum)
* Fix - Use Community Events Venue Edit Link when on Community Events Forms instead of Admin (also as a result of the report abve from @NailedIT. Thanks again.)

= [4.2.2] 2016-07-06 =

* Fix - Small CSS Issue on Welcome Page
* Fix - Month view on mobile device width doesn't have links to prev/next months
* Fix - Reimport of updated CSV removes featured image (Bug #46149)
* Fix - Fixed the issue that would make multiple organizers details disappear when trying to submit invalid event data using Community
* Fix - Add a check to avoid being unable to switch view when Filter Bar plugin is active and at least one field is set to auto-complete mode
* Fix - Only add the events custom post type to the tag archive queries and not custom queries with tags [45635]
* Fix - When using the filter tribe_events_excerpt_allow_shortcode shortcodes will be maybe be processed in event excerpts in the list views [42289]

= [4.2.1.1] 2016-06-28 =

* Fix - Ensure translations load as expected with all supported versions of WordPress (thanks to @JacobALund for originally reporting this on .org forums)

= [4.2.1] 2016-06-22 =

* Tweak - Adjust the caching rules for Month View for faster loading
* Fix - Replace a bad return type to avoid unnecessary notices in the error log
* Fix - Add missing styles for correctly hide screen reader text
* Fix - Fixes `tribe_get_event_link()` which wasn't working when passing second parameter as `true'
* Tweak - Reduce the ginormous font size of Month View titles in skeleton styles
* Fix - Add styling to adjust List View description to full width
* Fix - Miscellaneous tweaks to improve the Month and Day views
* Fix - Fix a shorthand array that was causing errors in PHP 5.2 and 5.3 when importing events

= [4.2] 2016-06-08 =

* Feature - Added Google Maps API key field in the Settings tab to avoid map timeouts and errors on larger sites (Thanks to Yan for reporting this!)
* Feature - Added support for featured image, multiple organizers, excerpt and more custom fields in the .csv file import function for events (Thank you to Graphic Designer for posting on UserVoice!)
* Feature - Added support for featured image, description, map details and more custom fields in the .csv file import function for venues
* Feature - Added support for featured image and description in the .csv file import function for organizers (Thank you to Rebecca for posting on UserVoice!)
* Feature - Added an oEmbed template for events
* Feature - Improve performance of a query used to determine if there are free/uncosted events (Thank you @fabianmarz for the pull request!)
* Feature - Added support for attaching custom post types to events
* Tweak - Improved filtering of the `tribe_event_featured_image()` function (Cheers to @fabianmarz!)
* Tweak - Add an encoding class for the CSV importer to prevent non utf8 characters from preventing imports (Thanks to screenrage for the report!)
* Tweak - Improved our JSON-LD output to ensure consistency (Props to @garrettjohnson and Lars!)
* Tweak - Language files in the `wp-content/languages/plugins` path will be loaded before attempting to load internal language files (Thank you to user aafhhl for bringing this to our attention!)
* Tweak - Switch to HTTPS for the "Powered by The Events Calendar" link (Thank you Cynthia for reporting this!)
* Tweak - Switch to using HTTPS by default for interactions with Google Maps API
* Tweak - Improved filterability of calendar excerpts by introducing the new `tribe_events_get_the_excerpt` filter hook
* Tweak - Improved filtering of organizer details when importing by CSV (Props to @Geir for bringing this up!)
* Tweak - Adjustments for single event view in Twenty Fifteen theme
* Tweak - Improved performance of query used to test for events without any cost
* Tweak - Added missing semicolon to a laquo (Props to mwender on GitHub for the fix!)
* Tweak - Improve the "stickiness" of CSV import column mappings (Thank you @jamesgol!)
* Tweak - Consistency of JSON-LD markup improved (Cheers to @garrettjohnson for the help!)
* Tweak - Avoid notice-level errors when working with WP CLI on a site where The Events Calendar is also active (Thanks to @sun)
* Tweak - Corrected the spelling of timezone in the CSV Importer's event field
* Tweak - Updated venue and organizer templates to use the new architecture for attaching custom post types to events
* Tweak - Move plugin CSS to PostCSS
* Tweak - Category default view is now set to `default` in place of hardcoding the current default view in the category base rewrite rule [31907]
* Deprecated - `Tribe__Events__PUE__Checker`, `Tribe__Events__PUE__Plugin_Info`, and `Tribe__Events__PUE__Utility` classes are deprecated and are replaced by `Tribe__PUE__Checker`, `Tribe__PUE__Plugin_Info`, and `Tribe__PUE__Utility` classes
* Fixed - Changed the use of `have_posts()` in the maybe iCal links for the main views that could cause an infinite loop
* Accessibility - Focus styles added for search fields
* Accessibility - Add ARIA labels for Month/Day/List sub nav
* Accessibility - Add ARIA label for events footer sub nav heading

= [4.1.4] 2016-05-19 =

* Fix - Improve accuracy of list view pagination after switching from month view
* Tweak - Give the multi-organizer form 'sticky' properties so values persist even if the submission is initially rejected
* Tweak - Resolved minor CSS issues in the welcome page

= [4.1.3] 2016-04-28 =

* Fix - Month View single days are now ordered as follows: sticky events, ongoing multi-day events, all day events, then start time. In other words, all events should be ordered as you'd expect when viewing events in Month View.
* Fix - Updated the compatibility of CSV importer with WordPress 4.5 due to a change in the `post_status` filter. This will help prevent some of the errors you may have seen when importing events using a CSV file.
* Tweak - Added new event names for AJAX success to the List, Month, and Day views to help The Events Calendar's compatibility with our other premium plugins.

= [4.1.2] 2016-04-11 =

* Tweak - Removed an unneeded hook that attempted to add a query argument to event tag links
* Fix - Resolved an issue where events marked as "sticky" would not display as such in Month View
* Fix - Dashes, hyphens, or whatever you like to call them in the events archive slug no longer breaks the URL
* Fix - The notice that pops up when a conflicting "events" page exists can now be dismissed

= [4.1.1.1] 2016-04-07 =

* Security - Tightened up security with post type link filtering (props to Nadal Soler for reporting this issue!)
* Security - Tightened up security around tribe bar submissions (props to Paul Mynarsky for reporting this issue!)

= [4.1.1] 2016-03-30 =

* Fix - Resolved bug where array notices were output on single event pages when venues were not set (props to zaxiscreative for reporting this issue!)
* Fix - Resolved issue where the Month View in mobile sizes retained the long day-of-week names when the abbreviations should have been used (props to Lucy for the bug report!)
* Fix - Fixed bug where a "0" was added to the default Venue name when creating a new event
* Fix - Fixed notice that caused Ajax requests to fail (props to cgrymala on WP.org for reporting this!)
* Fix - Removed quotes from around TZID-specified timezones in iCal feeds which causes problems with some parsers (props to factory44 for reporting the issue that lead to this fix)
* Fix - Resolved various capitalization issues with German translations (props to oheinrich in our forums for pointing out this issue!)

= [4.1.0.1] 2016-03-17 =

* Fix - Resolved multiple issues with the German `de_DE` language file that caused a number of site-breaking issues

= [4.1] 2016-03-15 =

* Feature - Added a tribe_get_venue_website_url() function for fetching Venue website URLs (props to fervorcreative in our forums for this request!)
* Performance - Lazy-load venue and organizer selector data
* Tweak - Allow iCal filenames to be filtered via a new filter: tribe_events_ical_feed_filename
* Tweak - Added a hook to allow single day queries in month view to be filtered: tribe_events_month_daily_events_query_args
* Tweak - Improved the logic around rebuilding known date ranges
* Tweak - Always show the "Merge Duplicates" button for venues and organizers in the Events General Settings page
* Tweak - Allow the "same slug" notice to be dismissed and fix some text in that message
* Tweak - Ignore alpha/beta/rc suffixes on version numbers when checking template versions
* Tweak - Add a filter for month view daily events query: tribe_events_month_daily_events_query_args
* Tweak - Added a more flexible cost range parsing function
* Tweak - Obfuscate license keys Events > Help > System Information
* Fix - Fixed a fatal that sometimes occurred when refreshing the import CSV page
* Fix - Fixed issue where some characters were not escaped appropriately for month and year formats
* Fix - Added missing tribe-loading@2x.gif
* Fix - Fixed a warning produced by passing a DateTime() object into start_date or end_date args of tribe_get_events (props to iamhexcoder for the pull request!)
* Fix - Fixed bug where events in month view were not always sorted in chronological order
* Fix - Fixed the System Info URL in Events > Help
* Fix - Resolved issue where the default country would be "Array" if no default country is set
* Fix - Fixed bug where ajaxurl was sometimes undefined

= [4.0.7] 2016-03-02 =

* Fix - Resolve display issues on templates with Jetpack and a few themes
* Fix - Mobile breakpoints on month view working with custom breakpoints
* Fix - Reordering Venue and Organizer metadata no longer breaks titles
* Fix - Prevented notices from happening when using `the_title` filter
* Fix - iCal links now will respect categories on the first page
* Fix - Prevent third-party bugs with SEO plugins when inserting events programmatically
* Fix - Organizer information is showing up again correctly
* Fix - Modified the add-on license validation method to better explain what is happening
* Fix - Description on mobile views now have the correct class attribute on HTML
* Fix - Added missing semicolon on the list navigation for "&laquo"

= [4.0.6] 2016-02-17 =

* Tweak - Adjust injection of event data into the_content from priority 10 to 9 for better 3rd-party plugin compatibility
* Tweak - Change mobile month view selector to load event details below the calendar for better theme compatibility
* Tweak - Better handling of edge cases on the post_excerpt for List View
* Tweak - Removal of generic CSS classes like `.updated` and `.published`
* Fix - Prevent Notices from appearing when using `tribe_get_organizer()`
* Fix - Make HTML Single Event Pages valid
* Fix - Numeric named categories URLs are now fully working
* Fix - Event Title now Accepts HTML on Tooltips
* Fix - Licenses Tab now will work with `DISALLOW_FILE_MODS` (Props to Sun for spotting and fixing this)

= [4.0.5] 2016-01-15 =

* Security - Security fix with Venues and Organizers (props to grantdayjames for reporting this!)

= [4.0.4] 2015-12-23 =

* Tweak - Including the latest embedded Event Tickets release for backward compatibility

= [4.0.3] 2015-12-22 =

* Tweak - Adjust single-event.php template to allow the "Time" title and content to be filterable (Props to Sitecrafting for highlighting this issue!)
* Fix - Resolved issue with an overly escaped Event Category edit URL that prevented editing categories (Thanks to Ian for the first report of this issue!)
* Fix - Fixed issue where clicking on columns on the Events listed in the Admin Dashboard were ALWAYS sorted by Event start/end date before sorting by the column selected (Cheers to Corrado for bringing this to our attention!)

= [4.0.2] 2015-12-16 =

* Tweak - Adding better support for non-numeric cost values on events (Props to Mirja for highlighting this!)
* Tweak - Avoid notice level errors when advanced events list widget settings are saved (Thank you Johan for reporting the issue!)
* Tweak - Improve messaging in the same-slug warning message (Thanks to Simon for bringing this to our attention!)
* Tweak - Hook to Event Tickets to inject event dates into ticket emails
* Tweak - Adding better support for default venues (Props to Karly for noting this!)
* Tweak - Improve handling of internationalized slugs (Cheers to Oliver for the help!)
* Fix - Ensure the past events list displays the correct events when accessed via ajax (Thank you Jesse for highlighting this!)
* Fix - Support ordering by venue/organizer within event queries (Thank you Doug for bringing this to our attention!)
* Fix - Fixed issue where events with the same date/time would sometimes be excluded from single-event navigation (Cheers to JeremyEnglert for the tip!)
* Fix - Resolved issue where events set with the explicit cost of 0 were not showing as "Free" (Thank you terrizsolo for reporting this!)
* Fix - Fixed bug where the datepicker in Twenty Sixteen was really ugly
* Fix - Fixed bug where using Quick Edit on events caused the table columns in the event list to become jumbled on save (Props to A K for the report!)
* Fix - Resolved bug where category links sometimes included event category 1 (Thank you Anthony for the original report of this problem!)
* Fix - Fixed a settings page URL (Props to Kristy for the heads up!)

= [4.0.1] 2015-12-10 =

* Tweak - Add a warning message for major updates
* Tweak - For SEO reasons, use an h1 for the title rather than an h2 (props to wpexplorer for this fix)
* Tweak - Target the calendar view grid in JS using a simpler selector
* Fix - Resolved WP 4.4 related fatal on the Nav Menu page that prevented the admin footer from rendering/enqueuing JS
* Fix - Resolved bug where visiting /events/upcoming could sometimes result in an infinite redirect loop
* Fix - Removed `wp_trim_excerpt` and use only it's powers, fixing the excerpt problem
* Fix - Fixed bug where the mobile calendar view did not display the date for the date being viewed
* Fix - Fixed bug where the admin toolbar's Events > Import > CSV did not link to the CSV importer page
* Fix - Fixed issue where the events list in the admin dashboard were not ordered in an intuitive manner
* Fix - Resolved bug where sorting by event category or tag resulted in an error
* Fix - Fixed bug where full event content text was displayed where excerpts should have been displayed
* Fix - Resolved issue where events imported via CSV were excluded from single event navigation
* Fix - Fixed bug where /events/list would sometimes 404 on a new install
* Fix - Resolved bug where multiday all-day events displayed the end date as one day later than it should be when the End of Day Cut-off was set to something other than 12am
* Fix - Timezone handling fixed within generated iCal feeds

= [4.0] 2015-12-02 =

* Security - A TON of escaping was added to our codebase thanks to the efforts of the always-helpful Andy Fragen (@afragen)
* Feature - Moved the Ticket framework code into its own plugin (event-tickets)
* Feature - The event cost now supports more international formats with the addition of the tribe_events_cost_separators filter (Thank you remokrol for bringing this to our attention!)
* Feature - Added support for the twentysixteen theme
* Feature - Created a new Add-Ons tab in Settings so that TEC add-ons can have a consolidated settings tab
* Feature - Improve the date formats UI by providing example output for each selected format
* Tweak - Restructured TEC's core settings code for reusability with other standalone plugins like Event Tickets
* Tweak - Deprecate old JS event names in favor of a new JS event naming standard. Example: deprecated tribe_ev_runAjax in favor of run-ajax.tribe
* Tweak - Consolidated import pages for TEC and add-ons
* Tweak - When suggesting a UTF-8 compatibility CSV formatting tool, point to one that still exists
* Tweak - Added the ability to filter attendees CSV items via tribe_events_tickets_attendees_csv_items (Props to @bostondv on GitHub for this patch!)
* Tweak - Updated all excerpt output to use tribe_events_get_the_excerpt() to ensure a consistent display of excerpt content (Cheers to Joseph to pointing this out!)
* Tweak - Add support for wp_get_document_title in response to the WordPress 4.4 deprecation of wp_title
* Tweak - Check post creation permissions before letting users create venues and organizers from the event meta box
* Tweak - Only display data separators between fields that have data when rendering organizers (Thank you Bud for highlighting this issue!)
* Tweak - When a user cannot create organizers, prevent the auto-selection of organizers when editing an event
* Tweak - Remove microformat CSS classes from templates and replace with namespaced content-relevant CSS classes
* Tweak - Changed the "updated" CSS class to "tribe-updated" so that it is properly namespaced (Thank you vijayrajesh!)
* Tweak - The Plugin Update Checker will now auto-save valid plugin keys (Thanks to Denon for originally bringing this up!)
* Tweak - Cleaned up the output of JSON-LD data. Filterable via the new tribe_google_data_markup_json filter
* Tweak - Drop the use of the generic CSS class "placeholder" in favor of "tribe-event-placeholder" (Thanks to Marc on the forums!)
* Tweak - Adjusted the CSS padding on Admin Menu items for Events
* Tweak - Various codesniffer fixes
* Tweak - tribe_get_venue_link() no longer echoes if you ask it to return an <a> element
* Tweak - Error messages for empty Venue names
* Tweak - Improve our responsiveness for the widget mini calendar, allowing smaller sidebars.
* Tweak - No longer retrieve empty costs when fetching all costs for all events
* Tweak - Change the priority of bootstrapping the-events-calendar to ensure it occurs before any of the TEC addons in the event some addons are upgraded to v4.0 later than TEC
* Tweak - Adjust the logic used for adding a noindex/follow tag to event views
* Tweak - No longer hiding default address fields when default venues are selected when Pro is active
* Fix - Resolved issue where the iCal feed did not provide an appropriately formatted timezone in some cases (Cheers to Matt for the report!)
* Fix - Added support for translating some previously untranslatable strings (Props to tititou36, media325, and Stef!)
* Fix - Prevented duplicate CSS IDs on the mini calendars (Cheers to Corrado for the help!)
* Fix - Fixed bug causing tribe_get_single_ical_link() and tribe_get_ical_link() to use the same URL when it shouldn't (Props to Ben Byrne @drywall on Twitter for the heads up!)
* Fix - Fixed issue where the "Add another organizer" text wasn't using the correct singular label (Thank you MIKE for the report!)
* Fix - Various CSS fixes for twenty(ten-fifteen)
* Fix - Improved our handling of `get_current_screen()` across the plugin, avoiding notices and warnings (Thank you Mike for the help!)
* Fix - Fixed bug where accessing object properties on a non object errored out when saving event meta (props to @dalethedeveloper on GitHub for this fix!)
* Fix - Fixed bug where organizer ID meta attached sometimes included a blank record. That blank record is no longer returned in tribe_get_organizer_ids()
* Fix - Fixed error message returned when tabbing away from a blank event name meta box so that it properly indicates that an event name is required (Our thanks to @tapan29bd for this fix!)
* Fix - Resolved issue where Timezone event start/end date property name strings were malformed which guaranteed a a call to get_post_meta for Timezone date strings
* Fix - Fixed CSS issue where the month view calendar could sometimes extend beyond the edge of the page when Skeleton Styles were enabled
* Fix - Fixed a problem where iCal data was generated with incorrect dates in the case of some all days events (thanks to Matt for highlighting this)
* Fix - Resolved a problem causing the previous month view to appear when it should not
* Fix - Fixed issue in mobile month view where date was missing from heading
* Fix - Resolved issue that caused /events/ to 404 if it was visited on a new install before hitting "Save" on the Events > Settings > Display page
* Deprecated - The Tribe__Events__Main::defaultValueReplaceEnabled() method is being deprecated in favor of tribe_get_option('defaultValueReplace'). Schedules for removal in v4.5
* Deprecated - The tribe_event_link() has been deprecated in favor of tribe_get_event_link(). Scheduled for removal in 5.0
* Deprecated - The third parameter of tribe_get_organizer_link() (the $echo parameter) has been deprecated and is scheduled for removal in 5.0
* Deprecated - Tribe__Events__Abstract_Deactivation in favor of Tribe__Abstract_Deactivation
* Deprecated - Tribe__Events__Admin__Helpers in favor of Tribe__Admin__Helpers
* Deprecated - Tribe__Events__App_Shop in favor of Tribe__App_Shop
* Deprecated - Tribe__Events__Autoloader in favor of Tribe__Autoloader
* Deprecated - Tribe__Events__Cache in favor of Tribe__Cache
* Deprecated - Tribe__Events__Cache_Listener in favor of Tribe__Cache_Listener
* Deprecated - Tribe__Events__Changelog_Reader in favor of Tribe__Changelog_Reader
* Deprecated - Tribe__Events__Credits in favor of Tribe__Credits
* Deprecated - Tribe__Events__Date_Utils in favor of Tribe__Date_Utils
* Deprecated - Tribe__Events__Field in favor of Tribe__Field
* Deprecated - Tribe__Events__Settings in favor of Tribe__Settings
* Deprecated - Tribe__Events__Settings_Tab in favor of Tribe__Settings_Tab
* Deprecated - Tribe__Events__Support in favor of Tribe__Support
* Deprecated - Tribe__Events__Template_Part_Cache in favor of Tribe__Template_Part_Cache
* Deprecated - Tribe__Events__Tickets__Attendees_Table in favor of Tribe__Tickets__Attendees_Table in the event-tickets plugin
* Deprecated - Tribe__Events__Tickets__Metabox in favor of Tribe__Tickets__Metabox in the event-tickets plugin
* Deprecated - Tribe__Events__Tickets__Ticket_Object in favor of Tribe__Tickets__Ticket_Object in the event-tickets plugin
* Deprecated - Tribe__Events__Tickets__Tickets in favor of Tribe__Tickets__Tickets in the event-tickets plugin
* Deprecated - Tribe__Events__Tickets__Tickets_Pro in favor of Tribe__Tickets__Tickets_Handler in the event-tickets plugin
* Deprecated - Tribe__Events__Validate in favor of Tribe__Validate
* Deprecated - Tribe__Events__View_Helpers in favor of Tribe__View_Helpers
* Deprecated - Tribe__Events__Main::OPTIONNAME in favor of Tribe__Main::OPTIONNAME
* Deprecated - Tribe__Events__Main::OPTIONNAMENETWORK in favor of Tribe__Main::OPTIONNAMENETWORK
* Deprecated - Tribe__Events__Main::addHelpAdminMenuItem() in favor of Tribe__Settings_Manager::add_help_admin_menu_item()
* Deprecated - Tribe__Events__Main::addNetworkOptionsPage() in favor of Tribe__Settings_Manager::add_network_options_page()
* Deprecated - Tribe__Events__Main::array_insert_after_key() in favor of Tribe__Main::array_insert_after_key()
* Deprecated - Tribe__Events__Main::array_insert_before_key() in favor of Tribe__Main::array_insert_before_key()
* Deprecated - Tribe__Events__Main::debug() in favor of Tribe__Debug::debug()
* Deprecated - Tribe__Events__Main::defaultValueReplaceEnabled() in favor of tribe_get_option( 'defaultValueReplace' )
* Deprecated - Tribe__Events__Main::doHelpTab() in favor of Tribe__Settings_Manager::do_help_tab()
* Deprecated - Tribe__Events__Main::doNetworkSettingTab() in favor of Tribe__Settings_Manager::do_network_settings_tab()
* Deprecated - Tribe__Events__Main::doSettingTabs() in favor of Tribe__Settings_Manager::do_setting_tabs()
* Deprecated - Tribe__Events__Main::do_licenses_tab() in favor of Tribe__Settings_Manager::do_licenses_tab()
* Deprecated - Tribe__Events__Main::getNetworkOption() in favor of Tribe__Settings_Manager::get_network_option()
* Deprecated - Tribe__Events__Main::getNetworkOptions() in favor of Tribe__Settings_Manager::get_network_options()
* Deprecated - Tribe__Events__Main::getNotices() in favor of Tribe__Notices::get()
* Deprecated - Tribe__Events__Main::getOption() in favor of Tribe__Settings_Manager::get_option()
* Deprecated - Tribe__Events__Main::getOptions() in favor of Tribe__Settings_Manager::get_options()
* Deprecated - Tribe__Events__Main::have_addons() in favor of Tribe__Settings_Manager::have_addons()
* Deprecated - Tribe__Events__Main::isNotice() in favor of Tribe__Notices::is_notice()
* Deprecated - Tribe__Events__Main::pluginDir in favor of Tribe__Events__Main::plugin_dir
* Deprecated - Tribe__Events__Main::pluginName in favor of Tribe__Events__Main::plugin_name
* Deprecated - Tribe__Events__Main::pluginPath in favor of Tribe__Events__Main::plugin_path
* Deprecated - Tribe__Events__Main::pluginUrl in favor of Tribe__Events__Main::plugin_url
* Deprecated - Tribe__Events__Main::removeNotice() in favor of Tribe__Notices::remove_notice()
* Deprecated - Tribe__Events__Main::renderDebug() in favor of Tribe__Debug::render()
* Deprecated - Tribe__Events__Main::saveAllTabsHidden() in favor of Tribe__Settings_Manager::save_all_tabs_hidden()
* Deprecated - Tribe__Events__Main::setNetworkOptions() in favor of Tribe__Settings_Manager::set_network_options()
* Deprecated - Tribe__Events__Main::setNotice() in favor of Tribe__Notices::set_notice()
* Deprecated - Tribe__Events__Main::truncate() in favor of tribe_events_get_the_excerpt()
* Deprecated - tribe_event_beginning_of_day() in favor of tribe_beginning_of_day()
* Deprecated - tribe_event_end_of_day() in favor of tribe_end_of_day()
* Deprecated - tribe_event_format_date() in favor of tribe_format_date()
* Deprecated - tribe_events_the_notices() in favor of tribe_the_notices()

= 3.x and previous =

For release notes from the 3.x and older lifecycles, see our [full historical release notes](https://theeventscalendar.com/category/products/release-notes/).<|MERGE_RESOLUTION|>--- conflicted
+++ resolved
@@ -329,11 +329,8 @@
 
 = [4.5.13] TBD =
 
-<<<<<<< HEAD
+* Fix - Fixed a typo in the Event List widget options [71081]
 * Tweak - Aggregator will now allow for some minor shifts in schedule execution time to help distribute requests to EA Service [86628]
-=======
-* Fix - Fixed a typo in the Event List widget options [71081]
->>>>>>> 65767092
 
 = [4.5.12.1] 2017-09-07 =
 
