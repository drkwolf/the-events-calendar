--- conflicted
+++ resolved
@@ -220,11 +220,8 @@
 * Fix - Improve Event Import message responses from Event Aggregator for certain cases where "Unknown service message" would be returned [107606]
 * Fix - Make the date picker respect the "Start of the week" Setting. Thanks to @websource, @dsb and others for flagging this! [76320]
 * Fix - Correct the "View All" link when using the events month view and plain permalinks. props to Kay and Robert for notifying us [72544]
-<<<<<<< HEAD
 * Fix - Correct the pagination in list view when a keyword is being searched. Thanks to @versi, @akr and Mary for reporting this! [94613]
-=======
 * Tweak - Modify the default values for the CSV settings if there's no EA license [94426]
->>>>>>> bec0dac0
 
 = [4.6.17] 2018-05-29 =
 
