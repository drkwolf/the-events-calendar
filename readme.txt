=== The Events Calendar ===

Contributors: ModernTribe, borkweb, zbtirrell, barry.hughes, bordoni, brianjessee, brook-tribe, faction23, geoffgraham, ggwicz, jazbek, jbrinley, joshlimecuda, leahkoerper, lucatume, mastromktg, mat-lipe, mdbitz, MZAWeb, neillmcshea, nicosantos, peterchester, reid.peifer, roblagatta, ryancurban, shelbelliott, shane.pearlman, aguseo, tribecari, trishasalas
Tags: events, calendar, event, venue, organizer, dates, date, google maps, conference, workshop, concert, meeting, seminar, summit, class, modern tribe, tribe, widget
Donate link: http://m.tri.be/29
Requires at least: 3.9
Tested up to: 4.7
Stable tag: 4.4.1
License: GPLv2 or later
License URI: http://www.gnu.org/licenses/gpl-2.0.html

The Events Calendar is a carefully crafted, extensible plugin that lets you easily share your events. Beautiful. Solid. Awesome.

== Description ==

Create and manage your calendar of events with ease. Get professional-level quality and features backed by a team you can trust. The Events Calendar will help take your site to the next level.

The Events Calendar is built and supported by Modern Tribe's WordPress artisans. Looking for additional functionality including recurring events, ticket sales, publicly submitted events, new views, Facebook event integration and more?

<strong>Check out [Events Calendar PRO](http://m.tri.be/mj) and [other add-ons](http://m.tri.be/2a)</strong>

><strong>New Import Tool!</strong>
>We’ve made bulk event imports easier to manage than ever. This add-on service for The Events Calendar allows you to import events from your favorite sources, including Facebook, Meetup, Google Calendar, iCalendar, CSV, and ICS.
>[Check out Event Aggregator now](http://m.tri.be/197u).
>

= BUILT SOLID & SUPPORTED =

The Events Calendar is crafted the WordPress way.

The Events Calendar has been audited by many of the industry's WordPress experts including core developer Mark Jaquith for security & plugin review team member Pippin Williamson for best practices and plugin compatibility.

We've poured hundreds of hours into QA by a dedicated support team, monthly usability tests to guarantee that it's easy to use, and numerous user interviews to make sure you get what you want. We care about quality and crafting products that thrive in the wild.

The team at Modern Tribe stands by our work and offers light support every Wednesday to the community via the WordPress.org support forums. Feel free to ask a question if you're having a problem with implementation or if you find bugs. Looking for help NOW or need a deeper level of support? Add the [premium add-on plugin](http://m.tri.be/2c) and you get access to premium support forums with 24-48 hour response times on weekdays.

Enjoy using The Events Calendar, know how to get under the hood and want to make money helping people? We're growing our community team and would love to hear from you. If you’re interested, [check this out!](http://m.tri.be/mk)

= PLUG-N-PLAY & HIGHLY CUSTOMIZABLE =

The Events Calendar is built to work out of the box. Just turn it on, configure the settings to match your needs and you'll be making events in less than 5 minutes.

By developers, for developers...it's ready to be the foundation for your wildest hack sessions. Complete with a skeleton stylesheet to theme fast and efficiently, loads of tools including partial template overrides, a host of template tags, hooks and filters, [careful documentation](http://m.tri.be/eu), as well as a [library of code snippets](https://github.com/theeventscalendar) on GitHub. The Events Calendar is built FOR people who build websites.

Whether your vision is big or small, we have you in mind.

We've scaled The Events Calendar to work on a network with over 25 million unique visitors per month and hundreds of thousands of events. We have it running for Fortune 100 companies. Major universities, government institutions and some seriously epic startups push their events with our platform. Thousands of churches, eateries, small businesses, musicians, venues, and non-profits are publishing and promoting their events with The Events Calendar. You're in good company.

= FEATURES =

Whether you're operating a hyperlocal hub listing thousands of events, a university with many thousands of users, or you're a sole business owner listing your classes, The Events Calendar has your back.

Just getting started? Definitely watch and read through the [New User Primer](http://m.tri.be/2d) before going much further.

* Rapidly create events
* Saved venues & organizers
* Calendar month view with tooltips
* List view
* Day view
* Event search
* Google maps
* Widget: Upcoming events list
* Events Taxonomies (Categories & Tags)
* Google Calendar and iCal exporting
* Completely ajaxified for super smooth browsing
* Completely responsive from mobile to tablet to desktop
* Tested on the major theme frameworks such as Avada, Genesis, Woo Themes, Thesis and many more.
* Increase your SEO with Microformats
* Internationalized & Translated
* Multiple stylesheets (Skeleton, Default, Tribe Event Styles) to improve integration
* Extensive Template Tags for Customization
* Hook & Filters up the wazoo
* Caching Support
* Debug Mode for Developers

Looking for something else? We’ve got add-ons available to take your calendar to the next level.

= PRO Features =

Add recurring events, a whole recurring events, a whole range of new views ( week / map / photo / venue / organizer) & widgets (calendar / featured venue / week / event countdown), shortcodes, custom event attributes, default content, location search, much more with [Events Calendar PRO](http://m.tri.be/2c)

= Event Ticketing =

Collect free RSVPs with Event Tickets or add paid ticketing features with [Event Tickets Plus](http://m.tri.be/18wg), including the ability to sell tickets, collect sales, and manage attendees all from within your WordPress dashboard!  Works with your favorite eCommerce plugin (WooCommerce, Shopp, Easy Digital Downloads, or WP E-Commerce).

= Bulk Event Import =

Fill your calendar with events from your favorite sources, including Facebook, Meetup, Google Calendar, iCalendar, CSV, and ICS. [Event Aggregator](http://m.tri.be/197u) provides a convenient dashboard to manage scheduled imports, manual imports, filters, one-way sync, import history, and more.

= User-Submitted Events =

Running a community calendar? [Community Events](http://m.tri.be/2g) lets users add events directly to your calendar without needing access to your admin.

= Advanced User Search & Filters =

Have so many amazing events that your users get overwhelmed? [Filter Bar](http://m.tri.be/52) adds a configurable set of filters to your event pages so users can view and search for the exact events that interest them.

= Integrate With Eventbrite =

Connect your calendar with your Eventbrite.com account! [Eventbrite Tickets](http://m.tri.be/18wf) allows you to import/export between The Events Calendar and Eventbrite, and incorporate ticket sales.

[Join us on Facebook](https://www.facebook.com/theeventscalendar/) to be part of our active community, check us out [on Twitter](https://twitter.com/TheEventsCal), and [sign up for our newsletter](http://m.tri.be/rm) for release announcements and discounts.

= SUBMITTING PATCHES =

If you’ve identified a bug and want to submit a patch, we’d welcome it at our [GitHub page for The Events Calendar](https://github.com/moderntribe/the-events-calendar). Simply cue up your proposed patch as a pull request, and we’ll review as part of our monthly release cycle and merge into the codebase if appropriate from there. (If a pull request is rejected, we’ll do our best to tell you why). Users whose pull requests are accepted will receive credit in the plugin's changelog. For more information, check out the readme at our GitHub page. Happy coding!

== Installation ==

= Install & Activate =

Installing the plugin is easy. Just follow these steps:

1. From the dashboard of your site, navigate to Plugins --> Add New.
2. Select the Upload option and hit "Choose File."
3. When the popup appears select the the-events-calendar-x.x.zip file from your desktop. (The 'x.x' will change depending on the current version number).
4. Follow the on-screen instructions and wait as the upload completes.
5. When it's finished, activate the plugin via the prompt. A message will show confirming activation was successful. A link to access the calendar directly on the frontend will be presented here as well.

That's it! Just configure your settings as you see fit, and you're on your way to creating events in style. Need help getting things started? Check out our [new user primer](http://m.tri.be/2l) for help with settings and features.

= Requirements =

* PHP 5.2.4 or greater (recommended: PHP 5.4 or greater)
* WordPress 3.9 or above
* jQuery 1.11.x

== Screenshots ==

1. Month View with Hover
2. Month View
3. List View
4. Day View
5. Single Event
6. Event Editor
7. Events Admin Listing
8. General Settings
9. Display Settings
10. Events List Widget
11. Mobile Month View
12. CSV Importer

== Frequently Asked Questions ==

= Are there any troubleshooting steps you'd suggest I try that might resolve my issue before I post a new thread? =

First, make sure that you're running the latest version of The Events Calendar (4.0 as of this release). If you're running Events Calendar PRO it needs to match the version number of The Events Calendar. And if you've got any other add-ons, make sure those are current / running the latest code as well.

The most common issues we see are either plugin or theme conflicts. You can test if a plugin or theme is conflicting by manually deactivating other plugins until just The Events Calendar is running on your site. If the issue persists from there, revert to the default Twenty Fourteen theme. If the issue is resolved after deactivating a specific plugin or your theme, you'll know that is the source of the conflict.

Note that we aren't going to say "tough luck" if you identify a plugin/theme conflict. While we can't guarantee 100% integration with any plugin or theme out there, we will do our best (and reach out the plugin/theme author as needed) to figure out a solution that benefits everyone.

= I'm still stuck. Where do I go to file a bug or ask a question? =

Users of the free The Events Calendar should post their questions in the plugin's [WordPress.org forum](http://wordpress.org/support/plugin/the-events-calendar/), which we hit about once a week (usually on Wednesdays). Please make sure to read [our sticky post](http://wordpress.org/support/topic/welcome-the-events-calendar-users-read-this-first) providing an overview of the support we provide free users BEFORE posting. If you find you're not getting support in as timely a fashion as you wish, you might want to consider purchasing a PRO license.

If you're already a PRO user, you're entitled access to our more actively-monitored [Events Calendar PRO forum](http://m.tri.be/2r) on our website. We can provide a deeper level of support here and hit these forums on a daily basis during the work week. Generally, except in times of increased support loads, we reply to all comments within 24-48 hours during the business week.

= Events Calendar PRO looks awesome! I'm sold! How can I get my hands on it? =

Events Calendar PRO can be purchased directly on [our website](http://m.tri.be/18wi). There are five (5) license types available, and all licenses include 1 year of access to support + updates.

= I'm interested in PRO or another add-on, but there are a few questions I've got before making the purchase. Can you help me get those addressed? =

Absolutely. If you're not finding your questions answered on the product pages, hit up our [pre-sales forum](http://m.tri.be/2w) on our site. You can save yourself some time by reviewing the threads first to verify if your question has already been asked. If it hasn't, post a new thread as a guest. We'll get you a reply as quickly as we can, so you can make an informed decision regarding purchase.

= What add-ons are available for The Events Calendar, and where can I read more about them? =

Currently, the following add-ons are available for The Events Calendar:

* [Events Calendar PRO](http://m.tri.be/18wi), for adding premium calendar features like recurring events, advanced views, cool widgets, shortcodes, additional fields, and more!
* [Event Aggregator](http://m.tri.be/197u), a service that effortlessly fills your calendar with events from Facebook, Meetup, Google Calendar, iCalendar, CSV, and ICS.
* [Event Tickets](http://m.tri.be/18wj) (free), which allows you to collect RSVPs to events. It can run alongside The Events Calendar or as a standalone plugin that adds RSVP functionality to WordPress posts and pages.
* [Event Tickets Plus](http://m.tri.be/18wk), which allows you to sell tickets for your events using your favorite e-commerce platform.
* [Community Events](http://m.tri.be/2g), for allowing frontend event submission from your readers.
* [Community Tickets](http://m.tri.be/18wl), which allows event organizers to sell tickets to the events they submit via Community Events.
* [Filter Bar](http://m.tri.be/fa), for adding advanced frontend filtering capabilities to your events calendar.
* [Eventbrite Tickets](http://m.tri.be/2e), for selling tickets to your event directly through Eventbrite.

= I have a feature idea. What's the best way to tell you about it? =

We've got a [UserVoice page](https://tribe.uservoice.com/forums/195723-feature-ideas) where we're actively watching for feature ideas from the community. Vote up existing feature requests or add your own, and help us shape the future of the products business in a way that best meets the community's needs.

= I've still got questions. Where can I find answers? =

Check out our extensive [knowledgebase](http://m.tri.be/18wm) for articles on using, tweaking, and troubleshooting our plugins.

== Documentation ==

All of our online documentation can be found on [our documentation site](http://m.tri.be/eu).

Some links you may find particularly useful are:

* [The Events Calendar New User Primer](http://m.tri.be/2l)
* [The Themer's Guide to The Events Calendar](http://m.tri.be/2m)
* [Knowledgebase](http://m.tri.be/18wm)

If you have any questions about this plugin, you can post a thread in our [WordPress.org forum](https://wordpress.org/support/plugin/the-events-calendar). Please search existing threads before opening a new one.

The [Modern Tribe premium support forums](http://m.tri.be/2r) are available for you to read. You won't, however, be able to post a message in any forums beyond Pre-Sale Questions unless you have purchased a premium license.

== Add-Ons ==

But wait: there's more! We've got a whole stable of plugins available to help you be awesome at what you do. Check out a full list of the products below, and over on [our website](http://m.tri.be/18wn).

Our Free Plugins:

* [Event Tickets](https://wordpress.org/support/plugin/event-tickets/)
* [Advanced Post Manager](https://wordpress.org/extend/plugins/advanced-post-manager/)
* [Blog Copier](https://wordpress.org/plugins/blog-copier/)
* [GigPress](https://wordpress.org/plugins/gigpress/)
* [Image Widget](https://wordpress.org/plugins/image-widget/)
* [Widget Builder](https://wordpress.org/plugins/widget-builder/)

Our Premium Plugins and Services:

* [Events Calendar PRO](http://m.tri.be/18wi)
* [Event Aggregator](http://m.tri.be/197u) (service)
* [Event Tickets Plus](http://m.tri.be/18wk)
* [The Events Calendar: Community Events](http://m.tri.be/2g)
* [The Events Calendar: Community Tickets](http://m.tri.be/18wl)
* [The Events Calendar: Filter Bar](http://m.tri.be/fa)
* [The Events Calendar: Eventbrite Tickets](http://m.tri.be/2e)

== Translations ==

The Events Calendar is translated by volunteers at [translate.wordpress.org](https://translate.wordpress.org/projects/wp-plugins/the-events-calendar/stable). There you can find a list of available languages, download translation files, or help update the translations. Thank you to everyone who helps to maintain our translations!

== Help ==

Welcome to The Events Calendar, a full-featured events management system for WordPress. Thank you so much for using the labor of our love. We are Modern Tribe and we are here to help you be awesome.

If you aren't familiar with The Events Calendar, check out our [new user primer](http://m.tri.be/2p). It'll introduce you to the basics of what the plugin has to offer and will have you creating events in no time. From there, the resources below -- extensive template tag documentation, FAQs, video walkthroughs and more -- will give you a leg up as you dig deeper.

Additional resources available include:

* [Release Schedule](https://theeventscalendar.com/release-schedule/)
* [Known Issues](https://theeventscalendar.com/known-issues/)
* [Documentation](http://m.tri.be/eu)
* [FAQ](http://m.tri.be/2n)
* [Help Videos](http://m.tri.be/2t)
* [Tutorials](http://m.tri.be/2u)
* [Release Notes](http://m.tri.be/2v)
* [Forums](http://m.tri.be/2r)

We hit the [The Events Calendar forum here on WordPress.org](http://wordpress.org/support/plugin/the-events-calendar/) about once a week, assisting users with basic troubleshooting and identifying bugs that have been reported. (If you are looking for more active support, might we suggest buying a PRO license? Our team hits the [Premium Forums](http://m.tri.be/2r) daily.)

Some things to consider before posting on the forum:

* Look through existing threads before posting a new one and check that there isn't already a discussion going on your issue.
* Your issue will be solved more quickly if you run a few checks before making a support request. Deactivate your plugins one by one - if the issue is fixed by deactivating a plugin you know you've got a plugin conflict. To test your Theme, revert to the default Twenty Twelve Theme to see if you are still experiencing the problem. If not, your Theme is the issue. Please provide this information when making your supper request.
* Sometimes, just resetting your permalinks can fix the issue. Visit Events -> Settings -> Permalinks, save your permalinks with a different option and then save with your preferred choice again. This can solve events-related problems and can is worth a shot before creating a new thread.

Still not happy? Shoot us an email to support@theeventscalendar.com or tweet to [@TheEventsCal](https://twitter.com/TheEventsCal) and tell us why. We'll do what we can to make it right.

== Contributors ==

The plugin is made with love by [Modern Tribe Inc](http://m.tri.be/2s).

= Current Contributors =

* [Andras Guseo](https://profiles.wordpress.org/aguseo)
* [Barry Hughes](https://profiles.wordpress.org/barryhughes)
* [Brian Jessee](https://profiles.wordpress.org/brianjessee)
* [Brook Harding](https://profiles.wordpress.org/brook-tribe)
* [Caroline Tucker](https://profiles.wordpress.org/tribecari)
* [Clifford Paulick](https://profiles.wordpress.org/cliffpaulick)
* [Daniel Dvorkin](https://profiles.wordpress.org/MZAWeb)
* [Geoff Graham](https://profiles.wordpress.org/geoffgraham)
* [George Gecewicz](https://profiles.wordpress.org/ggwicz)
* [Gustavo Bordoni](https://profiles.wordpress.org/bordoni)
* [Hunter Wilson](https://profiles.wordpress.org/joinfof)
* [Josh Mallard](https://profiles.wordpress.org/joshlimecuda)
* [Leah Koerper](https://profiles.wordpress.org/leahkoerper)
* [Luca Tumedei](https://profiles.wordpress.org/lucatume)
* [Matthew Batchelder](https://profiles.wordpress.org/borkweb)
* [Neill McShea](https://profiles.wordpress.org/neillmcshea)
* [Nico Santos](https://profiles.wordpress.org/nicosantos)
* [Peter Chester](https://profiles.wordpress.org/peterchester)
* [Reid Peifer](https://profiles.wordpress.org/reid.peifer)
* [Shane Pearlman](https://profiles.wordpress.org/shane.pearlman)
* [Trisha Salas](https://profiles.wordpress.org/trishasalas)
* [Zachary Tirrell](https://profiles.wordpress.org/zbtirrell)

= Past Contributors =

* [Casey Driscoll](https://profiles.wordpress.org/caseypatrickdriscoll)
* [Casey Picker](https://profiles.wordpress.org/ckpicker)
* [Dan Cameron](https://profiles.wordpress.org/dancameron)
* [Jessica Yazbek](https://profiles.wordpress.org/jazbek)
* [Joachim Kudish](https://profiles.wordpress.org/jkudish)
* [John Gadbois](https://profiles.wordpress.org/jgadbois)
* [Jonah West](https://profiles.wordpress.org/jonahcoyote)
* [Jonathan Brinley](https://profiles.wordpress.org/jbrinley)
* [Justin Endler](https://profiles.wordpress.org/justinendler)
* [Kelly Groves](https://profiles.wordpress.org/kellykathryn)
* [Kelsey Damas](https://profiles.wordpress.org/kelseydamas)
* [Kyle Unzicker](https://profiles.wordpress.org/kyleunzicker)
* [Mat Lipe](https://profiles.wordpress.org/mat-lipe)
* [Matt Wiebe](https://profiles.wordpress.org/mattwiebe)
* [Matthew Denton](https://profiles.wordpress.org/mdbitz)
* [Nick Ciske](https://profiles.wordpress.org/nickciske)
* [Nick Mastromattei](https://profiles.wordpress.org/mastromktg)
* [Paul Hughes](https://profiles.wordpress.org/paulhughes01)
* [Rob La Gatta](https://profiles.wordpress.org/roblagatta)
* [Ryan Urban](https://profiles.wordpress.org/ryancurban)
* [Samuel Estok](https://profiles.wordpress.org/faction23)
* [Timothy Wood](https://profiles.wordpress.org/codearachnid)

== Upgrade Notice ==

= [4.3] =

Please see the changelog for the complete list of changes in this release. Remember to always make a backup of your database and files before updating!

== Changelog ==

= [4.4.1] TBD =

* Fix - iCal export for Single events working again [71916]
* Tweak - Changes the Search label to prevent duplicate words (props @oheinrich) [72149]
* Tweak - Add theme version to `tribe-event.css` (props @berler) [71973]
* Fix - Resolve JavaScript error when jQuery was been de-registered [71369]
<<<<<<< HEAD
* Fix - Prevent Fatals when Importing Images on Event Aggregator [70576]
=======
* Fix - Prevent Third Party notes to be escaped, anchor link working again [71872]
>>>>>>> f7fb7041
* Fix - Google Maps now are using HTTPS instead of HTTP (props @cliffordp)
* Fix - Prevent Fatals on Event Aggegrator Cron, due to Activity logging failure [71904]
* Fix - Elminate some cases of problem with Facebook manual import on Event Aggregator [69137]
* Fix - WPML integration smaller incompatibilities [70520, 70522]

= [4.4.0.1] 2017-01-09 =

* Fix - Adds safety check to ensure a smooth activation process when earlier versions of Tribe Common are active

= [4.4] 2017-01-09 =

* Feature - Add dynamic helper text to single event editor to display the events date and time [66484]
* Feature - Add support for featured events [65898]
* Feature - Add support for placing the main events archive on the site homepage [38757]
* Feature - Add support for the theme customizer [67489]
* Feature - Make it possible to adjust map pins via the theme customizer [65889]
* Feature - Support for Event Aggregator in a multisite network context added [61427]
* Fix - Add a link to The Events Calendar Help page in the Network Administration screen of multisite installations [68665]
* Fix - Multisite license editing and displaying consistency [68662]
* Tweak - Adjusted styles and added actions for featured events in the List Widget [65923]
* Tweak - Organizers and Venues are now with a better and cleaner interface [68430]
* Tweak - Eliminate duplicate meta data for organizer posts [25084]
* Tweak - Improved the start/end date user interface [66486, 66487, 66550]
* Tweak - iCal export now includes all events - up to a reasonable limit - rather than just those in the current view [65037]
* Tweak - Adjustments made to the default week view colour scheme [69756]
* Tweak - Add AJAX and improve consistency of the venue and organizer UI [38129]

= [4.3.5] 2016-12-20 =

* Tweak - Updated the template override instructions in a number of templates [68229]
* Tweak - Improve behaviour of tribe_get_events_title() in respect of single events [46313]
* Tweak - Event Aggregator will only load on the Administration, prevent bigger loads for Front-End users [70812]
* Tweak - Allow better filtering for Organizers and Venue Meta fields (Props: @Chouby from Polylang) [70894]
* Fix - Prevent JavaScript Notices related to Bumpdown [69886]
* Fix - Assets URL on Windows Servers are fully operational again [68377]
* Fix - JavaScript and CSS files will respect HTTPS on all pages [69561]
* Fix - Fixed comment count and visibility issues due to Event Aggregator records [68297]
* Fix - Fixed PHP notices and warnings raised when importing .ics files [69960]
* Fix - Only show link to Venues if Pro is active in List View [69887]
* Fix - Fixed and issue that would make Event Aggregator importing notices remain stuck in the Import screen [70614]
* Fix - Avoid error screen when saving licenses on multisite installations [68599]
* Fix - Fix calendar view links in WPML language switcher [67134]

= [4.3.4.2] 2016-12-13 =

* Fix - Correct an oversight leading to breakages of the /all/ events archive for Events Calendar PRO users [70662]

= [4.3.4.1] 2016-12-09 =

* Fix - Updates Tribe Common to remove some stray characters that were impacting page layouts (props: @Aetles) [70536]

= [4.3.4] 2016-12-08 =

* Tweak - Tribe Common now is loaded only once across our plugin suite, improves performance on some cases [65755]
* Fix - Featured Images for Event Aggregator imports are works as expected again. [69465]
* Fix - Google Calendar and iCalendar files are now updating it's repective events [68684]
* Fix - On demand Event Aggregator records will update events corretly [69542]

= [4.3.3] 2016-11-16 =

* Feature - Added Tribe Extension class and loader, to make small addons easier to build [68188]
* Fix - Ordering on Month view is working as expected again [69123]
* Fix - Enable ampersand character in mobile month view titles (thanks @kate for the report of this) [45409]
* Fix - Prevent notices for Event Aggregator License checking [67981]
* Fix - Miss-Matched text domains are resolved, important for translations (props to @Hans) [68462]
* Fix - Sticky on Month View is working as expect again [68902]
* Fix - Prevent HTTPS websites from pointing to Assets in HTTP [68372]
* Fix - On `WP_Query` we will no-longer overwrite custom `post__not_in` params [42143]

= [4.3.2] 2016-11-02 =

* Fix - Fixes an issue where the text in the Location search field was URL encoded when using the back or forward button for navigation. [61742]
* Fix - Aggregator Errors will not show more than once daily as comments (Thanks @Jacob for your report on the forums) [68094]
* Fix - Event Aggregator ICS default configuration now are been Selected Correctly [67885]
* Fix - Shortcode Month view now will display tooltips correctly [68094]
* Fix - Avoid loading the select2 JavaScript library twice when Advanced Custom Fields is activated (props to @ryan for the initial report [43605]
* Fix - Avoid errors and notices on calendar page when X theme and WPML plugins are active (thanks @ingrid for reporting this one) [64400]

= [4.3.1.1] 2016-10-20 =

* Fix - Corrected a packaging issue from the 4.3.1 release [67936]

= [4.3.1] 2016-10-20 =

* Tweak - Implement the pruning of Event Aggregator history records after 7 days, filterable by tribe_aggregator_record_retention [68283]
* Tweak - Event Aggregator will now verify that the license key has uses remaining before creating a history record [68286]
* Tweak - Improve `tribe_create_event` documentation (Props to Keith) [44871]
* Fix - Resolved an issue where scheduled Event Aggregator imports marked as "On Demand" were being run by cron [68284]
* Fix - Resolved a bug where empty meta fields were being inserted into Event Aggregator record post meta [68290]
* Fix - Resolved a bug where Venue and Organizers urls were been generated incorrectly (Thanks @Matt) [68168]
* Fix - Pagination links on Month view are updating correctly [67977]
* Fix - Resolved the support for translated event category archive slug that could lead to broken links on the front-end while using WPML (Props to Wilco in the support Forums) [62018]
* Fix - Resolved a bug where searching for past events in the List view would always yield no results (Thanks for the report @Davide) [61863]
* Fix - Resolved an issue where long file names would break plugin updates on some Windows installations (pros to @Alan [62552]
* Fix - Resolved an issue where the `/all` link on recurring events on non English websites could be broken (reported by @lumiest - thanks!) [68062]
* Fix - Pagination links on Month view are updating correctly [67977]

= [4.3.0.1] 2016-10-14 =

* Fix - Preventing legacy Facebook events from been duplicated

= [4.3] 2016-10-13 =

* Feature - Added Event Aggregator to enable service-based event imports from iCal feeds, Facebook, and Meetup
* Feature - Revamped the CSV import screens to work within the new Event Aggregator pages
* Tweak - Adjusted some view logic to support the new Event Views shortcode in Pro [44800]
* Tweak - Added a button to copy the system infomation on the help tab [43709]
* Tweak - Added an option for users to opt into automatic system infomation so our support system can grab the system information found on the help tab automatically [31645]
* Tweak - Use an earlier hook for iCal feed generation (props @jlambe) [64141]
* Tweak - Revise and simplify integration with Event Tickets attendee screen [61992]
* Tweak - Added context to a set of strings to make translation easier (props @pedro-mendonca) [64586]
* Tweak - Deprecated various disused functions and classes relating to the Meta Factory [39905]
* Fix - Cease using GLOB_BRACE for including deprecated files due to limited server support [63172]
* Fix - Avoid problems that can occur when hooking and unhooking actions (props @Chouby) [63474]
* Fix - Resolves an issue where we were duplicating a core WordPress hook but with a different set of parameters (props @Chouby) [66455]
* Fix - Correct the datetime formatting issues within the iCal feed (props @henryk) [65968]
* Deprecated - `Tribe__Events__Main::initOptions()` has been deprecated with no replacement
* Deprecated - `Tribe__Events__Main::set_meta_factory_global()` has been deprecated in favor of using the `Tribe__Events__Meta_Factory` class
* Deprecated - The `setup_meta()` method in both the `Tribe__Events__Template__Single_Event` and `Tribe__Events__Template_Factory` classes has been deprecated
* Deprecated - The `the_title()`, `event_date()`, `event_category()`, `event_tag()`, `event_website()`, `event_origin()`, `organizer_name()`, `organizer_email()`, `venue_name()`, `venue_address()`, and `venue_map()` methods have been deprecated in the `Tribe__Events__Advanced_Functions__Register_Meta` class
* Deprecated - The `register()`, `check_exists()`, and `get_args()` methods have been deprecated in the `Tribe__Events__Meta_Factory` class

= [4.2.7] 2016-09-15 =

* Tweak - Additional support for plugin extensions

= [4.2.6] 2016-08-31 =

* Add - tribe_is_event_past() conditional to detect if event end time is past current time (Reported by @Jonathan in our support forums - thanks Jonathan.)

= [4.2.5] 2016-08-17 =

* Fix - Fixed inconsistent template filtering logic for single event template [62525]
* Tweak - Restored preview for published events [64874]

= [4.2.4] 2016-08-03 =

* Tweak - Changed "Event Add-Ons" to load faster [64286]
* Fix - Fixed default venue setting [64628]
* Fix - Fixed default venue state and province settings [64629]

= [4.2.3] 2016-07-20 =

* Fix - In month view, be sure to unhook JSON-LD output when calling unhook function
* Fix - Incorrect JSON-LD event start and end times (thank you @jjbte for reporting on .org forums)
* Fix - Show Google Map and Link checkbox so they show when editing an event (Reported originally by Michael of @NailedIT in the .org forum)
* Fix - Use Community Events Venue Edit Link when on Community Events Forms instead of Admin (also as a result of the report abve from @NailedIT. Thanks again.)

= [4.2.2] 2016-07-06 =

* Fix - Small CSS Issue on Welcome Page
* Fix - Month view on mobile device width doesn't have links to prev/next months
* Fix - Reimport of updated CSV removes featured image (Bug #46149)
* Fix - Fixed the issue that would make multiple organizers details disappear when trying to submit invalid event data using Community
* Fix - Add a check to avoid being unable to switch view when Filter Bar plugin is active and at least one field is set to auto-complete mode
* Fix - Only add the events custom post type to the tag archive queries and not custom queries with tags [45635]
* Fix - When using the filter tribe_events_excerpt_allow_shortcode shortcodes will be maybe be processed in event excerpts in the list views [42289]

= [4.2.1.1] 2016-06-28 =

* Fix - Ensure translations load as expected with all supported versions of WordPress (thanks to @JacobALund for originally reporting this on .org forums)

= [4.2.1] 2016-06-22 =

* Tweak - Adjust the caching rules for Month View for faster loading
* Fix - Replace a bad return type to avoid unnecessary notices in the error log
* Fix - Add missing styles for correctly hide screen reader text
* Fix - Fixes `tribe_get_event_link()` which wasn't working when passing second parameter as `true'
* Tweak - Reduce the ginormous font size of Month View titles in skeleton styles
* Fix - Add styling to adjust List View description to full width
* Fix - Miscellaneous tweaks to improve the Month and Day views
* Fix - Fix a shorthand array that was causing errors in PHP 5.2 and 5.3 when importing events

= [4.2] 2016-06-08 =

* Feature - Added Google Maps API key field in the Settings tab to avoid map timeouts and errors on larger sites (Thanks to Yan for reporting this!)
* Feature - Added support for featured image, multiple organizers, excerpt and more custom fields in the .csv file import function for events (Thank you to Graphic Designer for posting on UserVoice!)
* Feature - Added support for featured image, description, map details and more custom fields in the .csv file import function for venues
* Feature - Added support for featured image and description in the .csv file import function for organizers (Thank you to Rebecca for posting on UserVoice!)
* Feature - Added an oEmbed template for events
* Feature - Improve performance of a query used to determine if there are free/uncosted events (Thank you @fabianmarz for the pull request!)
* Feature - Added support for attaching custom post types to events
* Tweak - Improved filtering of the `tribe_event_featured_image()` function (Cheers to @fabianmarz!)
* Tweak - Add an encoding class for the CSV importer to prevent non utf8 characters from preventing imports (Thanks to screenrage for the report!)
* Tweak - Improved our JSON-LD output to ensure consistency (Props to @garrettjohnson and Lars!)
* Tweak - Language files in the `wp-content/languages/plugins` path will be loaded before attempting to load internal language files (Thank you to user aafhhl for bringing this to our attention!)
* Tweak - Switch to HTTPS for the "Powered by The Events Calendar" link (Thank you Cynthia for reporting this!)
* Tweak - Switch to using HTTPS by default for interactions with Google Maps API
* Tweak - Improved filterability of calendar excerpts by introducing the new `tribe_events_get_the_excerpt` filter hook
* Tweak - Improved filtering of organizer details when importing by CSV (Props to @Geir for bringing this up!)
* Tweak - Adjustments for single event view in Twenty Fifteen theme
* Tweak - Improved performance of query used to test for events without any cost
* Tweak - Added missing semicolon to a laquo (Props to mwender on GitHub for the fix!)
* Tweak - Improve the "stickiness" of CSV import column mappings (Thank you @jamesgol!)
* Tweak - Consistency of JSON-LD markup improved (Cheers to @garrettjohnson for the help!)
* Tweak - Avoid notice-level errors when working with WP CLI on a site where The Events Calendar is also active (Thanks to @sun)
* Tweak - Corrected the spelling of timezone in the CSV Importer's event field
* Tweak - Updated venue and organizer templates to use the new architecture for attaching custom post types to events
* Tweak - Move plugin CSS to PostCSS
* Tweak - Category default view is now set to `default` in place of hardcoding the current default view in the category base rewrite rule [31907]
* Deprecated - `Tribe__Events__PUE__Checker`, `Tribe__Events__PUE__Plugin_Info`, and `Tribe__Events__PUE__Utility` classes are deprecated and are replaced by `Tribe__PUE__Checker`, `Tribe__PUE__Plugin_Info`, and `Tribe__PUE__Utility` classes
* Fixed - Changed the use of `have_posts()` in the maybe iCal links for the main views that could cause an infinite loop
* Accessibility - Focus styles added for search fields
* Accessibility - Add ARIA labels for Month/Day/List sub nav
* Accessibility - Add ARIA label for events footer sub nav heading

= [4.1.4] 2016-05-19 =

* Fix - Improve accuracy of list view pagination after switching from month view
* Tweak - Give the multi-organizer form 'sticky' properties so values persist even if the submission is initially rejected
* Tweak - Resolved minor CSS issues in the welcome page

= [4.1.3] 2016-04-28 =

* Fix - Month View single days are now ordered as follows: sticky events, ongoing multi-day events, all day events, then start time. In other words, all events should be ordered as you'd expect when viewing events in Month View.
* Fix - Updated the compatibility of CSV importer with WordPress 4.5 due to a change in the `post_status` filter. This will help prevent some of the errors you may have seen when importing events using a CSV file.
* Tweak - Added new event names for AJAX success to the List, Month, and Day views to help The Events Calendar's compatibility with our other premium plugins.

= [4.1.2] 2016-04-11 =

* Tweak - Removed an unneeded hook that attempted to add a query argument to event tag links
* Fix - Resolved an issue where events marked as "sticky" would not display as such in Month View
* Fix - Dashes, hyphens, or whatever you like to call them in the events archive slug no longer breaks the URL
* Fix - The notice that pops up when a conflicting "events" page exists can now be dismissed

= [4.1.1.1] 2016-04-07 =

* Security - Tightened up security with post type link filtering (props to Nadal Soler for reporting this issue!)
* Security - Tightened up security around tribe bar submissions (props to Paul Mynarsky for reporting this issue!)

= [4.1.1] 2016-03-30 =

* Fix - Resolved bug where array notices were output on single event pages when venues were not set (props to zaxiscreative for reporting this issue!)
* Fix - Resolved issue where the Month View in mobile sizes retained the long day-of-week names when the abbreviations should have been used (props to Lucy for the bug report!)
* Fix - Fixed bug where a "0" was added to the default Venue name when creating a new event
* Fix - Fixed notice that caused Ajax requests to fail (props to cgrymala on WP.org for reporting this!)
* Fix - Removed quotes from around TZID-specified timezones in iCal feeds which causes problems with some parsers (props to factory44 for reporting the issue that lead to this fix)
* Fix - Resolved various capitalization issues with German translations (props to oheinrich in our forums for pointing out this issue!)

= [4.1.0.1] 2016-03-17 =

* Fix - Resolved multiple issues with the German `de_DE` language file that caused a number of site-breaking issues

= [4.1] 2016-03-15 =

* Feature - Added a tribe_get_venue_website_url() function for fetching Venue website URLs (props to fervorcreative in our forums for this request!)
* Performance - Lazy-load venue and organizer selector data
* Tweak - Allow iCal filenames to be filtered via a new filter: tribe_events_ical_feed_filename
* Tweak - Added a hook to allow single day queries in month view to be filtered: tribe_events_month_daily_events_query_args
* Tweak - Improved the logic around rebuilding known date ranges
* Tweak - Always show the "Merge Duplicates" button for venues and organizers in the Events General Settings page
* Tweak - Allow the "same slug" notice to be dismissed and fix some text in that message
* Tweak - Ignore alpha/beta/rc suffixes on version numbers when checking template versions
* Tweak - Add a filter for month view daily events query: tribe_events_month_daily_events_query_args
* Tweak - Added a more flexible cost range parsing function
* Tweak - Obfuscate license keys Events > Help > System Information
* Fix - Fixed a fatal that sometimes occurred when refreshing the import CSV page
* Fix - Fixed issue where some characters were not escaped appropriately for month and year formats
* Fix - Added missing tribe-loading@2x.gif
* Fix - Fixed a warning produced by passing a DateTime() object into start_date or end_date args of tribe_get_events (props to iamhexcoder for the pull request!)
* Fix - Fixed bug where events in month view were not always sorted in chronological order
* Fix - Fixed the System Info URL in Events > Help
* Fix - Resolved issue where the default country would be "Array" if no default country is set
* Fix - Fixed bug where ajaxurl was sometimes undefined

= [4.0.7] 2016-03-02 =

* Fix - Resolve display issues on templates with Jetpack and a few themes
* Fix - Mobile breakpoints on month view working with custom breakpoints
* Fix - Reordering Venue and Organizer metadata no longer breaks titles
* Fix - Prevented notices from happening when using `the_title` filter
* Fix - iCal links now will respect categories on the first page
* Fix - Prevent third-party bugs with SEO plugins when inserting events programmatically
* Fix - Organizer information is showing up again correctly
* Fix - Modified the add-on license validation method to better explain what is happening
* Fix - Description on mobile views now have the correct class attribute on HTML
* Fix - Added missing semicolon on the list navigation for "&laquo"

= [4.0.6] 2016-02-17 =

* Tweak - Adjust injection of event data into the_content from priority 10 to 9 for better 3rd-party plugin compatibility
* Tweak - Change mobile month view selector to load event details below the calendar for better theme compatibility
* Tweak - Better handling of edge cases on the post_excerpt for List View
* Tweak - Removal of generic CSS classes like `.updated` and `.published`
* Fix - Prevent Notices from appearing when using `tribe_get_organizer()`
* Fix - Make HTML Single Event Pages valid
* Fix - Numeric named categories URLs are now fully working
* Fix - Event Title now Accepts HTML on Tooltips
* Fix - Licenses Tab now will work with `DISALLOW_FILE_MODS` (Props to Sun for spotting and fixing this)

= [4.0.5] 2016-01-15 =

* Security - Security fix with Venues and Organizers (props to grantdayjames for reporting this!)

= [4.0.4] 2015-12-23 =

* Tweak - Including the latest embedded Event Tickets release for backward compatibility

= [4.0.3] 2015-12-22 =

* Tweak - Adjust single-event.php template to allow the "Time" title and content to be filterable (Props to Sitecrafting for highlighting this issue!)
* Fix - Resolved issue with an overly escaped Event Category edit URL that prevented editing categories (Thanks to Ian for the first report of this issue!)
* Fix - Fixed issue where clicking on columns on the Events listed in the Admin Dashboard were ALWAYS sorted by Event start/end date before sorting by the column selected (Cheers to Corrado for bringing this to our attention!)

= [4.0.2] 2015-12-16 =

* Tweak - Adding better support for non-numeric cost values on events (Props to Mirja for highlighting this!)
* Tweak - Avoid notice level errors when advanced events list widget settings are saved (Thank you Johan for reporting the issue!)
* Tweak - Improve messaging in the same-slug warning message (Thanks to Simon for bringing this to our attention!)
* Tweak - Hook to Event Tickets to inject event dates into ticket emails
* Tweak - Adding better support for default venues (Props to Karly for noting this!)
* Tweak - Improve handling of internationalized slugs (Cheers to Oliver for the help!)
* Fix - Ensure the past events list displays the correct events when accessed via ajax (Thank you Jesse for highlighting this!)
* Fix - Support ordering by venue/organizer within event queries (Thank you Doug for bringing this to our attention!)
* Fix - Fixed issue where events with the same date/time would sometimes be excluded from single-event navigation (Cheers to JeremyEnglert for the tip!)
* Fix - Resolved issue where events set with the explicit cost of 0 were not showing as "Free" (Thank you terrizsolo for reporting this!)
* Fix - Fixed bug where the datepicker in Twenty Sixteen was really ugly
* Fix - Fixed bug where using Quick Edit on events caused the table columns in the event list to become jumbled on save (Props to A K for the report!)
* Fix - Resolved bug where category links sometimes included event category 1 (Thank you Anthony for the original report of this problem!)
* Fix - Fixed a settings page URL (Props to Kristy for the heads up!)

= [4.0.1] 2015-12-10 =

* Tweak - Add a warning message for major updates
* Tweak - For SEO reasons, use an h1 for the title rather than an h2 (props to wpexplorer for this fix)
* Tweak - Target the calendar view grid in JS using a simpler selector
* Fix - Resolved WP 4.4 related fatal on the Nav Menu page that prevented the admin footer from rendering/enqueuing JS
* Fix - Resolved bug where visiting /events/upcoming could sometimes result in an infinite redirect loop
* Fix - Removed `wp_trim_excerpt` and use only it's powers, fixing the excerpt problem
* Fix - Fixed bug where the mobile calendar view did not display the date for the date being viewed
* Fix - Fixed bug where the admin toolbar's Events > Import > CSV did not link to the CSV importer page
* Fix - Fixed issue where the events list in the admin dashboard were not ordered in an intuitive manner
* Fix - Resolved bug where sorting by event category or tag resulted in an error
* Fix - Fixed bug where full event content text was displayed where excerpts should have been displayed
* Fix - Resolved issue where events imported via CSV were excluded from single event navigation
* Fix - Fixed bug where /events/list would sometimes 404 on a new install
* Fix - Resolved bug where multiday all-day events displayed the end date as one day later than it should be when the End of Day Cut-off was set to something other than 12am
* Fix - Timezone handling fixed within generated iCal feeds

= [4.0] 2015-12-02 =

* Security - A TON of escaping was added to our codebase thanks to the efforts of the always-helpful Andy Fragen (@afragen)
* Feature - Moved the Ticket framework code into its own plugin (event-tickets)
* Feature - The event cost now supports more international formats with the addition of the tribe_events_cost_separators filter (Thank you remokrol for bringing this to our attention!)
* Feature - Added support for the twentysixteen theme
* Feature - Created a new Add-Ons tab in Settings so that TEC add-ons can have a consolidated settings tab
* Feature - Improve the date formats UI by providing example output for each selected format
* Tweak - Restructured TEC's core settings code for reusability with other standalone plugins like Event Tickets
* Tweak - Deprecate old JS event names in favor of a new JS event naming standard. Example: deprecated tribe_ev_runAjax in favor of run-ajax.tribe
* Tweak - Consolidated import pages for TEC and add-ons
* Tweak - When suggesting a UTF-8 compatibility CSV formatting tool, point to one that still exists
* Tweak - Added the ability to filter attendees CSV items via tribe_events_tickets_attendees_csv_items (Props to @bostondv on GitHub for this patch!)
* Tweak - Updated all excerpt output to use tribe_events_get_the_excerpt() to ensure a consistent display of excerpt content (Cheers to Joseph to pointing this out!)
* Tweak - Add support for wp_get_document_title in response to the WordPress 4.4 deprecation of wp_title
* Tweak - Check post creation permissions before letting users create venues and organizers from the event meta box
* Tweak - Only display data separators between fields that have data when rendering organizers (Thank you Bud for highlighting this issue!)
* Tweak - When a user cannot create organizers, prevent the auto-selection of organizers when editing an event
* Tweak - Remove microformat CSS classes from templates and replace with namespaced content-relevant CSS classes
* Tweak - Changed the "updated" CSS class to "tribe-updated" so that it is properly namespaced (Thank you vijayrajesh!)
* Tweak - The Plugin Update Checker will now auto-save valid plugin keys (Thanks to Denon for originally bringing this up!)
* Tweak - Cleaned up the output of JSON-LD data. Filterable via the new tribe_google_data_markup_json filter
* Tweak - Drop the use of the generic CSS class "placeholder" in favor of "tribe-event-placeholder" (Thanks to Marc on the forums!)
* Tweak - Adjusted the CSS padding on Admin Menu items for Events
* Tweak - Various codesniffer fixes
* Tweak - tribe_get_venue_link() no longer echoes if you ask it to return an <a> element
* Tweak - Error messages for empty Venue names
* Tweak - Improve our responsiveness for the widget mini calendar, allowing smaller sidebars.
* Tweak - No longer retrieve empty costs when fetching all costs for all events
* Tweak - Change the priority of bootstrapping the-events-calendar to ensure it occurs before any of the TEC addons in the event some addons are upgraded to v4.0 later than TEC
* Tweak - Adjust the logic used for adding a noindex/follow tag to event views
* Tweak - No longer hiding default address fields when default venues are selected when Pro is active
* Fix - Resolved issue where the iCal feed did not provide an appropriately formatted timezone in some cases (Cheers to Matt for the report!)
* Fix - Added support for translating some previously untranslatable strings (Props to tititou36, media325, and Stef!)
* Fix - Prevented duplicate CSS IDs on the mini calendars (Cheers to Corrado for the help!)
* Fix - Fixed bug causing tribe_get_single_ical_link() and tribe_get_ical_link() to use the same URL when it shouldn't (Props to Ben Byrne @drywall on Twitter for the heads up!)
* Fix - Fixed issue where the "Add another organizer" text wasn't using the correct singular label (Thank you MIKE for the report!)
* Fix - Various CSS fixes for twenty(ten-fifteen)
* Fix - Improved our handling of `get_current_screen()` across the plugin, avoiding notices and warnings (Thank you Mike for the help!)
* Fix - Fixed bug where accessing object properties on a non object errored out when saving event meta (props to @dalethedeveloper on GitHub for this fix!)
* Fix - Fixed bug where organizer ID meta attached sometimes included a blank record. That blank record is no longer returned in tribe_get_organizer_ids()
* Fix - Fixed error message returned when tabbing away from a blank event name meta box so that it properly indicates that an event name is required (Our thanks to @tapan29bd for this fix!)
* Fix - Resolved issue where Timezone event start/end date property name strings were malformed which guaranteed a a call to get_post_meta for Timezone date strings
* Fix - Fixed CSS issue where the month view calendar could sometimes extend beyond the edge of the page when Skeleton Styles were enabled
* Fix - Fixed a problem where iCal data was generated with incorrect dates in the case of some all days events (thanks to Matt for highlighting this)
* Fix - Resolved a problem causing the previous month view to appear when it should not
* Fix - Fixed issue in mobile month view where date was missing from heading
* Fix - Resolved issue that caused /events/ to 404 if it was visited on a new install before hitting "Save" on the Events > Settings > Display page
* Deprecated - The Tribe__Events__Main::defaultValueReplaceEnabled() method is being deprecated in favor of tribe_get_option('defaultValueReplace'). Schedules for removal in v4.5
* Deprecated - The tribe_event_link() has been deprecated in favor of tribe_get_event_link(). Scheduled for removal in 5.0
* Deprecated - The third parameter of tribe_get_organizer_link() (the $echo parameter) has been deprecated and is scheduled for removal in 5.0
* Deprecated - Tribe__Events__Abstract_Deactivation in favor of Tribe__Abstract_Deactivation
* Deprecated - Tribe__Events__Admin__Helpers in favor of Tribe__Admin__Helpers
* Deprecated - Tribe__Events__App_Shop in favor of Tribe__App_Shop
* Deprecated - Tribe__Events__Autoloader in favor of Tribe__Autoloader
* Deprecated - Tribe__Events__Cache in favor of Tribe__Cache
* Deprecated - Tribe__Events__Cache_Listener in favor of Tribe__Cache_Listener
* Deprecated - Tribe__Events__Changelog_Reader in favor of Tribe__Changelog_Reader
* Deprecated - Tribe__Events__Credits in favor of Tribe__Credits
* Deprecated - Tribe__Events__Date_Utils in favor of Tribe__Date_Utils
* Deprecated - Tribe__Events__Field in favor of Tribe__Field
* Deprecated - Tribe__Events__Settings in favor of Tribe__Settings
* Deprecated - Tribe__Events__Settings_Tab in favor of Tribe__Settings_Tab
* Deprecated - Tribe__Events__Support in favor of Tribe__Support
* Deprecated - Tribe__Events__Template_Part_Cache in favor of Tribe__Template_Part_Cache
* Deprecated - Tribe__Events__Tickets__Attendees_Table in favor of Tribe__Tickets__Attendees_Table in the event-tickets plugin
* Deprecated - Tribe__Events__Tickets__Metabox in favor of Tribe__Tickets__Metabox in the event-tickets plugin
* Deprecated - Tribe__Events__Tickets__Ticket_Object in favor of Tribe__Tickets__Ticket_Object in the event-tickets plugin
* Deprecated - Tribe__Events__Tickets__Tickets in favor of Tribe__Tickets__Tickets in the event-tickets plugin
* Deprecated - Tribe__Events__Tickets__Tickets_Pro in favor of Tribe__Tickets__Tickets_Handler in the event-tickets plugin
* Deprecated - Tribe__Events__Validate in favor of Tribe__Validate
* Deprecated - Tribe__Events__View_Helpers in favor of Tribe__View_Helpers
* Deprecated - Tribe__Events__Main::OPTIONNAME in favor of Tribe__Main::OPTIONNAME
* Deprecated - Tribe__Events__Main::OPTIONNAMENETWORK in favor of Tribe__Main::OPTIONNAMENETWORK
* Deprecated - Tribe__Events__Main::addHelpAdminMenuItem() in favor of Tribe__Settings_Manager::add_help_admin_menu_item()
* Deprecated - Tribe__Events__Main::addNetworkOptionsPage() in favor of Tribe__Settings_Manager::add_network_options_page()
* Deprecated - Tribe__Events__Main::array_insert_after_key() in favor of Tribe__Main::array_insert_after_key()
* Deprecated - Tribe__Events__Main::array_insert_before_key() in favor of Tribe__Main::array_insert_before_key()
* Deprecated - Tribe__Events__Main::debug() in favor of Tribe__Debug::debug()
* Deprecated - Tribe__Events__Main::defaultValueReplaceEnabled() in favor of tribe_get_option( 'defaultValueReplace' )
* Deprecated - Tribe__Events__Main::doHelpTab() in favor of Tribe__Settings_Manager::do_help_tab()
* Deprecated - Tribe__Events__Main::doNetworkSettingTab() in favor of Tribe__Settings_Manager::do_network_settings_tab()
* Deprecated - Tribe__Events__Main::doSettingTabs() in favor of Tribe__Settings_Manager::do_setting_tabs()
* Deprecated - Tribe__Events__Main::do_licenses_tab() in favor of Tribe__Settings_Manager::do_licenses_tab()
* Deprecated - Tribe__Events__Main::getNetworkOption() in favor of Tribe__Settings_Manager::get_network_option()
* Deprecated - Tribe__Events__Main::getNetworkOptions() in favor of Tribe__Settings_Manager::get_network_options()
* Deprecated - Tribe__Events__Main::getNotices() in favor of Tribe__Notices::get()
* Deprecated - Tribe__Events__Main::getOption() in favor of Tribe__Settings_Manager::get_option()
* Deprecated - Tribe__Events__Main::getOptions() in favor of Tribe__Settings_Manager::get_options()
* Deprecated - Tribe__Events__Main::have_addons() in favor of Tribe__Settings_Manager::have_addons()
* Deprecated - Tribe__Events__Main::isNotice() in favor of Tribe__Notices::is_notice()
* Deprecated - Tribe__Events__Main::pluginDir in favor of Tribe__Events__Main::plugin_dir
* Deprecated - Tribe__Events__Main::pluginName in favor of Tribe__Events__Main::plugin_name
* Deprecated - Tribe__Events__Main::pluginPath in favor of Tribe__Events__Main::plugin_path
* Deprecated - Tribe__Events__Main::pluginUrl in favor of Tribe__Events__Main::plugin_url
* Deprecated - Tribe__Events__Main::removeNotice() in favor of Tribe__Notices::remove_notice()
* Deprecated - Tribe__Events__Main::renderDebug() in favor of Tribe__Debug::render()
* Deprecated - Tribe__Events__Main::saveAllTabsHidden() in favor of Tribe__Settings_Manager::save_all_tabs_hidden()
* Deprecated - Tribe__Events__Main::setNetworkOptions() in favor of Tribe__Settings_Manager::set_network_options()
* Deprecated - Tribe__Events__Main::setNotice() in favor of Tribe__Notices::set_notice()
* Deprecated - Tribe__Events__Main::truncate() in favor of tribe_events_get_the_excerpt()
* Deprecated - tribe_event_beginning_of_day() in favor of tribe_beginning_of_day()
* Deprecated - tribe_event_end_of_day() in favor of tribe_end_of_day()
* Deprecated - tribe_event_format_date() in favor of tribe_format_date()
* Deprecated - tribe_events_the_notices() in favor of tribe_the_notices()

= 3.x and previous =

For release notes from the 3.x and older lifecycles, see our [full historical release notes](https://theeventscalendar.com/category/products/release-notes/).<|MERGE_RESOLUTION|>--- conflicted
+++ resolved
@@ -321,11 +321,8 @@
 * Tweak - Changes the Search label to prevent duplicate words (props @oheinrich) [72149]
 * Tweak - Add theme version to `tribe-event.css` (props @berler) [71973]
 * Fix - Resolve JavaScript error when jQuery was been de-registered [71369]
-<<<<<<< HEAD
 * Fix - Prevent Fatals when Importing Images on Event Aggregator [70576]
-=======
 * Fix - Prevent Third Party notes to be escaped, anchor link working again [71872]
->>>>>>> f7fb7041
 * Fix - Google Maps now are using HTTPS instead of HTTP (props @cliffordp)
 * Fix - Prevent Fatals on Event Aggegrator Cron, due to Activity logging failure [71904]
 * Fix - Elminate some cases of problem with Facebook manual import on Event Aggregator [69137]
