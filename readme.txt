--- conflicted
+++ resolved
@@ -218,12 +218,9 @@
 = [4.6.23] TBD =
 
 * Fix - Fixed the "Full Styles" mobile view. Thanks Matthew, Laura and others for flagging this! [112301]
-<<<<<<< HEAD
 * Fix - Modify resource url function to work in mu-plugin directory, thanks to Doug for reporting it  [86104]
-=======
 * Fix - Remove references to and settings for Facebook importing in Event Aggregator [112432]
 * Deprecated - `Tribe__Events__Aggregator__Record__Facebook`
->>>>>>> 0fc1425b
 
 = [4.6.22] 2018-08-22 =
 
