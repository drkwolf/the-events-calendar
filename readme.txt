--- conflicted
+++ resolved
@@ -217,16 +217,13 @@
 
 = [4.6.21] TBD =
 
-<<<<<<< HEAD
+* Fix - Ensure no console errors are being displayed if there's no Google Maps API key present. Thanks Greg for flagging this [95312]
 * Fix - Fixed an issue where saving Event Aggregator scheduled imports with an empty preview would generate PHP notices [110311]
-=======
-* Fix - Ensure no console errors are being displayed if there's no Google Maps API key present. Thanks Greg for flagging this [95312]
 
 = [4.6.20.1] 2018-07-10 =
 
 * Fix - Fix an issue where Event Aggregator imports might get blocked at 1% progress [110258]
 * Fix - Fix the error displayed when navigating the month view via shortcode. Thanks Lam, @ltcalendar, Disk and others for flagging this! [109589]
->>>>>>> b5a26dbd
 
 = [4.6.20] 2018-07-09 =
 
