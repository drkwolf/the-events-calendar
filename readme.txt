--- conflicted
+++ resolved
@@ -289,11 +289,8 @@
 
 = [4.2.2] unreleased =
 
-<<<<<<< HEAD
+* Add - Add the filter tribe_events_excerpt_prevent_shortcode_removal to prevent removal of shortcode markup in the excerpt [42289]
 * Fix - Fixed the issue that would make multiple organizers details disappear when trying to submit invalid event data using Community
-=======
-* Add - Add the filter tribe_events_excerpt_prevent_shortcode_removal to prevent removal of shortcode markup in the excerpt [42289]
->>>>>>> ebc230fd
 * Fix - Add a check to avoid being unable to switch view when Filter Bar plugin is active and at least one field is set to auto-complete mode
 * Fix - Only add the events custom post type to the tag archive queries and not custom queries with tags [45635]
 * Fix - When using the filter tribe_events_excerpt_allow_shortcode shortcodes will be maybe be processed in event excerpts in the list views [42289]
