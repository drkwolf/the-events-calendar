=== The Events Calendar ===

Contributors: ModernTribe, borkweb, zbtirrell, barry.hughes, bordoni, brianjessee, brook-tribe, faction23, geoffgraham, ggwicz, jazbek, jbrinley, leahkoerper, lucatume, mastromktg, mat-lipe, mdbitz, MZAWeb, neillmcshea, nicosantos, peterchester, reid.peifer, roblagatta, ryancurban, shelbelliott, shane.pearlman, aguseo, tribecari, trishasalas, courane01
Tags: events, calendar, event, venue, organizer, dates, date, google maps, conference, workshop, concert, meeting, seminar, summit, class, modern tribe, tribe, widget
Donate link: http://m.tri.be/29
Requires at least: 3.9
<<<<<<< HEAD
Stable tag: 4.6dev1
Tested up to: 4.7.3
=======
Stable tag: 4.5.0.2
Tested up to: 4.7.4
>>>>>>> bca69309
License: GPLv2 or later
License URI: http://www.gnu.org/licenses/gpl-2.0.html

The Events Calendar is a carefully crafted, extensible plugin that lets you easily share your events. Beautiful. Solid. Awesome.

== Description ==

Create an events calendar and manage it with ease. The Events Calendar plugin provides professional-level quality and features backed by a team you can trust.

Packed with loads of useful features, The Events Calendar by Modern Tribe is ready to go right out of the box. It’s extensible, easy to use, and completely customizable.

Looking for additional functionality including recurring events, ticket sales, publicly submitted events, new views, Facebook event integration and more?

<strong>Check out [Events Calendar PRO](http://m.tri.be/mj) and [other add-ons](http://m.tri.be/2a)</strong>

><strong>New Import Tool!</strong>
>We’ve made bulk event imports easier to manage than ever. This add-on service for The Events Calendar allows you to import events from your favorite sources, including Facebook, Meetup, Google Calendar, iCalendar, CSV, and ICS.
>[Check out Event Aggregator now](http://m.tri.be/197u).
>

= BUILT SOLID & SUPPORTED =

The Events Calendar is crafted the WordPress way.

The Events Calendar plugin has been audited by many WordPress industry experts, including core developer Mark Jaquith for security & plugin review team member Pippin Williamson for best practices and plugin compatibility.

Our dedicated support team has poured hundreds of hours into QA, monthly usability tests, and numerous user interviews to guarantee quality and ease-of-use.  We stand behind our work and offer light support weekly for the community via the WordPress.org support forums.

If you need a deeper level of support or a faster response to your specific question, our Events Calendar PRO add-on includes access to our premium support forums with a 24-48 hour response time during the workweek.

Enjoy using The Events Calendar, know how to get under the hood and want to make money helping people? We’re growing our community team and would love to hear from you. If you’re interested, [check this out!](http://m.tri.be/mk)

= PLUG-N-PLAY or HIGHLY CUSTOMIZABLE =

The Events Calendar is built to work out of the box. Just turn it on, configure the settings to match your needs and you’ll be making events in less than 5 minutes.
Or customize it to suit your specific needs. The Events Calendar is built by developers, for developers…it’s ready to be the foundation for your wildest hack sessions:

The Events Calendar is built to work out of the box. Just turn it on, configure the settings to match your needs and you'll be making events in less than 5 minutes.

* WP REST API support
* Skeleton stylesheet to theme fast & efficiently
* Partial template overrides
* Template tags, hooks, and filters
* [Extensive documentation](http://m.tri.be/eu)
* [Library of code snippets](https://github.com/theeventscalendar) on GitHub.

Whether your vision is big or small, you’re in good company. Hundreds of thousands of churches, eateries, small businesses, musicians, venues, and non-profits are publishing and promoting their events with The Events Calendar.

The Events Calendar has been scaled to work on networks with over 25 million unique visitors per month and hundreds of thousands of events. Fortune 100 companies, major universities, government institutions and some seriously epic startups push their events with our platform.

= FEATURES =

Whether you’re operating a hyperlocal hub listing thousands of events, a university with many thousands of users, or you’re a sole business owner listing your classes, The Events Calendar has your back.

Just getting started? Definitely watch and read through the [New User Primer](http://m.tri.be/2d) before going much further.

* Rapidly create events
* Saved venues & organizers
* Calendar month view with tooltips
* List view
* Day view
* Event search
* Google maps
* Widget: Upcoming events list
* Events Taxonomies (Categories & Tags)
* Google Calendar and iCal exporting
* WP REST API endpoints (READ)
* Completely ajaxified for super smooth browsing
* Completely responsive from mobile to tablet to desktop
* Tested on the major theme frameworks such as Avada, Genesis, Woo Themes, Thesis and many more.
* Increase your SEO with Microformats
* Internationalized & Translated
* Multiple stylesheets (Skeleton, Default, Tribe Event Styles) to improve integration
* Extensive Template Tags for Customization
* Hook & Filters up the wazoo
* Caching Support
* Debug Mode for Developers

Looking for something else? We’ve got add-ons available to take your calendar to the next level.

= PRO Features =

Add recurring events, a whole recurring events, a whole range of new views ( week / map / photo / venue / organizer) & widgets (calendar / featured venue / week / event countdown), shortcodes, custom event attributes, default content, location search, much more with [Events Calendar PRO](http://m.tri.be/2c)

= Event Ticketing =

Collect free RSVPs with Event Tickets or add paid ticketing features with [Event Tickets Plus](http://m.tri.be/18wg), including the ability to sell tickets, collect sales, and manage attendees all from within your WordPress dashboard! Works with your favorite eCommerce plugin (WooCommerce, Shopp, Easy Digital Downloads, or WP E-Commerce).

= Bulk Event Import =

Fill your calendar with events from your favorite sources, including Facebook, Meetup, Google Calendar, iCalendar, CSV, and ICS. [Event Aggregator](http://m.tri.be/197u) provides a convenient dashboard to manage scheduled imports, manual imports, filters, one-way sync, import history, and more.

= User-Submitted Events =

Running a community calendar? [Community Events](http://m.tri.be/2g) lets users add events directly to your calendar without needing access to your admin.

= Advanced User Search & Filters =

Have so many amazing events that your users get overwhelmed? [Filter Bar](http://m.tri.be/52) adds a configurable set of filters to your event pages so users can view and search for the exact events that interest them.

= Integrate With Eventbrite =

Connect your calendar with your Eventbrite.com account! [Eventbrite Tickets](http://m.tri.be/18wf) allows you to import/export between The Events Calendar and Eventbrite, and incorporate ticket sales.

[Join us on Facebook](https://www.facebook.com/theeventscalendar/) to be part of our active community, check us out [on Twitter](https://twitter.com/TheEventsCal), and [sign up for our newsletter](http://m.tri.be/rm) for release announcements and discounts.

= SUBMITTING PATCHES =

If you’ve identified a bug and want to submit a patch, we’d welcome it at our [GitHub page for The Events Calendar](https://github.com/moderntribe/the-events-calendar). Simply cue up your proposed patch as a pull request, and we’ll review as part of our monthly release cycle and merge into the codebase if appropriate from there. (If a pull request is rejected, we’ll do our best to tell you why). Users whose pull requests are accepted will receive credit in the plugin's changelog. For more information, check out the readme at our GitHub page. Happy coding!

== Installation ==

= Install & Activate =

Installing the plugin is easy. Just follow these steps:

1. From the dashboard of your site, navigate to Plugins --> Add New.
2. Select the Upload option and hit "Choose File."
3. When the popup appears select the the-events-calendar-x.x.zip file from your desktop. (The 'x.x' will change depending on the current version number).
4. Follow the on-screen instructions and wait as the upload completes.
5. When it's finished, activate the plugin via the prompt. A message will show confirming activation was successful. A link to access the calendar directly on the frontend will be presented here as well.

That's it! Just configure your settings as you see fit, and you're on your way to creating events in style. Need help getting things started? Check out our [new user primer](http://m.tri.be/2l) for help with settings and features.

= Requirements =

* PHP 5.2.4 or greater (recommended: PHP 5.4 or greater)
* WordPress 3.9 or above
* jQuery 1.11.x

== Screenshots ==

1. Month View with Hover
2. Month View
3. List View
4. Day View
5. Single Event
6. Event Editor
7. Events Admin Listing
8. General Settings
9. Display Settings
10. Events List Widget
11. Mobile Month View
12. CSV Importer

== Frequently Asked Questions ==

= Are there any troubleshooting steps you'd suggest I try that might resolve my issue before I post a new thread? =

First, make sure that you're running the latest version of The Events Calendar (4.0 as of this release). If you're running Events Calendar PRO it needs to match the version number of The Events Calendar. And if you've got any other add-ons, make sure those are current / running the latest code as well.

The most common issues we see are either plugin or theme conflicts. You can test if a plugin or theme is conflicting by manually deactivating other plugins until just The Events Calendar is running on your site. If the issue persists from there, revert to the default Twenty Fourteen theme. If the issue is resolved after deactivating a specific plugin or your theme, you'll know that is the source of the conflict.

Note that we aren't going to say "tough luck" if you identify a plugin/theme conflict. While we can't guarantee 100% integration with any plugin or theme out there, we will do our best (and reach out the plugin/theme author as needed) to figure out a solution that benefits everyone.

= I'm still stuck. Where do I go to file a bug or ask a question? =

Users of the free The Events Calendar should post their questions in the plugin's [WordPress.org forum](https://wordpress.org/support/plugin/the-events-calendar/), which we hit about once a week (usually on Wednesdays). Please make sure to read [our sticky post](https://wordpress.org/support/topic/welcome-the-events-calendar-users-read-this-first/) providing an overview of the support we provide free users BEFORE posting. If you find you're not getting support in as timely a fashion as you wish, you might want to consider purchasing a PRO license.

If you're already a PRO user, you're entitled access to our more actively-monitored [Events Calendar PRO forum](http://m.tri.be/2r) on our website. We can provide a deeper level of support here and hit these forums on a daily basis during the work week. Generally, except in times of increased support loads, we reply to all comments within 24-48 hours during the business week.

= Events Calendar PRO looks awesome! I'm sold! How can I get my hands on it? =

Events Calendar PRO can be purchased directly on [our website](http://m.tri.be/18wi). There are five (5) license types available, and all licenses include 1 year of access to support + updates.

= I'm interested in PRO or another add-on, but there are a few questions I've got before making the purchase. Can you help me get those addressed? =

Absolutely. If you're not finding your questions answered on the product pages, hit up our [pre-sales forum](http://m.tri.be/2w) on our site. You can save yourself some time by reviewing the threads first to verify if your question has already been asked. If it hasn't, post a new thread as a guest. We'll get you a reply as quickly as we can, so you can make an informed decision regarding purchase.

= What add-ons are available for The Events Calendar, and where can I read more about them? =

Currently, the following add-ons are available for The Events Calendar:

* [Events Calendar PRO](http://m.tri.be/18wi), for adding premium calendar features like recurring events, advanced views, cool widgets, shortcodes, additional fields, and more!
* [Event Aggregator](http://m.tri.be/197u), a service that effortlessly fills your calendar with events from Facebook, Meetup, Google Calendar, iCalendar, CSV, and ICS.
* [Event Tickets](http://m.tri.be/18wj) (free), which allows you to collect RSVPs to events. It can run alongside The Events Calendar or as a standalone plugin that adds RSVP functionality to WordPress posts and pages.
* [Event Tickets Plus](http://m.tri.be/18wk), which allows you to sell tickets for your events using your favorite e-commerce platform.
* [Community Events](http://m.tri.be/2g), for allowing frontend event submission from your readers.
* [Community Tickets](http://m.tri.be/18wl), which allows event organizers to sell tickets to the events they submit via Community Events.
* [Filter Bar](http://m.tri.be/fa), for adding advanced frontend filtering capabilities to your events calendar.
* [Eventbrite Tickets](http://m.tri.be/2e), for selling tickets to your event directly through Eventbrite.

= I have a feature idea. What's the best way to tell you about it? =

We've got a [UserVoice page](https://tribe.uservoice.com/forums/195723-feature-ideas) where we're actively watching for feature ideas from the community. Vote up existing feature requests or add your own, and help us shape the future of the products business in a way that best meets the community's needs.

= I've still got questions. Where can I find answers? =

Check out our extensive [knowledgebase](http://m.tri.be/18wm) for articles on using, tweaking, and troubleshooting our plugins.

== Documentation ==

All of our online documentation can be found on [our documentation site](http://m.tri.be/eu).

Some links you may find particularly useful are:

* [The Events Calendar New User Primer](http://m.tri.be/2l)
* [The Themer's Guide to The Events Calendar](http://m.tri.be/2m)
* [Knowledgebase](http://m.tri.be/18wm)

If you have any questions about this plugin, you can post a thread in our [WordPress.org forum](https://wordpress.org/support/plugin/the-events-calendar). Please search existing threads before opening a new one.

The [Modern Tribe premium support forums](http://m.tri.be/2r) are available for you to read. You won't, however, be able to post a message in any forums beyond Pre-Sale Questions unless you have purchased a premium license.

== Add-Ons ==

But wait: there's more! We've got a whole stable of plugins available to help you be awesome at what you do. Check out a full list of the products below, and over on [our website](http://m.tri.be/18wn).

Our Free Plugins:

* [Event Tickets](https://wordpress.org/plugin/event-tickets/)
* [Advanced Post Manager](https://wordpress.org/plugins/advanced-post-manager/)
* [Blog Copier](https://wordpress.org/plugins/blog-copier/)
* [GigPress](https://wordpress.org/plugins/gigpress/)
* [Image Widget](https://wordpress.org/plugins/image-widget/)
* [Widget Builder](https://wordpress.org/plugins/widget-builder/)

Our Premium Plugins and Services:

* [Events Calendar PRO](http://m.tri.be/18wi)
* [Event Aggregator](http://m.tri.be/197u) (service)
* [Event Tickets Plus](http://m.tri.be/18wk)
* [The Events Calendar: Community Events](http://m.tri.be/2g)
* [The Events Calendar: Community Tickets](http://m.tri.be/18wl)
* [The Events Calendar: Filter Bar](http://m.tri.be/fa)
* [The Events Calendar: Eventbrite Tickets](http://m.tri.be/2e)

== Translations ==

The Events Calendar is translated by volunteers at [translate.wordpress.org](https://translate.wordpress.org/projects/wp-plugins/the-events-calendar/stable). There you can find a list of available languages, download translation files, or help update the translations. Thank you to everyone who helps to maintain our translations!

== Help ==

Welcome to The Events Calendar, a full-featured events management system for WordPress. Thank you so much for using the labor of our love. We are Modern Tribe and we are here to help you be awesome.

If you aren't familiar with The Events Calendar, check out our [new user primer](http://m.tri.be/2p). It'll introduce you to the basics of what the plugin has to offer and will have you creating events in no time. From there, the resources below -- extensive template tag documentation, FAQs, video walkthroughs and more -- will give you a leg up as you dig deeper.

Additional resources available include:

* [Release Schedule](https://theeventscalendar.com/release-schedule/)
* [Known Issues](https://theeventscalendar.com/known-issues/)
* [Documentation](http://m.tri.be/eu)
* [FAQ](http://m.tri.be/2n)
* [Help Videos](http://m.tri.be/2t)
* [Tutorials](http://m.tri.be/2u)
* [Release Notes](http://m.tri.be/2v)
* [Forums](http://m.tri.be/2r)

We hit the [The Events Calendar forum here on WordPress.org](https://wordpress.org/support/plugin/the-events-calendar/) about once a week, assisting users with basic troubleshooting and identifying bugs that have been reported. (If you are looking for more active support, might we suggest buying a PRO license? Our team hits the [Premium Forums](http://m.tri.be/2r) daily.)

Some things to consider before posting on the forum:

* Look through existing threads before posting a new one and check that there isn't already a discussion going on your issue.
* Your issue will be solved more quickly if you run a few checks before making a support request. Deactivate your plugins one by one - if the issue is fixed by deactivating a plugin you know you've got a plugin conflict. To test your Theme, revert to the default Twenty Twelve Theme to see if you are still experiencing the problem. If not, your Theme is the issue. Please provide this information when making your supper request.
* Sometimes, just resetting your permalinks can fix the issue. Visit Events -> Settings -> Permalinks, save your permalinks with a different option and then save with your preferred choice again. This can solve events-related problems and can is worth a shot before creating a new thread.

Still not happy? Shoot us an email to support@theeventscalendar.com or tweet to [@TheEventsCal](https://twitter.com/TheEventsCal) and tell us why. We'll do what we can to make it right.

== Contributors ==

The plugin is made with love by [Modern Tribe Inc](http://m.tri.be/2s).

= Current Contributors =

* [Andras Guseo](https://profiles.wordpress.org/aguseo)
* [Barry Hughes](https://profiles.wordpress.org/barryhughes)
* [Brian Jessee](https://profiles.wordpress.org/brianjessee)
* [Brook Harding](https://profiles.wordpress.org/brook-tribe)
* [Caroline Tucker](https://profiles.wordpress.org/tribecari)
* [Clifford Paulick](https://profiles.wordpress.org/cliffpaulick)
* [Daniel Dvorkin](https://profiles.wordpress.org/MZAWeb)
* [Geoff Graham](https://profiles.wordpress.org/geoffgraham)
* [George Gecewicz](https://profiles.wordpress.org/ggwicz)
* [Gustavo Bordoni](https://profiles.wordpress.org/bordoni)
* [Hunter Wilson](https://profiles.wordpress.org/joinfof)
* [Leah Koerper](https://profiles.wordpress.org/leahkoerper)
* [Luca Tumedei](https://profiles.wordpress.org/lucatume)
* [Matthew Batchelder](https://profiles.wordpress.org/borkweb)
* [Neill McShea](https://profiles.wordpress.org/neillmcshea)
* [Nico Santos](https://profiles.wordpress.org/nicosantos)
* [Peter Chester](https://profiles.wordpress.org/peterchester)
* [Reid Peifer](https://profiles.wordpress.org/reid.peifer)
* [Shane Pearlman](https://profiles.wordpress.org/shane.pearlman)
* [Shelby Elliott](https://profiles.wordpress.org/shelbelliott)
* [Trisha Salas](https://profiles.wordpress.org/trishasalas)
* [Zachary Tirrell](https://profiles.wordpress.org/zbtirrell)

= Past Contributors =

* [Casey Driscoll](https://profiles.wordpress.org/caseypatrickdriscoll)
* [Casey Picker](https://profiles.wordpress.org/ckpicker)
* [Dan Cameron](https://profiles.wordpress.org/dancameron)
* [Jessica Yazbek](https://profiles.wordpress.org/jazbek)
* [Joachim Kudish](https://profiles.wordpress.org/jkudish)
* [John Gadbois](https://profiles.wordpress.org/jgadbois)
* [Jonah West](https://profiles.wordpress.org/jonahcoyote)
* [Jonathan Brinley](https://profiles.wordpress.org/jbrinley)
* [Josh Mallard](https://profiles.wordpress.org/joshlimecuda)
* [Justin Endler](https://profiles.wordpress.org/justinendler)
* [Kelly Groves](https://profiles.wordpress.org/kellykathryn)
* [Kelsey Damas](https://profiles.wordpress.org/kelseydamas)
* [Kyle Unzicker](https://profiles.wordpress.org/kyleunzicker)
* [Mat Lipe](https://profiles.wordpress.org/mat-lipe)
* [Matt Wiebe](https://profiles.wordpress.org/mattwiebe)
* [Matthew Denton](https://profiles.wordpress.org/mdbitz)
* [Nick Ciske](https://profiles.wordpress.org/nickciske)
* [Nick Mastromattei](https://profiles.wordpress.org/mastromktg)
* [Paul Hughes](https://profiles.wordpress.org/paulhughes01)
* [Rob La Gatta](https://profiles.wordpress.org/roblagatta)
* [Ryan Urban](https://profiles.wordpress.org/ryancurban)
* [Samuel Estok](https://profiles.wordpress.org/faction23)
* [Timothy Wood](https://profiles.wordpress.org/codearachnid)

== Upgrade Notice ==

= [4.3] =

Please see the changelog for the complete list of changes in this release. Remember to always make a backup of your database and files before updating!

== Changelog ==

= [4.5.0.2] 2017-05-01 =

* Fix - Ensure compatibility with WordPress version 4.4 and earlier

= [4.5.0.1] 2017-05-01 =

* Fix - Resolving issue where some premium plugins were falsely claiming they were out of date

= [4.5] 2017-05-01 =

* Feature - Event Aggregator now allows users to import from other sites with The Events Calendar [68139]
* Feature - Include a Events REST API endpoint for read operations [70711]
* Feature - Include granular Scheduling for Events Aggregator
* Tweak - Update Authority for modified fields now will include Organizer, Venues and Taxonomy changes [71152]
* Tweak - Clean up direct calls to get events and use wrapper `tribe_get_events()` which has a hook for customizing
* Tweak - Remove including Event Tickets for backwards compatibility as a vendor library [71908]
* Tweak - Create a global ID to increase consistency on all of the imported items with Event Aggregator [75218]
* Fix - Prevent Aggregator to run on Empty Queues thus generating fatals (props to @Donald for the report here) [75377]
* Fix - Categories and Tags are no longer cleared when importing with Event Aggregator (thank you @Nicolas for the report) [74264]
* Fix - Increase consistency on Column Mapping for CSV imports [76476]
* Tweak - Added filters for REST API: `tribe_events_rest_url_prefix`, `tribe_rest_url`, `tribe_events_rest_use_builtin`, `tribe_rest_events_archive_data`, `tribe_rest_event_max_per_page`, `tribe_rest_event_data`, `tribe_rest_venue_data`, `tribe_rest_organizer_data`, `tribe_rest_event_categories_data`, `tribe_rest_event_tags_data`, `tribe_rest_event_taxonomy_term_data`, `tribe_rest_event_featured_image`, `tribe_events_rest_api_enabled`
* Tweak - Added filters for REST API Documentation: `tribe_rest_swagger_cost_details_documentation`, `tribe_rest_swagger_date_details_documentation`, `tribe_rest_swagger_image_details_documentation`, `tribe_rest_swagger_image_size_documentation`, `tribe_rest_swagger_term_documentation`, `tribe_rest_swagger_event_documentation`, `tribe_rest_swagger_organizer_documentation`, `tribe_rest_swagger_venue_documentation`, `tribe_rest_swagger_documentation`
* Tweak - Added filters for Modified fields tracking: `tribe_tracker_post_types`, `tribe_tracker_excluded_meta_keys`, `tribe_tracker_enabled`, `tribe_tracker_enabled_for_terms`, `tribe_tracker_taxonomies`
* Tweak - Added filters for Event Aggregator: `tribe_aggregator_localized_data`, `tribe_aggregator_service_messages`, `tribe_aggregator_url_import_range_options`, `tribe_aggregator_url_import_range_cap`, `tribe_aggregator_url_import_range_start`, `tribe_aggregator_url_import_range_end`
* Tweak - Removed filters for Event Aggregator: `tribe_aggregator_track_modified_fields`
* Tweak - Added actions for Initialization: `tribe_events_bound_implementations`
* Tweak - Removed methods for `Tribe__Events__Main`: `track_event_post_field_changes`, `maybe_load_tickets_framework`
* Tweak - Removed methods for `Tribe__Events__Aggregator__Service`: `has_service_message`

= [4.4.5] 2017-03-23 =

* Fix - Local changes to events should be preserved in accordance with the Event Import Authority setting (thanks to @bryan for reporting this one) [72876]
* Fix - Correct the value for days of the week abbreviation (thanks @mmmmartin03 for the report) [75379]
* Tweak - Enable the month view cache by default on new installations [74867]
* Tweak - External links to Google maps changed from http to https (nice find by @bjf2000 - reported via the .org support page) [74930]
* Tweak - Links to WordPress.org changed from http to https (ultimately this is also credited to @bjf2000's find. Thanks!) [72273]

= [4.4.5] 2017-03-23 =

* Fix - Local changes to events should be preserved in accordance with the Event Import Authority setting (thanks to @bryan for reporting this one) [72876]
* Fix - Correct the value for days of the week abbreviation (thanks @mmmmartin03 for the report) [75379]
* Tweak - Enable the month view cache by default on new installations [74867]
* Tweak - External links to Google maps changed from http to https (nice find by @bjf2000 - reported via the .org support page) [74930]
* Tweak - Links to WordPress.org changed from http to https (ultimately this is also credited to @bjf2000's find. Thanks!) [72273]

= [4.4.4] 2017-03-08 =

* Fix - Avoid unnecessarily removing a callback from an action while inside the same action (improves PolyLang compatibility - props @Chouby) [73122]
* Fix - Resolving issue where sites that overrode the wp-admin path would fail to successfully perform a Facebook OAuth with Event Aggregator [74687]
* Tweak - Improve template loading for easier customization by developers and better support of the template hierarchy (props @QWp6t) [72842]

= [4.4.3] 2017-02-22 =

* Fix - Resolved issue where iCal exports on month view were exporting more events than intended (thanks to @s2ldesign for reporting in our forums) [72133]
* Fix - Resolved meta width issue for maps when Pro is active (gracias a @ANTONIO JOSE por el reporte del error)  [69844, 72272]
* Fix - Resolved issue where featured images were not being imported via Event Aggregator Facebook imports (cheers to @Cody for the inital bug report) [72764]
* Fix - Resolved issue where translated 'all' slugs were not respected (thank you @Marianne for your report in the forums) [71996]
* Tweak - Translation improvements and fixes (@Katja - thanks! ) [70068]
* Tweak - Allow "-1" when specifying the "Month view events per day" setting [70497]

= [4.4.2] 2017-02-09 =

* Fix - Ensure the global and source-specific Google Map settings for imports are respected [67228]
* Fix - Prevent PHP 5.2 Strict mode from throwing notices due to usage of `is_a` [72812]
* Fix - Ensure the events list widget's show/hide if there are upcoming events setting is respected [72965]
* Tweak - Add filters for template tag functions related to dates: `tribe_get_start_time`, `tribe_get_end_time`, `tribe_get_start_date` and `tribe_get_end_date` [67759]

= [4.4.1.1] 2017-01-26 =

* Fix - Resolved fatal caused when rendering themes that override tribe styles

= [4.4.1] 2017-01-26 =

* Fix - Resolve the Fatals related to undefined methods and Memory exhaustion [71958, 71912]
* Fix - iCal export for Single events working again [71916]
* Tweak - Changes the Search label to prevent duplicate words (props @oheinrich) [72149]
* Tweak - Add theme version to `tribe-event.css` (props @berler) [71973]
* Fix - Resolve JavaScript error when jQuery was been de-registered [71369]
* Fix - Prevent Fatals when Importing Images on Event Aggregator [70576]
* Fix - Prevent Third Party notes to be escaped, anchor link working again [71872]
* Fix - Google Maps now are using HTTPS instead of HTTP (props @cliffordp)
* Fix - Prevent Fatals on Event Aggegrator Cron, due to Activity logging failure [71904]
* Fix - Elminate some cases of problem with Facebook manual import on Event Aggregator [69137]
* Fix - WPML integration smaller incompatibilities [70520, 70522]

= [4.4.0.1] 2017-01-09 =

* Fix - Adds safety check to ensure a smooth activation process when earlier versions of Tribe Common are active

= [4.4] 2017-01-09 =

* Feature - Add dynamic helper text to single event editor to display the events date and time [66484]
* Feature - Add support for featured events [65898]
* Feature - Add support for placing the main events archive on the site homepage [38757]
* Feature - Add support for the theme customizer [67489]
* Feature - Make it possible to adjust map pins via the theme customizer [65889]
* Feature - Support for Event Aggregator in a multisite network context added [61427]
* Fix - Add a link to The Events Calendar Help page in the Network Administration screen of multisite installations [68665]
* Fix - Multisite license editing and displaying consistency [68662]
* Tweak - Adjusted styles and added actions for featured events in the List Widget [65923]
* Tweak - Organizers and Venues are now with a better and cleaner interface [68430]
* Tweak - Eliminate duplicate meta data for organizer posts [25084]
* Tweak - Improved the start/end date user interface [66486, 66487, 66550]
* Tweak - iCal export now includes all events - up to a reasonable limit - rather than just those in the current view [65037]
* Tweak - Adjustments made to the default week view colour scheme [69756]
* Tweak - Add AJAX and improve consistency of the venue and organizer UI [38129]

= [4.3.5] 2016-12-20 =

* Tweak - Updated the template override instructions in a number of templates [68229]
* Tweak - Improve behaviour of tribe_get_events_title() in respect of single events [46313]
* Tweak - Event Aggregator will only load on the Administration, prevent bigger loads for Front-End users [70812]
* Tweak - Allow better filtering for Organizers and Venue Meta fields (Props: @Chouby from Polylang) [70894]
* Fix - Prevent JavaScript Notices related to Bumpdown [69886]
* Fix - Assets URL on Windows Servers are fully operational again [68377]
* Fix - JavaScript and CSS files will respect HTTPS on all pages [69561]
* Fix - Fixed comment count and visibility issues due to Event Aggregator records [68297]
* Fix - Fixed PHP notices and warnings raised when importing .ics files [69960]
* Fix - Only show link to Venues if Pro is active in List View [69887]
* Fix - Fixed and issue that would make Event Aggregator importing notices remain stuck in the Import screen [70614]
* Fix - Avoid error screen when saving licenses on multisite installations [68599]
* Fix - Fix calendar view links in WPML language switcher [67134]

= [4.3.4.2] 2016-12-13 =

* Fix - Correct an oversight leading to breakages of the /all/ events archive for Events Calendar PRO users [70662]

= [4.3.4.1] 2016-12-09 =

* Fix - Updates Tribe Common to remove some stray characters that were impacting page layouts (props: @Aetles) [70536]

= [4.3.4] 2016-12-08 =

* Tweak - Tribe Common now is loaded only once across our plugin suite, improves performance on some cases [65755]
* Fix - Featured Images for Event Aggregator imports are works as expected again. [69465]
* Fix - Google Calendar and iCalendar files are now updating it's repective events [68684]
* Fix - On demand Event Aggregator records will update events corretly [69542]

= [4.3.3] 2016-11-16 =

* Feature - Added Tribe Extension class and loader, to make small addons easier to build [68188]
* Fix - Ordering on Month view is working as expected again [69123]
* Fix - Enable ampersand character in mobile month view titles (thanks @kate for the report of this) [45409]
* Fix - Prevent notices for Event Aggregator License checking [67981]
* Fix - Miss-Matched text domains are resolved, important for translations (props to @Hans) [68462]
* Fix - Sticky on Month View is working as expect again [68902]
* Fix - Prevent HTTPS websites from pointing to Assets in HTTP [68372]
* Fix - On `WP_Query` we will no-longer overwrite custom `post__not_in` params [42143]

= [4.3.2] 2016-11-02 =

* Fix - Fixes an issue where the text in the Location search field was URL encoded when using the back or forward button for navigation. [61742]
* Fix - Aggregator Errors will not show more than once daily as comments (Thanks @Jacob for your report on the forums) [68094]
* Fix - Event Aggregator ICS default configuration now are been Selected Correctly [67885]
* Fix - Shortcode Month view now will display tooltips correctly [68094]
* Fix - Avoid loading the select2 JavaScript library twice when Advanced Custom Fields is activated (props to @ryan for the initial report [43605]
* Fix - Avoid errors and notices on calendar page when X theme and WPML plugins are active (thanks @ingrid for reporting this one) [64400]

= [4.3.1.1] 2016-10-20 =

* Fix - Corrected a packaging issue from the 4.3.1 release [67936]

= [4.3.1] 2016-10-20 =

* Tweak - Implement the pruning of Event Aggregator history records after 7 days, filterable by tribe_aggregator_record_retention [68283]
* Tweak - Event Aggregator will now verify that the license key has uses remaining before creating a history record [68286]
* Tweak - Improve `tribe_create_event` documentation (Props to Keith) [44871]
* Fix - Resolved an issue where scheduled Event Aggregator imports marked as "On Demand" were being run by cron [68284]
* Fix - Resolved a bug where empty meta fields were being inserted into Event Aggregator record post meta [68290]
* Fix - Resolved a bug where Venue and Organizers urls were been generated incorrectly (Thanks @Matt) [68168]
* Fix - Pagination links on Month view are updating correctly [67977]
* Fix - Resolved the support for translated event category archive slug that could lead to broken links on the front-end while using WPML (Props to Wilco in the support Forums) [62018]
* Fix - Resolved a bug where searching for past events in the List view would always yield no results (Thanks for the report @Davide) [61863]
* Fix - Resolved an issue where long file names would break plugin updates on some Windows installations (pros to @Alan [62552]
* Fix - Resolved an issue where the `/all` link on recurring events on non English websites could be broken (reported by @lumiest - thanks!) [68062]
* Fix - Pagination links on Month view are updating correctly [67977]

= [4.3.0.1] 2016-10-14 =

* Fix - Preventing legacy Facebook events from been duplicated

= [4.3] 2016-10-13 =

* Feature - Added Event Aggregator to enable service-based event imports from iCal feeds, Facebook, and Meetup
* Feature - Revamped the CSV import screens to work within the new Event Aggregator pages
* Tweak - Adjusted some view logic to support the new Event Views shortcode in Pro [44800]
* Tweak - Added a button to copy the system infomation on the help tab [43709]
* Tweak - Added an option for users to opt into automatic system infomation so our support system can grab the system information found on the help tab automatically [31645]
* Tweak - Use an earlier hook for iCal feed generation (props @jlambe) [64141]
* Tweak - Revise and simplify integration with Event Tickets attendee screen [61992]
* Tweak - Added context to a set of strings to make translation easier (props @pedro-mendonca) [64586]
* Tweak - Deprecated various disused functions and classes relating to the Meta Factory [39905]
* Fix - Cease using GLOB_BRACE for including deprecated files due to limited server support [63172]
* Fix - Avoid problems that can occur when hooking and unhooking actions (props @Chouby) [63474]
* Fix - Resolves an issue where we were duplicating a core WordPress hook but with a different set of parameters (props @Chouby) [66455]
* Fix - Correct the datetime formatting issues within the iCal feed (props @henryk) [65968]
* Deprecated - `Tribe__Events__Main::initOptions()` has been deprecated with no replacement
* Deprecated - `Tribe__Events__Main::set_meta_factory_global()` has been deprecated in favor of using the `Tribe__Events__Meta_Factory` class
* Deprecated - The `setup_meta()` method in both the `Tribe__Events__Template__Single_Event` and `Tribe__Events__Template_Factory` classes has been deprecated
* Deprecated - The `the_title()`, `event_date()`, `event_category()`, `event_tag()`, `event_website()`, `event_origin()`, `organizer_name()`, `organizer_email()`, `venue_name()`, `venue_address()`, and `venue_map()` methods have been deprecated in the `Tribe__Events__Advanced_Functions__Register_Meta` class
* Deprecated - The `register()`, `check_exists()`, and `get_args()` methods have been deprecated in the `Tribe__Events__Meta_Factory` class

= [4.2.7] 2016-09-15 =

* Tweak - Additional support for plugin extensions

= [4.2.6] 2016-08-31 =

* Add - tribe_is_event_past() conditional to detect if event end time is past current time (Reported by @Jonathan in our support forums - thanks Jonathan.)

= [4.2.5] 2016-08-17 =

* Fix - Fixed inconsistent template filtering logic for single event template [62525]
* Tweak - Restored preview for published events [64874]

= [4.2.4] 2016-08-03 =

* Tweak - Changed "Event Add-Ons" to load faster [64286]
* Fix - Fixed default venue setting [64628]
* Fix - Fixed default venue state and province settings [64629]

= [4.2.3] 2016-07-20 =

* Fix - In month view, be sure to unhook JSON-LD output when calling unhook function
* Fix - Incorrect JSON-LD event start and end times (thank you @jjbte for reporting on .org forums)
* Fix - Show Google Map and Link checkbox so they show when editing an event (Reported originally by Michael of @NailedIT in the .org forum)
* Fix - Use Community Events Venue Edit Link when on Community Events Forms instead of Admin (also as a result of the report abve from @NailedIT. Thanks again.)

= [4.2.2] 2016-07-06 =

* Fix - Small CSS Issue on Welcome Page
* Fix - Month view on mobile device width doesn't have links to prev/next months
* Fix - Reimport of updated CSV removes featured image (Bug #46149)
* Fix - Fixed the issue that would make multiple organizers details disappear when trying to submit invalid event data using Community
* Fix - Add a check to avoid being unable to switch view when Filter Bar plugin is active and at least one field is set to auto-complete mode
* Fix - Only add the events custom post type to the tag archive queries and not custom queries with tags [45635]
* Fix - When using the filter tribe_events_excerpt_allow_shortcode shortcodes will be maybe be processed in event excerpts in the list views [42289]

= [4.2.1.1] 2016-06-28 =

* Fix - Ensure translations load as expected with all supported versions of WordPress (thanks to @JacobALund for originally reporting this on .org forums)

= [4.2.1] 2016-06-22 =

* Tweak - Adjust the caching rules for Month View for faster loading
* Fix - Replace a bad return type to avoid unnecessary notices in the error log
* Fix - Add missing styles for correctly hide screen reader text
* Fix - Fixes `tribe_get_event_link()` which wasn't working when passing second parameter as `true'
* Tweak - Reduce the ginormous font size of Month View titles in skeleton styles
* Fix - Add styling to adjust List View description to full width
* Fix - Miscellaneous tweaks to improve the Month and Day views
* Fix - Fix a shorthand array that was causing errors in PHP 5.2 and 5.3 when importing events

= [4.2] 2016-06-08 =

* Feature - Added Google Maps API key field in the Settings tab to avoid map timeouts and errors on larger sites (Thanks to Yan for reporting this!)
* Feature - Added support for featured image, multiple organizers, excerpt and more custom fields in the .csv file import function for events (Thank you to Graphic Designer for posting on UserVoice!)
* Feature - Added support for featured image, description, map details and more custom fields in the .csv file import function for venues
* Feature - Added support for featured image and description in the .csv file import function for organizers (Thank you to Rebecca for posting on UserVoice!)
* Feature - Added an oEmbed template for events
* Feature - Improve performance of a query used to determine if there are free/uncosted events (Thank you @fabianmarz for the pull request!)
* Feature - Added support for attaching custom post types to events
* Tweak - Improved filtering of the `tribe_event_featured_image()` function (Cheers to @fabianmarz!)
* Tweak - Add an encoding class for the CSV importer to prevent non utf8 characters from preventing imports (Thanks to screenrage for the report!)
* Tweak - Improved our JSON-LD output to ensure consistency (Props to @garrettjohnson and Lars!)
* Tweak - Language files in the `wp-content/languages/plugins` path will be loaded before attempting to load internal language files (Thank you to user aafhhl for bringing this to our attention!)
* Tweak - Switch to HTTPS for the "Powered by The Events Calendar" link (Thank you Cynthia for reporting this!)
* Tweak - Switch to using HTTPS by default for interactions with Google Maps API
* Tweak - Improved filterability of calendar excerpts by introducing the new `tribe_events_get_the_excerpt` filter hook
* Tweak - Improved filtering of organizer details when importing by CSV (Props to @Geir for bringing this up!)
* Tweak - Adjustments for single event view in Twenty Fifteen theme
* Tweak - Improved performance of query used to test for events without any cost
* Tweak - Added missing semicolon to a laquo (Props to mwender on GitHub for the fix!)
* Tweak - Improve the "stickiness" of CSV import column mappings (Thank you @jamesgol!)
* Tweak - Consistency of JSON-LD markup improved (Cheers to @garrettjohnson for the help!)
* Tweak - Avoid notice-level errors when working with WP CLI on a site where The Events Calendar is also active (Thanks to @sun)
* Tweak - Corrected the spelling of timezone in the CSV Importer's event field
* Tweak - Updated venue and organizer templates to use the new architecture for attaching custom post types to events
* Tweak - Move plugin CSS to PostCSS
* Tweak - Category default view is now set to `default` in place of hardcoding the current default view in the category base rewrite rule [31907]
* Deprecated - `Tribe__Events__PUE__Checker`, `Tribe__Events__PUE__Plugin_Info`, and `Tribe__Events__PUE__Utility` classes are deprecated and are replaced by `Tribe__PUE__Checker`, `Tribe__PUE__Plugin_Info`, and `Tribe__PUE__Utility` classes
* Fixed - Changed the use of `have_posts()` in the maybe iCal links for the main views that could cause an infinite loop
* Accessibility - Focus styles added for search fields
* Accessibility - Add ARIA labels for Month/Day/List sub nav
* Accessibility - Add ARIA label for events footer sub nav heading

= [4.1.4] 2016-05-19 =

* Fix - Improve accuracy of list view pagination after switching from month view
* Tweak - Give the multi-organizer form 'sticky' properties so values persist even if the submission is initially rejected
* Tweak - Resolved minor CSS issues in the welcome page

= [4.1.3] 2016-04-28 =

* Fix - Month View single days are now ordered as follows: sticky events, ongoing multi-day events, all day events, then start time. In other words, all events should be ordered as you'd expect when viewing events in Month View.
* Fix - Updated the compatibility of CSV importer with WordPress 4.5 due to a change in the `post_status` filter. This will help prevent some of the errors you may have seen when importing events using a CSV file.
* Tweak - Added new event names for AJAX success to the List, Month, and Day views to help The Events Calendar's compatibility with our other premium plugins.

= [4.1.2] 2016-04-11 =

* Tweak - Removed an unneeded hook that attempted to add a query argument to event tag links
* Fix - Resolved an issue where events marked as "sticky" would not display as such in Month View
* Fix - Dashes, hyphens, or whatever you like to call them in the events archive slug no longer breaks the URL
* Fix - The notice that pops up when a conflicting "events" page exists can now be dismissed

= [4.1.1.1] 2016-04-07 =

* Security - Tightened up security with post type link filtering (props to Nadal Soler for reporting this issue!)
* Security - Tightened up security around tribe bar submissions (props to Paul Mynarsky for reporting this issue!)

= [4.1.1] 2016-03-30 =

* Fix - Resolved bug where array notices were output on single event pages when venues were not set (props to zaxiscreative for reporting this issue!)
* Fix - Resolved issue where the Month View in mobile sizes retained the long day-of-week names when the abbreviations should have been used (props to Lucy for the bug report!)
* Fix - Fixed bug where a "0" was added to the default Venue name when creating a new event
* Fix - Fixed notice that caused Ajax requests to fail (props to cgrymala on WP.org for reporting this!)
* Fix - Removed quotes from around TZID-specified timezones in iCal feeds which causes problems with some parsers (props to factory44 for reporting the issue that lead to this fix)
* Fix - Resolved various capitalization issues with German translations (props to oheinrich in our forums for pointing out this issue!)

= [4.1.0.1] 2016-03-17 =

* Fix - Resolved multiple issues with the German `de_DE` language file that caused a number of site-breaking issues

= [4.1] 2016-03-15 =

* Feature - Added a tribe_get_venue_website_url() function for fetching Venue website URLs (props to fervorcreative in our forums for this request!)
* Performance - Lazy-load venue and organizer selector data
* Tweak - Allow iCal filenames to be filtered via a new filter: tribe_events_ical_feed_filename
* Tweak - Added a hook to allow single day queries in month view to be filtered: tribe_events_month_daily_events_query_args
* Tweak - Improved the logic around rebuilding known date ranges
* Tweak - Always show the "Merge Duplicates" button for venues and organizers in the Events General Settings page
* Tweak - Allow the "same slug" notice to be dismissed and fix some text in that message
* Tweak - Ignore alpha/beta/rc suffixes on version numbers when checking template versions
* Tweak - Add a filter for month view daily events query: tribe_events_month_daily_events_query_args
* Tweak - Added a more flexible cost range parsing function
* Tweak - Obfuscate license keys Events > Help > System Information
* Fix - Fixed a fatal that sometimes occurred when refreshing the import CSV page
* Fix - Fixed issue where some characters were not escaped appropriately for month and year formats
* Fix - Added missing tribe-loading@2x.gif
* Fix - Fixed a warning produced by passing a DateTime() object into start_date or end_date args of tribe_get_events (props to iamhexcoder for the pull request!)
* Fix - Fixed bug where events in month view were not always sorted in chronological order
* Fix - Fixed the System Info URL in Events > Help
* Fix - Resolved issue where the default country would be "Array" if no default country is set
* Fix - Fixed bug where ajaxurl was sometimes undefined

= [4.0.7] 2016-03-02 =

* Fix - Resolve display issues on templates with Jetpack and a few themes
* Fix - Mobile breakpoints on month view working with custom breakpoints
* Fix - Reordering Venue and Organizer metadata no longer breaks titles
* Fix - Prevented notices from happening when using `the_title` filter
* Fix - iCal links now will respect categories on the first page
* Fix - Prevent third-party bugs with SEO plugins when inserting events programmatically
* Fix - Organizer information is showing up again correctly
* Fix - Modified the add-on license validation method to better explain what is happening
* Fix - Description on mobile views now have the correct class attribute on HTML
* Fix - Added missing semicolon on the list navigation for "&laquo"

= [4.0.6] 2016-02-17 =

* Tweak - Adjust injection of event data into the_content from priority 10 to 9 for better 3rd-party plugin compatibility
* Tweak - Change mobile month view selector to load event details below the calendar for better theme compatibility
* Tweak - Better handling of edge cases on the post_excerpt for List View
* Tweak - Removal of generic CSS classes like `.updated` and `.published`
* Fix - Prevent Notices from appearing when using `tribe_get_organizer()`
* Fix - Make HTML Single Event Pages valid
* Fix - Numeric named categories URLs are now fully working
* Fix - Event Title now Accepts HTML on Tooltips
* Fix - Licenses Tab now will work with `DISALLOW_FILE_MODS` (Props to Sun for spotting and fixing this)

= [4.0.5] 2016-01-15 =

* Security - Security fix with Venues and Organizers (props to grantdayjames for reporting this!)

= [4.0.4] 2015-12-23 =

* Tweak - Including the latest embedded Event Tickets release for backward compatibility

= [4.0.3] 2015-12-22 =

* Tweak - Adjust single-event.php template to allow the "Time" title and content to be filterable (Props to Sitecrafting for highlighting this issue!)
* Fix - Resolved issue with an overly escaped Event Category edit URL that prevented editing categories (Thanks to Ian for the first report of this issue!)
* Fix - Fixed issue where clicking on columns on the Events listed in the Admin Dashboard were ALWAYS sorted by Event start/end date before sorting by the column selected (Cheers to Corrado for bringing this to our attention!)

= [4.0.2] 2015-12-16 =

* Tweak - Adding better support for non-numeric cost values on events (Props to Mirja for highlighting this!)
* Tweak - Avoid notice level errors when advanced events list widget settings are saved (Thank you Johan for reporting the issue!)
* Tweak - Improve messaging in the same-slug warning message (Thanks to Simon for bringing this to our attention!)
* Tweak - Hook to Event Tickets to inject event dates into ticket emails
* Tweak - Adding better support for default venues (Props to Karly for noting this!)
* Tweak - Improve handling of internationalized slugs (Cheers to Oliver for the help!)
* Fix - Ensure the past events list displays the correct events when accessed via ajax (Thank you Jesse for highlighting this!)
* Fix - Support ordering by venue/organizer within event queries (Thank you Doug for bringing this to our attention!)
* Fix - Fixed issue where events with the same date/time would sometimes be excluded from single-event navigation (Cheers to JeremyEnglert for the tip!)
* Fix - Resolved issue where events set with the explicit cost of 0 were not showing as "Free" (Thank you terrizsolo for reporting this!)
* Fix - Fixed bug where the datepicker in Twenty Sixteen was really ugly
* Fix - Fixed bug where using Quick Edit on events caused the table columns in the event list to become jumbled on save (Props to A K for the report!)
* Fix - Resolved bug where category links sometimes included event category 1 (Thank you Anthony for the original report of this problem!)
* Fix - Fixed a settings page URL (Props to Kristy for the heads up!)

= [4.0.1] 2015-12-10 =

* Tweak - Add a warning message for major updates
* Tweak - For SEO reasons, use an h1 for the title rather than an h2 (props to wpexplorer for this fix)
* Tweak - Target the calendar view grid in JS using a simpler selector
* Fix - Resolved WP 4.4 related fatal on the Nav Menu page that prevented the admin footer from rendering/enqueuing JS
* Fix - Resolved bug where visiting /events/upcoming could sometimes result in an infinite redirect loop
* Fix - Removed `wp_trim_excerpt` and use only it's powers, fixing the excerpt problem
* Fix - Fixed bug where the mobile calendar view did not display the date for the date being viewed
* Fix - Fixed bug where the admin toolbar's Events > Import > CSV did not link to the CSV importer page
* Fix - Fixed issue where the events list in the admin dashboard were not ordered in an intuitive manner
* Fix - Resolved bug where sorting by event category or tag resulted in an error
* Fix - Fixed bug where full event content text was displayed where excerpts should have been displayed
* Fix - Resolved issue where events imported via CSV were excluded from single event navigation
* Fix - Fixed bug where /events/list would sometimes 404 on a new install
* Fix - Resolved bug where multiday all-day events displayed the end date as one day later than it should be when the End of Day Cut-off was set to something other than 12am
* Fix - Timezone handling fixed within generated iCal feeds

= [4.0] 2015-12-02 =

* Security - A TON of escaping was added to our codebase thanks to the efforts of the always-helpful Andy Fragen (@afragen)
* Feature - Moved the Ticket framework code into its own plugin (event-tickets)
* Feature - The event cost now supports more international formats with the addition of the tribe_events_cost_separators filter (Thank you remokrol for bringing this to our attention!)
* Feature - Added support for the twentysixteen theme
* Feature - Created a new Add-Ons tab in Settings so that TEC add-ons can have a consolidated settings tab
* Feature - Improve the date formats UI by providing example output for each selected format
* Tweak - Restructured TEC's core settings code for reusability with other standalone plugins like Event Tickets
* Tweak - Deprecate old JS event names in favor of a new JS event naming standard. Example: deprecated tribe_ev_runAjax in favor of run-ajax.tribe
* Tweak - Consolidated import pages for TEC and add-ons
* Tweak - When suggesting a UTF-8 compatibility CSV formatting tool, point to one that still exists
* Tweak - Added the ability to filter attendees CSV items via tribe_events_tickets_attendees_csv_items (Props to @bostondv on GitHub for this patch!)
* Tweak - Updated all excerpt output to use tribe_events_get_the_excerpt() to ensure a consistent display of excerpt content (Cheers to Joseph to pointing this out!)
* Tweak - Add support for wp_get_document_title in response to the WordPress 4.4 deprecation of wp_title
* Tweak - Check post creation permissions before letting users create venues and organizers from the event meta box
* Tweak - Only display data separators between fields that have data when rendering organizers (Thank you Bud for highlighting this issue!)
* Tweak - When a user cannot create organizers, prevent the auto-selection of organizers when editing an event
* Tweak - Remove microformat CSS classes from templates and replace with namespaced content-relevant CSS classes
* Tweak - Changed the "updated" CSS class to "tribe-updated" so that it is properly namespaced (Thank you vijayrajesh!)
* Tweak - The Plugin Update Checker will now auto-save valid plugin keys (Thanks to Denon for originally bringing this up!)
* Tweak - Cleaned up the output of JSON-LD data. Filterable via the new tribe_google_data_markup_json filter
* Tweak - Drop the use of the generic CSS class "placeholder" in favor of "tribe-event-placeholder" (Thanks to Marc on the forums!)
* Tweak - Adjusted the CSS padding on Admin Menu items for Events
* Tweak - Various codesniffer fixes
* Tweak - tribe_get_venue_link() no longer echoes if you ask it to return an <a> element
* Tweak - Error messages for empty Venue names
* Tweak - Improve our responsiveness for the widget mini calendar, allowing smaller sidebars.
* Tweak - No longer retrieve empty costs when fetching all costs for all events
* Tweak - Change the priority of bootstrapping the-events-calendar to ensure it occurs before any of the TEC addons in the event some addons are upgraded to v4.0 later than TEC
* Tweak - Adjust the logic used for adding a noindex/follow tag to event views
* Tweak - No longer hiding default address fields when default venues are selected when Pro is active
* Fix - Resolved issue where the iCal feed did not provide an appropriately formatted timezone in some cases (Cheers to Matt for the report!)
* Fix - Added support for translating some previously untranslatable strings (Props to tititou36, media325, and Stef!)
* Fix - Prevented duplicate CSS IDs on the mini calendars (Cheers to Corrado for the help!)
* Fix - Fixed bug causing tribe_get_single_ical_link() and tribe_get_ical_link() to use the same URL when it shouldn't (Props to Ben Byrne @drywall on Twitter for the heads up!)
* Fix - Fixed issue where the "Add another organizer" text wasn't using the correct singular label (Thank you MIKE for the report!)
* Fix - Various CSS fixes for twenty(ten-fifteen)
* Fix - Improved our handling of `get_current_screen()` across the plugin, avoiding notices and warnings (Thank you Mike for the help!)
* Fix - Fixed bug where accessing object properties on a non object errored out when saving event meta (props to @dalethedeveloper on GitHub for this fix!)
* Fix - Fixed bug where organizer ID meta attached sometimes included a blank record. That blank record is no longer returned in tribe_get_organizer_ids()
* Fix - Fixed error message returned when tabbing away from a blank event name meta box so that it properly indicates that an event name is required (Our thanks to @tapan29bd for this fix!)
* Fix - Resolved issue where Timezone event start/end date property name strings were malformed which guaranteed a a call to get_post_meta for Timezone date strings
* Fix - Fixed CSS issue where the month view calendar could sometimes extend beyond the edge of the page when Skeleton Styles were enabled
* Fix - Fixed a problem where iCal data was generated with incorrect dates in the case of some all days events (thanks to Matt for highlighting this)
* Fix - Resolved a problem causing the previous month view to appear when it should not
* Fix - Fixed issue in mobile month view where date was missing from heading
* Fix - Resolved issue that caused /events/ to 404 if it was visited on a new install before hitting "Save" on the Events > Settings > Display page
* Deprecated - The Tribe__Events__Main::defaultValueReplaceEnabled() method is being deprecated in favor of tribe_get_option('defaultValueReplace'). Schedules for removal in v4.5
* Deprecated - The tribe_event_link() has been deprecated in favor of tribe_get_event_link(). Scheduled for removal in 5.0
* Deprecated - The third parameter of tribe_get_organizer_link() (the $echo parameter) has been deprecated and is scheduled for removal in 5.0
* Deprecated - Tribe__Events__Abstract_Deactivation in favor of Tribe__Abstract_Deactivation
* Deprecated - Tribe__Events__Admin__Helpers in favor of Tribe__Admin__Helpers
* Deprecated - Tribe__Events__App_Shop in favor of Tribe__App_Shop
* Deprecated - Tribe__Events__Autoloader in favor of Tribe__Autoloader
* Deprecated - Tribe__Events__Cache in favor of Tribe__Cache
* Deprecated - Tribe__Events__Cache_Listener in favor of Tribe__Cache_Listener
* Deprecated - Tribe__Events__Changelog_Reader in favor of Tribe__Changelog_Reader
* Deprecated - Tribe__Events__Credits in favor of Tribe__Credits
* Deprecated - Tribe__Events__Date_Utils in favor of Tribe__Date_Utils
* Deprecated - Tribe__Events__Field in favor of Tribe__Field
* Deprecated - Tribe__Events__Settings in favor of Tribe__Settings
* Deprecated - Tribe__Events__Settings_Tab in favor of Tribe__Settings_Tab
* Deprecated - Tribe__Events__Support in favor of Tribe__Support
* Deprecated - Tribe__Events__Template_Part_Cache in favor of Tribe__Template_Part_Cache
* Deprecated - Tribe__Events__Tickets__Attendees_Table in favor of Tribe__Tickets__Attendees_Table in the event-tickets plugin
* Deprecated - Tribe__Events__Tickets__Metabox in favor of Tribe__Tickets__Metabox in the event-tickets plugin
* Deprecated - Tribe__Events__Tickets__Ticket_Object in favor of Tribe__Tickets__Ticket_Object in the event-tickets plugin
* Deprecated - Tribe__Events__Tickets__Tickets in favor of Tribe__Tickets__Tickets in the event-tickets plugin
* Deprecated - Tribe__Events__Tickets__Tickets_Pro in favor of Tribe__Tickets__Tickets_Handler in the event-tickets plugin
* Deprecated - Tribe__Events__Validate in favor of Tribe__Validate
* Deprecated - Tribe__Events__View_Helpers in favor of Tribe__View_Helpers
* Deprecated - Tribe__Events__Main::OPTIONNAME in favor of Tribe__Main::OPTIONNAME
* Deprecated - Tribe__Events__Main::OPTIONNAMENETWORK in favor of Tribe__Main::OPTIONNAMENETWORK
* Deprecated - Tribe__Events__Main::addHelpAdminMenuItem() in favor of Tribe__Settings_Manager::add_help_admin_menu_item()
* Deprecated - Tribe__Events__Main::addNetworkOptionsPage() in favor of Tribe__Settings_Manager::add_network_options_page()
* Deprecated - Tribe__Events__Main::array_insert_after_key() in favor of Tribe__Main::array_insert_after_key()
* Deprecated - Tribe__Events__Main::array_insert_before_key() in favor of Tribe__Main::array_insert_before_key()
* Deprecated - Tribe__Events__Main::debug() in favor of Tribe__Debug::debug()
* Deprecated - Tribe__Events__Main::defaultValueReplaceEnabled() in favor of tribe_get_option( 'defaultValueReplace' )
* Deprecated - Tribe__Events__Main::doHelpTab() in favor of Tribe__Settings_Manager::do_help_tab()
* Deprecated - Tribe__Events__Main::doNetworkSettingTab() in favor of Tribe__Settings_Manager::do_network_settings_tab()
* Deprecated - Tribe__Events__Main::doSettingTabs() in favor of Tribe__Settings_Manager::do_setting_tabs()
* Deprecated - Tribe__Events__Main::do_licenses_tab() in favor of Tribe__Settings_Manager::do_licenses_tab()
* Deprecated - Tribe__Events__Main::getNetworkOption() in favor of Tribe__Settings_Manager::get_network_option()
* Deprecated - Tribe__Events__Main::getNetworkOptions() in favor of Tribe__Settings_Manager::get_network_options()
* Deprecated - Tribe__Events__Main::getNotices() in favor of Tribe__Notices::get()
* Deprecated - Tribe__Events__Main::getOption() in favor of Tribe__Settings_Manager::get_option()
* Deprecated - Tribe__Events__Main::getOptions() in favor of Tribe__Settings_Manager::get_options()
* Deprecated - Tribe__Events__Main::have_addons() in favor of Tribe__Settings_Manager::have_addons()
* Deprecated - Tribe__Events__Main::isNotice() in favor of Tribe__Notices::is_notice()
* Deprecated - Tribe__Events__Main::pluginDir in favor of Tribe__Events__Main::plugin_dir
* Deprecated - Tribe__Events__Main::pluginName in favor of Tribe__Events__Main::plugin_name
* Deprecated - Tribe__Events__Main::pluginPath in favor of Tribe__Events__Main::plugin_path
* Deprecated - Tribe__Events__Main::pluginUrl in favor of Tribe__Events__Main::plugin_url
* Deprecated - Tribe__Events__Main::removeNotice() in favor of Tribe__Notices::remove_notice()
* Deprecated - Tribe__Events__Main::renderDebug() in favor of Tribe__Debug::render()
* Deprecated - Tribe__Events__Main::saveAllTabsHidden() in favor of Tribe__Settings_Manager::save_all_tabs_hidden()
* Deprecated - Tribe__Events__Main::setNetworkOptions() in favor of Tribe__Settings_Manager::set_network_options()
* Deprecated - Tribe__Events__Main::setNotice() in favor of Tribe__Notices::set_notice()
* Deprecated - Tribe__Events__Main::truncate() in favor of tribe_events_get_the_excerpt()
* Deprecated - tribe_event_beginning_of_day() in favor of tribe_beginning_of_day()
* Deprecated - tribe_event_end_of_day() in favor of tribe_end_of_day()
* Deprecated - tribe_event_format_date() in favor of tribe_format_date()
* Deprecated - tribe_events_the_notices() in favor of tribe_the_notices()

= 3.x and previous =

For release notes from the 3.x and older lifecycles, see our [full historical release notes](https://theeventscalendar.com/category/products/release-notes/).<|MERGE_RESOLUTION|>--- conflicted
+++ resolved
@@ -4,13 +4,8 @@
 Tags: events, calendar, event, venue, organizer, dates, date, google maps, conference, workshop, concert, meeting, seminar, summit, class, modern tribe, tribe, widget
 Donate link: http://m.tri.be/29
 Requires at least: 3.9
-<<<<<<< HEAD
 Stable tag: 4.6dev1
-Tested up to: 4.7.3
-=======
-Stable tag: 4.5.0.2
 Tested up to: 4.7.4
->>>>>>> bca69309
 License: GPLv2 or later
 License URI: http://www.gnu.org/licenses/gpl-2.0.html
 
@@ -332,6 +327,8 @@
 
 == Changelog ==
 
+= [4.6] TBD =
+
 = [4.5.0.2] 2017-05-01 =
 
 * Fix - Ensure compatibility with WordPress version 4.4 and earlier
@@ -360,14 +357,6 @@
 * Tweak - Added actions for Initialization: `tribe_events_bound_implementations`
 * Tweak - Removed methods for `Tribe__Events__Main`: `track_event_post_field_changes`, `maybe_load_tickets_framework`
 * Tweak - Removed methods for `Tribe__Events__Aggregator__Service`: `has_service_message`
-
-= [4.4.5] 2017-03-23 =
-
-* Fix - Local changes to events should be preserved in accordance with the Event Import Authority setting (thanks to @bryan for reporting this one) [72876]
-* Fix - Correct the value for days of the week abbreviation (thanks @mmmmartin03 for the report) [75379]
-* Tweak - Enable the month view cache by default on new installations [74867]
-* Tweak - External links to Google maps changed from http to https (nice find by @bjf2000 - reported via the .org support page) [74930]
-* Tweak - Links to WordPress.org changed from http to https (ultimately this is also credited to @bjf2000's find. Thanks!) [72273]
 
 = [4.4.5] 2017-03-23 =
 
