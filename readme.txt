--- conflicted
+++ resolved
@@ -341,25 +341,19 @@
 * Bug - Fixed an issue where tooltips were not respecting the Time Range Separator
 * Bug - Fixed an issue preventing list view from being accessed when default permalinks are in use
 * Bug - Fixed an issue causing unnecessary post meta data to be generated for new venues
-<<<<<<< HEAD
-* Bug - Fixed issued where a URL query string ended with a slash
-=======
+* Bug - Fixed issued where a URL query string ended with a slash (Thanks to Mark Root-Wiley for reporting this)
 * Bug - Fixed a PHP notice in the templates class
->>>>>>> d290f74e
 * Bug - Fixed an issue causing the Date separator to be incorrectly escaped
 * Bug - Fixed an issue causing Permission Denied for the Addons Page
 * Bug - Fixed an issue where WordPress without permalinks was creating non re-usable links
 * Bug - Fixed a bug where ticket emails did not include the expected venue links
 * Bug - Fixed a PHP notice in the templates class
 * Bug - Resolved mobile CSS on the administration for events listing
-<<<<<<< HEAD
-* Tweak - Amped event featured images by having WordPress' built-in functions output them
-=======
 * Bug - Clicking "View all X Events" on a Month View category will now only show you events in the category you were viewing
 * Bug - CSV importer can now accept the Venue Website field
 * Tweak - The CSV importer can now handle multiple formats for true / false values in all fields
 * Tweak - Ensured previous and next event link titles on single events are passed through the_title filter (PR #26 from @Morhaus)
->>>>>>> d290f74e
+* Tweak - Amped event featured images by having WordPress' built-in functions output them
 * Tweak - Better description of how to use Google Rich Snippets
 * Tweak - Improved Month day navigation for Mobile Views
 * Tweak - Removed unnecessary logic for variables in some front-end templates
