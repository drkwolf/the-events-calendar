=== The Events Calendar ===

Contributors: ModernTribe, aguseo, borkweb, barry.hughes, bordoni, brianjessee, brook-tribe, cliffpaulick, courane01, faction23, GeoffBel, geoffgraham, ggwicz, jbrinley, leahkoerper, jentheo, lucatume, mastromktg, mat-lipe, MZAWeb, neillmcshea, nicosantos, patriciahillebrandt, peterchester, reid.peifer, roblagatta, ryancurban, shane.pearlman, shelbelliott, tribecari, vicskf, zbtirrell
Tags: events, calendar, event, venue, organizer, dates, date, google maps, conference, workshop, concert, meeting, seminar, summit, class, modern tribe, tribe, widget
Donate link: http://m.tri.be/29
Requires at least: 4.5
Stable tag: 4.5.13
Tested up to: 4.8.1
License: GPLv2 or later
License URI: http://www.gnu.org/licenses/gpl-2.0.html

The Events Calendar is a carefully crafted, extensible plugin that lets you easily share your events. Beautiful. Solid. Awesome.

== Description ==

Create an events calendar and manage it with ease. The Events Calendar plugin provides professional-level quality and features backed by a team you can trust.

Packed with loads of useful features, The Events Calendar by Modern Tribe is ready to go right out of the box. It’s extensible, easy to use, and completely customizable.

Looking for additional functionality including recurring events, ticket sales, publicly submitted events, new views, Facebook event integration and more?

<strong>Check out [Events Calendar PRO](http://m.tri.be/mj) and [other add-ons](http://m.tri.be/2a)</strong>

><strong>New Import Tool!</strong>
>We’ve made bulk event imports easier to manage than ever. This add-on service for The Events Calendar allows you to import events from your favorite sources, including Facebook, Meetup, Google Calendar, iCalendar, CSV, and ICS.
>[Check out Event Aggregator now](http://m.tri.be/197u).
>

= BUILT SOLID & SUPPORTED =

The Events Calendar is crafted the WordPress way.

The Events Calendar plugin has been audited by many WordPress industry experts, including core developer Mark Jaquith for security & plugin review team member Pippin Williamson for best practices and plugin compatibility.

Our dedicated support team has poured hundreds of hours into QA, monthly usability tests, and numerous user interviews to guarantee quality and ease-of-use.  We stand behind our work and offer light support weekly for the community via the WordPress.org support forums.

If you need a deeper level of support or a faster response to your specific question, our Events Calendar PRO add-on includes access to our premium support forums with a 24-48 hour response time during the workweek.

Enjoy using The Events Calendar, know how to get under the hood and want to make money helping people? We’re growing our community team and would love to hear from you. If you’re interested, [check this out!](http://m.tri.be/mk)

= PLUG-N-PLAY or HIGHLY CUSTOMIZABLE =

The Events Calendar is built to work out of the box. Just turn it on, configure the settings to match your needs and you’ll be making events in less than 5 minutes.
Or customize it to suit your specific needs. The Events Calendar is built by developers, for developers…it’s ready to be the foundation for your wildest hack sessions:

The Events Calendar is built to work out of the box. Just turn it on, configure the settings to match your needs and you'll be making events in less than 5 minutes.

* WP REST API support
* Skeleton stylesheet to theme fast & efficiently
* Partial template overrides
* Template tags, hooks, and filters
* [Extensive documentation](http://m.tri.be/eu)
* [Library of code snippets](https://github.com/theeventscalendar) on GitHub.

Whether your vision is big or small, you’re in good company. Hundreds of thousands of churches, eateries, small businesses, musicians, venues, and non-profits are publishing and promoting their events with The Events Calendar.

The Events Calendar has been scaled to work on networks with over 25 million unique visitors per month and hundreds of thousands of events. Fortune 100 companies, major universities, government institutions and some seriously epic startups push their events with our platform.

= FEATURES =

Whether you’re operating a hyperlocal hub listing thousands of events, a university with many thousands of users, or you’re a sole business owner listing your classes, The Events Calendar has your back.

Just getting started? Definitely watch and read through the [New User Primer](http://m.tri.be/2d) before going much further.

* Rapidly create events
* Saved venues & organizers
* Calendar month view with tooltips
* List view
* Day view
* Event search
* Google maps
* Widget: Upcoming events list
* Events Taxonomies (Categories & Tags)
* Google Calendar and iCal exporting
* WP REST API endpoints (READ)
* Completely ajaxified for super smooth browsing
* Completely responsive from mobile to tablet to desktop
* Tested on the major theme frameworks such as Avada, Genesis, Woo Themes, Thesis and many more.
* Increase your SEO with Microformats
* Internationalized & Translated
* Multiple stylesheets (Skeleton, Default, Tribe Event Styles) to improve integration
* Extensive Template Tags for Customization
* Hook & Filters up the wazoo
* Caching Support
* Debug Mode for Developers

Looking for something else? We’ve got add-ons available to take your calendar to the next level.

= PRO Features =

Add recurring events, a whole recurring events, a whole range of new views ( week / map / photo / venue / organizer) & widgets (calendar / featured venue / week / event countdown), shortcodes, custom event attributes, default content, location search, much more with [Events Calendar PRO](http://m.tri.be/2c)

= Event Ticketing =

Collect free RSVPs with Event Tickets or add paid ticketing features with [Event Tickets Plus](http://m.tri.be/18wg), including the ability to sell tickets, collect sales, and manage attendees all from within your WordPress dashboard! Works with your favorite eCommerce plugin (WooCommerce, Shopp, Easy Digital Downloads, or WP E-Commerce).

= Bulk Event Import =

Fill your calendar with events from your favorite sources, including Facebook, Meetup, Google Calendar, iCalendar, CSV, and ICS. [Event Aggregator](http://m.tri.be/197u) provides a convenient dashboard to manage scheduled imports, manual imports, filters, one-way sync, import history, and more.

= User-Submitted Events =

Running a community calendar? [Community Events](http://m.tri.be/2g) lets users add events directly to your calendar without needing access to your admin.

= Advanced User Search & Filters =

Have so many amazing events that your users get overwhelmed? [Filter Bar](http://m.tri.be/52) adds a configurable set of filters to your event pages so users can view and search for the exact events that interest them.

= Integrate With Eventbrite =

Connect your calendar with your Eventbrite.com account! [Eventbrite Tickets](http://m.tri.be/18wf) allows you to import/export between The Events Calendar and Eventbrite, and incorporate ticket sales.

[Join us on Facebook](https://www.facebook.com/theeventscalendar/) to be part of our active community, check us out [on Twitter](https://twitter.com/TheEventsCal), and [sign up for our newsletter](http://m.tri.be/rm) for release announcements and discounts.

= SUBMITTING PATCHES =

If you’ve identified a bug and want to submit a patch, we’d welcome it at our [GitHub page for The Events Calendar](https://github.com/moderntribe/the-events-calendar). Simply cue up your proposed patch as a pull request, and we’ll review as part of our monthly release cycle and merge into the codebase if appropriate from there. (If a pull request is rejected, we’ll do our best to tell you why). Users whose pull requests are accepted will receive credit in the plugin's changelog. For more information, check out the readme at our GitHub page. Happy coding!

== Installation ==

= Install & Activate =

Installing the plugin is easy. Just follow these steps:

1. From the dashboard of your site, navigate to Plugins --> Add New.
2. Select the Upload option and hit "Choose File."
3. When the popup appears select the the-events-calendar-x.x.zip file from your desktop. (The 'x.x' will change depending on the current version number).
4. Follow the on-screen instructions and wait as the upload completes.
5. When it's finished, activate the plugin via the prompt. A message will show confirming activation was successful. A link to access the calendar directly on the frontend will be presented here as well.

That's it! Just configure your settings as you see fit, and you're on your way to creating events in style. Need help getting things started? Check out our [new user primer](http://m.tri.be/2l) for help with settings and features.

= Requirements =

* PHP 5.2.4 or greater (recommended: PHP 5.4 or greater)
* WordPress 3.9 or above
* jQuery 1.11.x

== Screenshots ==

1. Month View with Hover
2. Month View
3. List View
4. Day View
5. Single Event
6. Event Editor
7. Events Admin Listing
8. General Settings
9. Display Settings
10. Events List Widget
11. Mobile Month View
12. CSV Importer

== Frequently Asked Questions ==

= Are there any troubleshooting steps you'd suggest I try that might resolve my issue before I post a new thread? =

First, make sure that you're running the latest version of The Events Calendar (4.0 as of this release). If you're running Events Calendar PRO it needs to match the version number of The Events Calendar. And if you've got any other add-ons, make sure those are current / running the latest code as well.

The most common issues we see are either plugin or theme conflicts. You can test if a plugin or theme is conflicting by manually deactivating other plugins until just The Events Calendar is running on your site. If the issue persists from there, revert to the default Twenty Fourteen theme. If the issue is resolved after deactivating a specific plugin or your theme, you'll know that is the source of the conflict.

Note that we aren't going to say "tough luck" if you identify a plugin/theme conflict. While we can't guarantee 100% integration with any plugin or theme out there, we will do our best (and reach out the plugin/theme author as needed) to figure out a solution that benefits everyone.

= I'm still stuck. Where do I go to file a bug or ask a question? =

Users of the free The Events Calendar should post their questions in the plugin's [WordPress.org forum](https://wordpress.org/support/plugin/the-events-calendar/), which we hit about once a week (usually on Wednesdays). Please make sure to read [our sticky post](http://m.tri.be/19oc) providing an overview of the support we provide free users BEFORE posting. If you find you're not getting support in as timely a fashion as you wish, you might want to consider purchasing a PRO license.

If you're already a PRO user, you're entitled access to our more actively-monitored [Events Calendar PRO forum](http://m.tri.be/2r) on our website. We can provide a deeper level of support here and hit these forums on a daily basis during the work week. Generally, except in times of increased support loads, we reply to all comments within 24-48 hours during the business week.

= Events Calendar PRO looks awesome! I'm sold! How can I get my hands on it? =

Events Calendar PRO can be purchased directly on [our website](http://m.tri.be/18wi). There are five (5) license types available, and all licenses include 1 year of access to support + updates.

= I'm interested in PRO or another add-on, but there are a few questions I've got before making the purchase. Can you help me get those addressed? =

Absolutely. If you're not finding your questions answered on the product pages, hit up our [pre-sales forum](http://m.tri.be/2w) on our site. You can save yourself some time by reviewing the threads first to verify if your question has already been asked. If it hasn't, post a new thread as a guest. We'll get you a reply as quickly as we can, so you can make an informed decision regarding purchase.

= What add-ons are available for The Events Calendar, and where can I read more about them? =

Currently, the following add-ons are available for The Events Calendar:

* [Events Calendar PRO](http://m.tri.be/18wi), for adding premium calendar features like recurring events, advanced views, cool widgets, shortcodes, additional fields, and more!
* [Event Aggregator](http://m.tri.be/197u), a service that effortlessly fills your calendar with events from Facebook, Meetup, Google Calendar, iCalendar, CSV, and ICS.
* [Event Tickets](http://m.tri.be/18wj) (free), which allows you to collect RSVPs to events. It can run alongside The Events Calendar or as a standalone plugin that adds RSVP functionality to WordPress posts and pages.
* [Event Tickets Plus](http://m.tri.be/18wk), which allows you to sell tickets for your events using your favorite e-commerce platform.
* [Community Events](http://m.tri.be/2g), for allowing frontend event submission from your readers.
* [Community Tickets](http://m.tri.be/18wl), which allows event organizers to sell tickets to the events they submit via Community Events.
* [Filter Bar](http://m.tri.be/fa), for adding advanced frontend filtering capabilities to your events calendar.
* [Eventbrite Tickets](http://m.tri.be/2e), for selling tickets to your event directly through Eventbrite.

= I have a feature idea. What's the best way to tell you about it? =

We've got a [UserVoice page](https://tribe.uservoice.com/forums/195723-feature-ideas) where we're actively watching for feature ideas from the community. Vote up existing feature requests or add your own, and help us shape the future of the products business in a way that best meets the community's needs.

= I've still got questions. Where can I find answers? =

Check out our extensive [knowledgebase](http://m.tri.be/18wm) for articles on using, tweaking, and troubleshooting our plugins.

== Documentation ==

All of our online documentation can be found on [our documentation site](http://m.tri.be/eu).

Some links you may find particularly useful are:

* [The Events Calendar New User Primer](http://m.tri.be/2l)
* [The Themer's Guide to The Events Calendar](http://m.tri.be/2m)
* [Knowledgebase](http://m.tri.be/18wm)

If you have any questions about this plugin, you can post a thread in our [WordPress.org forum](https://wordpress.org/support/plugin/the-events-calendar). Please search existing threads before opening a new one.

The [Modern Tribe premium support forums](http://m.tri.be/2r) are available for you to read. You won't, however, be able to post a message in any forums beyond Pre-Sale Questions unless you have purchased a premium license.

== Add-Ons ==

But wait: there's more! We've got a whole stable of plugins available to help you be awesome at what you do. Check out a full list of the products below, and over on [our website](http://m.tri.be/18wn).

Our Free Plugins:

* [Event Tickets](https://wordpress.org/plugins/event-tickets/)
* [Advanced Post Manager](https://wordpress.org/plugins/advanced-post-manager/)
* [Blog Copier](https://wordpress.org/plugins/blog-copier/)
* [GigPress](https://wordpress.org/plugins/gigpress/)
* [Image Widget](https://wordpress.org/plugins/image-widget/)
* [Widget Builder](https://wordpress.org/plugins/widget-builder/)

Our Premium Plugins and Services:

* [Events Calendar PRO](http://m.tri.be/18wi)
* [Event Aggregator](http://m.tri.be/197u) (service)
* [Event Tickets Plus](http://m.tri.be/18wk)
* [The Events Calendar: Community Events](http://m.tri.be/2g)
* [The Events Calendar: Community Tickets](http://m.tri.be/18wl)
* [The Events Calendar: Filter Bar](http://m.tri.be/fa)
* [The Events Calendar: Eventbrite Tickets](http://m.tri.be/2e)

== Translations ==

The Events Calendar is translated by volunteers at [translate.wordpress.org](https://translate.wordpress.org/projects/wp-plugins/the-events-calendar/stable). There you can find a list of available languages, download translation files, or help update the translations. Thank you to everyone who helps to maintain our translations!

== Help ==

Welcome to The Events Calendar, a full-featured events management system for WordPress. Thank you so much for using the labor of our love. We are Modern Tribe and we are here to help you be awesome.

If you aren't familiar with The Events Calendar, check out our [new user primer](http://m.tri.be/2p). It'll introduce you to the basics of what the plugin has to offer and will have you creating events in no time. From there, the resources below -- extensive template tag documentation, FAQs, video walkthroughs and more -- will give you a leg up as you dig deeper.

Additional resources available include:

* [Release Schedule](https://theeventscalendar.com/release-schedule/)
* [Known Issues](https://theeventscalendar.com/known-issues/)
* [Documentation](http://m.tri.be/eu)
* [FAQ](http://m.tri.be/2n)
* [Help Videos](http://m.tri.be/2t)
* [Tutorials](http://m.tri.be/2u)
* [Release Notes](http://m.tri.be/2v)
* [Forums](http://m.tri.be/2r)

We hit the [The Events Calendar forum here on WordPress.org](https://wordpress.org/support/plugin/the-events-calendar/) about once a week, assisting users with basic troubleshooting and identifying bugs that have been reported. (If you are looking for more active support, might we suggest buying a PRO license? Our team hits the [Premium Forums](http://m.tri.be/2r) daily.)

Some things to consider before posting on the forum:

* Look through existing threads before posting a new one and check that there isn't already a discussion going on for your issue.
* Your issue will be solved more quickly if you run a few checks before making a support request. Deactivate your plugins one by one - if the issue is fixed by deactivating a plugin you know you've got a plugin conflict. To test your Theme, revert to the default Twenty Twelve Theme to see if you are still experiencing the problem. If not, your Theme is the issue. Please provide this information when making your support request.
* Sometimes, just resetting your permalinks can fix the issue. Visit Events -> Settings -> Permalinks, save your permalinks with a different option and then save with your preferred choice again. This can solve events-related problems and can is worth a shot before creating a new thread.

Still not happy? Shoot us an email to support@theeventscalendar.com or tweet to [@TheEventsCal](https://twitter.com/TheEventsCal) and tell us why. We'll do what we can to make it right.

== Contributors ==

The plugin is made with love by [Modern Tribe Inc](http://m.tri.be/2s).

= Current Contributors =

* [Andras Guseo](https://profiles.wordpress.org/aguseo)
* [Barry Hughes](https://profiles.wordpress.org/barryhughes)
* [Brian Jessee](https://profiles.wordpress.org/brianjessee)
* [Brook Harding](https://profiles.wordpress.org/brook-tribe)
* [Caroline Tucker](https://profiles.wordpress.org/tribecari)
* [Clifford Paulick](https://profiles.wordpress.org/cliffpaulick)
* [Daniel Dvorkin](https://profiles.wordpress.org/MZAWeb)
* [Geoff Graham](https://profiles.wordpress.org/geoffgraham)
* [George Gecewicz](https://profiles.wordpress.org/ggwicz)
* [Gustavo Bordoni](https://profiles.wordpress.org/bordoni)
* [Leah Koerper](https://profiles.wordpress.org/leahkoerper)
* [Luca Tumedei](https://profiles.wordpress.org/lucatume)
* [Matthew Batchelder](https://profiles.wordpress.org/borkweb)
* [Neill McShea](https://profiles.wordpress.org/neillmcshea)
* [Nico Santos](https://profiles.wordpress.org/nicosantos)
* [Patricia Hillebrandt](https://profiles.wordpress.org/patriciahillebrandt)
* [Peter Chester](https://profiles.wordpress.org/peterchester)
* [Reid Peifer](https://profiles.wordpress.org/reid.peifer)
* [Shane Pearlman](https://profiles.wordpress.org/shane.pearlman)
* [Shelby Elliott](https://profiles.wordpress.org/shelbelliott)
* [Zachary Tirrell](https://profiles.wordpress.org/zbtirrell)

= Past Contributors =

* [Casey Driscoll](https://profiles.wordpress.org/caseypatrickdriscoll)
* [Casey Picker](https://profiles.wordpress.org/ckpicker)
* [Dan Cameron](https://profiles.wordpress.org/dancameron)
* [Jessica Yazbek](https://profiles.wordpress.org/jazbek)
* [Joachim Kudish](https://profiles.wordpress.org/jkudish)
* [John Gadbois](https://profiles.wordpress.org/jgadbois)
* [Jonah West](https://profiles.wordpress.org/jonahcoyote)
* [Jonathan Brinley](https://profiles.wordpress.org/jbrinley)
* [Josh Mallard](https://profiles.wordpress.org/joshlimecuda)
* [Justin Endler](https://profiles.wordpress.org/justinendler)
* [Kelly Groves](https://profiles.wordpress.org/kellykathryn)
* [Kelsey Damas](https://profiles.wordpress.org/kelseydamas)
* [Kyle Unzicker](https://profiles.wordpress.org/kyleunzicker)
* [Mat Lipe](https://profiles.wordpress.org/mat-lipe)
* [Matt Wiebe](https://profiles.wordpress.org/mattwiebe)
* [Matthew Denton](https://profiles.wordpress.org/mdbitz)
* [Nick Ciske](https://profiles.wordpress.org/nickciske)
* [Nick Mastromattei](https://profiles.wordpress.org/mastromktg)
* [Paul Hughes](https://profiles.wordpress.org/paulhughes01)
* [Rob La Gatta](https://profiles.wordpress.org/roblagatta)
* [Ryan Urban](https://profiles.wordpress.org/ryancurban)
* [Samuel Estok](https://profiles.wordpress.org/faction23)
* [Timothy Wood](https://profiles.wordpress.org/codearachnid)
* [Trisha Salas](https://profiles.wordpress.org/trishasalas)

== Upgrade Notice ==

= [4.3] =

Please see the changelog for the complete list of changes in this release. Remember to always make a backup of your database and files before updating!

== Changelog ==

= [4.5.13] TBD =

* Feature - Remove 'France, Metropolitan' option from country list to prevent issues with Google Maps API (thanks @varesanodotfr for pointing this out) [78023]
<<<<<<< HEAD
* Feature - Ignored Events will restore previous Status instead of setting to Publish [82213]
=======
* Fix - Patched jQuery Resize vendor library to avoid JavaScript conflicts (props to @britner for the original report) [71994]
>>>>>>> 16bfa17c
* Fix - Fixed a typo in the Event List widget options [71081]
* Fix - Addressed some PHP notices that would sometimes emerge in tag-filtered Post lists in the wp-admin. Thanks to @wfsec28 and others in the forums for reporting this! [45274]
* Fix — When "Full Styles" or "Tribe Events Styles" are used, prevent duplicate featured images from showing up in the Twentyseventeen theme. Props to @want2what and others in the forums for reporting this. [80955]
* Tweak - Aggregator will now allow for some minor shifts in schedule execution time to help distribute requests to EA Service [86628]
* Tweak - Improve Event Aggregator settings texts [77452]
* Tweak - Add actions before and after posts are inserted or updated by Event Aggregator to allow custom functions to kick in: `tribe_aggregator_before_insert_posts` and `tribe_aggregator_after_insert_posts`, respectively. [87530]

= [4.5.12.2] 2017-09-08 =

* Fix - Fixed an issue where manually running Scheduled Imports would always result in a failed import [87321]

= [4.5.12.1] 2017-09-07 =

* Fix - Fixed an issue where events imported via Event Aggregator from an iCal-like source would be duplicated in place of being updated [87654]

= [4.5.12] 2017-09-06 =

* Fix - Fixed an issue where, with certain date formats chosen in the Events display settings, the "Next Month" link navigation wasn't working (props to @tttammi and others for reporting this issue!) [86937]
* Fix - Fixed a typo in REST API Swagger documentation that mentioned "organizer" when it should have stated "venue".
* Fix - Fixed issues with Event Aggregator queueing system where events might be duplicated or incorrectly updated [79975]
* Fix - Prevent notice when the Aggregator Record title is an array [82149]
* Fix - Allows Aggregator Google Map settings to extend the Global Setting by default (props to queerio for reporting this!) [67639]
* Fix - Prevent Warnings when throwing WordPress admin notices from Aggregator daily usage limit (props to cigarplanner for reporting this!) [83187]
* Fix - Resolved problem where Aggregator wouldn't allow you to remove filtering terms for Records [76949]
* Fix - Allow any datepicker format to be used on Aggregator filtering Events (props to matthewseymour for reporting this!) [77819]
* Fix - Added check to see if log directory is readable before listing logs within it (thank you @rodrigochallengeday-org and @richmondmom for reporting this) [86091]
* Tweak - Datatables Head and Foot checkboxes will not select all items, only the current page [77395]
* Tweak - Included tooltip for Aggregator "Hide & Ignore" button for events [67890]
* Tweak - Added all the Aggregator Origins to the Admin Bar [68693]
* Tweak - Added filters: `tribe_get_state_options`
* Tweak - Added template tags: `maybe_format_from_datepicker()`
* Language - 2 new strings added, 90 updated, 0 fuzzied, and 1 obsoleted

= [4.5.11] 2017-08-24 =

* Fix - Avoid Event Aggregator previews or scheduled imports being marked as failures [84259]
* Fix - Fixed start and end date limit parsing for events archive in the REST API code [78375]
* Fix - Fixed issue with `tribe_events_get_the_excerpt()` returning a read more link that sometimes pointed to the current page [70473]
* Fix - Fixed Post ID not being sent to the_title filter for Organizers and Venues (props Anna L.) [85206]
* Fix - Fixed issue where Month View tooltips would often go off-screen in some smaller viewport sizes [65136]
* Fix - Fixed an issue that would sometimes render Event Aggregator options invalid even with a valid license [78469]
* Fix - Fixed an issue where the mobile.php template file would often fail to include an event's featured image [74291]
* Fix - Resolved issue where invalid linked post IDs prevent proper updates on linked posts (props to Mathew L. and a few others for highlighting this issue) [71802]
* Fix - Do not hijack the blog when the main events page is configured to appear on the site's homepage (our thanks to Jason and others for flagging this problem) [72094]
* Fix - Remove extra trailing double-quotes at the end of the timepicker data-format attributes [85603]
* Fix - Fixed an issues where Event Aggregator scheduled imports could not run other than manually [81639]
* Tweak - Prevent stray commas from showing up for some event venues in the List View [72289]
* Tweak - Prevent stray commas from showing up for some event venues in the Day View [85429]
* Tweak - Modify certain event queries to widen the window of opportunity for query caching (props @garretjohnson) [84841]
* Tweak - Improve Event Aggregator message regarding Facebook token expiration [70376]
* Tweak - Support importing from URLs (Event Aggregator) where the protocol hasn't been specified by defaulting to HTTP [76466]
* Tweak - Removed WP API adjustments [85996]
* Tweak - Added filter: `tribe_aggregator_meta_source` to filter the Event Aggregator import source
* Tweak - Added filter: `tribe_events_linked_post_meta_values_{$current_linked_post_meta_key}` for filtering the array of values retrieved for a specific linked post meta field
* Tweak - Updated views: `src/views/day/single-event.php` and `src/views/list/single-event.php`
* Compatibility - Minimum supported version of WordPress is now 4.5
* Language - Improvements to various strings to improve ease of translation (props to @ramiy)
* Language - 5 new strings added, 56 updated, 1 fuzzied, and 3 obsoleted [the-events-calendar]

= [4.5.10.1] 2017-08-16 =

* Fix - Updates common library to resolve a range of issues preventing frontend assets from loading and breaking parts of our user interface [85017]

= [4.5.10] 2017-08-09 =

* Fix - Avoid duplicate events when importing from some iCal, Google Calendar and Facebook feeds in Event Aggregator (our thanks to Jason Sears, controlyours and many other users for highlighting these issues) [67038]
* Fix - Fixed bug that caused scheduled imports to get stuck in a perpetual state of failure when receiving error messages from the Event Aggregator service (our thanks to Antonio Jose and others for flagging this problem) [83767]
* Fix - Resolved issue where errors from the Event Aggregator service were not properly logging/visible on the History tab [83767]
* Tweak - Made linked post fields' auto-save features more stringently check for empty values to prevent the plugin from trying to "save" empty values (our thanks to Jean-Marie for highlighting this problem) [80282]
* Tweak - Moved the organizer e-mail address field label a bit to better accommodate Community Events [80426]
* Tweak - Added filter to tribe_get_display_end_date()'s return value [77730]
* Tweak - Avoid notice-level errors while processing queues within Event Aggregator (our thanks to David Sharpe and others for reporting this) [84020]
* Tweak - Improve compatibility and avoid Javascript errors when running alongside Twenty Seventeen [70853]
* Compatibility - Minimum supported version of WordPress is now 4.4
* Language - 1 new strings added, 119 updated, 0 fuzzied, and 0 obsoleted

= [4.5.9] 2017-07-26 =

* Fix - Send Aggregator callback URL with correct Scheme [83364]
* Fix - Scheduled Aggregator cron for inserting will re-enqueue to complete scheduled imports [83382]
* Fix - Avoid overwriting Venues and Organizers when importing FB events with similarly named Venues and Organizers [75370]
* Fix - Improve handling of large and/or slow Google Calendar and iCal feeds [79975]
* Tweak - Added period "." separator to datepicker formats. [65282]
* Tweak - Added tribe_events_month_get_events_in_month filter to allow overriding of events used in month templates. [83317]

= [4.5.8.1] 2017-07-21 =

* Fix - Fixed an issue where failed EA Imports would hang for a long time before failing [83344]

= [4.5.8] 2017-07-13 =

* Fix - Remove permalink logic for recurring events (Events Calendar PRO will implement instead) [74153]
* Fix - Avoid type error when setting up one-time imports for Facebook URLs (our thanks to @J for flagging this!) [78664]
* Fix - Add a safety check in isOrganizer() function (our thanks to Kevin for flagging this!) [81645]
* Fix - Avoid EA Client hanging when no events are found while attempting an import from a Facebook source [82713]
* Fix - Improve compatibility of The Events Calendar when operating with WPML from within a subdirectory (props: @dgwatkins) [81998]

= [4.5.7] 2017-06-28 =

* Fix - Restore support for translated events category slugs when WPML is active [73478]
* Fix - Improve handling of shortcodes within event view excerpts (props: @awbauer) [81226]
* Fix - Improve compatibility with WPML in relation to event permalinks specifically (props: @dgwatkins) [81224]
* Fix - Improved handling of Venue fields that allows for better form validation in Community Events [76297]
* Tweak - Better detection and reporting of communication failures with the Event Aggregator server
* Tweak - Textual corrections (with thanks to @garrett-eclipse for highlighting many of these) [77196]
* Tweak - New filter added ("tribe_events_linked_posts_dropdown_enable_creation") to facilitate more control over linked posts [80487]
* Tweak - Improve performance of theme compatibility code [71974]
* Tweak - Don't show Event Aggregator system status in Help tab if there's no Event Aggregator license in place [68506]

= [4.5.6] 2017-06-22 =

* Tweak - Improved how Cost field looks and it's consistency across views [71092 & 71094]
* Fix - Resolved issue where the Meta Chunker attempted to inappropriately chunk meta for post post_types [80857]
* Tweak - Added actions: `tribe_events_inside_cost`
* Tweak - Changed views: `day/single-event`, `day/single-featured`, `list/single-event`, `list/single-featured`
* Language - 1 new strings added, 15 updated, 1 fuzzied, and 1 obsoleted [the-events-calendar]
* Language - 0 new strings added, 0 updated, 1 fuzzied, and 0 obsoleted [tribe-common]


= [4.5.5] 2017-06-14 =

* Fix - Removed extra double quotes in organizer link output [71133]
* Fix - Make the list and day view styles match more closely [63599]
* Fix - Better sanitization on CSV imports (thanks to Valentinos Chouris from NCC Group for reporting this) [80311]
* Fix - Prevent tabs from being incorrectly escaped in iCal output (props: KZeni) [80452]
* Fix - Fixed inconsistent font styling of Tribe Bar form labels. [27252]
* Tweak - Removed unused Javascript (jQuery UI Dialog) to help avoid warnings (our thanks to @gama6889 for flagging this) [80766]
* Tweak - Added new filter hooks 'tribe_events_register_event_type_args' and 'tribe_events_register_event_cat_type_args' [80658]

= [4.5.4] 2017-06-06 =

* Tweak - Minor tweaks to the CSS for linked post types (Organizer/Venues)
* Fix - Prevent drag and drop icon showing when singular linked post type is been displayed
* Fix - Resolved issue where scheduled imports sometimes failed to execute [79587]
* Fix - Better sanitization of data (Props to Valentinos Chouris for reporting this) [80310]
* Language - 2 new strings added, 156 updated, 0 fuzzied, and 4 obsoleted [the-events-calendar]
* Language - 4 new strings added, 20 updated, 1 fuzzied, and 0 obsoleted [tribe-common]

= [4.5.3] 2017-06-01 =

* Fix - Made it easier to translate the update confirmation message (our thanks to safu9 for highlighting this) [79729]
* Fix - Fixed compatibility issue with WPML which caused organizers and venues to disappear on translated events [67581]
* Fix — Fixed bug where venues and organizers would be duplicated when their associated event is previewed. [64088]
* Tweak - Other fixes to the plugin verbiage (with thanks to @garrett-eclipse and others)

= [4.5.2.1] 2017-05-19 =

* Fix - Prevent fatal errors occuring in PHP 5.5 and earlier [79208]

= [4.5.2] 2017-05-17 =

* Fix - Correct REST API reference URL (our thanks to Lindsey for flagging this) [78658]
* Fix - Improve Event Aggregator integration to avoid situations where imports continually restart but do not complete [77988]
* Tweak - Make the inclusion or exclusion of the year (within the event schedule string) filterable [78070]
* Tweak - Adjustments to help avoid false positive security alerts being generated in relation to our customizer integration [78355]

= [4.5.1] 2017-05-04 =

* Fix - Prevented errors on EA import screen that happened in exotic circumstance. Thanks @kathryn for reporting this! [75787]
* Fix - Made EA preserve custom dates after reimporting a Facebook Event when option is set. [75787]
* Fix - Enhance month view caching to minimize impact of JSON-LD generation [74656]
* Tweak - Styling/layout improvements within the Event Aggregator screen [77895]

= [4.5.0.2] 2017-05-01 =

* Fix - Ensure compatibility with WordPress version 4.4 and earlier

= [4.5.0.1] 2017-05-01 =

* Fix - Resolving issue where some premium plugins were falsely claiming they were out of date

= [4.5] 2017-05-01 =

* Feature - Event Aggregator now allows users to import from other sites with The Events Calendar [68139]
* Feature - Include a Events REST API endpoint for read operations [70711]
* Feature - Include granular Scheduling for Events Aggregator
* Tweak - Update Authority for modified fields now will include Organizer, Venues and Taxonomy changes [71152]
* Tweak - Clean up direct calls to get events and use wrapper `tribe_get_events()` which has a hook for customizing
* Tweak - Remove including Event Tickets for backwards compatibility as a vendor library [71908]
* Tweak - Create a global ID to increase consistency on all of the imported items with Event Aggregator [75218]
* Fix - Prevent Aggregator to run on Empty Queues thus generating fatals (props to @Donald for the report here) [75377]
* Fix - Categories and Tags are no longer cleared when importing with Event Aggregator (thank you @Nicolas for the report) [74264]
* Fix - Increase consistency on Column Mapping for CSV imports [76476]
* Tweak - Added filters for REST API: `tribe_events_rest_url_prefix`, `tribe_rest_url`, `tribe_events_rest_use_builtin`, `tribe_rest_events_archive_data`, `tribe_rest_event_max_per_page`, `tribe_rest_event_data`, `tribe_rest_venue_data`, `tribe_rest_organizer_data`, `tribe_rest_event_categories_data`, `tribe_rest_event_tags_data`, `tribe_rest_event_taxonomy_term_data`, `tribe_rest_event_featured_image`, `tribe_events_rest_api_enabled`
* Tweak - Added filters for REST API Documentation: `tribe_rest_swagger_cost_details_documentation`, `tribe_rest_swagger_date_details_documentation`, `tribe_rest_swagger_image_details_documentation`, `tribe_rest_swagger_image_size_documentation`, `tribe_rest_swagger_term_documentation`, `tribe_rest_swagger_event_documentation`, `tribe_rest_swagger_organizer_documentation`, `tribe_rest_swagger_venue_documentation`, `tribe_rest_swagger_documentation`
* Tweak - Added filters for Modified fields tracking: `tribe_tracker_post_types`, `tribe_tracker_excluded_meta_keys`, `tribe_tracker_enabled`, `tribe_tracker_enabled_for_terms`, `tribe_tracker_taxonomies`
* Tweak - Added filters for Event Aggregator: `tribe_aggregator_localized_data`, `tribe_aggregator_service_messages`, `tribe_aggregator_url_import_range_options`, `tribe_aggregator_url_import_range_cap`, `tribe_aggregator_url_import_range_start`, `tribe_aggregator_url_import_range_end`
* Tweak - Removed filters for Event Aggregator: `tribe_aggregator_track_modified_fields`
* Tweak - Added actions for Initialization: `tribe_events_bound_implementations`
* Tweak - Removed methods for `Tribe__Events__Main`: `track_event_post_field_changes`, `maybe_load_tickets_framework`
* Tweak - Removed methods for `Tribe__Events__Aggregator__Service`: `has_service_message`

= [4.4.5] 2017-03-23 =

* Fix - Local changes to events should be preserved in accordance with the Event Import Authority setting (thanks to @bryan for reporting this one) [72876]
* Fix - Correct the value for days of the week abbreviation (thanks @mmmmartin03 for the report) [75379]
* Tweak - Enable the month view cache by default on new installations [74867]
* Tweak - External links to Google maps changed from http to https (nice find by @bjf2000 - reported via the .org support page) [74930]
* Tweak - Links to WordPress.org changed from http to https (ultimately this is also credited to @bjf2000's find. Thanks!) [72273]

= [4.4.4] 2017-03-08 =

* Fix - Avoid unnecessarily removing a callback from an action while inside the same action (improves PolyLang compatibility - props @Chouby) [73122]
* Fix - Resolving issue where sites that overrode the wp-admin path would fail to successfully perform a Facebook OAuth with Event Aggregator [74687]
* Tweak - Improve template loading for easier customization by developers and better support of the template hierarchy (props @QWp6t) [72842]

= [4.4.3] 2017-02-22 =

* Fix - Resolved issue where iCal exports on month view were exporting more events than intended (thanks to @s2ldesign for reporting in our forums) [72133]
* Fix - Resolved meta width issue for maps when Pro is active (gracias a @ANTONIO JOSE por el reporte del error)  [69844, 72272]
* Fix - Resolved issue where featured images were not being imported via Event Aggregator Facebook imports (cheers to @Cody for the initial bug report) [72764]
* Fix - Resolved issue where translated 'all' slugs were not respected (thank you @Marianne for your report in the forums) [71996]
* Tweak - Translation improvements and fixes (@Katja - thanks! ) [70068]
* Tweak - Allow "-1" when specifying the "Month view events per day" setting [70497]

= [4.4.2] 2017-02-09 =

* Fix - Ensure the global and source-specific Google Map settings for imports are respected [67228]
* Fix - Prevent PHP 5.2 Strict mode from throwing notices due to usage of `is_a` [72812]
* Fix - Ensure the events list widget's show/hide if there are upcoming events setting is respected [72965]
* Tweak - Add filters for template tag functions related to dates: `tribe_get_start_time`, `tribe_get_end_time`, `tribe_get_start_date` and `tribe_get_end_date` [67759]

= [4.4.1.1] 2017-01-26 =

* Fix - Resolved fatal caused when rendering themes that override tribe styles

= [4.4.1] 2017-01-26 =

* Fix - Resolve the Fatals related to undefined methods and Memory exhaustion [71958, 71912]
* Fix - iCal export for Single events working again [71916]
* Tweak - Changes the Search label to prevent duplicate words (props @oheinrich) [72149]
* Tweak - Add theme version to `tribe-event.css` (props @berler) [71973]
* Fix - Resolve JavaScript error when jQuery was been de-registered [71369]
* Fix - Prevent Fatals when Importing Images on Event Aggregator [70576]
* Fix - Prevent Third Party notes to be escaped, anchor link working again [71872]
* Fix - Google Maps now are using HTTPS instead of HTTP (props @cliffordp)
* Fix - Prevent Fatals on Event Aggregator Cron, due to Activity logging failure [71904]
* Fix - Elminate some cases of problem with Facebook manual import on Event Aggregator [69137]
* Fix - WPML integration smaller incompatibilities [70520, 70522]

= [4.4.0.1] 2017-01-09 =

* Fix - Adds safety check to ensure a smooth activation process when earlier versions of Tribe Common are active

= [4.4] 2017-01-09 =

* Feature - Add dynamic helper text to single event editor to display the events date and time [66484]
* Feature - Add support for featured events [65898]
* Feature - Add support for placing the main events archive on the site homepage [38757]
* Feature - Add support for the theme customizer [67489]
* Feature - Make it possible to adjust map pins via the theme customizer [65889]
* Feature - Support for Event Aggregator in a multisite network context added [61427]
* Fix - Add a link to The Events Calendar Help page in the Network Administration screen of multisite installations [68665]
* Fix - Multisite license editing and displaying consistency [68662]
* Tweak - Adjusted styles and added actions for featured events in the List Widget [65923]
* Tweak - Organizers and Venues are now with a better and cleaner interface [68430]
* Tweak - Eliminate duplicate meta data for organizer posts [25084]
* Tweak - Improved the start/end date user interface [66486, 66487, 66550]
* Tweak - iCal export now includes all events - up to a reasonable limit - rather than just those in the current view [65037]
* Tweak - Adjustments made to the default week view color scheme [69756]
* Tweak - Add AJAX and improve consistency of the venue and organizer UI [38129]

= [4.3.5] 2016-12-20 =

* Tweak - Updated the template override instructions in a number of templates [68229]
* Tweak - Improve behavior of tribe_get_events_title() in respect of single events [46313]
* Tweak - Event Aggregator will only load on the Administration, prevent bigger loads for Front-End users [70812]
* Tweak - Allow better filtering for Organizers and Venue Meta fields (Props: @Chouby from Polylang) [70894]
* Fix - Prevent JavaScript Notices related to Bumpdown [69886]
* Fix - Assets URL on Windows Servers are fully operational again [68377]
* Fix - JavaScript and CSS files will respect HTTPS on all pages [69561]
* Fix - Fixed comment count and visibility issues due to Event Aggregator records [68297]
* Fix - Fixed PHP notices and warnings raised when importing .ics files [69960]
* Fix - Only show link to Venues if Pro is active in List View [69887]
* Fix - Fixed and issue that would make Event Aggregator importing notices remain stuck in the Import screen [70614]
* Fix - Avoid error screen when saving licenses on multisite installations [68599]
* Fix - Fix calendar view links in WPML language switcher [67134]

= [4.3.4.2] 2016-12-13 =

* Fix - Correct an oversight leading to breakages of the /all/ events archive for Events Calendar PRO users [70662]

= [4.3.4.1] 2016-12-09 =

* Fix - Updates Tribe Common to remove some stray characters that were impacting page layouts (props: @Aetles) [70536]

= [4.3.4] 2016-12-08 =

* Tweak - Tribe Common now is loaded only once across our plugin suite, improves performance in some cases [65755]
* Fix - Featured Images for Event Aggregator imports are working as expected again. [69465]
* Fix - Google Calendar and iCalendar files are now updating their respective events [68684]
* Fix - On demand Event Aggregator records will update events correctly [69542]

= [4.3.3] 2016-11-16 =

* Feature - Added Tribe Extension class and loader, to make small addons easier to build [68188]
* Fix - Ordering on Month view is working as expected again [69123]
* Fix - Enable ampersand character in mobile month view titles (thanks @kate for the report of this) [45409]
* Fix - Prevent notices for Event Aggregator License checking [67981]
* Fix - Mismatched text domains are resolved, important for translations (props to @Hans) [68462]
* Fix - Sticky on Month View is working as expected again [68902]
* Fix - Prevent HTTPS websites from pointing to Assets in HTTP [68372]
* Fix - On `WP_Query` we will no-longer overwrite custom `post__not_in` params [42143]

= [4.3.2] 2016-11-02 =

* Fix - Fixes an issue where the text in the Location search field was URL encoded when using the back or forward button for navigation. [61742]
* Fix - Aggregator Errors will not show more than once daily as comments (Thanks @Jacob for your report on the forums) [68094]
* Fix - Event Aggregator ICS default configuration now are been Selected Correctly [67885]
* Fix - Shortcode Month view now will display tooltips correctly [68094]
* Fix - Avoid loading the select2 JavaScript library twice when Advanced Custom Fields is activated (props to @ryan for the initial report [43605]
* Fix - Avoid errors and notices on calendar page when X theme and WPML plugins are active (thanks @ingrid for reporting this one) [64400]

= [4.3.1.1] 2016-10-20 =

* Fix - Corrected a packaging issue from the 4.3.1 release [67936]

= [4.3.1] 2016-10-20 =

* Tweak - Implement the pruning of Event Aggregator history records after 7 days, filterable by tribe_aggregator_record_retention [68283]
* Tweak - Event Aggregator will now verify that the license key has uses remaining before creating a history record [68286]
* Tweak - Improve `tribe_create_event` documentation (Props to Keith) [44871]
* Fix - Resolved an issue where scheduled Event Aggregator imports marked as "On Demand" were being run by cron [68284]
* Fix - Resolved a bug where empty meta fields were being inserted into Event Aggregator record post meta [68290]
* Fix - Resolved a bug where Venue and Organizers urls were been generated incorrectly (Thanks @Matt) [68168]
* Fix - Pagination links on Month view are updating correctly [67977]
* Fix - Resolved the support for translated event category archive slug that could lead to broken links on the front-end while using WPML (Props to Wilco in the support Forums) [62018]
* Fix - Resolved a bug where searching for past events in the List view would always yield no results (Thanks for the report @Davide) [61863]
* Fix - Resolved an issue where long file names would break plugin updates on some Windows installations (pros to @Alan [62552]
* Fix - Resolved an issue where the `/all` link on recurring events on non English websites could be broken (reported by @lumiest - thanks!) [68062]
* Fix - Pagination links on Month view are updating correctly [67977]

= [4.3.0.1] 2016-10-14 =

* Fix - Preventing legacy Facebook events from being duplicated

= [4.3] 2016-10-13 =

* Feature - Added Event Aggregator to enable service-based event imports from iCal feeds, Facebook, and Meetup
* Feature - Revamped the CSV import screens to work within the new Event Aggregator pages
* Tweak - Adjusted some view logic to support the new Event Views shortcode in Pro [44800]
* Tweak - Added a button to copy the system infomation on the help tab [43709]
* Tweak - Added an option for users to opt into automatic system infomation so our support system can grab the system information found on the help tab automatically [31645]
* Tweak - Use an earlier hook for iCal feed generation (props @jlambe) [64141]
* Tweak - Revise and simplify integration with Event Tickets attendee screen [61992]
* Tweak - Added context to a set of strings to make translation easier (props @pedro-mendonca) [64586]
* Tweak - Deprecated various disused functions and classes relating to the Meta Factory [39905]
* Fix - Cease using GLOB_BRACE for including deprecated files due to limited server support [63172]
* Fix - Avoid problems that can occur when hooking and unhooking actions (props @Chouby) [63474]
* Fix - Resolves an issue where we were duplicating a core WordPress hook but with a different set of parameters (props @Chouby) [66455]
* Fix - Correct the datetime formatting issues within the iCal feed (props @henryk) [65968]
* Deprecated - `Tribe__Events__Main::initOptions()` has been deprecated with no replacement
* Deprecated - `Tribe__Events__Main::set_meta_factory_global()` has been deprecated in favor of using the `Tribe__Events__Meta_Factory` class
* Deprecated - The `setup_meta()` method in both the `Tribe__Events__Template__Single_Event` and `Tribe__Events__Template_Factory` classes has been deprecated
* Deprecated - The `the_title()`, `event_date()`, `event_category()`, `event_tag()`, `event_website()`, `event_origin()`, `organizer_name()`, `organizer_email()`, `venue_name()`, `venue_address()`, and `venue_map()` methods have been deprecated in the `Tribe__Events__Advanced_Functions__Register_Meta` class
* Deprecated - The `register()`, `check_exists()`, and `get_args()` methods have been deprecated in the `Tribe__Events__Meta_Factory` class

= [4.2.7] 2016-09-15 =

* Tweak - Additional support for plugin extensions

= [4.2.6] 2016-08-31 =

* Add - tribe_is_event_past() conditional to detect if event end time is past current time (Reported by @Jonathan in our support forums - thanks Jonathan.)

= [4.2.5] 2016-08-17 =

* Fix - Fixed inconsistent template filtering logic for single event template [62525]
* Tweak - Restored preview for published events [64874]

= [4.2.4] 2016-08-03 =

* Tweak - Changed "Event Add-Ons" to load faster [64286]
* Fix - Fixed default venue setting [64628]
* Fix - Fixed default venue state and province settings [64629]

= [4.2.3] 2016-07-20 =

* Fix - In month view, be sure to unhook JSON-LD output when calling unhook function
* Fix - Incorrect JSON-LD event start and end times (thank you @jjbte for reporting on .org forums)
* Fix - Show Google Map and Link checkbox so they show when editing an event (Reported originally by Michael of @NailedIT in the .org forum)
* Fix - Use Community Events Venue Edit Link when on Community Events Forms instead of Admin (also as a result of the report abve from @NailedIT. Thanks again.)

= [4.2.2] 2016-07-06 =

* Fix - Small CSS Issue on Welcome Page
* Fix - Month view on mobile device width doesn't have links to prev/next months
* Fix - Reimport of updated CSV removes featured image (Bug #46149)
* Fix - Fixed the issue that would make multiple organizers details disappear when trying to submit invalid event data using Community
* Fix - Add a check to avoid being unable to switch view when Filter Bar plugin is active and at least one field is set to auto-complete mode
* Fix - Only add the events custom post type to the tag archive queries and not custom queries with tags [45635]
* Fix - When using the filter tribe_events_excerpt_allow_shortcode shortcodes will be maybe be processed in event excerpts in the list views [42289]

= [4.2.1.1] 2016-06-28 =

* Fix - Ensure translations load as expected with all supported versions of WordPress (thanks to @JacobALund for originally reporting this on .org forums)

= [4.2.1] 2016-06-22 =

* Tweak - Adjust the caching rules for Month View for faster loading
* Fix - Replace a bad return type to avoid unnecessary notices in the error log
* Fix - Add missing styles for correctly hide screen reader text
* Fix - Fixes `tribe_get_event_link()` which wasn't working when passing second parameter as `true'
* Tweak - Reduce the ginormous font size of Month View titles in skeleton styles
* Fix - Add styling to adjust List View description to full width
* Fix - Miscellaneous tweaks to improve the Month and Day views
* Fix - Fix a shorthand array that was causing errors in PHP 5.2 and 5.3 when importing events

= [4.2] 2016-06-08 =

* Feature - Added Google Maps API key field in the Settings tab to avoid map timeouts and errors on larger sites (Thanks to Yan for reporting this!)
* Feature - Added support for featured image, multiple organizers, excerpt and more custom fields in the .csv file import function for events (Thank you to Graphic Designer for posting on UserVoice!)
* Feature - Added support for featured image, description, map details and more custom fields in the .csv file import function for venues
* Feature - Added support for featured image and description in the .csv file import function for organizers (Thank you to Rebecca for posting on UserVoice!)
* Feature - Added an oEmbed template for events
* Feature - Improve performance of a query used to determine if there are free/uncosted events (Thank you @fabianmarz for the pull request!)
* Feature - Added support for attaching custom post types to events
* Tweak - Improved filtering of the `tribe_event_featured_image()` function (Cheers to @fabianmarz!)
* Tweak - Add an encoding class for the CSV importer to prevent non utf8 characters from preventing imports (Thanks to screenrage for the report!)
* Tweak - Improved our JSON-LD output to ensure consistency (Props to @garrettjohnson and Lars!)
* Tweak - Language files in the `wp-content/languages/plugins` path will be loaded before attempting to load internal language files (Thank you to user aafhhl for bringing this to our attention!)
* Tweak - Switch to HTTPS for the "Powered by The Events Calendar" link (Thank you Cynthia for reporting this!)
* Tweak - Switch to using HTTPS by default for interactions with Google Maps API
* Tweak - Improved filterability of calendar excerpts by introducing the new `tribe_events_get_the_excerpt` filter hook
* Tweak - Improved filtering of organizer details when importing by CSV (Props to @Geir for bringing this up!)
* Tweak - Adjustments for single event view in Twenty Fifteen theme
* Tweak - Improved performance of query used to test for events without any cost
* Tweak - Added missing semicolon to a laquo (Props to mwender on GitHub for the fix!)
* Tweak - Improve the "stickiness" of CSV import column mappings (Thank you @jamesgol!)
* Tweak - Consistency of JSON-LD markup improved (Cheers to @garrettjohnson for the help!)
* Tweak - Avoid notice-level errors when working with WP CLI on a site where The Events Calendar is also active (Thanks to @sun)
* Tweak - Corrected the spelling of timezone in the CSV Importer's event field
* Tweak - Updated venue and organizer templates to use the new architecture for attaching custom post types to events
* Tweak - Move plugin CSS to PostCSS
* Tweak - Category default view is now set to `default` in place of hardcoding the current default view in the category base rewrite rule [31907]
* Deprecated - `Tribe__Events__PUE__Checker`, `Tribe__Events__PUE__Plugin_Info`, and `Tribe__Events__PUE__Utility` classes are deprecated and are replaced by `Tribe__PUE__Checker`, `Tribe__PUE__Plugin_Info`, and `Tribe__PUE__Utility` classes
* Fixed - Changed the use of `have_posts()` in the maybe iCal links for the main views that could cause an infinite loop
* Accessibility - Focus styles added for search fields
* Accessibility - Add ARIA labels for Month/Day/List sub nav
* Accessibility - Add ARIA label for events footer sub nav heading

= [4.1.4] 2016-05-19 =

* Fix - Improve accuracy of list view pagination after switching from month view
* Tweak - Give the multi-organizer form 'sticky' properties so values persist even if the submission is initially rejected
* Tweak - Resolved minor CSS issues in the welcome page

= [4.1.3] 2016-04-28 =

* Fix - Month View single days are now ordered as follows: sticky events, ongoing multi-day events, all day events, then start time. In other words, all events should be ordered as you'd expect when viewing events in Month View.
* Fix - Updated the compatibility of CSV importer with WordPress 4.5 due to a change in the `post_status` filter. This will help prevent some of the errors you may have seen when importing events using a CSV file.
* Tweak - Added new event names for AJAX success to the List, Month, and Day views to help The Events Calendar's compatibility with our other premium plugins.

= [4.1.2] 2016-04-11 =

* Tweak - Removed an unneeded hook that attempted to add a query argument to event tag links
* Fix - Resolved an issue where events marked as "sticky" would not display as such in Month View
* Fix - Dashes, hyphens, or whatever you like to call them in the events archive slug no longer breaks the URL
* Fix - The notice that pops up when a conflicting "events" page exists can now be dismissed

= [4.1.1.1] 2016-04-07 =

* Security - Tightened up security with post type link filtering (props to Nadal Soler for reporting this issue!)
* Security - Tightened up security around tribe bar submissions (props to Paul Mynarsky for reporting this issue!)

= [4.1.1] 2016-03-30 =

* Fix - Resolved bug where array notices were output on single event pages when venues were not set (props to zaxiscreative for reporting this issue!)
* Fix - Resolved issue where the Month View in mobile sizes retained the long day-of-week names when the abbreviations should have been used (props to Lucy for the bug report!)
* Fix - Fixed bug where a "0" was added to the default Venue name when creating a new event
* Fix - Fixed notice that caused Ajax requests to fail (props to cgrymala on WP.org for reporting this!)
* Fix - Removed quotes from around TZID-specified timezones in iCal feeds which causes problems with some parsers (props to factory44 for reporting the issue that lead to this fix)
* Fix - Resolved various capitalization issues with German translations (props to oheinrich in our forums for pointing out this issue!)

= [4.1.0.1] 2016-03-17 =

* Fix - Resolved multiple issues with the German `de_DE` language file that caused a number of site-breaking issues

= [4.1] 2016-03-15 =

* Feature - Added a tribe_get_venue_website_url() function for fetching Venue website URLs (props to fervorcreative in our forums for this request!)
* Performance - Lazy-load venue and organizer selector data
* Tweak - Allow iCal filenames to be filtered via a new filter: tribe_events_ical_feed_filename
* Tweak - Added a hook to allow single day queries in month view to be filtered: tribe_events_month_daily_events_query_args
* Tweak - Improved the logic around rebuilding known date ranges
* Tweak - Always show the "Merge Duplicates" button for venues and organizers in the Events General Settings page
* Tweak - Allow the "same slug" notice to be dismissed and fix some text in that message
* Tweak - Ignore alpha/beta/rc suffixes on version numbers when checking template versions
* Tweak - Add a filter for month view daily events query: tribe_events_month_daily_events_query_args
* Tweak - Added a more flexible cost range parsing function
* Tweak - Obfuscate license keys Events > Help > System Information
* Fix - Fixed a fatal that sometimes occurred when refreshing the import CSV page
* Fix - Fixed issue where some characters were not escaped appropriately for month and year formats
* Fix - Added missing tribe-loading@2x.gif
* Fix - Fixed a warning produced by passing a DateTime() object into start_date or end_date args of tribe_get_events (props to iamhexcoder for the pull request!)
* Fix - Fixed bug where events in month view were not always sorted in chronological order
* Fix - Fixed the System Info URL in Events > Help
* Fix - Resolved issue where the default country would be "Array" if no default country is set
* Fix - Fixed bug where ajaxurl was sometimes undefined

= [4.0.7] 2016-03-02 =

* Fix - Resolve display issues on templates with Jetpack and a few themes
* Fix - Mobile breakpoints on month view working with custom breakpoints
* Fix - Reordering Venue and Organizer metadata no longer breaks titles
* Fix - Prevented notices from happening when using `the_title` filter
* Fix - iCal links now will respect categories on the first page
* Fix - Prevent third-party bugs with SEO plugins when inserting events programmatically
* Fix - Organizer information is showing up again correctly
* Fix - Modified the add-on license validation method to better explain what is happening
* Fix - Description on mobile views now have the correct class attribute on HTML
* Fix - Added missing semicolon on the list navigation for "&laquo"

= [4.0.6] 2016-02-17 =

* Tweak - Adjust injection of event data into the_content from priority 10 to 9 for better 3rd-party plugin compatibility
* Tweak - Change mobile month view selector to load event details below the calendar for better theme compatibility
* Tweak - Better handling of edge cases on the post_excerpt for List View
* Tweak - Removal of generic CSS classes like `.updated` and `.published`
* Fix - Prevent Notices from appearing when using `tribe_get_organizer()`
* Fix - Make HTML Single Event Pages valid
* Fix - Numeric named categories URLs are now fully working
* Fix - Event Title now Accepts HTML on Tooltips
* Fix - Licenses Tab now will work with `DISALLOW_FILE_MODS` (Props to Sun for spotting and fixing this)

= [4.0.5] 2016-01-15 =

* Security - Security fix with Venues and Organizers (props to grantdayjames for reporting this!)

= [4.0.4] 2015-12-23 =

* Tweak - Including the latest embedded Event Tickets release for backward compatibility

= [4.0.3] 2015-12-22 =

* Tweak - Adjust single-event.php template to allow the "Time" title and content to be filterable (Props to Sitecrafting for highlighting this issue!)
* Fix - Resolved issue with an overly escaped Event Category edit URL that prevented editing categories (Thanks to Ian for the first report of this issue!)
* Fix - Fixed issue where clicking on columns on the Events listed in the Admin Dashboard were ALWAYS sorted by Event start/end date before sorting by the column selected (Cheers to Corrado for bringing this to our attention!)

= [4.0.2] 2015-12-16 =

* Tweak - Adding better support for non-numeric cost values on events (Props to Mirja for highlighting this!)
* Tweak - Avoid notice level errors when advanced events list widget settings are saved (Thank you Johan for reporting the issue!)
* Tweak - Improve messaging in the same-slug warning message (Thanks to Simon for bringing this to our attention!)
* Tweak - Hook to Event Tickets to inject event dates into ticket emails
* Tweak - Adding better support for default venues (Props to Karly for noting this!)
* Tweak - Improve handling of internationalized slugs (Cheers to Oliver for the help!)
* Fix - Ensure the past events list displays the correct events when accessed via ajax (Thank you Jesse for highlighting this!)
* Fix - Support ordering by venue/organizer within event queries (Thank you Doug for bringing this to our attention!)
* Fix - Fixed issue where events with the same date/time would sometimes be excluded from single-event navigation (Cheers to JeremyEnglert for the tip!)
* Fix - Resolved issue where events set with the explicit cost of 0 were not showing as "Free" (Thank you terrizsolo for reporting this!)
* Fix - Fixed bug where the datepicker in Twenty Sixteen was really ugly
* Fix - Fixed bug where using Quick Edit on events caused the table columns in the event list to become jumbled on save (Props to A K for the report!)
* Fix - Resolved bug where category links sometimes included event category 1 (Thank you Anthony for the original report of this problem!)
* Fix - Fixed a settings page URL (Props to Kristy for the heads up!)

= [4.0.1] 2015-12-10 =

* Tweak - Add a warning message for major updates
* Tweak - For SEO reasons, use an h1 for the title rather than an h2 (props to wpexplorer for this fix)
* Tweak - Target the calendar view grid in JS using a simpler selector
* Fix - Resolved WP 4.4 related fatal on the Nav Menu page that prevented the admin footer from rendering/enqueuing JS
* Fix - Resolved bug where visiting /events/upcoming could sometimes result in an infinite redirect loop
* Fix - Removed `wp_trim_excerpt` and use only it's powers, fixing the excerpt problem
* Fix - Fixed bug where the mobile calendar view did not display the date for the date being viewed
* Fix - Fixed bug where the admin toolbar's Events > Import > CSV did not link to the CSV importer page
* Fix - Fixed issue where the events list in the admin dashboard were not ordered in an intuitive manner
* Fix - Resolved bug where sorting by event category or tag resulted in an error
* Fix - Fixed bug where full event content text was displayed where excerpts should have been displayed
* Fix - Resolved issue where events imported via CSV were excluded from single event navigation
* Fix - Fixed bug where /events/list would sometimes 404 on a new install
* Fix - Resolved bug where multiday all-day events displayed the end date as one day later than it should be when the End of Day Cut-off was set to something other than 12am
* Fix - Timezone handling fixed within generated iCal feeds

= [4.0] 2015-12-02 =

* Security - A TON of escaping was added to our codebase thanks to the efforts of the always-helpful Andy Fragen (@afragen)
* Feature - Moved the Ticket framework code into its own plugin (event-tickets)
* Feature - The event cost now supports more international formats with the addition of the tribe_events_cost_separators filter (Thank you remokrol for bringing this to our attention!)
* Feature - Added support for the twentysixteen theme
* Feature - Created a new Add-Ons tab in Settings so that TEC add-ons can have a consolidated settings tab
* Feature - Improve the date formats UI by providing example output for each selected format
* Tweak - Restructured TEC's core settings code for reusability with other standalone plugins like Event Tickets
* Tweak - Deprecate old JS event names in favor of a new JS event naming standard. Example: deprecated tribe_ev_runAjax in favor of run-ajax.tribe
* Tweak - Consolidated import pages for TEC and add-ons
* Tweak - When suggesting a UTF-8 compatibility CSV formatting tool, point to one that still exists
* Tweak - Added the ability to filter attendees CSV items via tribe_events_tickets_attendees_csv_items (Props to @bostondv on GitHub for this patch!)
* Tweak - Updated all excerpt output to use tribe_events_get_the_excerpt() to ensure a consistent display of excerpt content (Cheers to Joseph to pointing this out!)
* Tweak - Add support for wp_get_document_title in response to the WordPress 4.4 deprecation of wp_title
* Tweak - Check post creation permissions before letting users create venues and organizers from the event meta box
* Tweak - Only display data separators between fields that have data when rendering organizers (Thank you Bud for highlighting this issue!)
* Tweak - When a user cannot create organizers, prevent the auto-selection of organizers when editing an event
* Tweak - Remove microformat CSS classes from templates and replace with namespaced content-relevant CSS classes
* Tweak - Changed the "updated" CSS class to "tribe-updated" so that it is properly namespaced (Thank you vijayrajesh!)
* Tweak - The Plugin Update Checker will now auto-save valid plugin keys (Thanks to Denon for originally bringing this up!)
* Tweak - Cleaned up the output of JSON-LD data. Filterable via the new tribe_google_data_markup_json filter
* Tweak - Drop the use of the generic CSS class "placeholder" in favor of "tribe-event-placeholder" (Thanks to Marc on the forums!)
* Tweak - Adjusted the CSS padding on Admin Menu items for Events
* Tweak - Various codesniffer fixes
* Tweak - tribe_get_venue_link() no longer echoes if you ask it to return an <a> element
* Tweak - Error messages for empty Venue names
* Tweak - Improve our responsiveness for the widget mini calendar, allowing smaller sidebars.
* Tweak - No longer retrieve empty costs when fetching all costs for all events
* Tweak - Change the priority of bootstrapping the-events-calendar to ensure it occurs before any of the TEC addons in the event some addons are upgraded to v4.0 later than TEC
* Tweak - Adjust the logic used for adding a noindex/follow tag to event views
* Tweak - No longer hiding default address fields when default venues are selected when Pro is active
* Fix - Resolved issue where the iCal feed did not provide an appropriately formatted timezone in some cases (Cheers to Matt for the report!)
* Fix - Added support for translating some previously untranslatable strings (Props to tititou36, media325, and Stef!)
* Fix - Prevented duplicate CSS IDs on the mini calendars (Cheers to Corrado for the help!)
* Fix - Fixed bug causing tribe_get_single_ical_link() and tribe_get_ical_link() to use the same URL when it shouldn't (Props to Ben Byrne @drywall on Twitter for the heads up!)
* Fix - Fixed issue where the "Add another organizer" text wasn't using the correct singular label (Thank you MIKE for the report!)
* Fix - Various CSS fixes for twenty(ten-fifteen)
* Fix - Improved our handling of `get_current_screen()` across the plugin, avoiding notices and warnings (Thank you Mike for the help!)
* Fix - Fixed bug where accessing object properties on a non object errored out when saving event meta (props to @dalethedeveloper on GitHub for this fix!)
* Fix - Fixed bug where organizer ID meta attached sometimes included a blank record. That blank record is no longer returned in tribe_get_organizer_ids()
* Fix - Fixed error message returned when tabbing away from a blank event name meta box so that it properly indicates that an event name is required (Our thanks to @tapan29bd for this fix!)
* Fix - Resolved issue where Timezone event start/end date property name strings were malformed which guaranteed a a call to get_post_meta for Timezone date strings
* Fix - Fixed CSS issue where the month view calendar could sometimes extend beyond the edge of the page when Skeleton Styles were enabled
* Fix - Fixed a problem where iCal data was generated with incorrect dates in the case of some all days events (thanks to Matt for highlighting this)
* Fix - Resolved a problem causing the previous month view to appear when it should not
* Fix - Fixed issue in mobile month view where date was missing from heading
* Fix - Resolved issue that caused /events/ to 404 if it was visited on a new install before hitting "Save" on the Events > Settings > Display page
* Deprecated - The Tribe__Events__Main::defaultValueReplaceEnabled() method is being deprecated in favor of tribe_get_option('defaultValueReplace'). Schedules for removal in v4.5
* Deprecated - The tribe_event_link() has been deprecated in favor of tribe_get_event_link(). Scheduled for removal in 5.0
* Deprecated - The third parameter of tribe_get_organizer_link() (the $echo parameter) has been deprecated and is scheduled for removal in 5.0
* Deprecated - Tribe__Events__Abstract_Deactivation in favor of Tribe__Abstract_Deactivation
* Deprecated - Tribe__Events__Admin__Helpers in favor of Tribe__Admin__Helpers
* Deprecated - Tribe__Events__App_Shop in favor of Tribe__App_Shop
* Deprecated - Tribe__Events__Autoloader in favor of Tribe__Autoloader
* Deprecated - Tribe__Events__Cache in favor of Tribe__Cache
* Deprecated - Tribe__Events__Cache_Listener in favor of Tribe__Cache_Listener
* Deprecated - Tribe__Events__Changelog_Reader in favor of Tribe__Changelog_Reader
* Deprecated - Tribe__Events__Credits in favor of Tribe__Credits
* Deprecated - Tribe__Events__Date_Utils in favor of Tribe__Date_Utils
* Deprecated - Tribe__Events__Field in favor of Tribe__Field
* Deprecated - Tribe__Events__Settings in favor of Tribe__Settings
* Deprecated - Tribe__Events__Settings_Tab in favor of Tribe__Settings_Tab
* Deprecated - Tribe__Events__Support in favor of Tribe__Support
* Deprecated - Tribe__Events__Template_Part_Cache in favor of Tribe__Template_Part_Cache
* Deprecated - Tribe__Events__Tickets__Attendees_Table in favor of Tribe__Tickets__Attendees_Table in the event-tickets plugin
* Deprecated - Tribe__Events__Tickets__Metabox in favor of Tribe__Tickets__Metabox in the event-tickets plugin
* Deprecated - Tribe__Events__Tickets__Ticket_Object in favor of Tribe__Tickets__Ticket_Object in the event-tickets plugin
* Deprecated - Tribe__Events__Tickets__Tickets in favor of Tribe__Tickets__Tickets in the event-tickets plugin
* Deprecated - Tribe__Events__Tickets__Tickets_Pro in favor of Tribe__Tickets__Tickets_Handler in the event-tickets plugin
* Deprecated - Tribe__Events__Validate in favor of Tribe__Validate
* Deprecated - Tribe__Events__View_Helpers in favor of Tribe__View_Helpers
* Deprecated - Tribe__Events__Main::OPTIONNAME in favor of Tribe__Main::OPTIONNAME
* Deprecated - Tribe__Events__Main::OPTIONNAMENETWORK in favor of Tribe__Main::OPTIONNAMENETWORK
* Deprecated - Tribe__Events__Main::addHelpAdminMenuItem() in favor of Tribe__Settings_Manager::add_help_admin_menu_item()
* Deprecated - Tribe__Events__Main::addNetworkOptionsPage() in favor of Tribe__Settings_Manager::add_network_options_page()
* Deprecated - Tribe__Events__Main::array_insert_after_key() in favor of Tribe__Main::array_insert_after_key()
* Deprecated - Tribe__Events__Main::array_insert_before_key() in favor of Tribe__Main::array_insert_before_key()
* Deprecated - Tribe__Events__Main::debug() in favor of Tribe__Debug::debug()
* Deprecated - Tribe__Events__Main::defaultValueReplaceEnabled() in favor of tribe_get_option( 'defaultValueReplace' )
* Deprecated - Tribe__Events__Main::doHelpTab() in favor of Tribe__Settings_Manager::do_help_tab()
* Deprecated - Tribe__Events__Main::doNetworkSettingTab() in favor of Tribe__Settings_Manager::do_network_settings_tab()
* Deprecated - Tribe__Events__Main::doSettingTabs() in favor of Tribe__Settings_Manager::do_setting_tabs()
* Deprecated - Tribe__Events__Main::do_licenses_tab() in favor of Tribe__Settings_Manager::do_licenses_tab()
* Deprecated - Tribe__Events__Main::getNetworkOption() in favor of Tribe__Settings_Manager::get_network_option()
* Deprecated - Tribe__Events__Main::getNetworkOptions() in favor of Tribe__Settings_Manager::get_network_options()
* Deprecated - Tribe__Events__Main::getNotices() in favor of Tribe__Notices::get()
* Deprecated - Tribe__Events__Main::getOption() in favor of Tribe__Settings_Manager::get_option()
* Deprecated - Tribe__Events__Main::getOptions() in favor of Tribe__Settings_Manager::get_options()
* Deprecated - Tribe__Events__Main::have_addons() in favor of Tribe__Settings_Manager::have_addons()
* Deprecated - Tribe__Events__Main::isNotice() in favor of Tribe__Notices::is_notice()
* Deprecated - Tribe__Events__Main::pluginDir in favor of Tribe__Events__Main::plugin_dir
* Deprecated - Tribe__Events__Main::pluginName in favor of Tribe__Events__Main::plugin_name
* Deprecated - Tribe__Events__Main::pluginPath in favor of Tribe__Events__Main::plugin_path
* Deprecated - Tribe__Events__Main::pluginUrl in favor of Tribe__Events__Main::plugin_url
* Deprecated - Tribe__Events__Main::removeNotice() in favor of Tribe__Notices::remove_notice()
* Deprecated - Tribe__Events__Main::renderDebug() in favor of Tribe__Debug::render()
* Deprecated - Tribe__Events__Main::saveAllTabsHidden() in favor of Tribe__Settings_Manager::save_all_tabs_hidden()
* Deprecated - Tribe__Events__Main::setNetworkOptions() in favor of Tribe__Settings_Manager::set_network_options()
* Deprecated - Tribe__Events__Main::setNotice() in favor of Tribe__Notices::set_notice()
* Deprecated - Tribe__Events__Main::truncate() in favor of tribe_events_get_the_excerpt()
* Deprecated - tribe_event_beginning_of_day() in favor of tribe_beginning_of_day()
* Deprecated - tribe_event_end_of_day() in favor of tribe_end_of_day()
* Deprecated - tribe_event_format_date() in favor of tribe_format_date()
* Deprecated - tribe_events_the_notices() in favor of tribe_the_notices()

= 3.x and previous =

For release notes from the 3.x and older lifecycles, see our [full historical release notes](https://theeventscalendar.com/category/products/release-notes/).<|MERGE_RESOLUTION|>--- conflicted
+++ resolved
@@ -330,11 +330,8 @@
 = [4.5.13] TBD =
 
 * Feature - Remove 'France, Metropolitan' option from country list to prevent issues with Google Maps API (thanks @varesanodotfr for pointing this out) [78023]
-<<<<<<< HEAD
 * Feature - Ignored Events will restore previous Status instead of setting to Publish [82213]
-=======
 * Fix - Patched jQuery Resize vendor library to avoid JavaScript conflicts (props to @britner for the original report) [71994]
->>>>>>> 16bfa17c
 * Fix - Fixed a typo in the Event List widget options [71081]
 * Fix - Addressed some PHP notices that would sometimes emerge in tag-filtered Post lists in the wp-admin. Thanks to @wfsec28 and others in the forums for reporting this! [45274]
 * Fix — When "Full Styles" or "Tribe Events Styles" are used, prevent duplicate featured images from showing up in the Twentyseventeen theme. Props to @want2what and others in the forums for reporting this. [80955]
