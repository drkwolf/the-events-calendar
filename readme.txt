=== The Events Calendar PRO ===

Contributors: ModernTribe, barry.hughes, bordoni, borkweb, brianjessee, brook-tribe, faction23, geoffgraham, ggwicz, jazbek, jbrinley, joshlimecuda, leahkoerper, lucatume, mastromktg, mat-lipe, mdbitz, neillmcshea, nicosantos, peterchester, reid.peifer, roblagatta, ryancurban, shane.pearlman, thatdudebutch,  zbtirrell
Tags: events, calendar, event, venue, organizer, dates, date, google maps, conference, workshop, concert, meeting, seminar, summit, class, modern tribe, tribe, widget, pro
Donate link: http://m.tri.be/29
Requires at least: 3.9
Tested up to: 4.3
Stable tag: 3.12.1
License: GPLv2 or later
License URI: http://www.gnu.org/licenses/gpl-2.0.html

A premium add-on to The Events Calendar plugin (required), enabling recurrence, custom attributes, venue pages, new widgets and more.

== Description ==

<a href="http://m.tri.be/3r">Events Calendar PRO</a> is a awesomely dynamic add-on for The Events Calendar that adds more features and functionality to an already robust plugin.

The Events Calendar allows you to create and manage events with ease from right within your WordPress dash; no shortcode is needed (nor is one available).  With Events Calendar PRO, you can go even further with recurring events, more calendar views (including Day and Week), Location Search, more widget options, and much more.

Plus, Events Calendar PRO users get access to our premium support forums. Need help or have a question? Post there and we'll get back to you within 24 hours (during the week). We're proud of our great support team and want to help you crush it with Events Calendar PRO.

= Features =

The following lists the PRO-only features. For a list of The Events Calendar features, check out that plugin's readme.txt or check out <a href="http://m.tri.be/3s">the Product page</a>.

Just getting started? You'll want to watch and read through the <a href="http://m.tri.be/3t">New User Primer</a>.

* Advanced Views: Day, Week, Map, Photo
* Venue and Organizer Pages
* Recurring Events
* Location Search
* Advanced Widgets: Advanced Upcoming Event List, Countdown, Calendar, Venue
* Related Events listing
* Custom Fields
* iCal and Google Calendar download
* Default Content
* Advanced Post Manager in admin
* Premium Forum access & support

== Installation ==

Remember, to use Events Calendar PRO you need to also be running The Events Calendar. You'll need to follow these steps for both plugins, starting with The Events Calendar.

1. From the dashboard of your site, navigate to Plugins --> Add New.
1. Select the Upload option and hit "Choose File."
1. When the popup appears select the the-events-calendar-x.x.zip file or events-calendar-pro-x.x.zip file from your desktop. (The 'x.x' will change depending on the current version number).
1. Follow the on-screen instructions and wait as the upload completes.
1. When it's finished, activate the plugin via the prompt. A message will show confirming activation was successful. A link to access the calendar directly on the frontend will be presented here as well.
1. For access to new updates, make sure you have added your valid License Key under Events --> Settings --> Licenses. You can find your license key on your tri.be account at http://m.tri.be/3u.

That's it! Just configure your settings as you see fit, and you're on your way to creating events in style.

= Requirements =

* PHP 5.2.4 or greater (recommended: PHP 5.4 or greater)
* WordPress 3.9 or above
* jQuery 1.11.x
* The Events Calendar 3.11 or newer

= Where to Begin =

If this is your first time using The Events Calendar and Events Calendar PRO, you're in for a treat! Here are some basics we've found helpful for users jumping into it for the first time:

* Our <a href="http://m.tri.be/3t">New User Primer</a> was designed for folks in your exact position. Featuring both step-by-step videos and written walkthroughs that feature accompanying screenshots, the primer aims to take you from zero to hero in no time.
* <a href="http://m.tri.be/3v">Installation/Setup FAQs</a> from our Support page can help give an overview of what the plugin can and cannot do. This section of the FAQs may be helpful as it aims to address any basic install questions not addressed by the new user primer.
* <a href="http://m.tri.be/9u">Tutorials</a>, based on commonly-requested hacks and tweaks, which will provide you guidance towards accomplishing some highly sought-after tweaks.
* Are you developer looking to build a custom frontend view? We created an example plugin that demonstrates how to register a new view. You can download the plugin at GitHub here: https://github.com/moderntribe/tribe-events-agenda-view
* Take care of your license key. Though not required to create your first event, you'll want to get it in place as soon as possible to guarantee your access to support and upgrades. Need help finding your license key? Check out http://m.tri.be/3w

Otherwise, if you're feeling adventurous, you can get started by heading to the Events menu and adding your first event.

== Frequently Asked Questions ==

= Is there a shortcode available for Events Calendar PRO? +

No, this plugin does not use a shortcode nor is one available at the time being.

= Are there any troubleshooting steps you'd suggest I try that might resolve my issue before I post a new thread? =

First, make sure that you're running the latest version of The Events Calendar (3.10 as of this release). If you're running Events Calendar PRO it needs to match the version number of The Events Calendar. And if you've got any other add-ons, make sure those are current / running the latest code as well.

The most common issues we see are either plugin or theme conflicts. You can test if a plugin or theme is conflicting by manually deactivating other plugins until just The Events Calendar 3.10 is running on your site. If the issue persists from there, revert to the default Twenty Twelve theme. If the issue is resolved after deactivating a specific plugin or your theme, you'll know that is the source of the conflict.

Note that we aren't going to say "tough luck" if you identify a plugin/theme conflict. While we can't guarantee 100% integration with any plugin or theme out there, we will do our best (and reach out the plugin/theme author as needed) to figure out a solution that benefits everyone.

= I'm still stuck. Where do I go to file a bug or ask a question? =

If you're already a PRO user, you're entitled access to our more actively-monitored <a href="http://m.tri.be/3x">PRO forums</a> at the tri.be website. We can provide a deeper level of support here and hit these forums on a daily basis during the work week. No post should go more than 24-hours during that time without a response.

= What add-ons are available for The Events Calendar and Events Calendar PRO, and where can I read more about them? =

Currently, the following add-ons are available for The Events Calendar/Events Calendar PRO:

* <a href="http://m.tri.be/2e">Eventbrite Tickets</a>, for selling tickets to your event directly through Eventbrite.
* <a href="http://m.tri.be/2g">Community Events</a>, for allowing frontend event submission from your readers.
* <a href="http://m.tri.be/2h">Facebook Events</a>, for importing events directly from an organization or page on Facebook.
* <a href="http://m.tri.be/2f">WooCommerce Tickets</a>, for harnessing the power of WooCommerce to sell event tickets directly on your site without being subject to fees or relying on a third-party service.
* <a href="http://m.tri.be/ci">EDD Tickets</a>, for using our ticketing framework to sell tickets on your events through The Events Calendar + Easy Digital Downloads.
* <a href="http://m.tri.be/cu">WPEC Tickets</a>, for using WP-eCommerce + The Events Calendar to sell event tickets directly from the frontend of your site.
* <a href="http://m.tri.be/dp">Shopp Tickets</a>, for harnessing the power of Shopp to sell event tickets on your WordPress site.
* <a href="http://m.tri.be/fa">Filter Bar</a>, for adding advanced frontend filtering capabilities to your events calendar.

= I have a feature idea. What's the best way to tell you about it? =

We've got a <a href="https://tribe.uservoice.com/forums/195723-feature-ideas">Modern Tribe UserVoice page</a> where we're actively watching for feature ideas from the community. Vote up existing feature requests or add your own, and help us shape the future of the products business in a way that best meets the community's needs.

= I've still got questions. Do you have a bigger FAQ somewhere? =

We do. If you check out our a href="http://m.tri.be/41">Frequently Asked Questions page</a> on the tri.be site, we've collected and addressed all of the common questions we see posed by users. In some cases we'll provide a Gist; in other cases we'll direct you to a tutorial; and in some situations we'll unfortunately say a certain capability is simply not possible. But the FAQ is a living, breathing document that we're actively updating based on commonly-seen requests.

== Documentation ==

All of our online documentation can be found at http://m.tri.be/42

Some docs you may find particularly useful are:

* <a href="http://m.tri.be/3t">The Events Calendar New User Primer</a>
* <a href="http://m.tri.be/43">The Themer's Guide to The Events Calendar</a>
* <a href="http://m.tri.be/41">The Events Calendar FAQ</a>

Tutorials are available at http://m.tri.be/44

For template tags, head over to our documentation page: http://m.tri.be/42

== Contributors ==

The plugin is produced by <a href="http://m.tri.be/45">Modern Tribe Inc</a>.

= Current Contributors =

* <a href="http://profiles.wordpress.org/users/barryhughes">Barry Hughes</a>
* <a href="http://profiles.wordpress.org/users/brianjessee">Brian Jessee</a>
* <a href="http://profiles.wordpress.org/users/brook-tribe">Brook Harding</a>
* <a href="http://profiles.wordpress.org/users/geoffgraham">Geoff Graham</a>
* <a href="http://profiles.wordpress.org/users/ggwicz">George Gecewicz</a>
* <a href="http://profiles.wordpress.org/users/bordoni">Gustavo Bordoni</a>
* <a href="http://profiles.wordpress.org/users/jazbek">Jessica Yazbek</a>
* <a href="http://profiles.wordpress.org/users/jbrinley">Jonathan Brinley</a>
* <a href="http://profiles.wordpress.org/users/joshlimecuda">Josh Mallard</a>
* <a href="http://profiles.wordpress.org/users/leahkoerper">Leah Koerper</a>
* <a href="http://profiles.wordpress.org/users/lucatume">Luca Tumedei</a>
* <a href="http://profiles.wordpress.org/users/mat-lipe">Mat Lipe</a>
* <a href="http://profiles.wordpress.org/users/borkweb">Matthew Batchelder</a>
* <a href="http://profiles.wordpress.org/users/mdbitz">Matthew Denton</a>
* <a href="http://profiles.wordpress.org/users/neillmcshea">Neill McShea</a>
* <a href="http://profiles.wordpress.org/users/mastromktg">Nick Mastromattei</a>
* <a href="http://profiles.wordpress.org/users/nicosantos”>Nico Santo</a>
* <a href="http://profiles.wordpress.org/users/peterchester">Peter Chester</a>
* <a href="http://profiles.wordpress.org/users/roblagatta">Rob La Gatta</a>
* <a href="http://profiles.wordpress.org/users/reid.peifer">Reid Peifer</a>
* <a href="http://profiles.wordpress.org/users/ryancurban">Ryan Urban</a>
* <a href="http://profiles.wordpress.org/users/faction23">Samuel Estok</a>
* <a href="http://profiles.wordpress.org/users/shane.pearlman">Shane Pearlman</a>
* <a href="http://profiles.wordpress.org/users/thatdudebutch">Wayne Stratton</a>
* <a href="http://profiles.wordpress.org/users/zbtirrell">Zachary Tirrell</a>

= Past Contributors =

* <a href="http://profiles.wordpress.org/users/caseypatrickdriscoll">Casey Driscoll</a>
* <a href="http://profiles.wordpress.org/users/ckpicker">Casey Picker</a>
* <a href="http://profiles.wordpress.org/users/dancameron">Dan Cameron</a>
* <a href="http://profiles.wordpress.org/users/MZAWeb">Daniel Dvorkin</a>
* <a href="http://profiles.wordpress.org/users/jkudish">Joachim Kudish</a>
* <a href="http://profiles.wordpress.org/users/jgadbois">John Gadbois</a>
* <a href="http://profiles.wordpress.org/users/jonahcoyote">Jonah West</a>
* <a href=“https://profiles.wordpress.org/justinendler/“>Justin Endler</a>
* <a href="http://profiles.wordpress.org/users/kellykathryn">Kelly Groves</a>
* <a href="http://profiles.wordpress.org/users/kelseydamas">Kelsey Damas</a>
* <a href="http://profiles.wordpress.org/users/kyleunzicker">Kyle Unzicker</a>
* <a href="http://profiles.wordpress.org/users/mattwiebe">Matt Wiebe</a>
* <a href="http://profiles.wordpress.org/users/nickciske">Nick Ciske</a>
* <a href="http://profiles.wordpress.org/users/paulhughes01">Paul Hughes</a>
* <a href="http://profiles.wordpress.org/users/codearachnid">Timothy Wood</a>

= Translations =

* Bulgarian
* Danish
* Dutch
* English (UK)
* Finnish
* French (France)
* German
* Greek
* Hungarian
* Icelandic
* Italian
* Lithuanian
* Polish
* Portuguese (Portugal)
* Slovak
* Slovenian
* Spanish (Spain)
* Swedish
* Turkish

Many thanks to all our translators!  You can grab the latest translations or contribute at http://translations.theeventscalendar.com

== Add-Ons ==

But wait: there's more! We've got a whole stable of plugins available to help you be awesome at what you do. Check out a full list of the products below, and over at the <a href="http://m.tri.be/46">Modern Tribe website.</a>

Our Free Plugins:

* <a href="http://wordpress.org/extend/plugins/advanced-post-manager/?ref=tec-readme" target="_blank">Advanced Post Manager</a>
* <a href="http://wordpress.org/plugins/blog-copier/?ref=tec-readme" target="_blank">Blog Copier</a>
* <a href="http://wordpress.org/plugins/image-rotation-repair/?ref=tec-readme" target="_blank">Image Rotation Widget</a>
* <a href="http://wordpress.org/plugins/widget-builder/?ref=tec-readme" target="_blank">Widget Builder</a>

Our Premium Plugins:

* <a href="http://m.tri.be/2c" target="_blank">The Events Calendar PRO</a>
* <a href="http://m.tri.be/2e" target="_blank">The Events Calendar: Eventbrite Tickets</a>
* <a href="http://m.tri.be/2g" target="_blank">The Events Calendar: Community Events</a>
* <a href="http://m.tri.be/2h" target="_blank">The Events Calendar: Facebook Events</a>
* <a href="http://m.tri.be/2i" target="_blank">The Events Calendar: WooCommerce Tickets</a>
* <a href="http://m.tri.be/ci" target="_blank">The Events Calendar: EDD Tickets Tickets</a>
* <a href="http://m.tri.be/cu" target="_blank">The Events Calendar: WPEC Tickets</a>
* <a href="http://m.tri.be/dp" target="_blank">The Events Calendar: Shopp Tickets</a>
* <a href="http://m.tri.be/fa" target="_blank">The Events Calendar: Filter Bar</a>
* <a href="http://m.tri.be/18h9" target="_blank">The Events Calendar: iCal Importer</a>

== Changelog ==

<<<<<<< HEAD
= [Unreleased] unreleased =

* Fix - Don't escape HTML on additional fields that hold URLs
=======
= [3.12.1] 2015-09-22 =

* Fix - Ensure all event views work reliably event if the permalinks are translated or otherwise customized (our thanks to Antonio Jose and many others for reporting this)
* Fix - Ensure the "/all/" events link works reliably regardless of where it is used (our thanks to Corey and others for the report)
* Fix - Ensure integration of events in the main blog loop does not cause breakages (our thanks to cwheelsone, Tracey and many others on the forums for reporting this)
* Fix - Prevent the AM/PM selector from reversing itself when setting up custom recurrence patterns (thanks to Sitecrafting for highlighting this)
* Fix - Fixed a fatal error that could occur when setting up multiple custom recurrence patterns (thanks to Adam for the heads up on this one)
* Fix - Fixed a bug preventing custom exclusions for recurring event patterns from being observed (thanks go out to nancytimper for highlighting this issue)
* Fix - Fixed a bug stopping custom recurrence times and durations from being respected
* Fix - Fixed a bug where specifying a custom time for a recurring event could incorrectly trigger an error
* Fix - Fixed a problem that could lead visitors to a 404/Not Found page when following certain recurring event URLs
* Fix - Fixed a bug preventing the removal of recurrence rules
* Tweak - Tighten up the cleanup of old recurring events to reduce the possibility of non-event posts being inadvertently removed
>>>>>>> 5c0712be

= [3.12] 2015-09-08 =

* Security - Resolved JS vulnerability in minified JS by upgrading to uglifyjs 2.4.24
* Feature - Added support for the long awaited Arbitrary Recurrence!  Creating recurring events with multiple granular rulesets is now possible.
* Feature - Added support for WPML, thanks for waiting!
* Feature - Extended CSV imports to include custom fields defined in events settings (Big thanks to zacwasielewski for submitting a similar pull request! You rock! :) )
* Feature - Added none option for both Radio and Dropdown Additional Fields (Thanks to Justin on the forums!)
* Feature - Added support for timezones following the introduction of timezone support in The Events Calendar
* Performance - Removed a no-longer needed join from many queries to provide faster page loads
* Tweak - Pad SQL joins with spacing to avoid conflicts with other plugins that modify SQL (props to jeremyfelt)
* Fix - Fixed issue where generating recurring events did not trigger the rebuilding of the known date range
* Fix - Fixed APM Start/End Date filters to stop showing SQL errors
* Fix - Fixed an issue with additional fields not showing as selected when a symbol is included in the label (Props to Justin!)
* Fix - Resolved issue where events without venues were showing up in Map View
* Fix - Fixed a bug where the tribe-mini-calendar-today CSS class was not removed from some days in the mini calendar widget while clicking around (Thanks to mennstudio for the report!)
* Fix - Resolved a bug where "Additional Fields" with a double quote in the title would be saved with a backslash
* Fix - Fixed notices that were being thrown while configuring the Countdown Widget in the Customizer
* Fix - Fixed a problem where recurring event updates did not properly complete (props to Ian for detecting this problem!)
* Fix - Fixed a problem where the first event in a series of recurring events could be excluded from the "All Events" view (Cheers to Ian for reporting this!)
* Deprecated - Functions that added useless SQL have been removed from source: Tribe__Events__Pro__Main::posts_fields() and Tribe__Events__Pro__Main::posts_join()

= [3.11.1] 2015-07-27 =

* Bug - Fixed bug where recurring events were hidden in Month View when recurring event instances were disabled in List View (big thanks to Rebecca Redding on the forum for the first report!)

= [3.11] 2015-07-22 =

* Security - Added escaping to a number of previously un-escaped values
* Feature - Added a pair of filters so that the recurring event cleanup query can be manipulated by plugin/theme authors: tribe_events_pro_clean_up_old_recurring_events_sql and tribe_events_pro_clean_up_old_recurring_events_sql_args (props to fortgordonmwr for the idea!)
* Performance - Paginated recurring event "See All" pages to avoid timeouts when there are many recurring events to display (Props to Jen R. for raising this issue!)
* Performance - Queries were modified to eliminate a join clause, potentially reducing the work needed to build the result set (Thank you MauiTime for inspiring this!)
* Tweak - Improve Dockblock for a few Templates (Thanks to vendaragroup for the help!)
* Tweak - Conformed code to updated coding standards
* Tweak - Made Minical widget template use single letter day headings
* Tweak - When rendering recurring event markers on an event map, only place one marker per event/location combination (Thank you risedigitalsolutions for the inspiration!)
* Tweak - Remove deprecated PHP4 constructor reference
* Bug - Fixed an issue where taxonomy filters applied to the calendar widget could also incorrectly impact the main month view
* Bug - Fixed an issue where related events were not being randomized under some circumstances (Cheers to leviticus for finding this!)
* Bug - Fixed an issue where the WP Customizer save button remained disabled when the Events Calendar widget filters were removed
* Bug - Fixed an issue where the Events Calendar widget form partially overflowed the widget container in the WP Customizer
* Bug - Addressed numerous minor styling issues with the Twenty Fifteen theme
* Bug - Fixed a problem with Checkbox value using quotes and double quotes (' and ") (Thanks to Daniel Maier for tracking this down!)
* Bug - Fixed wording for link to Additional Fields Tutorial
* Bug - Resolved a few PHP warnings and notices

= [3.10.1] 2015-07-01 =

* Bug - Addressed numerous minor styling issues with the Twenty Fifteen theme
* Bug - Fixed bug where an empty Events Calendar widget would cause a "No events found" notice to be displayed despite events being displayed in the main event loop
* Tweak - Removed TribeEventsPro.recurrence JS from the front-end (Props to Marty for this one!)
* Tweak - Made some changes to the EOD cutoff functionality behavior

= [3.10] 2015-06-15 =

* Bug - Fixed a bug where private events were being indicated on the Mini Calendar Widget, even though you couldn't see them (thanks to calach on the forums for the report!)
* Bug - Fixed a minor issue with recurring event tooltips within the advanced list widget (thanks to Daniella on the forums for the heads up!)
* Bug - Fixed an issue which caused the default venue fields to be automatically inserted within the event editor
* Bug - Fixed a bug preventing the view link from appearing for updated venues and organizers
* Bug - Fixed handling of recurrence splitting when hiding events from the front-end
* Bug - Fixed a bug that allowed invalid dates to be used in the Mini Cal widget
* Bug - Fixed a bug that caused the JetPack Visibility option to incorrectly hide other widgets when the Event List Widget is active (thanks to Daniella on the forums for this report, too!)
* Bug - Fixed a bug where resizing browser window caused Week View header to expand its height
* Bug - Fixed a bug with the tooltip improperly HTML escaping characters twice (thanks to evertramos on the dot-org forums for the report!)
* Bug - Removed notices that showed on the calendar widget when viewing week view with WP_DEBUG set to true
* Bug - Fixed issues with all day multiday events in Week View when Week Starts On was changed (thanks to Mark Root-Wiley for reporting this!)
* Bug - Fixed Tooltip to allow translations on recurring events (big thanks to quagis on the forums for the first report!)
* Bug - Fixed the recurring query logic, now only applied to the correct places, widgets are safe again!
* Tweak - Plugin code has been refactored to new standards: that did result in a new file structure and many renamed classes. Old class names will be deprecated in future releases and, while still working as expected, you can keep track of any deprecated classes yours or third party plugins are calling using the Log Deprecated Notices plugin (https://wordpress.org/plugins/log-deprecated-notices/)
* Tweak - Improved the iCal exporting to follow RFC 5545 Standards (thanks to heritagechurch for the original idea!)
* Tweak - Improved Google Maps to prevent 0,0 coordinates to be saved (thanks to csikimacko on the forums for sparking this revolution!)
* Tweak - Improved Map View to prevent category search to show event from outside of the current category
* Tweak - Removed some extra postmeta queries from tribe_is_recurring_event()
* Tweak - Existing all day events will now adjust properly when the EOD cutoff is changed
* Tweak - Updated tooltip positioning logic for week view to account for more edge cases
* Tweak - Updated week view to better handle very short events and long titles (thanks to csikimacko for the heads up!)
* Tweak - Ensured all non critical vendor files will not end up bundled in the final plugin zip
* Tweak - Refactored switch-case based asset handling in core + PRO
* Tweak - Scheduled task responsible for generating recurring events is now removed when the plugin is deactivated
* Tweak - Added some changelog formatting enhancements after seeing keepachangelog.com :)
* Tweak - Removed some unnecessary variable logic from some templates
* Tweak - Improved the recurring event user interface in relation to events ending after "x" cycles
* Tweak - Updated the mini-calendar widget to match the list widget styling
* Tweak - Implemented robust activation and deactivation methods
* Tweak - Tweaked flexible handling of default values to work with The Events Calendar 3.10
* Tweak - Ensured that old recurring events are cleaned up on schedule
* Tweak - Suped up usability for events with short durations in Week View
* Feature - Totally refactored WEEK VIEW! For more, see http://m.tri.be/18du (thanks to Lars - aka mending - for being the wind beneath our wings here!)
* Feature - Added a new additional field type (textareas) to compliment the existing text field
* Feature - Replaced scrolling library on week view for better performance and extensibility
* Feature - Introduced batch processing of recurring events to further improve performance and scalability (thanks to Jen at Mauitime for starting us down this path!)
* Feature - Added the ability for mapping via latitude/longitude coordinates (thanks to Andrew W on the dot-org forums for the idea so many moons ago!)
* Feature - Incorporated updated Bulgarian translation files, courtesy of Nedko Ivanov
* Feature - Incorporated new Hungarian translation files, courtesy of Balazs Dobos
* Feature - Incorporated new Slovak translation files, courtesy of Emilia Valova
* Feature - Incorporated new British English translation files, courtesy of John Browning
* Feature - Incorporated updated Icelandic translation files, courtesy of Baldvin Örn Berndsen

= 3.9.3 =

* Hardened URL output to protect against XSS attacks.

= 3.9.2 =

* Addressed a potential security vulnerability related to the ajax_change_month function; we now ensure only valid dates get $_POSTed (thanks to Mikko Verenius for reporting this to us!)

= 3.9.1 =

* Fixed the styling issues in relation to the calendar and advanced list widgets (big thanks to rantfarmentertainment for the first report on our PRO forums about this!)
* Incorporated updated German translation files, courtesy of Oliver Heinrich
* Incorporated updated French translation files, courtesy of Sylvain Delisle

= 3.9 =

* Added a new `[tribe_mini_calendar]` shortcode to make it easy to embed the calendar widget outside of sidebars
* Fixed an issue where some of the view date pickers did not reflect the 'Week starts on' WordPress setting
* Updated CSS selectors to no longer be reliant on microformat classes
* Fixed a plugin compatibility issue preventing the full use of ACF Pro in relation to recurring events
* Removed jquery 1.7 specific fallback javascript bloat, now support >= 1.8
* Implemented changes in relation to front page pagination to improve compatibility with various themes and plugins (thanks to brightspark on the forums for the initial report!)
* Implemented default permalink support to integrate better with certain add-ons, most notably Filter Bar
* Removed some deprecated and unused code
* Implemented internationalization support for map view location tooltips (thanks to csikimacko on the forums for the first report!)
* Removed pagination links from the /all/ view
* Reformatted code to better conform with WordPress code style
* Fixed an issue where all day events had incorrect spacing in the Twenty Thirteen theme on week view
* Incorporated updated Icelandic translation files, courtesy of Baldvin Örn Berndsen
* Incorporated updated German translation files, courtesy of Oliver Heinrich
* Incorporated updated Greek translation files, courtesy of Yannis Troullinos
* Incorporated new Lithuanian translation files, courtesy of Gediminas Pankevicius


= 3.8.1 =

* Removed some instances where deprecated function notices could show in Events Calendar Pro after updating The Events Calendar to 3.8 (thanks to sfbike on the forums for alerting us of this!)
* Switched all includes to use absolute paths to avoid collisions under certain include path settings

= 3.8 =

* Fixed a bug that caused instances of a recurring event to disappear when recurrence was removed and then added back to an event (thanks to drickard on the forums for the original report!)
* Fixed a bug that caused missing custom meta in events in a recurring series (thanks to Jacob Rylander for the heads up on this!)
* Fixed bad nesting in advanced list widget breaking the theme customizer
* Fixed issues with select2 implementation in our widgets breaking the theme customizer (thanks to George on the forums for the first report!)
* Removed confirmation dialog when bulk deleting events
* Added code to correctly identify recurring events as recurring even if they only have one instance (thanks to jrtoy4311 on the forums for reporting this!)
* Removed some unused code
* Fixed a bug causing mixed content issues when events are viewed over HTTPS (thanks to Nathan on the forums for the original report!)
* Enhanced embedded maps to position markers via longitude/latitude whenever that information is available (thanks to gatewaydevelopment on the forums for the original heads up!)
* Incorporated new Russian translation files, courtesy of Alexander Tinyaev
* Incorporated updated Italian translation files, courtesy of Gabriele Taffi
* Incorporated updated Spanish translation files, courtesy of Juanjo Navarro
* Incorporated updated Danish translation files, courtesy of Hans Christian Andersen
* Incorporated updated Dutch translation files, courtesy of Dirk Westenberg
* Incorporated updated Portuguese translation files, courtesy of Sérgio Leite
* Incorporated new Slovenian translation files, courtesy of Žiga Vajdic
* Incorporated updated German translation files, courtesy of Stefan Dorscht and Oliver Heinrich
* Incorporated updated Finnish translation files, courtesy of Elias Okkonen
* Incorporated updated Estonian translation files, courtesy of Andra Saimre

= 3.7 =

* Fixed some untranslatable text strings
* Altered Week View so so as not to link to days with no events
* Added the ability to override labels and slugs for venues and organizers
* Fixed some issues with GET params and IE 8/9
* Fixed an issue where non-standard widget implementation would break the ajax on the Calendar Widget (thanks to whirlmagazine on the forums for reporting this!)
* Added feature to scroll to first event of week on week view, instead of to 8am (thank you chaplin35 for bringing this up!)
* Optimized the Countdown Widget for sites with many events (thanks to vancouverfamily for highlighting this issue!)
* Fixed a problem where the relationship between additional fields and their labels could lead to conflicts (thank you to integrity for bringing this to our attention!)
* Added a notification for when a recurring event extends beyond the cutoff setting date
* Corrected a problem where European format commas for geolocation values were causing problems with Google Maps (thanks to andreassperber for reporting this!)
* Fixed an issue where Week View was being effected by "show only first recurrence" settings (thank you magictigger for bringing this up on the forum!)
* Improved the labeling of the date format settings
* Fixed a bug related to the APM start date filter (thanks to dankron for highlighting this issue!)
* Cleaned up PHPDoc comments
* Corrected a problem where events were not ordered chronologically on Map View (thank you mggillespie for reporting this!)
* Removed 2.x templates from codebase
* Added event classes to the event titles in the Featured Venue widget (props to @afragen for this!)
* Changed Week View pagination so as not to link to weeks before/after the earliest/latest events
* Fixed a bug in Chrome with Photo View where using the browser back button would drop a selected category (thank you to blinktech in the forum for bringing this up!)
* Incorporated new Bulgarian translation files, courtesy of Nedko Ivanov
* Incorporated new Chinese translation files, courtesy of Massound Huang
* Incorporated new Indonesian translation files, courtesy of Didik Priyanto
* Fixed re-registering of Venue Post Type so user customizations made from tribe_events_register_venue_type_args are maintained with PRO enabled.

= 3.6.1 =

* Fixed some CSS/JS minification issues
* Fixed a bug where the calendar widget list pagination wasn’t working properly
* Fixed an issue where the Google Maps API script didn't have a more specific script handle (thanks to @isagenix on the forum for the heads up!)
* Incorporated updated Greek translation files, courtesy of Yannis Troullinos

= 3.6 =

* Incorporated taxonomy filters to the advanced events list widget
* Incorporated a feature to make the end date follow the start date when editing recurrence in the admin
* Deprecated the meta walker and added new templates for custom field data
* Fixed recurring event URLs when using default permalinks
* Fixed the query for days with events in the mini calendar widget
* Added code to prevent the re-creation of deleted instances of recurring events, when the original event is re-saved or the series is split
* Fixed switching a recurring event to a non-recurring event
* Incorporated code to better handle recurring events when importing events from a WordPress XML export
* tribe_get_events() now provides a default value for the eventDisplay query parameter
* Added the iCalendar feed that was formerly only available with Pro
* Moved all HTML Markup (and the loop) to the List Widgettemplate
* Fixed an issue where Category CSS classes were being removed from Events when in Responsive Mode
* Fixed an issue where duplicate Prev/Next Nav elements would display in Photo & Map View when no events were found
* Incorporated code to hide the 'All Day' bar in Week View when no All Day events are found
* Added a 'View All Events at this Venue' link to the Featured Venue Widget
* Split out the Related Events code to it's own template file: views/pro/related-events.php
* Fixed an issue where the selected category wasn't being respecting when paginating on Photo View
* Fixed an issue where using the Mini Calendar widget could break comments on posts
* Incorporated code so that the mini calendar widget will no longer display expired events in the list below the calendar
* Incorporated new Estonian translation files, courtesy of Andra Saimre
* Incorporated updated German translation files, courtesy of Dennis Gruebner
* Incorporated updated Swedish translation files, courtesy of Jonas Reinicke
* Incorporated new Latvian translation files, courtesy of Raivis Dejus
* Incorporated new Afrikaans translation files, courtesy of Liza Welsh
* Incorporated updated Czech translation files, courtesy of Petr Bastan
* Incorporated updated Greek translation files, courtesy of Yannis Troullinos

= 3.5.2 =

* Fixed a bug that creates duplicate instances of events scheduled past the future cutoff date

= 3.5.1 =

* Patched a bug where the “Recurring event instances” setting was impacting month view, instead of just appearing on list-based views (thanks to alexhammerstein on the forums for this report!)
* Addressed an issue caused by our recurrence refactor where certain sites/hosting providers experienced a fatal error blocking admins from the dashboard (thanks to Jared on the forums for the first report!)
* Fixed an uncaught exception/fatal error that appeared during the conversion of recurring events for some users (thanks to Mariruth on the forum for the first report of this!)
* Patched a SQL error that appeared on sites without any events (thanks to user nothingtodo on the forums for the report here!)

= 3.5 =

* Incorporated fully responsive styles and functionality for all Events views! For an overview of the changes, see <a href="http://m.tri.be/hv">this blog post</a>
* Changed how recurring events are stored, to give a unique post ID to each recurrence
* Fixed an issue where the Category class wasn't properly being added to events when paging in Week View (thanks to Andy Fragen on the forums for reporting this!)
* Fixed issue with popstate and bug in webkit when coming back from single venue view
* Fixed issue were week view title would be cut off on short events (thanks to umediagroup on the forums for their report of this!)
* Changed the workflow for breaking instances of a recurring event out of their series
* Fixed recurring event permalinks in tag archives
* Changed Week view to use the "End of day cutoff" setting (thanks to zengirl on the forums for the report here!)
* Updated the recurrence UI to prevent setting a recurrence end date before the series start date
* Fixed an issue where deleting an instance of a recurring event would delete the entire series
* Fixed an issue where the Mini Calendar Widget could skip February when navigating through the months (thanks to timhengeveld on the forums for this report!)
* Optimized some queries related to map view (thanks to crack00r on the forums for the report that got us thinking about this!)
* Fixed an issue where the "Hide if no events" checkbox was not working in the Featured Venue widget
* Fixed an issue where the iCal button would always download all events, instead of the events currently being viewed (thanks to philmacaulay on the forums for the first report of this!)
* Fixed a variety of untranslatable strings
* Incorporated new Ukranian translation files, courtesy of Vasily Vishnyakovw
* Incorporated updated Spanish translation files, courtesy of Juan Jose Reparaz Sarasola
* Incorporated new Montenegrin translation files, courtesy of Sasa Vukovic
* Incorporated updated Norwegian Bokmål translation files, courtesy of Morten Ruud
* Incorporated new Norwegian Nynorsk translation files, courtesy of Torbjørn Lauen
* Incorporated updated Romanian translation files, courtesy of Cosmin Vaman
* Incorporated updated German translation files by Oliver Heinrich
* Incorporated updated Brazilian Portuguese translation files from Emerson Marques
* Incorporated updated Dutch translation files from J.F.M. Cornelissen and Frans Pronk
* Incorporated updated French translation files from Laurent Proulx

= 3.4 =

* Added extra reassurance that All Day events will show first on Day view
* Fixed the automated recurrence description for events with no end date
* Added hooks for use in widgets (thanks to Daniel Maier on the forums for reporting this!)
* HTML tags are now properly stripped from Google Calendar descriptions (thanks to masspeaceaction for reporting this bug at the forums!)
* Fixed a bug where the wrapper div was incorrectly being replicated each time you navigated within the mini calendar widget (thanks to timhengeveld for reporting this bug!)
* Fixed a bug where the calendar widget redirected improperly when set to show 0 events (thanks to Oliver for reporting this one on the forum!)
* Fixed a bug where the "Show only the first instance of each recurring event" option was only affecting the first page of events
* Addressed an issue where the “View All Events” link accessed disabled months for certain PRO users (thanks to yvrmark for reporting this bug!)
* Scheduled events are no longer exposed before being published (thanks to adamfitz for the explanation here!)

= 3.3 =

* Fixed an issue with featured venue widget not returning expected results in all conditions (thanks to millcreekpark on the forums for the heads up here!)
* Calendar widget improvements: query clean up and end-of-day-cutoff setting respected (thanks to davecfraser from the forums for the original report on this front!)
* Map view pagination improved
* Fixed a bug that caused events to disappear when changing the time for an existing series (thanks to Denise Crosbie on the forums for the first report here!)
* Patched a bug that caused multiple instances of recurring events to fail to display (thanks to mastafu on the forums for reporting this!)
* Fixed an issue with the display of multi-day events in week view
* Map view now respects the selected category (thanks to mindful on the forums for originally reporting this!)
* Fixed bug that caused the "Show only the first instance of each recurring event" setting to affect the "See all" page for recurring events
* The TribeField class no longer uses the extract() function
* Deactivating ECP will now also deactivate the default content settings (they will be restored if you reactivate ECP)
* Fixed a JavaScript issue on APM that was breaking some users installs (thanks to user tsdexter for the report and patch!)
* Added CSS classes to the list widget events (thanks to Andy Fragen for requesting these!)
* Incorporated updated German translation files, courtesy of Oliver Heinrich
* Incorporated updated French translation files, courtesy of Bastien BC

= 3.2 =

* Incorporated code to allow for recurring events with no end date (just set "Never" under the appropriate dropdown when setting up your recurrence pattern!)
* Added settings to limit the number of recurring event instances that will be created; instances beyond this will be automatically created on a rolling basis
* Fixed a bug where instances of recurring events would sometimes disappear on certain database configurations
* Tackled a bug where making an event sticky while breaking it from a series would create many copies of the event
* Fixed the canonical URL on recurring events when object caching is enabled (thanks to Kevin on the forums for the initial report!)
* Patched a bug where events with a small time span were not displaying properly in week view
* Addressed a number of compatibility/aesthetic issues with the Twenty Thirteen theme
* Fixed a translation issue relating to day view (thanks to dimitrilongo for the initial report!)
* Fixed an issue with day view not respecting the timezone selection in WordPress' General settings
* Updated the mini calendar widget to not break event views, when the widget appears before the content
* Fixed an issue where the iCal button rendered on views that have no events
* Addressed an issue where events section on single event page showed unrelated events as being Related
* Incorporated text to make explanation for "Recurring event instances" setting clearer
* Fixed an issue with venue descriptions sometimes not displaying on single venue view
* Patched a bug where the Additional Fields link ceases to function in certain non-English languages (thanks to Oliver on the forums for his report!)
* Fixed a bug where the pin marker in map view sometimes showed in the middle of the world (thanks to overseen in the forums for first reporting this!)
* Incorporated code so day view now uses its own template part for single event (instead of using list view's)
* Fixed an iCal export issue where sometimes incorrect event dates showed in the .ics file
* Fixed an error that was making the location search fail in some installs
* Addressed an issue related to i18n for the mini calendar widget
* Patched a notice for PHP 5.3.20

= 3.1 =

* Recurring events can now display more than once in the search results, main blog loop, and other queries that contain multiple post types (thanks to user Darren for the original report!)
* Added a setting for hiding related events (thanks to those on UserVoice who requested this!)
* Fixed error that occurred when ordering the admin listing by venue or organizer (thanks to Bernhard for reporting this!)
* Fixed bug where the Events Calendar title would take over all the pages on the site
* Month view and the mini calendar widget will no longer link to Day view if Day view is disabled
* GEO, CATEGORY, and ATTACH fields added to the iCal feed
* Fixed z-index bug with the recurrence dialog box in the WordPress 3.6 post editor
* Fixed bug where the option to filter the admin Events list by recurrence wasn't working
* Fixed bug where sometimes an event entered at the end of the month wouldn't show on the mini calendar widget
* Fixed intermittent display errors with Photo view
* Fixed two PHP errors on the admin events list
* Fixed incorrect "No results" message after a keyword search on week view
* Updated translations: Brazilian Portuguese (new), Turkish (new), Norwegian Dutch, Icelandic, Greek, Finnish
* Various minor bug and security fixes

= 3.0.5 =

* Fixed issue with the ECP stylesheet being enqueued twice
* Fixed recurring events links in the calendar widget (Thanks to user JANPP for the report!)

= 3.0.4 =

* CSS files in the tribe-events directory of your theme are now loaded in addition to ECP css files, instead of replacing them
* Performance improvements to the plugin update engine
* Improved handling of international characters in iCal exports (thanks to PAUSSUS for catching this)
* Various bug fixes to the Events List and Events Calendar widgets
* Improved location search results (thanks to BISDIGITAL for getting the discussion going on this)
* Addressed some previously non-translatable strings in the Tribe Bar

= 3.0.3 =

* Fixed bug with hard-coded table prefixes
* Made some strings in tribe bar translatable

= 3.0.2 =

* Fixed bug with events not showing up on past view (thanks to MY-WEB and GOLFDAWGG for pointing this out!)
* Miscellaneous bug fixes

= 3.0.1 =

* Fix a bug in the plugin upgrade system to work on MU sites.

= 3.0 =

3.0 is a complete overhaul of the plugin.

== Help ==

Welcome to The Events Calendar and Events Calendar PRO, a full-featured events management system for WordPress. Thank you so much for using the labor of our love. We are Modern Tribe and we are here to help you be awesome.

If you aren't familiar with The Events Calendar and Events Calendar PRO, check out our <a href="http://m.tri.be/3t">new user primer.</a> It'll introduce you to the basics of what the plugin has to offer and will have you creating events in no time. From there, the resources below -- extensive template tag documentation, FAQs, video walkthroughs and more -- will give you a leg up as you dig deeper.

Additional resources available include:

* <a href="http://m.tri.be/42">Documentation</a>
* <a href="http://m.tri.be/3v">FAQ</a>
* <a href="http://m.tri.be/4c">Help Videos</a>
* <a href="http://m.tri.be/44">Tutorials</a>
* <a href="http://m.tri.be/4b">Release Notes</a>
* <a href="http://m.tri.be/3x">Forums</a>

We hit the <a href="http://m.tri.be/3x">premium forums</a> daily during the week to help paid users with site integration, minor customization, troubleshooting, and more.

Some things to consider before posting on the forum:

* Look through existing threads before posting a new one and check that there isn't already a discussion going on your issue.
* Your issue will be solved more quickly if you run a few checks before making a support request. Deactivate your plugins one by one - if the issue is fixed by deactivating a plugin you know you've got a plugin conflict. To test your Theme, revert to the default Twenty Twelve Theme to see if you are still experiencing the problem. If not, your Theme is the issue. Please provide this information when making your supper request.
* Sometimes, just resetting your permalinks can fix the issue. Visit Events -> Settings -> Permalinks, save your permalinks with a different option and then save with your preferred choice again. This can solve events-related problems and can is worth a shot before creating a new thread.

Still not happy? Shoot us an email to pro@tri.be or tweet to @moderntribeinc and tell us why. We'll do what we can to make it right.

== Upgrade Notice ==

= 3.11 =

Please see the changelog for the complete list of changes in this release. Remember to always make a backup of your database and files before updating!

= 3.10 =

This is a major update; make sure you’ve backed up your site before applying it + are prepared to redo certain customizations (especially anything related to WEEK VIEW) on a staging site before deploying to production. You can see the changelog for the complete list of changes in this release.

= 3.9 =

Please see the changelog for the complete list of changes in this release. Remember to always make a backup of your database and files before updating!

= 3.8 =

Please see the changelog for the complete list of changes in this release. Remember to always make a backup of your database and files before updating!

= 3.7 =

Please see the changelog for the complete list of changes in this release. Remember to always make a backup of your database and files before updating!

= 3.6 =

Please see the changelog for the complete list of changes in this release. Remember to always make a backup of your database and files before updating!

= 3.5.2 =

Please see the changelog for the complete list of changes in this release. Remember to always make a backup of your database and files before updating!

= 3.5.1 =

Please see the changelog for the complete list of changes in this release. Remember to always make a backup of your database and files before updating!

= 3.5 =

Please see the changelog for the complete list of changes in this release. Remember to always make a backup of your database and files before updating!

= 3.4 =

Please see the changelog for the complete list of changes in this release. Remember to always make a backup of your database and files before updating!

= 3.3 =

Please see the changelog for the complete list of changes in this release. Remember to always make a backup of your database and files before updating!

= 3.2 =

When upgrading to 3.2, please ensure template overrides for Events Calendar Pro in your theme should be moved to [your-theme]/tribe-events/pro directory; a deprecated notice will be generated if they are directly in the [your-theme]/tribe-events folder

= 3.1 =

Please see the changelog for the complete list of changes in this release. Remember to always make a backup of your database and files before updating!

= 3.0 =

3.x is a HUGE upgrade from Events Calendar PRO 2.x. If you're upgrading from 1.3.3 or any release between 2.0 and 2.0.10, make sure to upgrade to Events Calendar PRO 2.0.11 first. If you're upgrading from Events Calendar PRO 2.0.11, please back up your data BEFORE initiating, and be prepared to manually update your customizations based on changes to the plugin's tempting structure.<|MERGE_RESOLUTION|>--- conflicted
+++ resolved
@@ -222,11 +222,10 @@
 
 == Changelog ==
 
-<<<<<<< HEAD
 = [Unreleased] unreleased =
 
 * Fix - Don't escape HTML on additional fields that hold URLs
-=======
+
 = [3.12.1] 2015-09-22 =
 
 * Fix - Ensure all event views work reliably event if the permalinks are translated or otherwise customized (our thanks to Antonio Jose and many others for reporting this)
@@ -240,7 +239,6 @@
 * Fix - Fixed a problem that could lead visitors to a 404/Not Found page when following certain recurring event URLs
 * Fix - Fixed a bug preventing the removal of recurrence rules
 * Tweak - Tighten up the cleanup of old recurring events to reduce the possibility of non-event posts being inadvertently removed
->>>>>>> 5c0712be
 
 = [3.12] 2015-09-08 =
 
