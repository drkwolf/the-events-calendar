=== The Events Calendar ===

Contributors: ModernTribe, aguseo, borkweb, barry.hughes, bordoni, brianjessee, brook-tribe, cliffpaulick, courane01, faction23, GeoffBel, geoffgraham, ggwicz, jbrinley, leahkoerper, jentheo, lucatume, mastromktg, mat-lipe, MZAWeb, neillmcshea, nicosantos, patriciahillebrandt, peterchester, reid.peifer, roblagatta, ryancurban, shane.pearlman, shelbelliott, tribecari, vicskf, zbtirrell
Tags: events, calendar, event, venue, organizer, dates, date, google maps, conference, workshop, concert, meeting, seminar, summit, class, modern tribe, tribe, widget
Donate link: http://m.tri.be/29
Requires at least: 4.5
Stable tag: 4.6.3
Tested up to: 4.8.2
Requires PHP: 5.2.4
License: GPLv2 or later
License URI: http://www.gnu.org/licenses/gpl-2.0.html

The Events Calendar is a carefully crafted, extensible plugin that lets you easily share your events. Beautiful. Solid. Awesome.

== Description ==

Create an events calendar and manage it with ease. The Events Calendar plugin provides professional-level quality and features backed by a team you can trust.

Packed with loads of useful features, The Events Calendar by Modern Tribe is ready to go right out of the box. It’s extensible, easy to use, and completely customizable.

Looking for additional functionality including recurring events, ticket sales, publicly submitted events, new views, Facebook event integration and more?

<strong>Check out [Events Calendar PRO](http://m.tri.be/mj) and [other add-ons](http://m.tri.be/2a)</strong>

><strong>New Import Tool!</strong>
>We’ve made bulk event imports easier to manage than ever. This add-on service for The Events Calendar allows you to import events from your favorite sources, including Facebook, Meetup, Google Calendar, iCalendar, CSV, and ICS.
>[Check out Event Aggregator now](http://m.tri.be/197u).
>

= BUILT SOLID & SUPPORTED =

The Events Calendar is crafted the WordPress way.

The Events Calendar plugin has been audited by many WordPress industry experts, including core developer Mark Jaquith for security & plugin review team member Pippin Williamson for best practices and plugin compatibility.

Our dedicated support team has poured hundreds of hours into QA, monthly usability tests, and numerous user interviews to guarantee quality and ease-of-use.  We stand behind our work and offer light support weekly for the community via the WordPress.org support forums.

If you need a deeper level of support or a faster response to your specific question, our Events Calendar PRO add-on includes access to our premium support forums with a 24-48 hour response time during the workweek.

Enjoy using The Events Calendar, know how to get under the hood and want to make money helping people? We’re growing our community team and would love to hear from you. If you’re interested, [check this out!](http://m.tri.be/mk)

= PLUG-N-PLAY or HIGHLY CUSTOMIZABLE =

The Events Calendar is built to work out of the box. Just turn it on, configure the settings to match your needs and you’ll be making events in less than 5 minutes.
Or customize it to suit your specific needs. The Events Calendar is built by developers, for developers…it’s ready to be the foundation for your wildest hack sessions:

The Events Calendar is built to work out of the box. Just turn it on, configure the settings to match your needs and you'll be making events in less than 5 minutes.

* WP REST API support
* Skeleton stylesheet to theme fast & efficiently
* Partial template overrides
* Template tags, hooks, and filters
* [Extensive documentation](http://m.tri.be/eu)
* [Library of code snippets](https://github.com/theeventscalendar) on GitHub.

Whether your vision is big or small, you’re in good company. Hundreds of thousands of churches, eateries, small businesses, musicians, venues, and non-profits are publishing and promoting their events with The Events Calendar.

The Events Calendar has been scaled to work on networks with over 25 million unique visitors per month and hundreds of thousands of events. Fortune 100 companies, major universities, government institutions and some seriously epic startups push their events with our platform.

= FEATURES =

Whether you’re operating a hyperlocal hub listing thousands of events, a university with many thousands of users, or you’re a sole business owner listing your classes, The Events Calendar has your back.

Just getting started? Definitely watch and read through the [New User Primer](http://m.tri.be/2d) before going much further.

* Rapidly create events
* Saved venues & organizers
* Calendar month view with tooltips
* List view
* Day view
* Event search
* Google maps
* Widget: Upcoming events list
* Events Taxonomies (Categories & Tags)
* Google Calendar and iCal exporting
* WP REST API endpoints (READ)
* Completely ajaxified for super smooth browsing
* Completely responsive from mobile to tablet to desktop
* Tested on the major theme frameworks such as Avada, Genesis, Woo Themes, Thesis and many more.
* Increase your SEO with Microformats
* Internationalized & Translated
* Multiple stylesheets (Skeleton, Default, Tribe Event Styles) to improve integration
* Extensive Template Tags for Customization
* Hook & Filters up the wazoo
* Caching Support
* Debug Mode for Developers

Looking for something else? We’ve got add-ons available to take your calendar to the next level.

= PRO Features =

Add recurring events, a whole recurring events, a whole range of new views ( week / map / photo / venue / organizer) & widgets (calendar / featured venue / week / event countdown), shortcodes, custom event attributes, default content, location search, much more with [Events Calendar PRO](http://m.tri.be/2c)

= Event Ticketing =

Collect free RSVPs with Event Tickets or add paid ticketing features with [Event Tickets Plus](http://m.tri.be/18wg), including the ability to sell tickets, collect sales, and manage attendees all from within your WordPress dashboard! Works with your favorite eCommerce plugin (WooCommerce, Shopp, Easy Digital Downloads, or WP E-Commerce).

= Bulk Event Import =

Fill your calendar with events from your favorite sources, including Facebook, Meetup, Google Calendar, iCalendar, CSV, and ICS. [Event Aggregator](http://m.tri.be/197u) provides a convenient dashboard to manage scheduled imports, manual imports, filters, one-way sync, import history, and more.

= User-Submitted Events =

Running a community calendar? [Community Events](http://m.tri.be/2g) lets users add events directly to your calendar without needing access to your admin.

= Advanced User Search & Filters =

Have so many amazing events that your users get overwhelmed? [Filter Bar](http://m.tri.be/52) adds a configurable set of filters to your event pages so users can view and search for the exact events that interest them.

= Integrate With Eventbrite =

Connect your calendar with your Eventbrite.com account! [Eventbrite Tickets](http://m.tri.be/18wf) allows you to import/export between The Events Calendar and Eventbrite, and incorporate ticket sales.

[Join us on Facebook](https://www.facebook.com/theeventscalendar/) to be part of our active community, check us out [on Twitter](https://twitter.com/TheEventsCal), and [sign up for our newsletter](http://m.tri.be/rm) for release announcements and discounts.

= SUBMITTING PATCHES =

If you’ve identified a bug and want to submit a patch, we’d welcome it at our [GitHub page for The Events Calendar](https://github.com/moderntribe/the-events-calendar). Simply cue up your proposed patch as a pull request, and we’ll review as part of our monthly release cycle and merge into the codebase if appropriate from there. (If a pull request is rejected, we’ll do our best to tell you why). Users whose pull requests are accepted will receive credit in the plugin's changelog. For more information, check out the readme at our GitHub page. Happy coding!

== Installation ==

= Install & Activate =

Installing the plugin is easy. Just follow these steps:

1. From the dashboard of your site, navigate to Plugins --> Add New.
2. Select the Upload option and hit "Choose File."
3. When the popup appears select the the-events-calendar-x.x.zip file from your desktop. (The 'x.x' will change depending on the current version number).
4. Follow the on-screen instructions and wait as the upload completes.
5. When it's finished, activate the plugin via the prompt. A message will show confirming activation was successful. A link to access the calendar directly on the frontend will be presented here as well.

That's it! Just configure your settings as you see fit, and you're on your way to creating events in style. Need help getting things started? Check out our [new user primer](http://m.tri.be/2l) for help with settings and features.

== Screenshots ==

1. Month View with Hover
2. Month View
3. List View
4. Day View
5. Single Event
6. Event Editor
7. Events Admin Listing
8. General Settings
9. Display Settings
10. Events List Widget
11. Mobile Month View
12. CSV Importer

== Frequently Asked Questions ==

= Are there any troubleshooting steps you'd suggest I try that might resolve my issue before I post a new thread? =

First, make sure that you're running the latest version of The Events Calendar (4.0 as of this release). If you're running Events Calendar PRO it needs to match the version number of The Events Calendar. And if you've got any other add-ons, make sure those are current / running the latest code as well.

The most common issues we see are either plugin or theme conflicts. You can test if a plugin or theme is conflicting by manually deactivating other plugins until just The Events Calendar is running on your site. If the issue persists from there, revert to the default Twenty Fourteen theme. If the issue is resolved after deactivating a specific plugin or your theme, you'll know that is the source of the conflict.

Note that we aren't going to say "tough luck" if you identify a plugin/theme conflict. While we can't guarantee 100% integration with any plugin or theme out there, we will do our best (and reach out the plugin/theme author as needed) to figure out a solution that benefits everyone.

= I'm still stuck. Where do I go to file a bug or ask a question? =

Users of the free The Events Calendar should post their questions in the plugin's [WordPress.org forum](https://wordpress.org/support/plugin/the-events-calendar/), which we hit about once a week (usually on Wednesdays). Please make sure to read [our sticky post](http://m.tri.be/19oc) providing an overview of the support we provide free users BEFORE posting. If you find you're not getting support in as timely a fashion as you wish, you might want to consider purchasing a PRO license.

If you're already a PRO user, you're entitled access to our more actively-monitored [Events Calendar PRO forum](http://m.tri.be/2r) on our website. We can provide a deeper level of support here and hit these forums on a daily basis during the work week. Generally, except in times of increased support loads, we reply to all comments within 24-48 hours during the business week.

= Events Calendar PRO looks awesome! I'm sold! How can I get my hands on it? =

Events Calendar PRO can be purchased directly on [our website](http://m.tri.be/18wi). There are five (5) license types available, and all licenses include access to premium support, new feature releases, and regular maintenance updates.

= I'm interested in PRO or another add-on, but there are a few questions I've got before making the purchase. Can you help me get those addressed? =

Absolutely. If you're not finding your questions answered on the product pages, hit up our [pre-sales forum](http://m.tri.be/2w) on our site. You can save yourself some time by reviewing the threads first to verify if your question has already been asked. If it hasn't, post a new thread as a guest. We'll get you a reply as quickly as we can, so you can make an informed decision regarding purchase.

= What add-ons are available for The Events Calendar, and where can I read more about them? =

Currently, the following add-ons are available for The Events Calendar:

* [Events Calendar PRO](http://m.tri.be/18wi), for adding premium calendar features like recurring events, advanced views, cool widgets, shortcodes, additional fields, and more!
* [Event Aggregator](http://m.tri.be/197u), a service that effortlessly fills your calendar with events from Facebook, Meetup, Google Calendar, iCalendar, CSV, and ICS.
* [Event Tickets](http://m.tri.be/18wj) (free), which allows you to collect RSVPs to events. It can run alongside The Events Calendar or as a standalone plugin that adds RSVP functionality to WordPress posts and pages.
* [Event Tickets Plus](http://m.tri.be/18wk), which allows you to sell tickets for your events using your favorite e-commerce platform.
* [Community Events](http://m.tri.be/2g), for allowing frontend event submission from your readers.
* [Community Tickets](http://m.tri.be/18wl), which allows event organizers to sell tickets to the events they submit via Community Events.
* [Filter Bar](http://m.tri.be/fa), for adding advanced frontend filtering capabilities to your events calendar.
* [Eventbrite Tickets](http://m.tri.be/2e), for selling tickets to your event directly through Eventbrite.

= I have a feature idea. What's the best way to tell you about it? =

We've got a [UserVoice page](https://tribe.uservoice.com/forums/195723-feature-ideas) where we're actively watching for feature ideas from the community. Vote up existing feature requests or add your own, and help us shape the future of the products business in a way that best meets the community's needs.

= I've still got questions. Where can I find answers? =

Check out our extensive [knowledgebase](http://m.tri.be/18wm) for articles on using, tweaking, and troubleshooting our plugins.

== Documentation ==

All of our online documentation can be found on [our documentation site](http://m.tri.be/eu).

Some links you may find particularly useful are:

* [The Events Calendar New User Primer](http://m.tri.be/2l)
* [The Themer's Guide to The Events Calendar](http://m.tri.be/2m)
* [Knowledgebase](http://m.tri.be/18wm)

If you have any questions about this plugin, you can post a thread in our [WordPress.org forum](https://wordpress.org/support/plugin/the-events-calendar). Please search existing threads before opening a new one.

The [Modern Tribe premium support forums](http://m.tri.be/2r) are available for you to read. You won't, however, be able to post a message in any forums beyond Pre-Sale Questions unless you have purchased a premium license.

== Add-Ons ==

But wait: there's more! We've got a whole stable of plugins available to help you be awesome at what you do. Check out a full list of the products below, and over on [our website](http://m.tri.be/18wn).

Our Free Plugins:

* [Event Tickets](https://wordpress.org/plugins/event-tickets/)
* [Advanced Post Manager](https://wordpress.org/plugins/advanced-post-manager/)
* [Blog Copier](https://wordpress.org/plugins/blog-copier/)
* [GigPress](https://wordpress.org/plugins/gigpress/)
* [Image Widget](https://wordpress.org/plugins/image-widget/)
* [Widget Builder](https://wordpress.org/plugins/widget-builder/)

Our Premium Plugins and Services:

* [Events Calendar PRO](http://m.tri.be/18wi)
* [Event Aggregator](http://m.tri.be/197u) (service)
* [Event Tickets Plus](http://m.tri.be/18wk)
* [The Events Calendar: Community Events](http://m.tri.be/2g)
* [The Events Calendar: Community Tickets](http://m.tri.be/18wl)
* [The Events Calendar: Filter Bar](http://m.tri.be/fa)
* [The Events Calendar: Eventbrite Tickets](http://m.tri.be/2e)

== Translations ==

The Events Calendar is translated by volunteers at [translate.wordpress.org](https://translate.wordpress.org/projects/wp-plugins/the-events-calendar/stable). There you can find a list of available languages, download translation files, or help update the translations. Thank you to everyone who helps to maintain our translations!

== Help ==

Welcome to The Events Calendar, a full-featured events management system for WordPress. Thank you so much for using the labor of our love. We are Modern Tribe and we are here to help you be awesome.

If you aren't familiar with The Events Calendar, check out our [new user primer](http://m.tri.be/2p). It'll introduce you to the basics of what the plugin has to offer and will have you creating events in no time. From there, the resources below -- extensive template tag documentation, FAQs, video walkthroughs and more -- will give you a leg up as you dig deeper.

Additional resources available include:

* [Release Schedule](https://theeventscalendar.com/release-schedule/)
* [Known Issues](https://theeventscalendar.com/known-issues/)
* [Documentation](http://m.tri.be/eu)
* [FAQ](http://m.tri.be/2n)
* [Help Videos](http://m.tri.be/2t)
* [Tutorials](http://m.tri.be/2u)
* [Release Notes](http://m.tri.be/2v)
* [Forums](http://m.tri.be/2r)

We hit the [The Events Calendar forum here on WordPress.org](https://wordpress.org/support/plugin/the-events-calendar/) about once a week, assisting users with basic troubleshooting and identifying bugs that have been reported. (If you are looking for more active support, might we suggest buying a PRO license? Our team hits the [Premium Forums](http://m.tri.be/2r) daily.)

Some things to consider before posting on the forum:

* Look through existing threads before posting a new one and check that there isn't already a discussion going on for your issue.
* Your issue will be solved more quickly if you run a few checks before making a support request. Deactivate your plugins one by one - if the issue is fixed by deactivating a plugin you know you've got a plugin conflict. To test your Theme, revert to the default Twenty Twelve Theme to see if you are still experiencing the problem. If not, your Theme is the issue. Please provide this information when making your support request.
* Sometimes, just resetting your permalinks can fix the issue. Visit Events -> Settings -> Permalinks, save your permalinks with a different option and then save with your preferred choice again. This can solve events-related problems and can is worth a shot before creating a new thread.

Still not happy? Shoot us an email to support@theeventscalendar.com or tweet to [@TheEventsCal](https://twitter.com/TheEventsCal) and tell us why. We'll do what we can to make it right.

== Contributors ==

The plugin is made with love by [Modern Tribe Inc](http://m.tri.be/2s).

= Current Contributors =

* [Andras Guseo](https://profiles.wordpress.org/aguseo)
* [Barry Hughes](https://profiles.wordpress.org/barryhughes)
* [Brian Jessee](https://profiles.wordpress.org/brianjessee)
* [Brook Harding](https://profiles.wordpress.org/brook-tribe)
* [Caroline Tucker](https://profiles.wordpress.org/tribecari)
* [Clifford Paulick](https://profiles.wordpress.org/cliffpaulick)
* [Daniel Dvorkin](https://profiles.wordpress.org/MZAWeb)
* [Geoff Graham](https://profiles.wordpress.org/geoffgraham)
* [George Gecewicz](https://profiles.wordpress.org/ggwicz)
* [Gustavo Bordoni](https://profiles.wordpress.org/bordoni)
* [Leah Koerper](https://profiles.wordpress.org/leahkoerper)
* [Luca Tumedei](https://profiles.wordpress.org/lucatume)
* [Matthew Batchelder](https://profiles.wordpress.org/borkweb)
* [Neill McShea](https://profiles.wordpress.org/neillmcshea)
* [Nico Santos](https://profiles.wordpress.org/nicosantos)
* [Patricia Hillebrandt](https://profiles.wordpress.org/patriciahillebrandt)
* [Peter Chester](https://profiles.wordpress.org/peterchester)
* [Reid Peifer](https://profiles.wordpress.org/reid.peifer)
* [Shane Pearlman](https://profiles.wordpress.org/shane.pearlman)
* [Shelby Elliott](https://profiles.wordpress.org/shelbelliott)
* [Zachary Tirrell](https://profiles.wordpress.org/zbtirrell)

= Past Contributors =

* [Casey Driscoll](https://profiles.wordpress.org/caseypatrickdriscoll)
* [Casey Picker](https://profiles.wordpress.org/ckpicker)
* [Dan Cameron](https://profiles.wordpress.org/dancameron)
* [Jessica Yazbek](https://profiles.wordpress.org/jazbek)
* [Joachim Kudish](https://profiles.wordpress.org/jkudish)
* [John Gadbois](https://profiles.wordpress.org/jgadbois)
* [Jonah West](https://profiles.wordpress.org/jonahcoyote)
* [Jonathan Brinley](https://profiles.wordpress.org/jbrinley)
* [Josh Mallard](https://profiles.wordpress.org/joshlimecuda)
* [Justin Endler](https://profiles.wordpress.org/justinendler)
* [Kelly Groves](https://profiles.wordpress.org/kellykathryn)
* [Kelsey Damas](https://profiles.wordpress.org/kelseydamas)
* [Kyle Unzicker](https://profiles.wordpress.org/kyleunzicker)
* [Mat Lipe](https://profiles.wordpress.org/mat-lipe)
* [Matt Wiebe](https://profiles.wordpress.org/mattwiebe)
* [Matthew Denton](https://profiles.wordpress.org/mdbitz)
* [Nick Ciske](https://profiles.wordpress.org/nickciske)
* [Nick Mastromattei](https://profiles.wordpress.org/mastromktg)
* [Paul Hughes](https://profiles.wordpress.org/paulhughes01)
* [Rob La Gatta](https://profiles.wordpress.org/roblagatta)
* [Ryan Urban](https://profiles.wordpress.org/ryancurban)
* [Samuel Estok](https://profiles.wordpress.org/faction23)
* [Timothy Wood](https://profiles.wordpress.org/codearachnid)
* [Trisha Salas](https://profiles.wordpress.org/trishasalas)

== Upgrade Notice ==

= [4.3] =

Please see the changelog for the complete list of changes in this release. Remember to always make a backup of your database and files before updating!

== Changelog ==

= [4.6.3] TBD =

<<<<<<< HEAD
* Prevent JS error when adding a Pro widget in the WP Customizer screen [72127]

=======
* Fix - Fixed issue where the value of an event's "Show Google Maps Link" option would not properly affect the displaying of the link on List View (props: @etechnologie) [75547]
* Fix - Improve shortcode pagination/view change url so it is reusable (props: @der.chef and others) [70021]
* Tweak - Fixed some display issues for the event schedule details (props @mia-caro)
>>>>>>> 0b69a568

= [4.6.2] 2017-10-18 =

* Fix - Restored functionality to the "currency position" options in Events Settings, and in the per-event cost settings (props @schola and many others!) [89918] 
* Fix - Fixed issue in Month view with multi-month events not appearing on subsequent months (thanks @shinno.kei & @schittly for helping isolate this) [89747]
* Fix - Made some changes to prevent Month View caching from breaking WPML support when in Month View (props: @mpike and many others!) [82286]
* Fix - Fixed start/end times being displayed in incorrect timezone in structured data (thanks @mtncreative & @esosa) [42125]
* Fix - Fixed an issue that would cause a 404 error if the selected default view was not enabled (thanks @pruneau) [45612]
* Fix - Improved translatability by adding missing textdomains for a number of strings (props @pedro-mendonca) [91071]
* Fix - Removed unneeded escaping to ensure the organizer link displays as expected (pros @f4w-pwharton) [91074]
* Tweak - Improvements to the readme.txt file surrounding plugin requirements (thanks @ramiy) [90285]
* Tweak - Improve site identification in multisite installations using Event Aggregator to avoid throttling issues [90489]
* Tweak - Avoid notice level errors when a non-existent category archive is requested (our thanks to Charles Simmons for highlighting this) [90697]
* Tweak - Added a new filter `tribe_events_ical_single_event_links` to make customizing the iCal and gCal export links on single-event views easier [90705]

= [4.6.1] 2017-10-04 =

* Fix - Fixed "Next Events" and "Previous Events" navigation links in list views, which would sometimes make a category-filtered list view lose its category filter as a user navigated through pages of future or past events (props @forumhelpdesk and @atomicdust for reporting this!) [72013]
* Fix - Fixed some layout issues with the Tribe Bar datepicker that would arise when using a Twentysixteen or Twentyfifteen child them (thanks to @stefanrueegger for reporting this) [46471]
* Fix - Prevented modification of event titles within the loop when using TRIBE_MODIFY_GLOBAL_TITLE [89273]
* Fix - Fixed issue when exporting all-day multi-day events via iCal where the end date was one day early (Thank you @fairmont for reporting this!) [87775]
* Fix - Fixed issues with the jQuery Timepicker vendor script conflicting with other plugins' similar scripts (props: @hcny et al.) [74644]
* Fix - Fixed an issue that would prevent Event Aggregator scheduled imports from running [88395]
* Fix - Fixed the "Start Time" and "End Time" timepicker fields in the event-creation screen to make it impossible to have an end date/time that comes before the start date/time [72686]
* Tweak - Remove unnecessary parameters from some remove_action calls in the plugin (thanks to @JPry on GitHub for submitting this fix!) [88867]
* Tweak - Adjusted the EA cron start time so that it never gets created in the past [88965]
* Tweak - Improved options format in the Event Aggregator settings [88970]
* Tweak - Added a filter to CSV importer for altering the delimiter, escaping, and enclosing characters [70570]
* Tweak - Adjusted the `tribe_update_venue()` template tag so it no longer creates some unnecessary meta fields involving post_title, post_content, etc. (thanks @oheinrich for bringing this to our attention) [66968]
* Tweak - Improved the performance of The Events Calendar REST API tweaking some queries [89743]
* Tweak - Add support for a `found_posts` argument in `tribe_get_events`, `tribe_get_venues` and `tribe_get_organizers` functions to return the number of posts found matching the current query arguments [89743]
* Deprecated - Deprecated the `tribe-events-bar-date-search-default-value` filter; use `tribe_events_bar_date_search_default_value` instead [67482]
* Language - Improvements to aid translatability of text throughout plugin (props: @ramiy) [88982]
* Language - 7 new strings added, 180 updated, 4 fuzzied, and 3 obsoleted

= [4.6] 2017-09-25 =

* Feature - Added full CRUD REST support for Events, Organizers, Venues, Event Categories, and Tags
* Tweak - Updated Bootstrap Datepicker to v1.7.0
* Tweak - Added latitude/longitude to REST responses when available on venues
* Tweak - Added JSON-LD data to REST responses when available
* Tweak - Replaced deprecated first parameter of `tribe_get_organizers()` with a parameter that, when specified with a truthy value, returns only organizers with upcoming events attached to them
* Tweak - Added linked post filters: `tribe_{$this->post_type}_has_events_excluded_post_stati`, `tribe_events_tribe_organizer_create`, `tribe_events_tribe_organizer_update`, `tribe_event_venue_duplicate_post_fields`, `tribe_event_organizer_duplicate_custom_fields`
* Tweak - Added action: `tribe_events_organizer_created`
* Tweak - Added REST filters: `tribe_rest_organizer_default_only_with_upcoming`, `tribe_rest_venue_default_only_with_upcoming`, `tribe_events_rest_term_allow_delete`
* Tweak - Added duplicate-detection filters: `tribe_duplicate_post_strategies`, `tribe_duplicate_post_strategy`, `tribe_duplicate_post_{$strategy}_strategy`
* Language - 152 new strings added, 217 updated, 6 fuzzied, and 1 obsoleted

= [4.5.13] 2017-09-20 =

* Feature - Add link to the featured image in the Events List widget. New filter introduced to control this: `tribe_events_list_widget_featured_image_link` (props to @cabadaj007 for the feature request) [84807]
* Feature - Remove 'France, Metropolitan' option from country list to prevent issues with Google Maps API (thanks @varesanodotfr for pointing this out) [78023]
* Feature - Ignored Events will restore previous status instead of setting to 'publish' [82213]
* Fix - Patched jQuery Resize vendor library to avoid JavaScript conflicts (props to @britner for the original report) [71994]
* Fix - Fixed a typo in the Event List widget options [71081]
* Fix - Addressed some PHP notices that would sometimes emerge in tag-filtered post lists in the wp-admin (thanks to @wfsec28 and others in the forums for reporting this!) [45274]
* Fix - When "Full Styles" or "Tribe Events Styles" are used, prevent duplicate featured images from showing up in the Twenty Seventeen theme (props to @want2what and others in the forums for reporting this) [80955]
* Fix - Fixed the issue that would prevent the start date and date range parameters from being taken into account when using 'Other URL' source in Event Aggregator
* Fix - Aggregator will no longer update comments while inactive [78890]
* Fix - Avoid issues when REST API archive request parameters are not in the original order (thanks @Nslaver for reporting this and providing a fix) [88748]
* Tweak - Aggregator prevents duplicated records with the same params from being created [68833]
* Tweak - Aggregator will now allow for some minor shifts in schedule execution time to help distribute requests to EA Service [86628]
* Tweak - Improve text in the Event Aggregator settings [77452]
* Tweak - Add actions before and after posts are inserted or updated by Event Aggregator to allow custom functions to kick in (`tribe_aggregator_before_insert_posts` and `tribe_aggregator_after_insert_posts`) [87530]
* Tweak - Allow users to import CSV with numerically-named categories by using a flag (currently `%n`) (thanks @Shamsi for reporting) [78340]
* Tweak - Allow date range and events count limits to be set on each type of import (except for 'Other URL') in Event Aggregator [79975]

= [4.5.12.3] 2017-09-19 =

* Fix - Display events on Month View correctly for WordPress version 4.8.2 and up (props @realcrozetva for reporting this) [88952]

= [4.5.12.2] 2017-09-08 =

* Fix - Fixed an issue where manually running Scheduled Imports would always result in a failed import [87321]

= [4.5.12.1] 2017-09-07 =

* Fix - Fixed an issue where events imported via Event Aggregator from an iCal-like source would be duplicated in place of being updated [87654]

= [4.5.12] 2017-09-06 =

* Fix - Fixed an issue where, with certain date formats chosen in the Events display settings, the "Next Month" link navigation wasn't working (props to @tttammi and others for reporting this issue!) [86937]
* Fix - Fixed a typo in REST API Swagger documentation that mentioned "organizer" when it should have stated "venue".
* Fix - Fixed issues with Event Aggregator queueing system where events might be duplicated or incorrectly updated [79975]
* Fix - Prevent notice when the Aggregator Record title is an array [82149]
* Fix - Allows Aggregator Google Map settings to extend the Global Setting by default (props to queerio for reporting this!) [67639]
* Fix - Prevent Warnings when throwing WordPress admin notices from Aggregator daily usage limit (props to cigarplanner for reporting this!) [83187]
* Fix - Resolved problem where Aggregator wouldn't allow you to remove filtering terms for Records [76949]
* Fix - Allow any datepicker format to be used on Aggregator filtering Events (props to matthewseymour for reporting this!) [77819]
* Fix - Added check to see if log directory is readable before listing logs within it (thank you @rodrigochallengeday-org and @richmondmom for reporting this) [86091]
* Tweak - Datatables Head and Foot checkboxes will not select all items, only the current page [77395]
* Tweak - Included tooltip for Aggregator "Hide & Ignore" button for events [67890]
* Tweak - Added all the Aggregator Origins to the Admin Bar [68693]
* Tweak - Added filters: `tribe_get_state_options`
* Tweak - Added template tags: `maybe_format_from_datepicker()`
* Tweak - Added the `tribe_rest_single_event_data` filter to the single event REST API endpoint to allow filtering the returned data (thanks @mwender) [88748]
* Language - 2 new strings added, 90 updated, 0 fuzzied, and 1 obsoleted

= [4.5.11] 2017-08-24 =

* Fix - Avoid Event Aggregator previews or scheduled imports being marked as failures [84259]
* Fix - Fixed start and end date limit parsing for events archive in the REST API code [78375]
* Fix - Fixed issue with `tribe_events_get_the_excerpt()` returning a read more link that sometimes pointed to the current page [70473]
* Fix - Fixed Post ID not being sent to the_title filter for Organizers and Venues (props Anna L.) [85206]
* Fix - Fixed issue where Month View tooltips would often go off-screen in some smaller viewport sizes [65136]
* Fix - Fixed an issue that would sometimes render Event Aggregator options invalid even with a valid license [78469]
* Fix - Fixed an issue where the mobile.php template file would often fail to include an event's featured image [74291]
* Fix - Resolved issue where invalid linked post IDs prevent proper updates on linked posts (props to Mathew L. and a few others for highlighting this issue) [71802]
* Fix - Do not hijack the blog when the main events page is configured to appear on the site's homepage (our thanks to Jason and others for flagging this problem) [72094]
* Fix - Remove extra trailing double-quotes at the end of the timepicker data-format attributes [85603]
* Fix - Fixed an issues where Event Aggregator scheduled imports could not run other than manually [81639]
* Tweak - Prevent stray commas from showing up for some event venues in the List View [72289]
* Tweak - Prevent stray commas from showing up for some event venues in the Day View [85429]
* Tweak - Modify certain event queries to widen the window of opportunity for query caching (props @garretjohnson) [84841]
* Tweak - Improve Event Aggregator message regarding Facebook token expiration [70376]
* Tweak - Support importing from URLs (Event Aggregator) where the protocol hasn't been specified by defaulting to HTTP [76466]
* Tweak - Removed WP API adjustments [85996]
* Tweak - Added filter: `tribe_aggregator_meta_source` to filter the Event Aggregator import source
* Tweak - Added filter: `tribe_events_linked_post_meta_values_{$current_linked_post_meta_key}` for filtering the array of values retrieved for a specific linked post meta field
* Tweak - Updated views: `src/views/day/single-event.php` and `src/views/list/single-event.php`
* Compatibility - Minimum supported version of WordPress is now 4.5
* Language - Improvements to various strings to improve ease of translation (props to @ramiy)
* Language - 5 new strings added, 56 updated, 1 fuzzied, and 3 obsoleted [the-events-calendar]

= [4.5.10.1] 2017-08-16 =

* Fix - Updates common library to resolve a range of issues preventing frontend assets from loading and breaking parts of our user interface [85017]

= [4.5.10] 2017-08-09 =

* Fix - Avoid duplicate events when importing from some iCal, Google Calendar and Facebook feeds in Event Aggregator (our thanks to Jason Sears, controlyours and many other users for highlighting these issues) [67038]
* Fix - Fixed bug that caused scheduled imports to get stuck in a perpetual state of failure when receiving error messages from the Event Aggregator service (our thanks to Antonio Jose and others for flagging this problem) [83767]
* Fix - Resolved issue where errors from the Event Aggregator service were not properly logging/visible on the History tab [83767]
* Tweak - Made linked post fields' auto-save features more stringently check for empty values to prevent the plugin from trying to "save" empty values (our thanks to Jean-Marie for highlighting this problem) [80282]
* Tweak - Moved the organizer e-mail address field label a bit to better accommodate Community Events [80426]
* Tweak - Added filter to tribe_get_display_end_date()'s return value [77730]
* Tweak - Avoid notice-level errors while processing queues within Event Aggregator (our thanks to David Sharpe and others for reporting this) [84020]
* Tweak - Improve compatibility and avoid Javascript errors when running alongside Twenty Seventeen [70853]
* Compatibility - Minimum supported version of WordPress is now 4.4
* Language - 1 new strings added, 119 updated, 0 fuzzied, and 0 obsoleted

= [4.5.9] 2017-07-26 =

* Fix - Send Aggregator callback URL with correct Scheme [83364]
* Fix - Scheduled Aggregator cron for inserting will re-enqueue to complete scheduled imports [83382]
* Fix - Avoid overwriting Venues and Organizers when importing FB events with similarly named Venues and Organizers [75370]
* Fix - Improve handling of large and/or slow Google Calendar and iCal feeds [79975]
* Tweak - Added period "." separator to datepicker formats. [65282]
* Tweak - Added tribe_events_month_get_events_in_month filter to allow overriding of events used in month templates. [83317]

= [4.5.8.1] 2017-07-21 =

* Fix - Fixed an issue where failed EA Imports would hang for a long time before failing [83344]

= [4.5.8] 2017-07-13 =

* Fix - Remove permalink logic for recurring events (Events Calendar PRO will implement instead) [74153]
* Fix - Avoid type error when setting up one-time imports for Facebook URLs (our thanks to @J for flagging this!) [78664]
* Fix - Add a safety check in isOrganizer() function (our thanks to Kevin for flagging this!) [81645]
* Fix - Avoid EA Client hanging when no events are found while attempting an import from a Facebook source [82713]
* Fix - Improve compatibility of The Events Calendar when operating with WPML from within a subdirectory (props: @dgwatkins) [81998]

= [4.5.7] 2017-06-28 =

* Fix - Restore support for translated events category slugs when WPML is active [73478]
* Fix - Improve handling of shortcodes within event view excerpts (props: @awbauer) [81226]
* Fix - Improve compatibility with WPML in relation to event permalinks specifically (props: @dgwatkins) [81224]
* Fix - Improved handling of Venue fields that allows for better form validation in Community Events [76297]
* Tweak - Better detection and reporting of communication failures with the Event Aggregator server
* Tweak - Textual corrections (with thanks to @garrett-eclipse for highlighting many of these) [77196]
* Tweak - New filter added ("tribe_events_linked_posts_dropdown_enable_creation") to facilitate more control over linked posts [80487]
* Tweak - Improve performance of theme compatibility code [71974]
* Tweak - Don't show Event Aggregator system status in Help tab if there's no Event Aggregator license in place [68506]

= [4.5.6] 2017-06-22 =

* Tweak - Improved how Cost field looks and it's consistency across views [71092 & 71094]
* Fix - Resolved issue where the Meta Chunker attempted to inappropriately chunk meta for post post_types [80857]
* Tweak - Added actions: `tribe_events_inside_cost`
* Tweak - Changed views: `day/single-event`, `day/single-featured`, `list/single-event`, `list/single-featured`
* Language - 1 new strings added, 15 updated, 1 fuzzied, and 1 obsoleted [the-events-calendar]
* Language - 0 new strings added, 0 updated, 1 fuzzied, and 0 obsoleted [tribe-common]


= [4.5.5] 2017-06-14 =

* Fix - Removed extra double quotes in organizer link output [71133]
* Fix - Make the list and day view styles match more closely [63599]
* Fix - Better sanitization on CSV imports (thanks to Valentinos Chouris from NCC Group for reporting this) [80311]
* Fix - Prevent tabs from being incorrectly escaped in iCal output (props: KZeni) [80452]
* Fix - Fixed inconsistent font styling of Tribe Bar form labels. [27252]
* Tweak - Removed unused Javascript (jQuery UI Dialog) to help avoid warnings (our thanks to @gama6889 for flagging this) [80766]
* Tweak - Added new filter hooks 'tribe_events_register_event_type_args' and 'tribe_events_register_event_cat_type_args' [80658]

= [4.5.4] 2017-06-06 =

* Tweak - Minor tweaks to the CSS for linked post types (Organizer/Venues)
* Fix - Prevent drag and drop icon showing when singular linked post type is been displayed
* Fix - Resolved issue where scheduled imports sometimes failed to execute [79587]
* Fix - Better sanitization of data (Props to Valentinos Chouris for reporting this) [80310]
* Language - 2 new strings added, 156 updated, 0 fuzzied, and 4 obsoleted [the-events-calendar]
* Language - 4 new strings added, 20 updated, 1 fuzzied, and 0 obsoleted [tribe-common]

= [4.5.3] 2017-06-01 =

* Fix - Made it easier to translate the update confirmation message (our thanks to safu9 for highlighting this) [79729]
* Fix - Fixed compatibility issue with WPML which caused organizers and venues to disappear on translated events [67581]
* Fix — Fixed bug where venues and organizers would be duplicated when their associated event is previewed. [64088]
* Tweak - Other fixes to the plugin verbiage (with thanks to @garrett-eclipse and others)

= [4.5.2.1] 2017-05-19 =

* Fix - Prevent fatal errors occuring in PHP 5.5 and earlier [79208]

= [4.5.2] 2017-05-17 =

* Fix - Correct REST API reference URL (our thanks to Lindsey for flagging this) [78658]
* Fix - Improve Event Aggregator integration to avoid situations where imports continually restart but do not complete [77988]
* Tweak - Make the inclusion or exclusion of the year (within the event schedule string) filterable [78070]
* Tweak - Adjustments to help avoid false positive security alerts being generated in relation to our customizer integration [78355]

= [4.5.1] 2017-05-04 =

* Fix - Prevented errors on EA import screen that happened in exotic circumstance. Thanks @kathryn for reporting this! [75787]
* Fix - Made EA preserve custom dates after reimporting a Facebook Event when option is set. [75787]
* Fix - Enhance month view caching to minimize impact of JSON-LD generation [74656]
* Tweak - Styling/layout improvements within the Event Aggregator screen [77895]

= [4.5.0.2] 2017-05-01 =

* Fix - Ensure compatibility with WordPress version 4.4 and earlier

= [4.5.0.1] 2017-05-01 =

* Fix - Resolving issue where some premium plugins were falsely claiming they were out of date

= [4.5] 2017-05-01 =

* Feature - Event Aggregator now allows users to import from other sites with The Events Calendar [68139]
* Feature - Include a Events REST API endpoint for read operations [70711]
* Feature - Include granular Scheduling for Events Aggregator
* Tweak - Update Authority for modified fields now will include Organizer, Venues and Taxonomy changes [71152]
* Tweak - Clean up direct calls to get events and use wrapper `tribe_get_events()` which has a hook for customizing
* Tweak - Remove including Event Tickets for backwards compatibility as a vendor library [71908]
* Tweak - Create a global ID to increase consistency on all of the imported items with Event Aggregator [75218]
* Fix - Prevent Aggregator to run on Empty Queues thus generating fatals (props to @Donald for the report here) [75377]
* Fix - Categories and Tags are no longer cleared when importing with Event Aggregator (thank you @Nicolas for the report) [74264]
* Fix - Increase consistency on Column Mapping for CSV imports [76476]
* Tweak - Added filters for REST API: `tribe_events_rest_url_prefix`, `tribe_rest_url`, `tribe_events_rest_use_builtin`, `tribe_rest_events_archive_data`, `tribe_rest_event_max_per_page`, `tribe_rest_event_data`, `tribe_rest_venue_data`, `tribe_rest_organizer_data`, `tribe_rest_event_categories_data`, `tribe_rest_event_tags_data`, `tribe_rest_event_taxonomy_term_data`, `tribe_rest_event_featured_image`, `tribe_events_rest_api_enabled`
* Tweak - Added filters for REST API Documentation: `tribe_rest_swagger_cost_details_documentation`, `tribe_rest_swagger_date_details_documentation`, `tribe_rest_swagger_image_details_documentation`, `tribe_rest_swagger_image_size_documentation`, `tribe_rest_swagger_term_documentation`, `tribe_rest_swagger_event_documentation`, `tribe_rest_swagger_organizer_documentation`, `tribe_rest_swagger_venue_documentation`, `tribe_rest_swagger_documentation`
* Tweak - Added filters for Modified fields tracking: `tribe_tracker_post_types`, `tribe_tracker_excluded_meta_keys`, `tribe_tracker_enabled`, `tribe_tracker_enabled_for_terms`, `tribe_tracker_taxonomies`
* Tweak - Added filters for Event Aggregator: `tribe_aggregator_localized_data`, `tribe_aggregator_service_messages`, `tribe_aggregator_url_import_range_options`, `tribe_aggregator_url_import_range_cap`, `tribe_aggregator_url_import_range_start`, `tribe_aggregator_url_import_range_end`
* Tweak - Removed filters for Event Aggregator: `tribe_aggregator_track_modified_fields`
* Tweak - Added actions for Initialization: `tribe_events_bound_implementations`
* Tweak - Removed methods for `Tribe__Events__Main`: `track_event_post_field_changes`, `maybe_load_tickets_framework`
* Tweak - Removed methods for `Tribe__Events__Aggregator__Service`: `has_service_message`

= [4.4.5] 2017-03-23 =

* Fix - Local changes to events should be preserved in accordance with the Event Import Authority setting (thanks to @bryan for reporting this one) [72876]
* Fix - Correct the value for days of the week abbreviation (thanks @mmmmartin03 for the report) [75379]
* Tweak - Enable the month view cache by default on new installations [74867]
* Tweak - External links to Google maps changed from http to https (nice find by @bjf2000 - reported via the .org support page) [74930]
* Tweak - Links to WordPress.org changed from http to https (ultimately this is also credited to @bjf2000's find. Thanks!) [72273]

= [4.4.4] 2017-03-08 =

* Fix - Avoid unnecessarily removing a callback from an action while inside the same action (improves PolyLang compatibility - props @Chouby) [73122]
* Fix - Resolving issue where sites that overrode the wp-admin path would fail to successfully perform a Facebook OAuth with Event Aggregator [74687]
* Tweak - Improve template loading for easier customization by developers and better support of the template hierarchy (props @QWp6t) [72842]

= [4.4.3] 2017-02-22 =

* Fix - Resolved issue where iCal exports on month view were exporting more events than intended (thanks to @s2ldesign for reporting in our forums) [72133]
* Fix - Resolved meta width issue for maps when Pro is active (gracias a @ANTONIO JOSE por el reporte del error)  [69844, 72272]
* Fix - Resolved issue where featured images were not being imported via Event Aggregator Facebook imports (cheers to @Cody for the initial bug report) [72764]
* Fix - Resolved issue where translated 'all' slugs were not respected (thank you @Marianne for your report in the forums) [71996]
* Tweak - Translation improvements and fixes (@Katja - thanks! ) [70068]
* Tweak - Allow "-1" when specifying the "Month view events per day" setting [70497]

= [4.4.2] 2017-02-09 =

* Fix - Ensure the global and source-specific Google Map settings for imports are respected [67228]
* Fix - Prevent PHP 5.2 Strict mode from throwing notices due to usage of `is_a` [72812]
* Fix - Ensure the events list widget's show/hide if there are upcoming events setting is respected [72965]
* Tweak - Add filters for template tag functions related to dates: `tribe_get_start_time`, `tribe_get_end_time`, `tribe_get_start_date` and `tribe_get_end_date` [67759]

= [4.4.1.1] 2017-01-26 =

* Fix - Resolved fatal caused when rendering themes that override tribe styles

= [4.4.1] 2017-01-26 =

* Fix - Resolve the Fatals related to undefined methods and Memory exhaustion [71958, 71912]
* Fix - iCal export for Single events working again [71916]
* Tweak - Changes the Search label to prevent duplicate words (props @oheinrich) [72149]
* Tweak - Add theme version to `tribe-event.css` (props @berler) [71973]
* Fix - Resolve JavaScript error when jQuery was been de-registered [71369]
* Fix - Prevent Fatals when Importing Images on Event Aggregator [70576]
* Fix - Prevent Third Party notes to be escaped, anchor link working again [71872]
* Fix - Google Maps now are using HTTPS instead of HTTP (props @cliffordp)
* Fix - Prevent Fatals on Event Aggregator Cron, due to Activity logging failure [71904]
* Fix - Elminate some cases of problem with Facebook manual import on Event Aggregator [69137]
* Fix - WPML integration smaller incompatibilities [70520, 70522]

= [4.4.0.1] 2017-01-09 =

* Fix - Adds safety check to ensure a smooth activation process when earlier versions of Tribe Common are active

= [4.4] 2017-01-09 =

* Feature - Add dynamic helper text to single event editor to display the events date and time [66484]
* Feature - Add support for featured events [65898]
* Feature - Add support for placing the main events archive on the site homepage [38757]
* Feature - Add support for the theme customizer [67489]
* Feature - Make it possible to adjust map pins via the theme customizer [65889]
* Feature - Support for Event Aggregator in a multisite network context added [61427]
* Fix - Add a link to The Events Calendar Help page in the Network Administration screen of multisite installations [68665]
* Fix - Multisite license editing and displaying consistency [68662]
* Tweak - Adjusted styles and added actions for featured events in the List Widget [65923]
* Tweak - Organizers and Venues are now with a better and cleaner interface [68430]
* Tweak - Eliminate duplicate meta data for organizer posts [25084]
* Tweak - Improved the start/end date user interface [66486, 66487, 66550]
* Tweak - iCal export now includes all events - up to a reasonable limit - rather than just those in the current view [65037]
* Tweak - Adjustments made to the default week view color scheme [69756]
* Tweak - Add AJAX and improve consistency of the venue and organizer UI [38129]

= [4.3.5] 2016-12-20 =

* Tweak - Updated the template override instructions in a number of templates [68229]
* Tweak - Improve behavior of tribe_get_events_title() in respect of single events [46313]
* Tweak - Event Aggregator will only load on the Administration, prevent bigger loads for Front-End users [70812]
* Tweak - Allow better filtering for Organizers and Venue Meta fields (Props: @Chouby from Polylang) [70894]
* Fix - Prevent JavaScript Notices related to Bumpdown [69886]
* Fix - Assets URL on Windows Servers are fully operational again [68377]
* Fix - JavaScript and CSS files will respect HTTPS on all pages [69561]
* Fix - Fixed comment count and visibility issues due to Event Aggregator records [68297]
* Fix - Fixed PHP notices and warnings raised when importing .ics files [69960]
* Fix - Only show link to Venues if Pro is active in List View [69887]
* Fix - Fixed and issue that would make Event Aggregator importing notices remain stuck in the Import screen [70614]
* Fix - Avoid error screen when saving licenses on multisite installations [68599]
* Fix - Fix calendar view links in WPML language switcher [67134]

= [4.3.4.2] 2016-12-13 =

* Fix - Correct an oversight leading to breakages of the /all/ events archive for Events Calendar PRO users [70662]

= [4.3.4.1] 2016-12-09 =

* Fix - Updates Tribe Common to remove some stray characters that were impacting page layouts (props: @Aetles) [70536]

= [4.3.4] 2016-12-08 =

* Tweak - Tribe Common now is loaded only once across our plugin suite, improves performance in some cases [65755]
* Fix - Featured Images for Event Aggregator imports are working as expected again. [69465]
* Fix - Google Calendar and iCalendar files are now updating their respective events [68684]
* Fix - On demand Event Aggregator records will update events correctly [69542]

= [4.3.3] 2016-11-16 =

* Feature - Added Tribe Extension class and loader, to make small addons easier to build [68188]
* Fix - Ordering on Month view is working as expected again [69123]
* Fix - Enable ampersand character in mobile month view titles (thanks @kate for the report of this) [45409]
* Fix - Prevent notices for Event Aggregator License checking [67981]
* Fix - Mismatched text domains are resolved, important for translations (props to @Hans) [68462]
* Fix - Sticky on Month View is working as expected again [68902]
* Fix - Prevent HTTPS websites from pointing to Assets in HTTP [68372]
* Fix - On `WP_Query` we will no-longer overwrite custom `post__not_in` params [42143]

= [4.3.2] 2016-11-02 =

* Fix - Fixes an issue where the text in the Location search field was URL encoded when using the back or forward button for navigation. [61742]
* Fix - Aggregator Errors will not show more than once daily as comments (Thanks @Jacob for your report on the forums) [68094]
* Fix - Event Aggregator ICS default configuration now are been Selected Correctly [67885]
* Fix - Shortcode Month view now will display tooltips correctly [68094]
* Fix - Avoid loading the select2 JavaScript library twice when Advanced Custom Fields is activated (props to @ryan for the initial report [43605]
* Fix - Avoid errors and notices on calendar page when X theme and WPML plugins are active (thanks @ingrid for reporting this one) [64400]

= [4.3.1.1] 2016-10-20 =

* Fix - Corrected a packaging issue from the 4.3.1 release [67936]

= [4.3.1] 2016-10-20 =

* Tweak - Implement the pruning of Event Aggregator history records after 7 days, filterable by tribe_aggregator_record_retention [68283]
* Tweak - Event Aggregator will now verify that the license key has uses remaining before creating a history record [68286]
* Tweak - Improve `tribe_create_event` documentation (Props to Keith) [44871]
* Fix - Resolved an issue where scheduled Event Aggregator imports marked as "On Demand" were being run by cron [68284]
* Fix - Resolved a bug where empty meta fields were being inserted into Event Aggregator record post meta [68290]
* Fix - Resolved a bug where Venue and Organizers urls were been generated incorrectly (Thanks @Matt) [68168]
* Fix - Pagination links on Month view are updating correctly [67977]
* Fix - Resolved the support for translated event category archive slug that could lead to broken links on the front-end while using WPML (Props to Wilco in the support Forums) [62018]
* Fix - Resolved a bug where searching for past events in the List view would always yield no results (Thanks for the report @Davide) [61863]
* Fix - Resolved an issue where long file names would break plugin updates on some Windows installations (pros to @Alan [62552]
* Fix - Resolved an issue where the `/all` link on recurring events on non English websites could be broken (reported by @lumiest - thanks!) [68062]
* Fix - Pagination links on Month view are updating correctly [67977]

= [4.3.0.1] 2016-10-14 =

* Fix - Preventing legacy Facebook events from being duplicated

= [4.3] 2016-10-13 =

* Feature - Added Event Aggregator to enable service-based event imports from iCal feeds, Facebook, and Meetup
* Feature - Revamped the CSV import screens to work within the new Event Aggregator pages
* Tweak - Adjusted some view logic to support the new Event Views shortcode in Pro [44800]
* Tweak - Added a button to copy the system infomation on the help tab [43709]
* Tweak - Added an option for users to opt into automatic system infomation so our support system can grab the system information found on the help tab automatically [31645]
* Tweak - Use an earlier hook for iCal feed generation (props @jlambe) [64141]
* Tweak - Revise and simplify integration with Event Tickets attendee screen [61992]
* Tweak - Added context to a set of strings to make translation easier (props @pedro-mendonca) [64586]
* Tweak - Deprecated various disused functions and classes relating to the Meta Factory [39905]
* Fix - Cease using GLOB_BRACE for including deprecated files due to limited server support [63172]
* Fix - Avoid problems that can occur when hooking and unhooking actions (props @Chouby) [63474]
* Fix - Resolves an issue where we were duplicating a core WordPress hook but with a different set of parameters (props @Chouby) [66455]
* Fix - Correct the datetime formatting issues within the iCal feed (props @henryk) [65968]
* Deprecated - `Tribe__Events__Main::initOptions()` has been deprecated with no replacement
* Deprecated - `Tribe__Events__Main::set_meta_factory_global()` has been deprecated in favor of using the `Tribe__Events__Meta_Factory` class
* Deprecated - The `setup_meta()` method in both the `Tribe__Events__Template__Single_Event` and `Tribe__Events__Template_Factory` classes has been deprecated
* Deprecated - The `the_title()`, `event_date()`, `event_category()`, `event_tag()`, `event_website()`, `event_origin()`, `organizer_name()`, `organizer_email()`, `venue_name()`, `venue_address()`, and `venue_map()` methods have been deprecated in the `Tribe__Events__Advanced_Functions__Register_Meta` class
* Deprecated - The `register()`, `check_exists()`, and `get_args()` methods have been deprecated in the `Tribe__Events__Meta_Factory` class

= [4.2.7] 2016-09-15 =

* Tweak - Additional support for plugin extensions

= [4.2.6] 2016-08-31 =

* Add - tribe_is_event_past() conditional to detect if event end time is past current time (Reported by @Jonathan in our support forums - thanks Jonathan.)

= [4.2.5] 2016-08-17 =

* Fix - Fixed inconsistent template filtering logic for single event template [62525]
* Tweak - Restored preview for published events [64874]

= [4.2.4] 2016-08-03 =

* Tweak - Changed "Event Add-Ons" to load faster [64286]
* Fix - Fixed default venue setting [64628]
* Fix - Fixed default venue state and province settings [64629]

= [4.2.3] 2016-07-20 =

* Fix - In month view, be sure to unhook JSON-LD output when calling unhook function
* Fix - Incorrect JSON-LD event start and end times (thank you @jjbte for reporting on .org forums)
* Fix - Show Google Map and Link checkbox so they show when editing an event (Reported originally by Michael of @NailedIT in the .org forum)
* Fix - Use Community Events Venue Edit Link when on Community Events Forms instead of Admin (also as a result of the report abve from @NailedIT. Thanks again.)

= [4.2.2] 2016-07-06 =

* Fix - Small CSS Issue on Welcome Page
* Fix - Month view on mobile device width doesn't have links to prev/next months
* Fix - Reimport of updated CSV removes featured image (Bug #46149)
* Fix - Fixed the issue that would make multiple organizers details disappear when trying to submit invalid event data using Community
* Fix - Add a check to avoid being unable to switch view when Filter Bar plugin is active and at least one field is set to auto-complete mode
* Fix - Only add the events custom post type to the tag archive queries and not custom queries with tags [45635]
* Fix - When using the filter tribe_events_excerpt_allow_shortcode shortcodes will be maybe be processed in event excerpts in the list views [42289]

= [4.2.1.1] 2016-06-28 =

* Fix - Ensure translations load as expected with all supported versions of WordPress (thanks to @JacobALund for originally reporting this on .org forums)

= [4.2.1] 2016-06-22 =

* Tweak - Adjust the caching rules for Month View for faster loading
* Fix - Replace a bad return type to avoid unnecessary notices in the error log
* Fix - Add missing styles for correctly hide screen reader text
* Fix - Fixes `tribe_get_event_link()` which wasn't working when passing second parameter as `true'
* Tweak - Reduce the ginormous font size of Month View titles in skeleton styles
* Fix - Add styling to adjust List View description to full width
* Fix - Miscellaneous tweaks to improve the Month and Day views
* Fix - Fix a shorthand array that was causing errors in PHP 5.2 and 5.3 when importing events

= [4.2] 2016-06-08 =

* Feature - Added Google Maps API key field in the Settings tab to avoid map timeouts and errors on larger sites (Thanks to Yan for reporting this!)
* Feature - Added support for featured image, multiple organizers, excerpt and more custom fields in the .csv file import function for events (Thank you to Graphic Designer for posting on UserVoice!)
* Feature - Added support for featured image, description, map details and more custom fields in the .csv file import function for venues
* Feature - Added support for featured image and description in the .csv file import function for organizers (Thank you to Rebecca for posting on UserVoice!)
* Feature - Added an oEmbed template for events
* Feature - Improve performance of a query used to determine if there are free/uncosted events (Thank you @fabianmarz for the pull request!)
* Feature - Added support for attaching custom post types to events
* Tweak - Improved filtering of the `tribe_event_featured_image()` function (Cheers to @fabianmarz!)
* Tweak - Add an encoding class for the CSV importer to prevent non utf8 characters from preventing imports (Thanks to screenrage for the report!)
* Tweak - Improved our JSON-LD output to ensure consistency (Props to @garrettjohnson and Lars!)
* Tweak - Language files in the `wp-content/languages/plugins` path will be loaded before attempting to load internal language files (Thank you to user aafhhl for bringing this to our attention!)
* Tweak - Switch to HTTPS for the "Powered by The Events Calendar" link (Thank you Cynthia for reporting this!)
* Tweak - Switch to using HTTPS by default for interactions with Google Maps API
* Tweak - Improved filterability of calendar excerpts by introducing the new `tribe_events_get_the_excerpt` filter hook
* Tweak - Improved filtering of organizer details when importing by CSV (Props to @Geir for bringing this up!)
* Tweak - Adjustments for single event view in Twenty Fifteen theme
* Tweak - Improved performance of query used to test for events without any cost
* Tweak - Added missing semicolon to a laquo (Props to mwender on GitHub for the fix!)
* Tweak - Improve the "stickiness" of CSV import column mappings (Thank you @jamesgol!)
* Tweak - Consistency of JSON-LD markup improved (Cheers to @garrettjohnson for the help!)
* Tweak - Avoid notice-level errors when working with WP CLI on a site where The Events Calendar is also active (Thanks to @sun)
* Tweak - Corrected the spelling of timezone in the CSV Importer's event field
* Tweak - Updated venue and organizer templates to use the new architecture for attaching custom post types to events
* Tweak - Move plugin CSS to PostCSS
* Tweak - Category default view is now set to `default` in place of hardcoding the current default view in the category base rewrite rule [31907]
* Deprecated - `Tribe__Events__PUE__Checker`, `Tribe__Events__PUE__Plugin_Info`, and `Tribe__Events__PUE__Utility` classes are deprecated and are replaced by `Tribe__PUE__Checker`, `Tribe__PUE__Plugin_Info`, and `Tribe__PUE__Utility` classes
* Fixed - Changed the use of `have_posts()` in the maybe iCal links for the main views that could cause an infinite loop
* Accessibility - Focus styles added for search fields
* Accessibility - Add ARIA labels for Month/Day/List sub nav
* Accessibility - Add ARIA label for events footer sub nav heading

= [4.1.4] 2016-05-19 =

* Fix - Improve accuracy of list view pagination after switching from month view
* Tweak - Give the multi-organizer form 'sticky' properties so values persist even if the submission is initially rejected
* Tweak - Resolved minor CSS issues in the welcome page

= [4.1.3] 2016-04-28 =

* Fix - Month View single days are now ordered as follows: sticky events, ongoing multi-day events, all day events, then start time. In other words, all events should be ordered as you'd expect when viewing events in Month View.
* Fix - Updated the compatibility of CSV importer with WordPress 4.5 due to a change in the `post_status` filter. This will help prevent some of the errors you may have seen when importing events using a CSV file.
* Tweak - Added new event names for AJAX success to the List, Month, and Day views to help The Events Calendar's compatibility with our other premium plugins.

= [4.1.2] 2016-04-11 =

* Tweak - Removed an unneeded hook that attempted to add a query argument to event tag links
* Fix - Resolved an issue where events marked as "sticky" would not display as such in Month View
* Fix - Dashes, hyphens, or whatever you like to call them in the events archive slug no longer breaks the URL
* Fix - The notice that pops up when a conflicting "events" page exists can now be dismissed

= [4.1.1.1] 2016-04-07 =

* Security - Tightened up security with post type link filtering (props to Nadal Soler for reporting this issue!)
* Security - Tightened up security around tribe bar submissions (props to Paul Mynarsky for reporting this issue!)

= [4.1.1] 2016-03-30 =

* Fix - Resolved bug where array notices were output on single event pages when venues were not set (props to zaxiscreative for reporting this issue!)
* Fix - Resolved issue where the Month View in mobile sizes retained the long day-of-week names when the abbreviations should have been used (props to Lucy for the bug report!)
* Fix - Fixed bug where a "0" was added to the default Venue name when creating a new event
* Fix - Fixed notice that caused Ajax requests to fail (props to cgrymala on WP.org for reporting this!)
* Fix - Removed quotes from around TZID-specified timezones in iCal feeds which causes problems with some parsers (props to factory44 for reporting the issue that lead to this fix)
* Fix - Resolved various capitalization issues with German translations (props to oheinrich in our forums for pointing out this issue!)

= [4.1.0.1] 2016-03-17 =

* Fix - Resolved multiple issues with the German `de_DE` language file that caused a number of site-breaking issues

= [4.1] 2016-03-15 =

* Feature - Added a tribe_get_venue_website_url() function for fetching Venue website URLs (props to fervorcreative in our forums for this request!)
* Performance - Lazy-load venue and organizer selector data
* Tweak - Allow iCal filenames to be filtered via a new filter: tribe_events_ical_feed_filename
* Tweak - Added a hook to allow single day queries in month view to be filtered: tribe_events_month_daily_events_query_args
* Tweak - Improved the logic around rebuilding known date ranges
* Tweak - Always show the "Merge Duplicates" button for venues and organizers in the Events General Settings page
* Tweak - Allow the "same slug" notice to be dismissed and fix some text in that message
* Tweak - Ignore alpha/beta/rc suffixes on version numbers when checking template versions
* Tweak - Add a filter for month view daily events query: tribe_events_month_daily_events_query_args
* Tweak - Added a more flexible cost range parsing function
* Tweak - Obfuscate license keys Events > Help > System Information
* Fix - Fixed a fatal that sometimes occurred when refreshing the import CSV page
* Fix - Fixed issue where some characters were not escaped appropriately for month and year formats
* Fix - Added missing tribe-loading@2x.gif
* Fix - Fixed a warning produced by passing a DateTime() object into start_date or end_date args of tribe_get_events (props to iamhexcoder for the pull request!)
* Fix - Fixed bug where events in month view were not always sorted in chronological order
* Fix - Fixed the System Info URL in Events > Help
* Fix - Resolved issue where the default country would be "Array" if no default country is set
* Fix - Fixed bug where ajaxurl was sometimes undefined

= [4.0.7] 2016-03-02 =

* Fix - Resolve display issues on templates with Jetpack and a few themes
* Fix - Mobile breakpoints on month view working with custom breakpoints
* Fix - Reordering Venue and Organizer metadata no longer breaks titles
* Fix - Prevented notices from happening when using `the_title` filter
* Fix - iCal links now will respect categories on the first page
* Fix - Prevent third-party bugs with SEO plugins when inserting events programmatically
* Fix - Organizer information is showing up again correctly
* Fix - Modified the add-on license validation method to better explain what is happening
* Fix - Description on mobile views now have the correct class attribute on HTML
* Fix - Added missing semicolon on the list navigation for "&laquo"

= [4.0.6] 2016-02-17 =

* Tweak - Adjust injection of event data into the_content from priority 10 to 9 for better 3rd-party plugin compatibility
* Tweak - Change mobile month view selector to load event details below the calendar for better theme compatibility
* Tweak - Better handling of edge cases on the post_excerpt for List View
* Tweak - Removal of generic CSS classes like `.updated` and `.published`
* Fix - Prevent Notices from appearing when using `tribe_get_organizer()`
* Fix - Make HTML Single Event Pages valid
* Fix - Numeric named categories URLs are now fully working
* Fix - Event Title now Accepts HTML on Tooltips
* Fix - Licenses Tab now will work with `DISALLOW_FILE_MODS` (Props to Sun for spotting and fixing this)

= [4.0.5] 2016-01-15 =

* Security - Security fix with Venues and Organizers (props to grantdayjames for reporting this!)

= [4.0.4] 2015-12-23 =

* Tweak - Including the latest embedded Event Tickets release for backward compatibility

= [4.0.3] 2015-12-22 =

* Tweak - Adjust single-event.php template to allow the "Time" title and content to be filterable (Props to Sitecrafting for highlighting this issue!)
* Fix - Resolved issue with an overly escaped Event Category edit URL that prevented editing categories (Thanks to Ian for the first report of this issue!)
* Fix - Fixed issue where clicking on columns on the Events listed in the Admin Dashboard were ALWAYS sorted by Event start/end date before sorting by the column selected (Cheers to Corrado for bringing this to our attention!)

= [4.0.2] 2015-12-16 =

* Tweak - Adding better support for non-numeric cost values on events (Props to Mirja for highlighting this!)
* Tweak - Avoid notice level errors when advanced events list widget settings are saved (Thank you Johan for reporting the issue!)
* Tweak - Improve messaging in the same-slug warning message (Thanks to Simon for bringing this to our attention!)
* Tweak - Hook to Event Tickets to inject event dates into ticket emails
* Tweak - Adding better support for default venues (Props to Karly for noting this!)
* Tweak - Improve handling of internationalized slugs (Cheers to Oliver for the help!)
* Fix - Ensure the past events list displays the correct events when accessed via ajax (Thank you Jesse for highlighting this!)
* Fix - Support ordering by venue/organizer within event queries (Thank you Doug for bringing this to our attention!)
* Fix - Fixed issue where events with the same date/time would sometimes be excluded from single-event navigation (Cheers to JeremyEnglert for the tip!)
* Fix - Resolved issue where events set with the explicit cost of 0 were not showing as "Free" (Thank you terrizsolo for reporting this!)
* Fix - Fixed bug where the datepicker in Twenty Sixteen was really ugly
* Fix - Fixed bug where using Quick Edit on events caused the table columns in the event list to become jumbled on save (Props to A K for the report!)
* Fix - Resolved bug where category links sometimes included event category 1 (Thank you Anthony for the original report of this problem!)
* Fix - Fixed a settings page URL (Props to Kristy for the heads up!)

= [4.0.1] 2015-12-10 =

* Tweak - Add a warning message for major updates
* Tweak - For SEO reasons, use an h1 for the title rather than an h2 (props to wpexplorer for this fix)
* Tweak - Target the calendar view grid in JS using a simpler selector
* Fix - Resolved WP 4.4 related fatal on the Nav Menu page that prevented the admin footer from rendering/enqueuing JS
* Fix - Resolved bug where visiting /events/upcoming could sometimes result in an infinite redirect loop
* Fix - Removed `wp_trim_excerpt` and use only it's powers, fixing the excerpt problem
* Fix - Fixed bug where the mobile calendar view did not display the date for the date being viewed
* Fix - Fixed bug where the admin toolbar's Events > Import > CSV did not link to the CSV importer page
* Fix - Fixed issue where the events list in the admin dashboard were not ordered in an intuitive manner
* Fix - Resolved bug where sorting by event category or tag resulted in an error
* Fix - Fixed bug where full event content text was displayed where excerpts should have been displayed
* Fix - Resolved issue where events imported via CSV were excluded from single event navigation
* Fix - Fixed bug where /events/list would sometimes 404 on a new install
* Fix - Resolved bug where multiday all-day events displayed the end date as one day later than it should be when the End of Day Cut-off was set to something other than 12am
* Fix - Timezone handling fixed within generated iCal feeds

= [4.0] 2015-12-02 =

* Security - A TON of escaping was added to our codebase thanks to the efforts of the always-helpful Andy Fragen (@afragen)
* Feature - Moved the Ticket framework code into its own plugin (event-tickets)
* Feature - The event cost now supports more international formats with the addition of the tribe_events_cost_separators filter (Thank you remokrol for bringing this to our attention!)
* Feature - Added support for the twentysixteen theme
* Feature - Created a new Add-Ons tab in Settings so that TEC add-ons can have a consolidated settings tab
* Feature - Improve the date formats UI by providing example output for each selected format
* Tweak - Restructured TEC's core settings code for reusability with other standalone plugins like Event Tickets
* Tweak - Deprecate old JS event names in favor of a new JS event naming standard. Example: deprecated tribe_ev_runAjax in favor of run-ajax.tribe
* Tweak - Consolidated import pages for TEC and add-ons
* Tweak - When suggesting a UTF-8 compatibility CSV formatting tool, point to one that still exists
* Tweak - Added the ability to filter attendees CSV items via tribe_events_tickets_attendees_csv_items (Props to @bostondv on GitHub for this patch!)
* Tweak - Updated all excerpt output to use tribe_events_get_the_excerpt() to ensure a consistent display of excerpt content (Cheers to Joseph to pointing this out!)
* Tweak - Add support for wp_get_document_title in response to the WordPress 4.4 deprecation of wp_title
* Tweak - Check post creation permissions before letting users create venues and organizers from the event meta box
* Tweak - Only display data separators between fields that have data when rendering organizers (Thank you Bud for highlighting this issue!)
* Tweak - When a user cannot create organizers, prevent the auto-selection of organizers when editing an event
* Tweak - Remove microformat CSS classes from templates and replace with namespaced content-relevant CSS classes
* Tweak - Changed the "updated" CSS class to "tribe-updated" so that it is properly namespaced (Thank you vijayrajesh!)
* Tweak - The Plugin Update Checker will now auto-save valid plugin keys (Thanks to Denon for originally bringing this up!)
* Tweak - Cleaned up the output of JSON-LD data. Filterable via the new tribe_google_data_markup_json filter
* Tweak - Drop the use of the generic CSS class "placeholder" in favor of "tribe-event-placeholder" (Thanks to Marc on the forums!)
* Tweak - Adjusted the CSS padding on Admin Menu items for Events
* Tweak - Various codesniffer fixes
* Tweak - tribe_get_venue_link() no longer echoes if you ask it to return an <a> element
* Tweak - Error messages for empty Venue names
* Tweak - Improve our responsiveness for the widget mini calendar, allowing smaller sidebars.
* Tweak - No longer retrieve empty costs when fetching all costs for all events
* Tweak - Change the priority of bootstrapping the-events-calendar to ensure it occurs before any of the TEC addons in the event some addons are upgraded to v4.0 later than TEC
* Tweak - Adjust the logic used for adding a noindex/follow tag to event views
* Tweak - No longer hiding default address fields when default venues are selected when Pro is active
* Fix - Resolved issue where the iCal feed did not provide an appropriately formatted timezone in some cases (Cheers to Matt for the report!)
* Fix - Added support for translating some previously untranslatable strings (Props to tititou36, media325, and Stef!)
* Fix - Prevented duplicate CSS IDs on the mini calendars (Cheers to Corrado for the help!)
* Fix - Fixed bug causing tribe_get_single_ical_link() and tribe_get_ical_link() to use the same URL when it shouldn't (Props to Ben Byrne @drywall on Twitter for the heads up!)
* Fix - Fixed issue where the "Add another organizer" text wasn't using the correct singular label (Thank you MIKE for the report!)
* Fix - Various CSS fixes for twenty(ten-fifteen)
* Fix - Improved our handling of `get_current_screen()` across the plugin, avoiding notices and warnings (Thank you Mike for the help!)
* Fix - Fixed bug where accessing object properties on a non object errored out when saving event meta (props to @dalethedeveloper on GitHub for this fix!)
* Fix - Fixed bug where organizer ID meta attached sometimes included a blank record. That blank record is no longer returned in tribe_get_organizer_ids()
* Fix - Fixed error message returned when tabbing away from a blank event name meta box so that it properly indicates that an event name is required (Our thanks to @tapan29bd for this fix!)
* Fix - Resolved issue where Timezone event start/end date property name strings were malformed which guaranteed a a call to get_post_meta for Timezone date strings
* Fix - Fixed CSS issue where the month view calendar could sometimes extend beyond the edge of the page when Skeleton Styles were enabled
* Fix - Fixed a problem where iCal data was generated with incorrect dates in the case of some all days events (thanks to Matt for highlighting this)
* Fix - Resolved a problem causing the previous month view to appear when it should not
* Fix - Fixed issue in mobile month view where date was missing from heading
* Fix - Resolved issue that caused /events/ to 404 if it was visited on a new install before hitting "Save" on the Events > Settings > Display page
* Deprecated - The Tribe__Events__Main::defaultValueReplaceEnabled() method is being deprecated in favor of tribe_get_option('defaultValueReplace'). Schedules for removal in v4.5
* Deprecated - The tribe_event_link() has been deprecated in favor of tribe_get_event_link(). Scheduled for removal in 5.0
* Deprecated - The third parameter of tribe_get_organizer_link() (the $echo parameter) has been deprecated and is scheduled for removal in 5.0
* Deprecated - Tribe__Events__Abstract_Deactivation in favor of Tribe__Abstract_Deactivation
* Deprecated - Tribe__Events__Admin__Helpers in favor of Tribe__Admin__Helpers
* Deprecated - Tribe__Events__App_Shop in favor of Tribe__App_Shop
* Deprecated - Tribe__Events__Autoloader in favor of Tribe__Autoloader
* Deprecated - Tribe__Events__Cache in favor of Tribe__Cache
* Deprecated - Tribe__Events__Cache_Listener in favor of Tribe__Cache_Listener
* Deprecated - Tribe__Events__Changelog_Reader in favor of Tribe__Changelog_Reader
* Deprecated - Tribe__Events__Credits in favor of Tribe__Credits
* Deprecated - Tribe__Events__Date_Utils in favor of Tribe__Date_Utils
* Deprecated - Tribe__Events__Field in favor of Tribe__Field
* Deprecated - Tribe__Events__Settings in favor of Tribe__Settings
* Deprecated - Tribe__Events__Settings_Tab in favor of Tribe__Settings_Tab
* Deprecated - Tribe__Events__Support in favor of Tribe__Support
* Deprecated - Tribe__Events__Template_Part_Cache in favor of Tribe__Template_Part_Cache
* Deprecated - Tribe__Events__Tickets__Attendees_Table in favor of Tribe__Tickets__Attendees_Table in the event-tickets plugin
* Deprecated - Tribe__Events__Tickets__Metabox in favor of Tribe__Tickets__Metabox in the event-tickets plugin
* Deprecated - Tribe__Events__Tickets__Ticket_Object in favor of Tribe__Tickets__Ticket_Object in the event-tickets plugin
* Deprecated - Tribe__Events__Tickets__Tickets in favor of Tribe__Tickets__Tickets in the event-tickets plugin
* Deprecated - Tribe__Events__Tickets__Tickets_Pro in favor of Tribe__Tickets__Tickets_Handler in the event-tickets plugin
* Deprecated - Tribe__Events__Validate in favor of Tribe__Validate
* Deprecated - Tribe__Events__View_Helpers in favor of Tribe__View_Helpers
* Deprecated - Tribe__Events__Main::OPTIONNAME in favor of Tribe__Main::OPTIONNAME
* Deprecated - Tribe__Events__Main::OPTIONNAMENETWORK in favor of Tribe__Main::OPTIONNAMENETWORK
* Deprecated - Tribe__Events__Main::addHelpAdminMenuItem() in favor of Tribe__Settings_Manager::add_help_admin_menu_item()
* Deprecated - Tribe__Events__Main::addNetworkOptionsPage() in favor of Tribe__Settings_Manager::add_network_options_page()
* Deprecated - Tribe__Events__Main::array_insert_after_key() in favor of Tribe__Main::array_insert_after_key()
* Deprecated - Tribe__Events__Main::array_insert_before_key() in favor of Tribe__Main::array_insert_before_key()
* Deprecated - Tribe__Events__Main::debug() in favor of Tribe__Debug::debug()
* Deprecated - Tribe__Events__Main::defaultValueReplaceEnabled() in favor of tribe_get_option( 'defaultValueReplace' )
* Deprecated - Tribe__Events__Main::doHelpTab() in favor of Tribe__Settings_Manager::do_help_tab()
* Deprecated - Tribe__Events__Main::doNetworkSettingTab() in favor of Tribe__Settings_Manager::do_network_settings_tab()
* Deprecated - Tribe__Events__Main::doSettingTabs() in favor of Tribe__Settings_Manager::do_setting_tabs()
* Deprecated - Tribe__Events__Main::do_licenses_tab() in favor of Tribe__Settings_Manager::do_licenses_tab()
* Deprecated - Tribe__Events__Main::getNetworkOption() in favor of Tribe__Settings_Manager::get_network_option()
* Deprecated - Tribe__Events__Main::getNetworkOptions() in favor of Tribe__Settings_Manager::get_network_options()
* Deprecated - Tribe__Events__Main::getNotices() in favor of Tribe__Notices::get()
* Deprecated - Tribe__Events__Main::getOption() in favor of Tribe__Settings_Manager::get_option()
* Deprecated - Tribe__Events__Main::getOptions() in favor of Tribe__Settings_Manager::get_options()
* Deprecated - Tribe__Events__Main::have_addons() in favor of Tribe__Settings_Manager::have_addons()
* Deprecated - Tribe__Events__Main::isNotice() in favor of Tribe__Notices::is_notice()
* Deprecated - Tribe__Events__Main::pluginDir in favor of Tribe__Events__Main::plugin_dir
* Deprecated - Tribe__Events__Main::pluginName in favor of Tribe__Events__Main::plugin_name
* Deprecated - Tribe__Events__Main::pluginPath in favor of Tribe__Events__Main::plugin_path
* Deprecated - Tribe__Events__Main::pluginUrl in favor of Tribe__Events__Main::plugin_url
* Deprecated - Tribe__Events__Main::removeNotice() in favor of Tribe__Notices::remove_notice()
* Deprecated - Tribe__Events__Main::renderDebug() in favor of Tribe__Debug::render()
* Deprecated - Tribe__Events__Main::saveAllTabsHidden() in favor of Tribe__Settings_Manager::save_all_tabs_hidden()
* Deprecated - Tribe__Events__Main::setNetworkOptions() in favor of Tribe__Settings_Manager::set_network_options()
* Deprecated - Tribe__Events__Main::setNotice() in favor of Tribe__Notices::set_notice()
* Deprecated - Tribe__Events__Main::truncate() in favor of tribe_events_get_the_excerpt()
* Deprecated - tribe_event_beginning_of_day() in favor of tribe_beginning_of_day()
* Deprecated - tribe_event_end_of_day() in favor of tribe_end_of_day()
* Deprecated - tribe_event_format_date() in favor of tribe_format_date()
* Deprecated - tribe_events_the_notices() in favor of tribe_the_notices()

= 3.x and previous =

For release notes from the 3.x and older lifecycles, see our [full historical release notes](https://theeventscalendar.com/category/products/release-notes/).<|MERGE_RESOLUTION|>--- conflicted
+++ resolved
@@ -324,14 +324,10 @@
 
 = [4.6.3] TBD =
 
-<<<<<<< HEAD
-* Prevent JS error when adding a Pro widget in the WP Customizer screen [72127]
-
-=======
+* Fix - Prevent JS error when adding a Pro widget in the WP Customizer screen [72127]
 * Fix - Fixed issue where the value of an event's "Show Google Maps Link" option would not properly affect the displaying of the link on List View (props: @etechnologie) [75547]
 * Fix - Improve shortcode pagination/view change url so it is reusable (props: @der.chef and others) [70021]
 * Tweak - Fixed some display issues for the event schedule details (props @mia-caro)
->>>>>>> 0b69a568
 
 = [4.6.2] 2017-10-18 =
 
