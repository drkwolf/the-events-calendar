=== The Events Calendar ===

Contributors: ModernTribe, borkweb, aguseo, barry.hughes, bordoni, brianjessee, cliffpaulick, courane01, faction23, GeoffBel, geoffgraham, ggwicz, jbrinley, jentheo, leahkoerper, lucatume, mastromktg, MZAWeb, neillmcshea, nicosantos, patriciahillebrandt, peterchester, reid.peifer, roblagatta, ryancurban, shane.pearlman, tribecari, vicskf, zbtirrell
Tags: events, calendar, event, venue, organizer, dates, date, google maps, conference, workshop, concert, meeting, seminar, summit, class, modern tribe, tribe, widget
Donate link: http://m.tri.be/29
Requires at least: 4.5
Stable tag: 4.6.10
Tested up to: 4.9.2
Requires PHP: 5.2.4
License: GPLv2 or later
License URI: http://www.gnu.org/licenses/gpl-2.0.html

The Events Calendar is a carefully crafted, extensible plugin that lets you easily share your events. Beautiful. Solid. Awesome.

== Description ==

Create an events calendar and manage it with ease. The Events Calendar plugin provides professional-level quality and features backed by a team you can trust.

Packed with loads of useful features, The Events Calendar by Modern Tribe is ready to go right out of the box. It’s extensible, easy to use, and completely customizable.

Looking for additional functionality including recurring events, ticket sales, publicly submitted events, new views, Facebook event integration and more?

<strong>Check out [Events Calendar PRO](http://m.tri.be/mj) and [other add-ons](http://m.tri.be/2a)</strong>

><strong>New Import Tool!</strong>
>We’ve made bulk event imports easier to manage than ever. This add-on service for The Events Calendar allows you to import events from your favorite sources, including Facebook, Meetup, Google Calendar, iCalendar, CSV, and ICS.
>[Check out Event Aggregator now](http://m.tri.be/197u).

= BUILT SOLID & SUPPORTED =

The Events Calendar is crafted the WordPress way.

The Events Calendar plugin has been audited by many WordPress industry experts, including core developer Mark Jaquith for security & plugin review team member Pippin Williamson for best practices and plugin compatibility.

Our dedicated support team has poured hundreds of hours into QA, monthly usability tests, and numerous user interviews to guarantee quality and ease-of-use.  We stand behind our work and offer light support weekly for the community via the WordPress.org support forums.

If you need a deeper level of support or a faster response to your specific question, our Events Calendar PRO add-on includes access to our premium support forums with a 24-48 hour response time during the workweek.

Enjoy using The Events Calendar, know how to get under the hood and want to make money helping people? We’re growing our community team and would love to hear from you. If you’re interested, [check this out!](http://m.tri.be/mk)

= PLUG-N-PLAY or HIGHLY CUSTOMIZABLE =

The Events Calendar is built to work out of the box. Just turn it on, configure the settings to match your needs and you’ll be making events in less than 5 minutes.
Or customize it to suit your specific needs. The Events Calendar is built by developers, for developers…it’s ready to be the foundation for your wildest hack sessions:

The Events Calendar is built to work out of the box. Just turn it on, configure the settings to match your needs and you'll be making events in less than 5 minutes.

* [WP REST API support](http://m.tri.be/19tl)
* Skeleton stylesheet to theme fast & efficiently
* Partial template overrides
* Template tags, hooks, and filters
* [Extensive documentation](http://m.tri.be/eu)
* [Library of code snippets](https://github.com/theeventscalendar) on GitHub.

Whether your vision is big or small, you’re in good company. Hundreds of thousands of churches, eateries, small businesses, musicians, venues, and non-profits are publishing and promoting their events with The Events Calendar.

The Events Calendar has been scaled to work on networks with over 25 million unique visitors per month and hundreds of thousands of events. Fortune 100 companies, major universities, government institutions and some seriously epic startups push their events with our platform.

= FEATURES =

Whether you’re operating a hyperlocal hub listing thousands of events, a university with many thousands of users, or you’re a sole business owner listing your classes, The Events Calendar has your back.

Just getting started? Definitely watch and read through the [New User Primer](http://m.tri.be/2d) before going much further.

* Rapidly create events
* Saved venues & organizers
* Calendar month view with tooltips
* List view
* Day view
* Event search
* Google maps
* Widget: Upcoming events list
* Events Taxonomies (Categories & Tags)
* Google Calendar and iCal exporting
* WP REST API endpoints
* Completely ajaxified for super smooth browsing
* Completely responsive from mobile to tablet to desktop
* Tested on the major theme frameworks such as Avada, Genesis, Woo Themes, Thesis and many more.
* Increase your SEO with Microformats
* Internationalized & Translated
* Multiple stylesheets (Skeleton, Default, Tribe Event Styles) to improve integration
* Extensive Template Tags for Customization
* Hook & Filters up the wazoo
* Caching Support
* Debug Mode for Developers

Looking for something else? We’ve got add-ons available to take your calendar to the next level.

= PRO Features =

Add recurring events, a whole recurring events, a whole range of new views ( week / map / photo / venue / organizer) & widgets (calendar / featured venue / week / event countdown), shortcodes, custom event attributes, default content, location search, much more with [Events Calendar PRO](http://m.tri.be/2c)

= Event Ticketing =

Collect free RSVPs with Event Tickets or add paid ticketing features with [Event Tickets Plus](http://m.tri.be/18wg), including the ability to sell tickets, collect sales, and manage attendees all from within your WordPress dashboard! Works with your favorite eCommerce plugin (WooCommerce or Easy Digital Downloads).

= Bulk Event Import =

Fill your calendar with events from your favorite sources, including Facebook, Meetup, Google Calendar, iCalendar, CSV, other websites using The Events Calendar plugin, and ICS. [Event Aggregator](http://m.tri.be/197u) provides a convenient dashboard to manage scheduled imports, manual imports, filters, one-way sync, import history, and more.

= User-Submitted Events =

Running a community calendar? [Community Events](http://m.tri.be/2g) lets users add events directly to your calendar without needing access to your admin.

= Advanced User Search & Filters =

Have so many amazing events that your users get overwhelmed? [Filter Bar](http://m.tri.be/52) adds a configurable set of filters to your event pages so users can view and search for the exact events that interest them.

= Integrate With Eventbrite =

Connect your calendar with your Eventbrite.com account! [Eventbrite Tickets](http://m.tri.be/18wf) allows you to import/export between The Events Calendar and Eventbrite, and incorporate ticket sales.

[Join us on Facebook](https://www.facebook.com/theeventscalendar/) to be part of our active community, check us out [on Twitter](https://twitter.com/TheEventsCal), and [sign up for our newsletter](http://m.tri.be/rm) for release announcements and discounts.

= SUBMITTING PATCHES =

If you’ve identified a bug and want to submit a patch, we’d welcome it at our [GitHub page for The Events Calendar](https://github.com/moderntribe/the-events-calendar). Simply cue up your proposed patch as a pull request, and we’ll review as part of our monthly release cycle and merge into the codebase if appropriate from there. (If a pull request is rejected, we’ll do our best to tell you why). Users whose pull requests are accepted will receive credit in the plugin's changelog. For more information, check out the readme at our GitHub page. Happy coding!

== Installation ==

= Install & Activate =

Installing the plugin is easy. Just follow these steps:

1. From the dashboard of your site, navigate to Plugins --> Add New.
2. Select the Upload option and hit "Choose File."
3. When the popup appears select the the-events-calendar-x.x.zip file from your desktop. (The 'x.x' will change depending on the current version number).
4. Follow the on-screen instructions and wait as the upload completes.
5. When it's finished, activate the plugin via the prompt. A message will show confirming activation was successful. A link to access the calendar directly on the frontend will be presented here as well.

That's it! Just configure your settings as you see fit, and you're on your way to creating events in style. Need help getting things started? Check out our [new user primer](http://m.tri.be/2l) for help with settings and features.

== Screenshots ==

1. Month View with Hover
2. Month View
3. List View
4. Day View
5. Single Event
6. Event Editor
7. Events Admin Listing
8. General Settings
9. Display Settings
10. Events List Widget
11. Mobile Month View
12. CSV Importer

== Frequently Asked Questions ==

= Are there any troubleshooting steps you'd suggest I try that might resolve my issue before I post a new thread? =

First, make sure that you're running the latest version of The Events Calendar (4.0 as of this release). If you're running Events Calendar PRO it needs to match the version number of The Events Calendar. And if you've got any other add-ons, make sure those are current / running the latest code as well.

The most common issues we see are either plugin or theme conflicts. You can test if a plugin or theme is conflicting by manually deactivating other plugins until just The Events Calendar is running on your site. If the issue persists from there, revert to the default Twenty Fourteen theme. If the issue is resolved after deactivating a specific plugin or your theme, you'll know that is the source of the conflict.

Note that we aren't going to say "tough luck" if you identify a plugin/theme conflict. While we can't guarantee 100% integration with any plugin or theme out there, we will do our best (and reach out the plugin/theme author as needed) to figure out a solution that benefits everyone.

= I'm still stuck. Where do I go to file a bug or ask a question? =

Users of the free The Events Calendar should post their questions in the plugin's [WordPress.org forum](https://wordpress.org/support/plugin/the-events-calendar/), which we hit about once a week (usually on Wednesdays). Please make sure to read [our sticky post](http://m.tri.be/19oc) providing an overview of the support we provide free users BEFORE posting. If you find you're not getting support in as timely a fashion as you wish, you might want to consider purchasing a PRO license.

If you're already a PRO user, you're entitled access to our more actively-monitored [Events Calendar PRO forum](http://m.tri.be/2r) on our website. We can provide a deeper level of support here and hit these forums on a daily basis during the work week. Generally, except in times of increased support loads, we reply to all comments within 24-48 hours during the business week.

= Events Calendar PRO looks awesome! I'm sold! How can I get my hands on it? =

Events Calendar PRO can be purchased directly on [our website](http://m.tri.be/18wi). There are five (5) license types available, and all licenses include access to premium support, new feature releases, and regular maintenance updates.

= I'm interested in PRO or another add-on, but there are a few questions I've got before making the purchase. Can you help me get those addressed? =

Absolutely. If you're not finding your questions answered on the product pages, hit up our [pre-sales forum](http://m.tri.be/2w) on our site. You can save yourself some time by reviewing the threads first to verify if your question has already been asked. If it hasn't, post a new thread as a guest. We'll get you a reply as quickly as we can, so you can make an informed decision regarding purchase.

= What add-ons are available for The Events Calendar, and where can I read more about them? =

Currently, the following add-ons are available for The Events Calendar:

* [Events Calendar PRO](http://m.tri.be/18wi), for adding premium calendar features like recurring events, advanced views, cool widgets, shortcodes, additional fields, and more!
* [Event Aggregator](http://m.tri.be/197u), a service that effortlessly fills your calendar with events from Facebook, Meetup, Google Calendar, iCalendar, CSV, and ICS.
* [Event Tickets](http://m.tri.be/18wj) (free), which allows you to collect RSVPs to events. It can run alongside The Events Calendar or as a standalone plugin that adds RSVP functionality to WordPress posts and pages.
* [Event Tickets Plus](http://m.tri.be/18wk), which allows you to sell tickets for your events using your favorite e-commerce platform.
* [Community Events](http://m.tri.be/2g), for allowing frontend event submission from your readers.
* [Community Tickets](http://m.tri.be/18wl), which allows event organizers to sell tickets to the events they submit via Community Events.
* [Filter Bar](http://m.tri.be/fa), for adding advanced frontend filtering capabilities to your events calendar.
* [Eventbrite Tickets](http://m.tri.be/2e), for selling tickets to your event directly through Eventbrite.

= I have a feature idea. What's the best way to tell you about it? =

We've got a [UserVoice page](https://tribe.uservoice.com/forums/195723-feature-ideas) where we're actively watching for feature ideas from the community. Vote up existing feature requests or add your own, and help us shape the future of the products business in a way that best meets the community's needs.

= I've still got questions. Where can I find answers? =

Check out our extensive [knowledgebase](http://m.tri.be/18wm) for articles on using, tweaking, and troubleshooting our plugins.

== Documentation ==

All of our online documentation can be found on [our documentation site](http://m.tri.be/eu).

Some links you may find particularly useful are:

* [The Events Calendar New User Primer](http://m.tri.be/2l)
* [The Themer's Guide to The Events Calendar](http://m.tri.be/2m)
* [Knowledgebase](http://m.tri.be/18wm)

If you have any questions about this plugin, you can post a thread in our [WordPress.org forum](https://wordpress.org/support/plugin/the-events-calendar). Please search existing threads before opening a new one.

The [Modern Tribe premium support forums](http://m.tri.be/2r) are available for you to read. You won't, however, be able to post a message in any forums beyond Pre-Sale Questions unless you have purchased a premium license.

== Add-Ons ==

But wait: there's more! We've got a whole stable of plugins available to help you be awesome at what you do. Check out a full list of the products below, and over on [our website](http://m.tri.be/18wn).

Our Free Plugins:

* [Event Tickets](https://wordpress.org/plugins/event-tickets/)
* [Advanced Post Manager](https://wordpress.org/plugins/advanced-post-manager/)
* [GigPress](https://wordpress.org/plugins/gigpress/)
* [Image Widget](https://wordpress.org/plugins/image-widget/)

Our Premium Plugins and Services:

* [Events Calendar PRO](http://m.tri.be/18wi)
* [Event Aggregator](http://m.tri.be/197u) (service)
* [Event Tickets Plus](http://m.tri.be/18wk)
* [The Events Calendar: Community Events](http://m.tri.be/2g)
* [The Events Calendar: Community Tickets](http://m.tri.be/18wl)
* [The Events Calendar: Filter Bar](http://m.tri.be/fa)
* [The Events Calendar: Eventbrite Tickets](http://m.tri.be/2e)

== Translations ==

The Events Calendar is translated by volunteers at [translate.wordpress.org](https://translate.wordpress.org/projects/wp-plugins/the-events-calendar/stable). There you can find a list of available languages, download translation files, or help update the translations. Thank you to everyone who helps to maintain our translations!

== Help ==

Welcome to The Events Calendar, a full-featured events management system for WordPress. Thank you so much for using the labor of our love. We are Modern Tribe and we are here to help you be awesome.

If you aren't familiar with The Events Calendar, check out our [new user primer](http://m.tri.be/2p). It'll introduce you to the basics of what the plugin has to offer and will have you creating events in no time. From there, the resources below -- extensive template tag documentation, FAQs, video walkthroughs and more -- will give you a leg up as you dig deeper.

Additional resources available include:

* [Release Schedule](https://theeventscalendar.com/release-schedule/)
* [Known Issues](https://theeventscalendar.com/known-issues/)
* [Documentation](http://m.tri.be/eu)
* [FAQ](http://m.tri.be/2n)
* [Help Videos](http://m.tri.be/2t)
* [Tutorials](http://m.tri.be/2u)
* [Release Notes](http://m.tri.be/2v)
* [Forums](http://m.tri.be/2r)

We hit the [The Events Calendar forum here on WordPress.org](https://wordpress.org/support/plugin/the-events-calendar/) about once a week, assisting users with basic troubleshooting and identifying bugs that have been reported. (If you are looking for more active support, might we suggest buying a PRO license? Our team hits the [Premium Forums](http://m.tri.be/2r) daily.)

Some things to consider before posting on the forum:

* Look through existing threads before posting a new one and check that there isn't already a discussion going on for your issue.
* Your issue will be solved more quickly if you run a few checks before making a support request. Deactivate your plugins one by one - if the issue is fixed by deactivating a plugin you know you've got a plugin conflict. To test your Theme, revert to the default Twenty Twelve Theme to see if you are still experiencing the problem. If not, your Theme is the issue. Please provide this information when making your support request.
* Sometimes, just resetting your permalinks can fix the issue. Visit Events -> Settings -> Permalinks, save your permalinks with a different option and then save with your preferred choice again. This can solve events-related problems and can is worth a shot before creating a new thread.

Still not happy? Shoot us an email to support@theeventscalendar.com or tweet to [@TheEventsCal](https://twitter.com/TheEventsCal) and tell us why. We'll do what we can to make it right.

== Contributors ==

The plugin is made with love by [Modern Tribe Inc](http://m.tri.be/2s).

= Current Contributors =

* <a href="https://profiles.wordpress.org/users/barryhughes">Barry Hughes</a>
* <a href="https://profiles.wordpress.org/users/brianjessee">Brian Jessee</a>
* <a href="https://profiles.wordpress.org/users/geoffgraham">Geoff Graham</a>
* <a href="https://profiles.wordpress.org/users/ggwicz">George Gecewicz</a>
* <a href="https://profiles.wordpress.org/users/bordoni">Gustavo Bordoni</a>
* <a href="https://profiles.wordpress.org/users/jbrinley">Jonathan Brinley</a>
* <a href="https://profiles.wordpress.org/users/leahkoerper">Leah Koerper</a>
* <a href="https://profiles.wordpress.org/users/lucatume">Luca Tumedei</a>
* <a href="https://profiles.wordpress.org/users/borkweb">Matthew Batchelder</a>
* <a href="https://profiles.wordpress.org/users/neillmcshea">Neill McShea</a>
* <a href="https://profiles.wordpress.org/users/mastromktg">Nick Mastromattei</a>
* <a href="https://profiles.wordpress.org/users/nicosantos">Nico Santo</a>
* <a href="https://profiles.wordpress.org/users/peterchester">Peter Chester</a>
* <a href="https://profiles.wordpress.org/users/roblagatta">Rob La Gatta</a>
* <a href="https://profiles.wordpress.org/users/reid.peifer">Reid Peifer</a>
* <a href="https://profiles.wordpress.org/users/ryancurban">Ryan Urban</a>
* <a href="https://profiles.wordpress.org/users/faction23">Samuel Estok</a>
* <a href="https://profiles.wordpress.org/users/shane.pearlman">Shane Pearlman</a>
* <a href="https://profiles.wordpress.org/users/zbtirrell">Zachary Tirrell</a>

= Past Contributors =

* <a href="https://profiles.wordpress.org/users/brook-tribe">Brook Harding</a>
* <a href="https://profiles.wordpress.org/users/caseypatrickdriscoll">Casey Driscoll</a>
* <a href="https://profiles.wordpress.org/users/ckpicker">Casey Picker</a>
* <a href="https://profiles.wordpress.org/users/dancameron">Dan Cameron</a>
* <a href="https://profiles.wordpress.org/users/MZAWeb">Daniel Dvorkin</a>
* <a href="https://profiles.wordpress.org/users/jazbek">Jessica Yazbek</a>
* <a href="https://profiles.wordpress.org/users/jkudish">Joachim Kudish</a>
* <a href="https://profiles.wordpress.org/users/jgadbois">John Gadbois</a>
* <a href="https://profiles.wordpress.org/users/jonahcoyote">Jonah West</a>
* <a href="https://profiles.wordpress.org/users/joshlimecuda">Josh Mallard</a>
* <a href="https://profiles.wordpress.org/justinendler/">Justin Endler</a>
* <a href="https://profiles.wordpress.org/users/kellykathryn">Kelly Groves</a>
* <a href="https://profiles.wordpress.org/users/kelseydamas">Kelsey Damas</a>
* <a href="https://profiles.wordpress.org/users/kyleunzicker">Kyle Unzicker</a>
* <a href="https://profiles.wordpress.org/users/mat-lipe">Mat Lipe</a>
* <a href="https://profiles.wordpress.org/users/mdbitz">Matthew Denton</a>
* <a href="https://profiles.wordpress.org/users/mattwiebe">Matt Wiebe</a>
* <a href="https://profiles.wordpress.org/users/nickciske">Nick Ciske</a>
* <a href="https://profiles.wordpress.org/users/paulhughes01">Paul Hughes</a>
* <a href="https://profiles.wordpress.org/users/codearachnid">Timothy Wood</a>
* <a href="https://profiles.wordpress.org/users/thatdudebutch">Wayne Stratton</a>

== Changelog ==

= [4.6.10] TBD =

* New - Add `the_title` filter to events called by `tribe_events_template_data` [38237]
* New - Made the "events" and "event" slugs translatable by WPML and other multilingual plugins [95026]
* New - Introduced the `tribe_events_query_force_local_tz` filter to allow for forcing non-UTC event start and end times in Tribe__Events__Query [92948]
* Fix - Allow The Events Calendar REST API to be disabled using the `tribe_events_rest_api_enabled` filter [97209]
* Fix - Remove the errant `div.tribe-events-single-section` on the single event view when there is no venue [97615]
* Tweak - Improved the alignment of the event cost on the single-event view (props to @canberraclimbersassociation for reporting this bug) [97208] 
* Tweak - Added some more context to the labeling of the "Number of events per page" option (thanks to Todd H. for highlighting this label) [73659]
* Tweak - Improve performance on Event Admin List Count by removing JOIN and use cached results [63567]
* Tweak - Made the "/page/" component of some views' URL string translatable [40976]
* Fix - Make sure the date for past events is set to the current date not the end of the day of the current date [71936]
* Tweak - Button "Merge Duplicates" is always visible from now on [75208]
<<<<<<< HEAD
* Tweak - Allow queries to explicity include or exclude events that are nominally hidden from event listings [91254]
=======
* Fix - Use `featured_color_scheme_custom` if present as mechanism to overwrite the default color scheme for highlight color [96821]
>>>>>>> 9acf5c6c

= [4.6.9] 2018-01-10 =

* Feature - Add new utility functions tribe_is_events_home and tribe_is_events_front_page similar to native WP is_home and is_front_page [42195]
* Fix - Avoid issues when importing multiple organizers that specify images [96354]
* Fix - Make sure latitude and longitude information from iCal feeds is used if available [96363]
* Fix - Fixed an issue that prevented EA from importing images attached to Facebook events [96393]
* Fix - Remove the duplicate filter call that was running twice for `tribe_rest_venue_data` [96090]
* Tweak - Added new `tribe_aggregator_import_event_image`, `tribe_aggregator_import_venue_image` and `tribe_aggregator_import_organizer_image` filter so that users can control whether, during EA imports, images should be attached to post or not [96393]
* Tweak - Made it possible to translate the iCal feed's description field (props @gafderks) [96677]
* Tweak - Improved escaping of map IDs (props LucaPipolo) [96772]
* Tweak - Added new REST API endpoint that allows looking up organizers by slug instead of ID at the path `organizers/by-slug/{slug}/`, it has the same functionality as the endpoint `organizers/{ID}` [96088]
* Tweak - Added new REST API endpoint that allows looking up venues by slug instead of ID at the path `venues/by-slug/{slug}/`, it has the same functionality as the endpoint `venues/{ID}` [96088]
* Tweak - Added `slug` to the REST API responses for organizer and venue data [96088]
* Tweak - Added `slug` to the REST API parameters allowed to use when inserting or updating an organizer or event [96088]
* Tweak - Added action: `tribe_events_venue_save` [96069]
* Tweak - Added action: `tribe_events_organizer_save` [96069]
* Tweak - Added filter: `tribe_events_rest_venue_prepare_postarr` [96069]
* Tweak - Added filter: `tribe_events_rest_organizer_prepare_postarr` [96069]
* Tweak - Old `tribe_rest_venue_data` filter was passing the venue and the event two the second parameter because of the duplication. Now it has the second parameter as $venue, third parameter as $event if event ID was provided [96090]
* Language - 5 new strings added, 30 updated, 0 fuzzied, and 0 obsoleted

= [4.6.8] 2017-12-18 =

* Fix - Preserve filter bar checkbox selections when changing views [66749]
* Fix - Fix radio filters so they are only included as values when switching views when checked [72954]
* Fix - Ensure the correct properties are set for list widget queries, to avoid problems when running alongside Events Calendar PRO (props @KZeni) [94105]
* Fix - Fixed some layout issues with the "Buy Now" button and stock labels on mobile list views [81115]
* Fix - Fixed issue where left- or right-aligned images at the bottom of event descriptions would overlap event meta on single-event pages [71134]
* Fix - Fixed issue where Google Maps Link would display in some situations even when there is no address information for which to generate a link. [94909]
* Fix - Corrected reference to a Select2 asset (our thanks to @pyxis630 for flagging this problem and props to @andrasguseo for the fix) [95348]
* Fix - Ensure that when start and end dates are passed to the REST API, all events within the date range are correctly retrieved (thanks @braffenberg and others for highlighting this issue!) [90005]
* Tweak - Added Google Maps API key to all Google Maps URLs when the key is available, allowing maps to load more reliably on some hosting environments (props to @sfdfortnight, @thor, and many others for reporting this!) [62910]
* Tweak - Adjusted CSS to improve the display of venue URLs/phone numbers (especially when Events Calendar PRO is also active) (our thanks to Mathew on the forums for flagging this issue) [69127]
* Tweak - Added new REST API endpoint that allows looking up events by slug instead of ID at the path `events/by-slug/{slug}/`, it has the same functionality as the endpoint `events/{ID}` [92825]
* Tweak - Added `slug` to the REST API responses for event data [92825]
* Tweak - Added `slug` to the REST API parameters allowed to use when inserting or updating an event [92825]
* Tweak - Added new `tribe_events_rest_use_inclusive_start_end_dates` filter so that users can make the REST API return events from a more literal date range [90005]
* Language - 3 new strings added, 68 updated, 0 fuzzied, and 0 obsoleted

= [4.6.7] 2017-12-07 =

* Fix - Fixed an issue where EA imports might not correctly create venues for iCalendar imports (thanks @starweb and others for highlighting this issue) [94323]
* Fix - Fixed an issue where Month View wouldn't render correctly in X Theme with the "Events template" option set to "Default Page Template" [92554]
* Fix - Fixed a WPML incompatibility issue where language could be switched to the wrong one (thanks @dgwatkins) [94732]
* Tweak - Added the `tribe_events_x_theme_force_full_content()` filter to let users disable X Theme compatibility code [92554]
* Language - 0 new strings added, 2 updated, 0 fuzzied, and 0 obsoleted

= [4.6.6] 2017-11-21 =

* Feature - Added Template class which adds a few layers of filtering to any template file included
* Tweak - Added clear warnings and errors to prevent and limit the import of iCalendar sources missing required fields [93600]
* Tweak - Included `tribe_callback_return` for static returns for Hooks
* Tweak - Improved Aggregator notices including error data on the responses [87326]
* Language - 4 new strings added, 79 updated, 0 fuzzied, and 0 obsoleted

= [4.6.5] 2017-11-16 =

* Fix - Improved legacy URL redirect logic to prevent unwanted redirects (our thanks to wesleyanhq and Adam Schwartz for highlighting this issue) [86942]
* Fix - Modified tribe_get_template_part() to remove potential for multiple templates to be rendered in a single call [46630]
* Fix - Fixed an issue where Event Aggregator scheduled imports might remain stuck in pending status [90501, 92614, 91754]
* Fix - Removed code which was automatically populating various address fields with default values when creating a new venue from within the event editor [44732]
* Fix - Resolved some issues with the "Show Map" and "Show Map Link" options in CSV files not being reliably respected on import (props @joappf and many others for highlighting this issue) [82784]
* Fix - Added opportunities to override edit linked post links [89015]
* Fix - Fixed a bug where only some parts of event featured images were clickable in List Views (thanks @mattemkadia for highlighting this issue) [81392]
* Fix - Fixed the broken 'Learn more' URL received after an unsuccessful "Other URL" import preview [92890]
* Fix - Fixed issue in list view navigation with backwards previous/next classes (thanks @secondtoughest) [36230]
* Fix - Fixed an issue where venues and organizers would not be correctly assigned to events in CSV imports with import statuses other than "Publish" [79680]
* Tweak - Remove net import scheduled notes for on domand imports [79079]
* Tweak - Allow for non-Latin characters to be used as the Events URL slug and the Single Event URL slug (thanks @daviddweb for originally reporting this) [61880]
* Tweak - Remove net import scheduled notes for on domand imports [79079]
* Tweak - Fixed some layout issues that would emerge with "Events URL Slug" option when "Plain" permalinks were enabled [92314]
* Tweak - Tweaked some language in Event Aggregator's metabox on individual edit-event screens to reduce confusion around the impact of the Update Authority on CSV imports [77957]
* Tweak - Fix PHP 7.1 compatibility with Event Aggregator (props @BJP NEALE) [90002]
* Tweak - Added new filter: `tribe_events_force_filtered_ical_link`. This makes the "Export Events" URL more easily modifiable (thanks to @tdudley07 for highlighting this issue) [43908]
* Tweak - Made the "End of Day Cutoff" option better accommodate 24-hour and other time formats (thanks @festivalgeneral for bringing this issue to our attention!) [78621]
* Tweak - Made the options presented by the timezone selector filterable (via the newly added `tribe_events_timezone_choice` hook - our thanks to National University's Marketing Department for this idea) [92909]
* Tweak - Improved integration with Twenty Seventeen - main events page now uses full height header when set to front page (thanks @uncovery for pointing this out) [89767]
* Tweak - Ensured REST API taxonomy endpoints are only registered in WordPress versions 4.7 and higher (thanks @dnaber-de for reporting this) [93227]
* Language - 1 new strings added, 132 updated, 0 fuzzied, and 1 obsoleted

= [4.6.4] 2017-11-09 =

* Tweak - Timepicker is now part of Tribe Common, it was removed from The Events Calendar
* Tweak - Required changes to make the plugin compatible with version 4.6 of Event Tickets
* Language - 10 new strings added, 167 updated, 0 fuzzied, and 2 obsoleted

= [4.6.3] 2017-11-02 =

* Fix - Prevent JS error when adding a Pro widget in the WP Customizer screen [72127]
* Fix - Fixed issue where the value of an event's "Show Google Maps Link" option would not properly affect the displaying of the link on List View (props: @etechnologie) [75547]
* Fix - Added some more specification to our jquery-ui-datepicker CSS to limit conflicts with other plugins and themes [90577]
* Fix - Improve shortcode pagination/view change url so it is reusable (props: @der.chef and others) [70021]
* Fix - Ensure the `tribe_json_ld_{type}_object` filter is available to make modifications of event, venue and organizer JSON LD data possible (thanks to Mathew for flagging this problem) [89801]
* Fix - Improved JSON LD output for events by outputting the correct UTC offset where required (our thanks to Nina and many others for flagging this issue) [78233]
* Tweak - Fixed some display issues for the event schedule details (props @mia-caro)
* Tweak - Improved the clarity of and amount of context for some linked post labels to make translation of those labels a little easier and more nuanced (props @hnacc and others) [88589]
* Tweak - Changed the order in which the list view "next events" link is assembled for better translatability (with thanks to @alelouya for highlighting this problem) [72097]
* Tweak - Adjusted linked posts selector HTML to improve compatibility with Batcache [92049]
* Tweak - Improved datepicker handling so an end date on or later than the start date can always be selected [89825]
* Language - 0 new strings added, 7 updated, 0 fuzzied, and 0 obsoleted

= [4.6.2] 2017-10-18 =

* Fix - Restored functionality to the "currency position" options in Events Settings, and in the per-event cost settings (props @schola and many others!) [89918]
* Fix - Fixed issue in Month view with multi-month events not appearing on subsequent months (thanks @shinno.kei & @schittly for helping isolate this) [89747]
* Fix - Made some changes to prevent Month View caching from breaking WPML support when in Month View (props: @mpike and many others!) [82286]
* Fix - Fixed start/end times being displayed in incorrect timezone in structured data (thanks @mtncreative & @esosa) [42125]
* Fix - Fixed an issue that would cause a 404 error if the selected default view was not enabled (thanks @pruneau) [45612]
* Fix - Improved translatability by adding missing textdomains for a number of strings (props @pedro-mendonca) [91071]
* Fix - Removed unneeded escaping to ensure the organizer link displays as expected (pros @f4w-pwharton) [91074]
* Tweak - Improvements to the readme.txt file surrounding plugin requirements (thanks @ramiy) [90285]
* Tweak - Improve site identification in multisite installations using Event Aggregator to avoid throttling issues [90489]
* Tweak - Avoid notice level errors when a non-existent category archive is requested (our thanks to Charles Simmons for highlighting this) [90697]
* Tweak - Added a new filter `tribe_events_ical_single_event_links` to make customizing the iCal and gCal export links on single-event views easier [90705]

= [4.6.1] 2017-10-04 =

* Fix - Fixed "Next Events" and "Previous Events" navigation links in list views, which would sometimes make a category-filtered list view lose its category filter as a user navigated through pages of future or past events (props @forumhelpdesk and @atomicdust for reporting this!) [72013]
* Fix - Fixed some layout issues with the Tribe Bar datepicker that would arise when using a Twentysixteen or Twentyfifteen child them (thanks to @stefanrueegger for reporting this) [46471]
* Fix - Prevented modification of event titles within the loop when using TRIBE_MODIFY_GLOBAL_TITLE [89273]
* Fix - Fixed issue when exporting all-day multi-day events via iCal where the end date was one day early (Thank you @fairmont for reporting this!) [87775]
* Fix - Fixed issues with the jQuery Timepicker vendor script conflicting with other plugins' similar scripts (props: @hcny et al.) [74644]
* Fix - Fixed an issue that would prevent Event Aggregator scheduled imports from running [88395]
* Fix - Fixed the "Start Time" and "End Time" timepicker fields in the event-creation screen to make it impossible to have an end date/time that comes before the start date/time [72686]
* Tweak - Remove unnecessary parameters from some remove_action calls in the plugin (thanks to @JPry on GitHub for submitting this fix!) [88867]
* Tweak - Adjusted the EA cron start time so that it never gets created in the past [88965]
* Tweak - Improved options format in the Event Aggregator settings [88970]
* Tweak - Added a filter to CSV importer for altering the delimiter, escaping, and enclosing characters [70570]
* Tweak - Adjusted the `tribe_update_venue()` template tag so it no longer creates some unnecessary meta fields involving post_title, post_content, etc. (thanks @oheinrich for bringing this to our attention) [66968]
* Tweak - Improved the performance of The Events Calendar REST API tweaking some queries [89743]
* Tweak - Add support for a `found_posts` argument in `tribe_get_events`, `tribe_get_venues` and `tribe_get_organizers` functions to return the number of posts found matching the current query arguments [89743]
* Deprecated - Deprecated the `tribe-events-bar-date-search-default-value` filter; use `tribe_events_bar_date_search_default_value` instead [67482]
* Language - Improvements to aid translatability of text throughout plugin (props: @ramiy) [88982]
* Language - 7 new strings added, 180 updated, 4 fuzzied, and 3 obsoleted

= [4.6] 2017-09-25 =

* Feature - Added full CRUD REST support for Events, Organizers, Venues, Event Categories, and Tags
* Tweak - Updated Bootstrap Datepicker to v1.7.0
* Tweak - Added latitude/longitude to REST responses when available on venues
* Tweak - Added JSON-LD data to REST responses when available
* Tweak - Replaced deprecated first parameter of `tribe_get_organizers()` with a parameter that, when specified with a truthy value, returns only organizers with upcoming events attached to them
* Tweak - Added linked post filters: `tribe_{$this->post_type}_has_events_excluded_post_stati`, `tribe_events_tribe_organizer_create`, `tribe_events_tribe_organizer_update`, `tribe_event_venue_duplicate_post_fields`, `tribe_event_organizer_duplicate_custom_fields`
* Tweak - Added action: `tribe_events_organizer_created`
* Tweak - Added REST filters: `tribe_rest_organizer_default_only_with_upcoming`, `tribe_rest_venue_default_only_with_upcoming`, `tribe_events_rest_term_allow_delete`
* Tweak - Added duplicate-detection filters: `tribe_duplicate_post_strategies`, `tribe_duplicate_post_strategy`, `tribe_duplicate_post_{$strategy}_strategy`
* Language - 152 new strings added, 217 updated, 6 fuzzied, and 1 obsoleted

= [4.5.13] 2017-09-20 =

* Feature - Add link to the featured image in the Events List widget. New filter introduced to control this: `tribe_events_list_widget_featured_image_link` (props to @cabadaj007 for the feature request) [84807]
* Feature - Remove 'France, Metropolitan' option from country list to prevent issues with Google Maps API (thanks @varesanodotfr for pointing this out) [78023]
* Feature - Ignored Events will restore previous status instead of setting to 'publish' [82213]
* Fix - Patched jQuery Resize vendor library to avoid JavaScript conflicts (props to @britner for the original report) [71994]
* Fix - Fixed a typo in the Event List widget options [71081]
* Fix - Addressed some PHP notices that would sometimes emerge in tag-filtered post lists in the wp-admin (thanks to @wfsec28 and others in the forums for reporting this!) [45274]
* Fix - When "Full Styles" or "Tribe Events Styles" are used, prevent duplicate featured images from showing up in the Twenty Seventeen theme (props to @want2what and others in the forums for reporting this) [80955]
* Fix - Fixed the issue that would prevent the start date and date range parameters from being taken into account when using 'Other URL' source in Event Aggregator
* Fix - Aggregator will no longer update comments while inactive [78890]
* Fix - Avoid issues when REST API archive request parameters are not in the original order (thanks @Nslaver for reporting this and providing a fix) [88748]
* Tweak - Aggregator prevents duplicated records with the same params from being created [68833]
* Tweak - Aggregator will now allow for some minor shifts in schedule execution time to help distribute requests to EA Service [86628]
* Tweak - Improve text in the Event Aggregator settings [77452]
* Tweak - Add actions before and after posts are inserted or updated by Event Aggregator to allow custom functions to kick in (`tribe_aggregator_before_insert_posts` and `tribe_aggregator_after_insert_posts`) [87530]
* Tweak - Allow users to import CSV with numerically-named categories by using a flag (currently `%n`) (thanks @Shamsi for reporting) [78340]
* Tweak - Allow date range and events count limits to be set on each type of import (except for 'Other URL') in Event Aggregator [79975]

= [4.5.12.3] 2017-09-19 =

* Fix - Display events on Month View correctly for WordPress version 4.8.2 and up (props @realcrozetva for reporting this) [88952]

= [4.5.12.2] 2017-09-08 =

* Fix - Fixed an issue where manually running Scheduled Imports would always result in a failed import [87321]

= [4.5.12.1] 2017-09-07 =

* Fix - Fixed an issue where events imported via Event Aggregator from an iCal-like source would be duplicated in place of being updated [87654]

= [4.5.12] 2017-09-06 =

* Fix - Fixed an issue where, with certain date formats chosen in the Events display settings, the "Next Month" link navigation wasn't working (props to @tttammi and others for reporting this issue!) [86937]
* Fix - Fixed a typo in REST API Swagger documentation that mentioned "organizer" when it should have stated "venue".
* Fix - Fixed issues with Event Aggregator queueing system where events might be duplicated or incorrectly updated [79975]
* Fix - Prevent notice when the Aggregator Record title is an array [82149]
* Fix - Allows Aggregator Google Map settings to extend the Global Setting by default (props to queerio for reporting this!) [67639]
* Fix - Prevent Warnings when throwing WordPress admin notices from Aggregator daily usage limit (props to cigarplanner for reporting this!) [83187]
* Fix - Resolved problem where Aggregator wouldn't allow you to remove filtering terms for Records [76949]
* Fix - Allow any datepicker format to be used on Aggregator filtering Events (props to matthewseymour for reporting this!) [77819]
* Fix - Added check to see if log directory is readable before listing logs within it (thank you @rodrigochallengeday-org and @richmondmom for reporting this) [86091]
* Tweak - Datatables Head and Foot checkboxes will not select all items, only the current page [77395]
* Tweak - Included tooltip for Aggregator "Hide & Ignore" button for events [67890]
* Tweak - Added all the Aggregator Origins to the Admin Bar [68693]
* Tweak - Added filters: `tribe_get_state_options`
* Tweak - Added template tags: `maybe_format_from_datepicker()`
* Tweak - Added the `tribe_rest_single_event_data` filter to the single event REST API endpoint to allow filtering the returned data (thanks @mwender) [88748]
* Language - 2 new strings added, 90 updated, 0 fuzzied, and 1 obsoleted

= [4.5.11] 2017-08-24 =

* Fix - Avoid Event Aggregator previews or scheduled imports being marked as failures [84259]
* Fix - Fixed start and end date limit parsing for events archive in the REST API code [78375]
* Fix - Fixed issue with `tribe_events_get_the_excerpt()` returning a read more link that sometimes pointed to the current page [70473]
* Fix - Fixed Post ID not being sent to the_title filter for Organizers and Venues (props Anna L.) [85206]
* Fix - Fixed issue where Month View tooltips would often go off-screen in some smaller viewport sizes [65136]
* Fix - Fixed an issue that would sometimes render Event Aggregator options invalid even with a valid license [78469]
* Fix - Fixed an issue where the mobile.php template file would often fail to include an event's featured image [74291]
* Fix - Resolved issue where invalid linked post IDs prevent proper updates on linked posts (props to Mathew L. and a few others for highlighting this issue) [71802]
* Fix - Do not hijack the blog when the main events page is configured to appear on the site's homepage (our thanks to Jason and others for flagging this problem) [72094]
* Fix - Remove extra trailing double-quotes at the end of the timepicker data-format attributes [85603]
* Fix - Fixed an issues where Event Aggregator scheduled imports could not run other than manually [81639]
* Tweak - Prevent stray commas from showing up for some event venues in the List View [72289]
* Tweak - Prevent stray commas from showing up for some event venues in the Day View [85429]
* Tweak - Modify certain event queries to widen the window of opportunity for query caching (props @garretjohnson) [84841]
* Tweak - Improve Event Aggregator message regarding Facebook token expiration [70376]
* Tweak - Support importing from URLs (Event Aggregator) where the protocol hasn't been specified by defaulting to HTTP [76466]
* Tweak - Removed WP API adjustments [85996]
* Tweak - Added filter: `tribe_aggregator_meta_source` to filter the Event Aggregator import source
* Tweak - Added filter: `tribe_events_linked_post_meta_values_{$current_linked_post_meta_key}` for filtering the array of values retrieved for a specific linked post meta field
* Tweak - Updated views: `src/views/day/single-event.php` and `src/views/list/single-event.php`
* Compatibility - Minimum supported version of WordPress is now 4.5
* Language - Improvements to various strings to improve ease of translation (props to @ramiy)
* Language - 5 new strings added, 56 updated, 1 fuzzied, and 3 obsoleted [the-events-calendar]

= [4.5.10.1] 2017-08-16 =

* Fix - Updates common library to resolve a range of issues preventing frontend assets from loading and breaking parts of our user interface [85017]

= [4.5.10] 2017-08-09 =

* Fix - Avoid duplicate events when importing from some iCal, Google Calendar and Facebook feeds in Event Aggregator (our thanks to Jason Sears, controlyours and many other users for highlighting these issues) [67038]
* Fix - Fixed bug that caused scheduled imports to get stuck in a perpetual state of failure when receiving error messages from the Event Aggregator service (our thanks to Antonio Jose and others for flagging this problem) [83767]
* Fix - Resolved issue where errors from the Event Aggregator service were not properly logging/visible on the History tab [83767]
* Tweak - Made linked post fields' auto-save features more stringently check for empty values to prevent the plugin from trying to "save" empty values (our thanks to Jean-Marie for highlighting this problem) [80282]
* Tweak - Moved the organizer e-mail address field label a bit to better accommodate Community Events [80426]
* Tweak - Added filter to tribe_get_display_end_date()'s return value [77730]
* Tweak - Avoid notice-level errors while processing queues within Event Aggregator (our thanks to David Sharpe and others for reporting this) [84020]
* Tweak - Improve compatibility and avoid Javascript errors when running alongside Twenty Seventeen [70853]
* Compatibility - Minimum supported version of WordPress is now 4.4
* Language - 1 new strings added, 119 updated, 0 fuzzied, and 0 obsoleted

= [4.5.9] 2017-07-26 =

* Fix - Send Aggregator callback URL with correct Scheme [83364]
* Fix - Scheduled Aggregator cron for inserting will re-enqueue to complete scheduled imports [83382]
* Fix - Avoid overwriting Venues and Organizers when importing FB events with similarly named Venues and Organizers [75370]
* Fix - Improve handling of large and/or slow Google Calendar and iCal feeds [79975]
* Tweak - Added period "." separator to datepicker formats. [65282]
* Tweak - Added tribe_events_month_get_events_in_month filter to allow overriding of events used in month templates. [83317]

= [4.5.8.1] 2017-07-21 =

* Fix - Fixed an issue where failed EA Imports would hang for a long time before failing [83344]

= [4.5.8] 2017-07-13 =

* Fix - Remove permalink logic for recurring events (Events Calendar PRO will implement instead) [74153]
* Fix - Avoid type error when setting up one-time imports for Facebook URLs (our thanks to @J for flagging this!) [78664]
* Fix - Add a safety check in isOrganizer() function (our thanks to Kevin for flagging this!) [81645]
* Fix - Avoid EA Client hanging when no events are found while attempting an import from a Facebook source [82713]
* Fix - Improve compatibility of The Events Calendar when operating with WPML from within a subdirectory (props: @dgwatkins) [81998]

= [4.5.7] 2017-06-28 =

* Fix - Restore support for translated events category slugs when WPML is active [73478]
* Fix - Improve handling of shortcodes within event view excerpts (props: @awbauer) [81226]
* Fix - Improve compatibility with WPML in relation to event permalinks specifically (props: @dgwatkins) [81224]
* Fix - Improved handling of Venue fields that allows for better form validation in Community Events [76297]
* Tweak - Better detection and reporting of communication failures with the Event Aggregator server
* Tweak - Textual corrections (with thanks to @garrett-eclipse for highlighting many of these) [77196]
* Tweak - New filter added ("tribe_events_linked_posts_dropdown_enable_creation") to facilitate more control over linked posts [80487]
* Tweak - Improve performance of theme compatibility code [71974]
* Tweak - Don't show Event Aggregator system status in Help tab if there's no Event Aggregator license in place [68506]

= [4.5.6] 2017-06-22 =

* Tweak - Improved how Cost field looks and it's consistency across views [71092 & 71094]
* Fix - Resolved issue where the Meta Chunker attempted to inappropriately chunk meta for post post_types [80857]
* Tweak - Added actions: `tribe_events_inside_cost`
* Tweak - Changed views: `day/single-event`, `day/single-featured`, `list/single-event`, `list/single-featured`
* Language - 1 new strings added, 15 updated, 1 fuzzied, and 1 obsoleted [the-events-calendar]
* Language - 0 new strings added, 0 updated, 1 fuzzied, and 0 obsoleted [tribe-common]


= [4.5.5] 2017-06-14 =

* Fix - Removed extra double quotes in organizer link output [71133]
* Fix - Make the list and day view styles match more closely [63599]
* Fix - Better sanitization on CSV imports (thanks to Valentinos Chouris from NCC Group for reporting this) [80311]
* Fix - Prevent tabs from being incorrectly escaped in iCal output (props: KZeni) [80452]
* Fix - Fixed inconsistent font styling of Tribe Bar form labels. [27252]
* Tweak - Removed unused Javascript (jQuery UI Dialog) to help avoid warnings (our thanks to @gama6889 for flagging this) [80766]
* Tweak - Added new filter hooks 'tribe_events_register_event_type_args' and 'tribe_events_register_event_cat_type_args' [80658]

= [4.5.4] 2017-06-06 =

* Tweak - Minor tweaks to the CSS for linked post types (Organizer/Venues)
* Fix - Prevent drag and drop icon showing when singular linked post type is been displayed
* Fix - Resolved issue where scheduled imports sometimes failed to execute [79587]
* Fix - Better sanitization of data (Props to Valentinos Chouris for reporting this) [80310]
* Language - 2 new strings added, 156 updated, 0 fuzzied, and 4 obsoleted [the-events-calendar]
* Language - 4 new strings added, 20 updated, 1 fuzzied, and 0 obsoleted [tribe-common]

= [4.5.3] 2017-06-01 =

* Fix - Made it easier to translate the update confirmation message (our thanks to safu9 for highlighting this) [79729]
* Fix - Fixed compatibility issue with WPML which caused organizers and venues to disappear on translated events [67581]
* Fix — Fixed bug where venues and organizers would be duplicated when their associated event is previewed. [64088]
* Tweak - Other fixes to the plugin verbiage (with thanks to @garrett-eclipse and others)

= [4.5.2.1] 2017-05-19 =

* Fix - Prevent fatal errors occuring in PHP 5.5 and earlier [79208]

= [4.5.2] 2017-05-17 =

* Fix - Correct REST API reference URL (our thanks to Lindsey for flagging this) [78658]
* Fix - Improve Event Aggregator integration to avoid situations where imports continually restart but do not complete [77988]
* Tweak - Make the inclusion or exclusion of the year (within the event schedule string) filterable [78070]
* Tweak - Adjustments to help avoid false positive security alerts being generated in relation to our customizer integration [78355]

= [4.5.1] 2017-05-04 =

* Fix - Prevented errors on EA import screen that happened in exotic circumstance. Thanks @kathryn for reporting this! [75787]
* Fix - Made EA preserve custom dates after reimporting a Facebook Event when option is set. [75787]
* Fix - Enhance month view caching to minimize impact of JSON-LD generation [74656]
* Tweak - Styling/layout improvements within the Event Aggregator screen [77895]

= [4.5.0.2] 2017-05-01 =

* Fix - Ensure compatibility with WordPress version 4.4 and earlier

= [4.5.0.1] 2017-05-01 =

* Fix - Resolving issue where some premium plugins were falsely claiming they were out of date

= [4.5] 2017-05-01 =

* Feature - Event Aggregator now allows users to import from other sites with The Events Calendar [68139]
* Feature - Include a Events REST API endpoint for read operations [70711]
* Feature - Include granular Scheduling for Events Aggregator
* Tweak - Update Authority for modified fields now will include Organizer, Venues and Taxonomy changes [71152]
* Tweak - Clean up direct calls to get events and use wrapper `tribe_get_events()` which has a hook for customizing
* Tweak - Remove including Event Tickets for backwards compatibility as a vendor library [71908]
* Tweak - Create a global ID to increase consistency on all of the imported items with Event Aggregator [75218]
* Fix - Prevent Aggregator to run on Empty Queues thus generating fatals (props to @Donald for the report here) [75377]
* Fix - Categories and Tags are no longer cleared when importing with Event Aggregator (thank you @Nicolas for the report) [74264]
* Fix - Increase consistency on Column Mapping for CSV imports [76476]
* Tweak - Added filters for REST API: `tribe_events_rest_url_prefix`, `tribe_rest_url`, `tribe_events_rest_use_builtin`, `tribe_rest_events_archive_data`, `tribe_rest_event_max_per_page`, `tribe_rest_event_data`, `tribe_rest_venue_data`, `tribe_rest_organizer_data`, `tribe_rest_event_categories_data`, `tribe_rest_event_tags_data`, `tribe_rest_event_taxonomy_term_data`, `tribe_rest_event_featured_image`, `tribe_events_rest_api_enabled`
* Tweak - Added filters for REST API Documentation: `tribe_rest_swagger_cost_details_documentation`, `tribe_rest_swagger_date_details_documentation`, `tribe_rest_swagger_image_details_documentation`, `tribe_rest_swagger_image_size_documentation`, `tribe_rest_swagger_term_documentation`, `tribe_rest_swagger_event_documentation`, `tribe_rest_swagger_organizer_documentation`, `tribe_rest_swagger_venue_documentation`, `tribe_rest_swagger_documentation`
* Tweak - Added filters for Modified fields tracking: `tribe_tracker_post_types`, `tribe_tracker_excluded_meta_keys`, `tribe_tracker_enabled`, `tribe_tracker_enabled_for_terms`, `tribe_tracker_taxonomies`
* Tweak - Added filters for Event Aggregator: `tribe_aggregator_localized_data`, `tribe_aggregator_service_messages`, `tribe_aggregator_url_import_range_options`, `tribe_aggregator_url_import_range_cap`, `tribe_aggregator_url_import_range_start`, `tribe_aggregator_url_import_range_end`
* Tweak - Removed filters for Event Aggregator: `tribe_aggregator_track_modified_fields`
* Tweak - Added actions for Initialization: `tribe_events_bound_implementations`
* Tweak - Removed methods for `Tribe__Events__Main`: `track_event_post_field_changes`, `maybe_load_tickets_framework`
* Tweak - Removed methods for `Tribe__Events__Aggregator__Service`: `has_service_message`

= [4.4.5] 2017-03-23 =

* Fix - Local changes to events should be preserved in accordance with the Event Import Authority setting (thanks to @bryan for reporting this one) [72876]
* Fix - Correct the value for days of the week abbreviation (thanks @mmmmartin03 for the report) [75379]
* Tweak - Enable the month view cache by default on new installations [74867]
* Tweak - External links to Google maps changed from http to https (nice find by @bjf2000 - reported via the .org support page) [74930]
* Tweak - Links to WordPress.org changed from http to https (ultimately this is also credited to @bjf2000's find. Thanks!) [72273]

= [4.4.4] 2017-03-08 =

* Fix - Avoid unnecessarily removing a callback from an action while inside the same action (improves PolyLang compatibility - props @Chouby) [73122]
* Fix - Resolving issue where sites that overrode the wp-admin path would fail to successfully perform a Facebook OAuth with Event Aggregator [74687]
* Tweak - Improve template loading for easier customization by developers and better support of the template hierarchy (props @QWp6t) [72842]

= [4.4.3] 2017-02-22 =

* Fix - Resolved issue where iCal exports on month view were exporting more events than intended (thanks to @s2ldesign for reporting in our forums) [72133]
* Fix - Resolved meta width issue for maps when Pro is active (gracias a @ANTONIO JOSE por el reporte del error)  [69844, 72272]
* Fix - Resolved issue where featured images were not being imported via Event Aggregator Facebook imports (cheers to @Cody for the initial bug report) [72764]
* Fix - Resolved issue where translated 'all' slugs were not respected (thank you @Marianne for your report in the forums) [71996]
* Tweak - Translation improvements and fixes (@Katja - thanks! ) [70068]
* Tweak - Allow "-1" when specifying the "Month view events per day" setting [70497]

= [4.4.2] 2017-02-09 =

* Fix - Ensure the global and source-specific Google Map settings for imports are respected [67228]
* Fix - Prevent PHP 5.2 Strict mode from throwing notices due to usage of `is_a` [72812]
* Fix - Ensure the events list widget's show/hide if there are upcoming events setting is respected [72965]
* Tweak - Add filters for template tag functions related to dates: `tribe_get_start_time`, `tribe_get_end_time`, `tribe_get_start_date` and `tribe_get_end_date` [67759]

= [4.4.1.1] 2017-01-26 =

* Fix - Resolved fatal caused when rendering themes that override tribe styles

= [4.4.1] 2017-01-26 =

* Fix - Resolve the Fatals related to undefined methods and Memory exhaustion [71958, 71912]
* Fix - iCal export for Single events working again [71916]
* Tweak - Changes the Search label to prevent duplicate words (props @oheinrich) [72149]
* Tweak - Add theme version to `tribe-event.css` (props @berler) [71973]
* Fix - Resolve JavaScript error when jQuery was been de-registered [71369]
* Fix - Prevent Fatals when Importing Images on Event Aggregator [70576]
* Fix - Prevent Third Party notes to be escaped, anchor link working again [71872]
* Fix - Google Maps now are using HTTPS instead of HTTP (props @cliffordp)
* Fix - Prevent Fatals on Event Aggregator Cron, due to Activity logging failure [71904]
* Fix - Elminate some cases of problem with Facebook manual import on Event Aggregator [69137]
* Fix - WPML integration smaller incompatibilities [70520, 70522]

= [4.4.0.1] 2017-01-09 =

* Fix - Adds safety check to ensure a smooth activation process when earlier versions of Tribe Common are active

= [4.4] 2017-01-09 =

* Feature - Add dynamic helper text to single event editor to display the events date and time [66484]
* Feature - Add support for featured events [65898]
* Feature - Add support for placing the main events archive on the site homepage [38757]
* Feature - Add support for the theme customizer [67489]
* Feature - Make it possible to adjust map pins via the theme customizer [65889]
* Feature - Support for Event Aggregator in a multisite network context added [61427]
* Fix - Add a link to The Events Calendar Help page in the Network Administration screen of multisite installations [68665]
* Fix - Multisite license editing and displaying consistency [68662]
* Tweak - Adjusted styles and added actions for featured events in the List Widget [65923]
* Tweak - Organizers and Venues are now with a better and cleaner interface [68430]
* Tweak - Eliminate duplicate meta data for organizer posts [25084]
* Tweak - Improved the start/end date user interface [66486, 66487, 66550]
* Tweak - iCal export now includes all events - up to a reasonable limit - rather than just those in the current view [65037]
* Tweak - Adjustments made to the default week view color scheme [69756]
* Tweak - Add AJAX and improve consistency of the venue and organizer UI [38129]

= [4.3.5] 2016-12-20 =

* Tweak - Updated the template override instructions in a number of templates [68229]
* Tweak - Improve behavior of tribe_get_events_title() in respect of single events [46313]
* Tweak - Event Aggregator will only load on the Administration, prevent bigger loads for Front-End users [70812]
* Tweak - Allow better filtering for Organizers and Venue Meta fields (Props: @Chouby from Polylang) [70894]
* Fix - Prevent JavaScript Notices related to Bumpdown [69886]
* Fix - Assets URL on Windows Servers are fully operational again [68377]
* Fix - JavaScript and CSS files will respect HTTPS on all pages [69561]
* Fix - Fixed comment count and visibility issues due to Event Aggregator records [68297]
* Fix - Fixed PHP notices and warnings raised when importing .ics files [69960]
* Fix - Only show link to Venues if Pro is active in List View [69887]
* Fix - Fixed and issue that would make Event Aggregator importing notices remain stuck in the Import screen [70614]
* Fix - Avoid error screen when saving licenses on multisite installations [68599]
* Fix - Fix calendar view links in WPML language switcher [67134]

= [4.3.4.2] 2016-12-13 =

* Fix - Correct an oversight leading to breakages of the /all/ events archive for Events Calendar PRO users [70662]

= [4.3.4.1] 2016-12-09 =

* Fix - Updates Tribe Common to remove some stray characters that were impacting page layouts (props: @Aetles) [70536]

= [4.3.4] 2016-12-08 =

* Tweak - Tribe Common now is loaded only once across our plugin suite, improves performance in some cases [65755]
* Fix - Featured Images for Event Aggregator imports are working as expected again. [69465]
* Fix - Google Calendar and iCalendar files are now updating their respective events [68684]
* Fix - On demand Event Aggregator records will update events correctly [69542]

= [4.3.3] 2016-11-16 =

* Feature - Added Tribe Extension class and loader, to make small addons easier to build [68188]
* Fix - Ordering on Month view is working as expected again [69123]
* Fix - Enable ampersand character in mobile month view titles (thanks @kate for the report of this) [45409]
* Fix - Prevent notices for Event Aggregator License checking [67981]
* Fix - Mismatched text domains are resolved, important for translations (props to @Hans) [68462]
* Fix - Sticky on Month View is working as expected again [68902]
* Fix - Prevent HTTPS websites from pointing to Assets in HTTP [68372]
* Fix - On `WP_Query` we will no-longer overwrite custom `post__not_in` params [42143]

= [4.3.2] 2016-11-02 =

* Fix - Fixes an issue where the text in the Location search field was URL encoded when using the back or forward button for navigation. [61742]
* Fix - Aggregator Errors will not show more than once daily as comments (Thanks @Jacob for your report on the forums) [68094]
* Fix - Event Aggregator ICS default configuration now are been Selected Correctly [67885]
* Fix - Shortcode Month view now will display tooltips correctly [68094]
* Fix - Avoid loading the select2 JavaScript library twice when Advanced Custom Fields is activated (props to @ryan for the initial report [43605]
* Fix - Avoid errors and notices on calendar page when X theme and WPML plugins are active (thanks @ingrid for reporting this one) [64400]

= [4.3.1.1] 2016-10-20 =

* Fix - Corrected a packaging issue from the 4.3.1 release [67936]

= [4.3.1] 2016-10-20 =

* Tweak - Implement the pruning of Event Aggregator history records after 7 days, filterable by tribe_aggregator_record_retention [68283]
* Tweak - Event Aggregator will now verify that the license key has uses remaining before creating a history record [68286]
* Tweak - Improve `tribe_create_event` documentation (Props to Keith) [44871]
* Fix - Resolved an issue where scheduled Event Aggregator imports marked as "On Demand" were being run by cron [68284]
* Fix - Resolved a bug where empty meta fields were being inserted into Event Aggregator record post meta [68290]
* Fix - Resolved a bug where Venue and Organizers urls were been generated incorrectly (Thanks @Matt) [68168]
* Fix - Pagination links on Month view are updating correctly [67977]
* Fix - Resolved the support for translated event category archive slug that could lead to broken links on the front-end while using WPML (Props to Wilco in the support Forums) [62018]
* Fix - Resolved a bug where searching for past events in the List view would always yield no results (Thanks for the report @Davide) [61863]
* Fix - Resolved an issue where long file names would break plugin updates on some Windows installations (pros to @Alan [62552]
* Fix - Resolved an issue where the `/all` link on recurring events on non English websites could be broken (reported by @lumiest - thanks!) [68062]
* Fix - Pagination links on Month view are updating correctly [67977]

= [4.3.0.1] 2016-10-14 =

* Fix - Preventing legacy Facebook events from being duplicated

= [4.3] 2016-10-13 =

* Feature - Added Event Aggregator to enable service-based event imports from iCal feeds, Facebook, and Meetup
* Feature - Revamped the CSV import screens to work within the new Event Aggregator pages
* Tweak - Adjusted some view logic to support the new Event Views shortcode in Pro [44800]
* Tweak - Added a button to copy the system infomation on the help tab [43709]
* Tweak - Added an option for users to opt into automatic system infomation so our support system can grab the system information found on the help tab automatically [31645]
* Tweak - Use an earlier hook for iCal feed generation (props @jlambe) [64141]
* Tweak - Revise and simplify integration with Event Tickets attendee screen [61992]
* Tweak - Added context to a set of strings to make translation easier (props @pedro-mendonca) [64586]
* Tweak - Deprecated various disused functions and classes relating to the Meta Factory [39905]
* Fix - Cease using GLOB_BRACE for including deprecated files due to limited server support [63172]
* Fix - Avoid problems that can occur when hooking and unhooking actions (props @Chouby) [63474]
* Fix - Resolves an issue where we were duplicating a core WordPress hook but with a different set of parameters (props @Chouby) [66455]
* Fix - Correct the datetime formatting issues within the iCal feed (props @henryk) [65968]
* Deprecated - `Tribe__Events__Main::initOptions()` has been deprecated with no replacement
* Deprecated - `Tribe__Events__Main::set_meta_factory_global()` has been deprecated in favor of using the `Tribe__Events__Meta_Factory` class
* Deprecated - The `setup_meta()` method in both the `Tribe__Events__Template__Single_Event` and `Tribe__Events__Template_Factory` classes has been deprecated
* Deprecated - The `the_title()`, `event_date()`, `event_category()`, `event_tag()`, `event_website()`, `event_origin()`, `organizer_name()`, `organizer_email()`, `venue_name()`, `venue_address()`, and `venue_map()` methods have been deprecated in the `Tribe__Events__Advanced_Functions__Register_Meta` class
* Deprecated - The `register()`, `check_exists()`, and `get_args()` methods have been deprecated in the `Tribe__Events__Meta_Factory` class

= [4.2.7] 2016-09-15 =

* Tweak - Additional support for plugin extensions

= [4.2.6] 2016-08-31 =

* Add - tribe_is_event_past() conditional to detect if event end time is past current time (Reported by @Jonathan in our support forums - thanks Jonathan.)

= [4.2.5] 2016-08-17 =

* Fix - Fixed inconsistent template filtering logic for single event template [62525]
* Tweak - Restored preview for published events [64874]

= [4.2.4] 2016-08-03 =

* Tweak - Changed "Event Add-Ons" to load faster [64286]
* Fix - Fixed default venue setting [64628]
* Fix - Fixed default venue state and province settings [64629]

= [4.2.3] 2016-07-20 =

* Fix - In month view, be sure to unhook JSON-LD output when calling unhook function
* Fix - Incorrect JSON-LD event start and end times (thank you @jjbte for reporting on .org forums)
* Fix - Show Google Map and Link checkbox so they show when editing an event (Reported originally by Michael of @NailedIT in the .org forum)
* Fix - Use Community Events Venue Edit Link when on Community Events Forms instead of Admin (also as a result of the report abve from @NailedIT. Thanks again.)

= [4.2.2] 2016-07-06 =

* Fix - Small CSS Issue on Welcome Page
* Fix - Month view on mobile device width doesn't have links to prev/next months
* Fix - Reimport of updated CSV removes featured image (Bug #46149)
* Fix - Fixed the issue that would make multiple organizers details disappear when trying to submit invalid event data using Community
* Fix - Add a check to avoid being unable to switch view when Filter Bar plugin is active and at least one field is set to auto-complete mode
* Fix - Only add the events custom post type to the tag archive queries and not custom queries with tags [45635]
* Fix - When using the filter tribe_events_excerpt_allow_shortcode shortcodes will be maybe be processed in event excerpts in the list views [42289]

= [4.2.1.1] 2016-06-28 =

* Fix - Ensure translations load as expected with all supported versions of WordPress (thanks to @JacobALund for originally reporting this on .org forums)

= [4.2.1] 2016-06-22 =

* Tweak - Adjust the caching rules for Month View for faster loading
* Fix - Replace a bad return type to avoid unnecessary notices in the error log
* Fix - Add missing styles for correctly hide screen reader text
* Fix - Fixes `tribe_get_event_link()` which wasn't working when passing second parameter as `true'
* Tweak - Reduce the ginormous font size of Month View titles in skeleton styles
* Fix - Add styling to adjust List View description to full width
* Fix - Miscellaneous tweaks to improve the Month and Day views
* Fix - Fix a shorthand array that was causing errors in PHP 5.2 and 5.3 when importing events

= [4.2] 2016-06-08 =

* Feature - Added Google Maps API key field in the Settings tab to avoid map timeouts and errors on larger sites (Thanks to Yan for reporting this!)
* Feature - Added support for featured image, multiple organizers, excerpt and more custom fields in the .csv file import function for events (Thank you to Graphic Designer for posting on UserVoice!)
* Feature - Added support for featured image, description, map details and more custom fields in the .csv file import function for venues
* Feature - Added support for featured image and description in the .csv file import function for organizers (Thank you to Rebecca for posting on UserVoice!)
* Feature - Added an oEmbed template for events
* Feature - Improve performance of a query used to determine if there are free/uncosted events (Thank you @fabianmarz for the pull request!)
* Feature - Added support for attaching custom post types to events
* Tweak - Improved filtering of the `tribe_event_featured_image()` function (Cheers to @fabianmarz!)
* Tweak - Add an encoding class for the CSV importer to prevent non utf8 characters from preventing imports (Thanks to screenrage for the report!)
* Tweak - Improved our JSON-LD output to ensure consistency (Props to @garrettjohnson and Lars!)
* Tweak - Language files in the `wp-content/languages/plugins` path will be loaded before attempting to load internal language files (Thank you to user aafhhl for bringing this to our attention!)
* Tweak - Switch to HTTPS for the "Powered by The Events Calendar" link (Thank you Cynthia for reporting this!)
* Tweak - Switch to using HTTPS by default for interactions with Google Maps API
* Tweak - Improved filterability of calendar excerpts by introducing the new `tribe_events_get_the_excerpt` filter hook
* Tweak - Improved filtering of organizer details when importing by CSV (Props to @Geir for bringing this up!)
* Tweak - Adjustments for single event view in Twenty Fifteen theme
* Tweak - Improved performance of query used to test for events without any cost
* Tweak - Added missing semicolon to a laquo (Props to mwender on GitHub for the fix!)
* Tweak - Improve the "stickiness" of CSV import column mappings (Thank you @jamesgol!)
* Tweak - Consistency of JSON-LD markup improved (Cheers to @garrettjohnson for the help!)
* Tweak - Avoid notice-level errors when working with WP CLI on a site where The Events Calendar is also active (Thanks to @sun)
* Tweak - Corrected the spelling of timezone in the CSV Importer's event field
* Tweak - Updated venue and organizer templates to use the new architecture for attaching custom post types to events
* Tweak - Move plugin CSS to PostCSS
* Tweak - Category default view is now set to `default` in place of hardcoding the current default view in the category base rewrite rule [31907]
* Deprecated - `Tribe__Events__PUE__Checker`, `Tribe__Events__PUE__Plugin_Info`, and `Tribe__Events__PUE__Utility` classes are deprecated and are replaced by `Tribe__PUE__Checker`, `Tribe__PUE__Plugin_Info`, and `Tribe__PUE__Utility` classes
* Fixed - Changed the use of `have_posts()` in the maybe iCal links for the main views that could cause an infinite loop
* Accessibility - Focus styles added for search fields
* Accessibility - Add ARIA labels for Month/Day/List sub nav
* Accessibility - Add ARIA label for events footer sub nav heading

= [4.1.4] 2016-05-19 =

* Fix - Improve accuracy of list view pagination after switching from month view
* Tweak - Give the multi-organizer form 'sticky' properties so values persist even if the submission is initially rejected
* Tweak - Resolved minor CSS issues in the welcome page

= [4.1.3] 2016-04-28 =

* Fix - Month View single days are now ordered as follows: sticky events, ongoing multi-day events, all day events, then start time. In other words, all events should be ordered as you'd expect when viewing events in Month View.
* Fix - Updated the compatibility of CSV importer with WordPress 4.5 due to a change in the `post_status` filter. This will help prevent some of the errors you may have seen when importing events using a CSV file.
* Tweak - Added new event names for AJAX success to the List, Month, and Day views to help The Events Calendar's compatibility with our other premium plugins.

= [4.1.2] 2016-04-11 =

* Tweak - Removed an unneeded hook that attempted to add a query argument to event tag links
* Fix - Resolved an issue where events marked as "sticky" would not display as such in Month View
* Fix - Dashes, hyphens, or whatever you like to call them in the events archive slug no longer breaks the URL
* Fix - The notice that pops up when a conflicting "events" page exists can now be dismissed

= [4.1.1.1] 2016-04-07 =

* Security - Tightened up security with post type link filtering (props to Nadal Soler for reporting this issue!)
* Security - Tightened up security around tribe bar submissions (props to Paul Mynarsky for reporting this issue!)

= [4.1.1] 2016-03-30 =

* Fix - Resolved bug where array notices were output on single event pages when venues were not set (props to zaxiscreative for reporting this issue!)
* Fix - Resolved issue where the Month View in mobile sizes retained the long day-of-week names when the abbreviations should have been used (props to Lucy for the bug report!)
* Fix - Fixed bug where a "0" was added to the default Venue name when creating a new event
* Fix - Fixed notice that caused Ajax requests to fail (props to cgrymala on WP.org for reporting this!)
* Fix - Removed quotes from around TZID-specified timezones in iCal feeds which causes problems with some parsers (props to factory44 for reporting the issue that lead to this fix)
* Fix - Resolved various capitalization issues with German translations (props to oheinrich in our forums for pointing out this issue!)

= [4.1.0.1] 2016-03-17 =

* Fix - Resolved multiple issues with the German `de_DE` language file that caused a number of site-breaking issues

= [4.1] 2016-03-15 =

* Feature - Added a tribe_get_venue_website_url() function for fetching Venue website URLs (props to fervorcreative in our forums for this request!)
* Performance - Lazy-load venue and organizer selector data
* Tweak - Allow iCal filenames to be filtered via a new filter: tribe_events_ical_feed_filename
* Tweak - Added a hook to allow single day queries in month view to be filtered: tribe_events_month_daily_events_query_args
* Tweak - Improved the logic around rebuilding known date ranges
* Tweak - Always show the "Merge Duplicates" button for venues and organizers in the Events General Settings page
* Tweak - Allow the "same slug" notice to be dismissed and fix some text in that message
* Tweak - Ignore alpha/beta/rc suffixes on version numbers when checking template versions
* Tweak - Add a filter for month view daily events query: tribe_events_month_daily_events_query_args
* Tweak - Added a more flexible cost range parsing function
* Tweak - Obfuscate license keys Events > Help > System Information
* Fix - Fixed a fatal that sometimes occurred when refreshing the import CSV page
* Fix - Fixed issue where some characters were not escaped appropriately for month and year formats
* Fix - Added missing tribe-loading@2x.gif
* Fix - Fixed a warning produced by passing a DateTime() object into start_date or end_date args of tribe_get_events (props to iamhexcoder for the pull request!)
* Fix - Fixed bug where events in month view were not always sorted in chronological order
* Fix - Fixed the System Info URL in Events > Help
* Fix - Resolved issue where the default country would be "Array" if no default country is set
* Fix - Fixed bug where ajaxurl was sometimes undefined

= [4.0.7] 2016-03-02 =

* Fix - Resolve display issues on templates with Jetpack and a few themes
* Fix - Mobile breakpoints on month view working with custom breakpoints
* Fix - Reordering Venue and Organizer metadata no longer breaks titles
* Fix - Prevented notices from happening when using `the_title` filter
* Fix - iCal links now will respect categories on the first page
* Fix - Prevent third-party bugs with SEO plugins when inserting events programmatically
* Fix - Organizer information is showing up again correctly
* Fix - Modified the add-on license validation method to better explain what is happening
* Fix - Description on mobile views now have the correct class attribute on HTML
* Fix - Added missing semicolon on the list navigation for "&laquo"

= [4.0.6] 2016-02-17 =

* Tweak - Adjust injection of event data into the_content from priority 10 to 9 for better 3rd-party plugin compatibility
* Tweak - Change mobile month view selector to load event details below the calendar for better theme compatibility
* Tweak - Better handling of edge cases on the post_excerpt for List View
* Tweak - Removal of generic CSS classes like `.updated` and `.published`
* Fix - Prevent Notices from appearing when using `tribe_get_organizer()`
* Fix - Make HTML Single Event Pages valid
* Fix - Numeric named categories URLs are now fully working
* Fix - Event Title now Accepts HTML on Tooltips
* Fix - Licenses Tab now will work with `DISALLOW_FILE_MODS` (Props to Sun for spotting and fixing this)

= [4.0.5] 2016-01-15 =

* Security - Security fix with Venues and Organizers (props to grantdayjames for reporting this!)

= [4.0.4] 2015-12-23 =

* Tweak - Including the latest embedded Event Tickets release for backward compatibility

= [4.0.3] 2015-12-22 =

* Tweak - Adjust single-event.php template to allow the "Time" title and content to be filterable (Props to Sitecrafting for highlighting this issue!)
* Fix - Resolved issue with an overly escaped Event Category edit URL that prevented editing categories (Thanks to Ian for the first report of this issue!)
* Fix - Fixed issue where clicking on columns on the Events listed in the Admin Dashboard were ALWAYS sorted by Event start/end date before sorting by the column selected (Cheers to Corrado for bringing this to our attention!)

= [4.0.2] 2015-12-16 =

* Tweak - Adding better support for non-numeric cost values on events (Props to Mirja for highlighting this!)
* Tweak - Avoid notice level errors when advanced events list widget settings are saved (Thank you Johan for reporting the issue!)
* Tweak - Improve messaging in the same-slug warning message (Thanks to Simon for bringing this to our attention!)
* Tweak - Hook to Event Tickets to inject event dates into ticket emails
* Tweak - Adding better support for default venues (Props to Karly for noting this!)
* Tweak - Improve handling of internationalized slugs (Cheers to Oliver for the help!)
* Fix - Ensure the past events list displays the correct events when accessed via ajax (Thank you Jesse for highlighting this!)
* Fix - Support ordering by venue/organizer within event queries (Thank you Doug for bringing this to our attention!)
* Fix - Fixed issue where events with the same date/time would sometimes be excluded from single-event navigation (Cheers to JeremyEnglert for the tip!)
* Fix - Resolved issue where events set with the explicit cost of 0 were not showing as "Free" (Thank you terrizsolo for reporting this!)
* Fix - Fixed bug where the datepicker in Twenty Sixteen was really ugly
* Fix - Fixed bug where using Quick Edit on events caused the table columns in the event list to become jumbled on save (Props to A K for the report!)
* Fix - Resolved bug where category links sometimes included event category 1 (Thank you Anthony for the original report of this problem!)
* Fix - Fixed a settings page URL (Props to Kristy for the heads up!)

= [4.0.1] 2015-12-10 =

* Tweak - Add a warning message for major updates
* Tweak - For SEO reasons, use an h1 for the title rather than an h2 (props to wpexplorer for this fix)
* Tweak - Target the calendar view grid in JS using a simpler selector
* Fix - Resolved WP 4.4 related fatal on the Nav Menu page that prevented the admin footer from rendering/enqueuing JS
* Fix - Resolved bug where visiting /events/upcoming could sometimes result in an infinite redirect loop
* Fix - Removed `wp_trim_excerpt` and use only it's powers, fixing the excerpt problem
* Fix - Fixed bug where the mobile calendar view did not display the date for the date being viewed
* Fix - Fixed bug where the admin toolbar's Events > Import > CSV did not link to the CSV importer page
* Fix - Fixed issue where the events list in the admin dashboard were not ordered in an intuitive manner
* Fix - Resolved bug where sorting by event category or tag resulted in an error
* Fix - Fixed bug where full event content text was displayed where excerpts should have been displayed
* Fix - Resolved issue where events imported via CSV were excluded from single event navigation
* Fix - Fixed bug where /events/list would sometimes 404 on a new install
* Fix - Resolved bug where multiday all-day events displayed the end date as one day later than it should be when the End of Day Cut-off was set to something other than 12am
* Fix - Timezone handling fixed within generated iCal feeds

= [4.0] 2015-12-02 =

* Security - A TON of escaping was added to our codebase thanks to the efforts of the always-helpful Andy Fragen (@afragen)
* Feature - Moved the Ticket framework code into its own plugin (event-tickets)
* Feature - The event cost now supports more international formats with the addition of the tribe_events_cost_separators filter (Thank you remokrol for bringing this to our attention!)
* Feature - Added support for the twentysixteen theme
* Feature - Created a new Add-Ons tab in Settings so that TEC add-ons can have a consolidated settings tab
* Feature - Improve the date formats UI by providing example output for each selected format
* Tweak - Restructured TEC's core settings code for reusability with other standalone plugins like Event Tickets
* Tweak - Deprecate old JS event names in favor of a new JS event naming standard. Example: deprecated tribe_ev_runAjax in favor of run-ajax.tribe
* Tweak - Consolidated import pages for TEC and add-ons
* Tweak - When suggesting a UTF-8 compatibility CSV formatting tool, point to one that still exists
* Tweak - Added the ability to filter attendees CSV items via tribe_events_tickets_attendees_csv_items (Props to @bostondv on GitHub for this patch!)
* Tweak - Updated all excerpt output to use tribe_events_get_the_excerpt() to ensure a consistent display of excerpt content (Cheers to Joseph to pointing this out!)
* Tweak - Add support for wp_get_document_title in response to the WordPress 4.4 deprecation of wp_title
* Tweak - Check post creation permissions before letting users create venues and organizers from the event meta box
* Tweak - Only display data separators between fields that have data when rendering organizers (Thank you Bud for highlighting this issue!)
* Tweak - When a user cannot create organizers, prevent the auto-selection of organizers when editing an event
* Tweak - Remove microformat CSS classes from templates and replace with namespaced content-relevant CSS classes
* Tweak - Changed the "updated" CSS class to "tribe-updated" so that it is properly namespaced (Thank you vijayrajesh!)
* Tweak - The Plugin Update Checker will now auto-save valid plugin keys (Thanks to Denon for originally bringing this up!)
* Tweak - Cleaned up the output of JSON-LD data. Filterable via the new tribe_google_data_markup_json filter
* Tweak - Drop the use of the generic CSS class "placeholder" in favor of "tribe-event-placeholder" (Thanks to Marc on the forums!)
* Tweak - Adjusted the CSS padding on Admin Menu items for Events
* Tweak - Various codesniffer fixes
* Tweak - tribe_get_venue_link() no longer echoes if you ask it to return an <a> element
* Tweak - Error messages for empty Venue names
* Tweak - Improve our responsiveness for the widget mini calendar, allowing smaller sidebars.
* Tweak - No longer retrieve empty costs when fetching all costs for all events
* Tweak - Change the priority of bootstrapping the-events-calendar to ensure it occurs before any of the TEC addons in the event some addons are upgraded to v4.0 later than TEC
* Tweak - Adjust the logic used for adding a noindex/follow tag to event views
* Tweak - No longer hiding default address fields when default venues are selected when Pro is active
* Fix - Resolved issue where the iCal feed did not provide an appropriately formatted timezone in some cases (Cheers to Matt for the report!)
* Fix - Added support for translating some previously untranslatable strings (Props to tititou36, media325, and Stef!)
* Fix - Prevented duplicate CSS IDs on the mini calendars (Cheers to Corrado for the help!)
* Fix - Fixed bug causing tribe_get_single_ical_link() and tribe_get_ical_link() to use the same URL when it shouldn't (Props to Ben Byrne @drywall on Twitter for the heads up!)
* Fix - Fixed issue where the "Add another organizer" text wasn't using the correct singular label (Thank you MIKE for the report!)
* Fix - Various CSS fixes for twenty(ten-fifteen)
* Fix - Improved our handling of `get_current_screen()` across the plugin, avoiding notices and warnings (Thank you Mike for the help!)
* Fix - Fixed bug where accessing object properties on a non object errored out when saving event meta (props to @dalethedeveloper on GitHub for this fix!)
* Fix - Fixed bug where organizer ID meta attached sometimes included a blank record. That blank record is no longer returned in tribe_get_organizer_ids()
* Fix - Fixed error message returned when tabbing away from a blank event name meta box so that it properly indicates that an event name is required (Our thanks to @tapan29bd for this fix!)
* Fix - Resolved issue where Timezone event start/end date property name strings were malformed which guaranteed a a call to get_post_meta for Timezone date strings
* Fix - Fixed CSS issue where the month view calendar could sometimes extend beyond the edge of the page when Skeleton Styles were enabled
* Fix - Fixed a problem where iCal data was generated with incorrect dates in the case of some all days events (thanks to Matt for highlighting this)
* Fix - Resolved a problem causing the previous month view to appear when it should not
* Fix - Fixed issue in mobile month view where date was missing from heading
* Fix - Resolved issue that caused /events/ to 404 if it was visited on a new install before hitting "Save" on the Events > Settings > Display page
* Deprecated - The Tribe__Events__Main::defaultValueReplaceEnabled() method is being deprecated in favor of tribe_get_option('defaultValueReplace'). Schedules for removal in v4.5
* Deprecated - The tribe_event_link() has been deprecated in favor of tribe_get_event_link(). Scheduled for removal in 5.0
* Deprecated - The third parameter of tribe_get_organizer_link() (the $echo parameter) has been deprecated and is scheduled for removal in 5.0
* Deprecated - Tribe__Events__Abstract_Deactivation in favor of Tribe__Abstract_Deactivation
* Deprecated - Tribe__Events__Admin__Helpers in favor of Tribe__Admin__Helpers
* Deprecated - Tribe__Events__App_Shop in favor of Tribe__App_Shop
* Deprecated - Tribe__Events__Autoloader in favor of Tribe__Autoloader
* Deprecated - Tribe__Events__Cache in favor of Tribe__Cache
* Deprecated - Tribe__Events__Cache_Listener in favor of Tribe__Cache_Listener
* Deprecated - Tribe__Events__Changelog_Reader in favor of Tribe__Changelog_Reader
* Deprecated - Tribe__Events__Credits in favor of Tribe__Credits
* Deprecated - Tribe__Events__Date_Utils in favor of Tribe__Date_Utils
* Deprecated - Tribe__Events__Field in favor of Tribe__Field
* Deprecated - Tribe__Events__Settings in favor of Tribe__Settings
* Deprecated - Tribe__Events__Settings_Tab in favor of Tribe__Settings_Tab
* Deprecated - Tribe__Events__Support in favor of Tribe__Support
* Deprecated - Tribe__Events__Template_Part_Cache in favor of Tribe__Template_Part_Cache
* Deprecated - Tribe__Events__Tickets__Attendees_Table in favor of Tribe__Tickets__Attendees_Table in the event-tickets plugin
* Deprecated - Tribe__Events__Tickets__Metabox in favor of Tribe__Tickets__Metabox in the event-tickets plugin
* Deprecated - Tribe__Events__Tickets__Ticket_Object in favor of Tribe__Tickets__Ticket_Object in the event-tickets plugin
* Deprecated - Tribe__Events__Tickets__Tickets in favor of Tribe__Tickets__Tickets in the event-tickets plugin
* Deprecated - Tribe__Events__Tickets__Tickets_Pro in favor of Tribe__Tickets__Tickets_Handler in the event-tickets plugin
* Deprecated - Tribe__Events__Validate in favor of Tribe__Validate
* Deprecated - Tribe__Events__View_Helpers in favor of Tribe__View_Helpers
* Deprecated - Tribe__Events__Main::OPTIONNAME in favor of Tribe__Main::OPTIONNAME
* Deprecated - Tribe__Events__Main::OPTIONNAMENETWORK in favor of Tribe__Main::OPTIONNAMENETWORK
* Deprecated - Tribe__Events__Main::addHelpAdminMenuItem() in favor of Tribe__Settings_Manager::add_help_admin_menu_item()
* Deprecated - Tribe__Events__Main::addNetworkOptionsPage() in favor of Tribe__Settings_Manager::add_network_options_page()
* Deprecated - Tribe__Events__Main::array_insert_after_key() in favor of Tribe__Main::array_insert_after_key()
* Deprecated - Tribe__Events__Main::array_insert_before_key() in favor of Tribe__Main::array_insert_before_key()
* Deprecated - Tribe__Events__Main::debug() in favor of Tribe__Debug::debug()
* Deprecated - Tribe__Events__Main::defaultValueReplaceEnabled() in favor of tribe_get_option( 'defaultValueReplace' )
* Deprecated - Tribe__Events__Main::doHelpTab() in favor of Tribe__Settings_Manager::do_help_tab()
* Deprecated - Tribe__Events__Main::doNetworkSettingTab() in favor of Tribe__Settings_Manager::do_network_settings_tab()
* Deprecated - Tribe__Events__Main::doSettingTabs() in favor of Tribe__Settings_Manager::do_setting_tabs()
* Deprecated - Tribe__Events__Main::do_licenses_tab() in favor of Tribe__Settings_Manager::do_licenses_tab()
* Deprecated - Tribe__Events__Main::getNetworkOption() in favor of Tribe__Settings_Manager::get_network_option()
* Deprecated - Tribe__Events__Main::getNetworkOptions() in favor of Tribe__Settings_Manager::get_network_options()
* Deprecated - Tribe__Events__Main::getNotices() in favor of Tribe__Notices::get()
* Deprecated - Tribe__Events__Main::getOption() in favor of Tribe__Settings_Manager::get_option()
* Deprecated - Tribe__Events__Main::getOptions() in favor of Tribe__Settings_Manager::get_options()
* Deprecated - Tribe__Events__Main::have_addons() in favor of Tribe__Settings_Manager::have_addons()
* Deprecated - Tribe__Events__Main::isNotice() in favor of Tribe__Notices::is_notice()
* Deprecated - Tribe__Events__Main::pluginDir in favor of Tribe__Events__Main::plugin_dir
* Deprecated - Tribe__Events__Main::pluginName in favor of Tribe__Events__Main::plugin_name
* Deprecated - Tribe__Events__Main::pluginPath in favor of Tribe__Events__Main::plugin_path
* Deprecated - Tribe__Events__Main::pluginUrl in favor of Tribe__Events__Main::plugin_url
* Deprecated - Tribe__Events__Main::removeNotice() in favor of Tribe__Notices::remove_notice()
* Deprecated - Tribe__Events__Main::renderDebug() in favor of Tribe__Debug::render()
* Deprecated - Tribe__Events__Main::saveAllTabsHidden() in favor of Tribe__Settings_Manager::save_all_tabs_hidden()
* Deprecated - Tribe__Events__Main::setNetworkOptions() in favor of Tribe__Settings_Manager::set_network_options()
* Deprecated - Tribe__Events__Main::setNotice() in favor of Tribe__Notices::set_notice()
* Deprecated - Tribe__Events__Main::truncate() in favor of tribe_events_get_the_excerpt()
* Deprecated - tribe_event_beginning_of_day() in favor of tribe_beginning_of_day()
* Deprecated - tribe_event_end_of_day() in favor of tribe_end_of_day()
* Deprecated - tribe_event_format_date() in favor of tribe_format_date()
* Deprecated - tribe_events_the_notices() in favor of tribe_the_notices()

= 3.x and previous =

For release notes from the 3.x and older lifecycles, see our [full historical release notes](https://theeventscalendar.com/category/products/release-notes/).<|MERGE_RESOLUTION|>--- conflicted
+++ resolved
@@ -321,11 +321,8 @@
 * Tweak - Made the "/page/" component of some views' URL string translatable [40976]
 * Fix - Make sure the date for past events is set to the current date not the end of the day of the current date [71936]
 * Tweak - Button "Merge Duplicates" is always visible from now on [75208]
-<<<<<<< HEAD
 * Tweak - Allow queries to explicity include or exclude events that are nominally hidden from event listings [91254]
-=======
 * Fix - Use `featured_color_scheme_custom` if present as mechanism to overwrite the default color scheme for highlight color [96821]
->>>>>>> 9acf5c6c
 
 = [4.6.9] 2018-01-10 =
 
