--- conflicted
+++ resolved
@@ -328,11 +328,8 @@
 * Fix - Improve shortcode pagination/view change url so it is reusable (props: @der.chef and others) [70021]
 * Fix - Ensure the `tribe_json_ld_{type}_object` filter is available to make modifications of event, venue and organizer JSON LD data possible (thanks to Mathew for flagging this problem) [89801]
 * Tweak - Fixed some display issues for the event schedule details (props @mia-caro)
-<<<<<<< HEAD
 * Tweak - Improved the clarity of and amount of context for some linked post labels to make translation of those labels a little easier and more nuanced (props @hnacc and others) [88589]
-=======
 * Tweak - Changed the order in which the list view "next events" link is assembled for better translatability (with thanks to @alelouya for highlighting this problem) [72097]
->>>>>>> 7dafdce6
 
 = [4.6.2] 2017-10-18 =
 
