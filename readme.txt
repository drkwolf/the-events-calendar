--- conflicted
+++ resolved
@@ -329,11 +329,8 @@
 = [4.5.5] Maintenance Release/TBD =
 
 * Fix - Removed extra double quotes in organizer link output [71133]
-<<<<<<< HEAD
 * Fix - Make the list and day view styles match more closely [63599]
-=======
 * Fix - Better sanitization on CSV imports [80311]
->>>>>>> 876f1f3e
 
 = [4.5.4] Feature Release/TBD =
 
