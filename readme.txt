--- conflicted
+++ resolved
@@ -310,12 +310,9 @@
 
 = [4.6.13] TBD =
 
-<<<<<<< HEAD
-* Tweak - Added the `tribe_aggregator_find_matching_organizer` and `tribe_aggregator_find_matching_venue` filters in Events Aggregator code to allow the definition of custom Venue and Organizer match criteria [97292]
-=======
 * Fix - Prevent warnings on retrival of posts if "Include events in main blog loop" is checked (thanks to Colin Carmichael for report this problem) [97667]
 * Fix - Make the `tribe-ea-record` custom post type (used to store Event Aggregator record information) private [99106]
->>>>>>> e3d5af40
+* Tweak - Added the `tribe_aggregator_find_matching_organizer` and `tribe_aggregator_find_matching_venue` filters in Events Aggregator code to allow the definition of custom Venue and Organizer match criteria [97292]
 
 = [4.6.12] 2018-03-08 =
 
