--- conflicted
+++ resolved
@@ -1,6 +1,6 @@
 === The Events Calendar PRO ===
 
-Contributors: ModernTribe, barry.hughes, bordoni, borkweb, brianjessee, brook-tribe, faction23, geoffgraham, ggwicz, jazbek, jbrinley, joshlimecuda, leahkoerper, lucatume, mastromktg, mat-lipe, mdbitz, neillmcshea, nicosantos, peterchester, reid.peifer, roblagatta, ryancurban, shane.pearlman, thatdudebutch, trishasalas,  zbtirrell
+Contributors: ModernTribe, barry.hughes, bordoni, borkweb, brianjessee, brook-tribe, faction23, geoffgraham, ggwicz, jazbek, jbrinley, joshlimecuda, leahkoerper, lucatume, mastromktg, mat-lipe, mdbitz, neillmcshea, nicosantos, peterchester, reid.peifer, roblagatta, ryancurban, shane.pearlman, thatdudebutch,  zbtirrell
 Tags: events, calendar, event, venue, organizer, dates, date, google maps, conference, workshop, concert, meeting, seminar, summit, class, modern tribe, tribe, widget, pro
 Donate link: http://m.tri.be/29
 Requires at least: 3.9
@@ -208,11 +208,7 @@
 * Fix - Fix issue where width of content area in photo view was inheriting styles making it too narrow [62288]
 * Fix - allow '0' to be set as the value of additional fields [45674]
 * Fix - graciously handle malformed recurrence event meta information [44209]
-<<<<<<< HEAD
-* Fix - fixed an issue where 'All Day' label was displaying Wednesday rather than the time column [62240]
-=======
 * Tweak - added helper text near Distance filter to add clarity for Filter Bar users [46726]
->>>>>>> 16fb4b05
 
 = [4.2] 2016-06-08 =
 
