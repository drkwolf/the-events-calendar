--- conflicted
+++ resolved
@@ -329,7 +329,6 @@
 
 3.x is a complete overhaul of the plugin, and as a result we're starting the changelog fresh. For release notes from the 2.x lifecycle, see <a href="http://m.tri.be/k">our 2.x release notes.</a>
 
-<<<<<<< HEAD
 = [Unreleased] unreleased =
 
 = [3.10] 2015-04-30 =
@@ -361,13 +360,12 @@
 * Incorporated new Slovak translation files, courtesy of Emilia Valova
 * Incorporated updated Icelandic translation files, courtesy of Baldvin Örn Berndsen
 
-=======
+
 = 3.9.3 =
 
 * Ensured that rewrite rules are flushed upon plugin activation so event pages do not 404
 * Fixed a bug that caused JavaScript-generated event pagination URLs to be malformed during day/month browsing when pagination anchor tags are absent from the page
 * Fixed a style bug where save/update notices for events in the dashboard had a colored border
->>>>>>> 510dae29
 
 = 3.9.2 =
 
