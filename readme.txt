--- conflicted
+++ resolved
@@ -317,11 +317,8 @@
 
 = [4.3.2] tbd =
 
-<<<<<<< HEAD
+* Fix - Avoid loading the select2 JavaScript library twice when Advanced Custom Fields is activated [43065]
 * Fix - Avoid errors and notices on calendar page when X theme and WPML plugins are active [64400]
-=======
-* Fix - Avoid loading the select2 JavaScript library twice when Advanced Custom Fields is activated [43065]
->>>>>>> 19930f17
 
 = [4.3.1.1] 2016-10-20 =
 
