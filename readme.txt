=== The Events Calendar PRO ===

Contributors: ModernTribe, barry.hughes, bordoni, borkweb, brianjessee, brook-tribe, faction23, geoffgraham, ggwicz, jazbek, jbrinley, joshlimecuda, leahkoerper, lucatume, mastromktg, mat-lipe, mdbitz, neillmcshea, nicosantos, peterchester, reid.peifer, roblagatta, ryancurban, shane.pearlman, thatdudebutch,  zbtirrell
Tags: events, calendar, event, venue, organizer, dates, date, google maps, conference, workshop, concert, meeting, seminar, summit, class, modern tribe, tribe, widget, pro
Donate link: http://m.tri.be/29
Requires at least: 3.9
Tested up to: 4.3.1
<<<<<<< HEAD
Stable tag: 3.12.1
=======
Stable tag: 3.12.2
>>>>>>> 26d99e44
License: GPLv2 or later
License URI: http://www.gnu.org/licenses/gpl-2.0.html

A premium add-on to The Events Calendar plugin (required), enabling recurrence, custom attributes, venue pages, new widgets and more.

== Description ==

<a href="http://m.tri.be/3r">Events Calendar PRO</a> is a awesomely dynamic add-on for The Events Calendar that adds more features and functionality to an already robust plugin.

The Events Calendar allows you to create and manage events with ease from right within your WordPress dash; no shortcode is needed (nor is one available).  With Events Calendar PRO, you can go even further with recurring events, more calendar views (including Day and Week), Location Search, more widget options, and much more.

Plus, Events Calendar PRO users get access to our premium support forums. Need help or have a question? Post there and we'll get back to you within 24 hours (during the week). We're proud of our great support team and want to help you crush it with Events Calendar PRO.

= Features =

The following lists the PRO-only features. For a list of The Events Calendar features, check out that plugin's readme.txt or check out <a href="http://m.tri.be/3s">the Product page</a>.

Just getting started? You'll want to watch and read through the <a href="http://m.tri.be/3t">New User Primer</a>.

* Advanced Views: Day, Week, Map, Photo
* Venue and Organizer Pages
* Recurring Events
* Location Search
* Advanced Widgets: Advanced Upcoming Event List, Countdown, Calendar, Venue
* Related Events listing
* Custom Fields
* iCal and Google Calendar download
* Default Content
* Advanced Post Manager in admin
* Premium Forum access & support

== Installation ==

Remember, to use Events Calendar PRO you need to also be running The Events Calendar. You'll need to follow these steps for both plugins, starting with The Events Calendar.

1. From the dashboard of your site, navigate to Plugins --> Add New.
1. Select the Upload option and hit "Choose File."
1. When the popup appears select the the-events-calendar-x.x.zip file or events-calendar-pro-x.x.zip file from your desktop. (The 'x.x' will change depending on the current version number).
1. Follow the on-screen instructions and wait as the upload completes.
1. When it's finished, activate the plugin via the prompt. A message will show confirming activation was successful. A link to access the calendar directly on the frontend will be presented here as well.
1. For access to new updates, make sure you have added your valid License Key under Events --> Settings --> Licenses. You can find your license key on your tri.be account at http://m.tri.be/3u.

That's it! Just configure your settings as you see fit, and you're on your way to creating events in style.

= Requirements =

* PHP 5.2.4 or greater (recommended: PHP 5.4 or greater)
* WordPress 3.9 or above
* jQuery 1.11.x
* The Events Calendar 3.11 or newer

= Where to Begin =

If this is your first time using The Events Calendar and Events Calendar PRO, you're in for a treat! Here are some basics we've found helpful for users jumping into it for the first time:

* Our <a href="http://m.tri.be/3t">New User Primer</a> was designed for folks in your exact position. Featuring both step-by-step videos and written walkthroughs that feature accompanying screenshots, the primer aims to take you from zero to hero in no time.
* <a href="http://m.tri.be/3v">Installation/Setup FAQs</a> from our Support page can help give an overview of what the plugin can and cannot do. This section of the FAQs may be helpful as it aims to address any basic install questions not addressed by the new user primer.
* <a href="http://m.tri.be/9u">Tutorials</a>, based on commonly-requested hacks and tweaks, which will provide you guidance towards accomplishing some highly sought-after tweaks.
* Are you developer looking to build a custom frontend view? We created an example plugin that demonstrates how to register a new view. You can download the plugin at GitHub here: https://github.com/moderntribe/tribe-events-agenda-view
* Take care of your license key. Though not required to create your first event, you'll want to get it in place as soon as possible to guarantee your access to support and upgrades. Need help finding your license key? Check out http://m.tri.be/3w

Otherwise, if you're feeling adventurous, you can get started by heading to the Events menu and adding your first event.

== Frequently Asked Questions ==

= Is there a shortcode available for Events Calendar PRO? +

No, this plugin does not use a shortcode nor is one available at the time being.

= Are there any troubleshooting steps you'd suggest I try that might resolve my issue before I post a new thread? =

First, make sure that you're running the latest version of The Events Calendar (3.10 as of this release). If you're running Events Calendar PRO it needs to match the version number of The Events Calendar. And if you've got any other add-ons, make sure those are current / running the latest code as well.

The most common issues we see are either plugin or theme conflicts. You can test if a plugin or theme is conflicting by manually deactivating other plugins until just The Events Calendar 3.10 is running on your site. If the issue persists from there, revert to the default Twenty Twelve theme. If the issue is resolved after deactivating a specific plugin or your theme, you'll know that is the source of the conflict.

Note that we aren't going to say "tough luck" if you identify a plugin/theme conflict. While we can't guarantee 100% integration with any plugin or theme out there, we will do our best (and reach out the plugin/theme author as needed) to figure out a solution that benefits everyone.

= I'm still stuck. Where do I go to file a bug or ask a question? =

If you're already a PRO user, you're entitled access to our more actively-monitored <a href="http://m.tri.be/3x">PRO forums</a> at the tri.be website. We can provide a deeper level of support here and hit these forums on a daily basis during the work week. No post should go more than 24-hours during that time without a response.

= What add-ons are available for The Events Calendar and Events Calendar PRO, and where can I read more about them? =

Currently, the following add-ons are available for The Events Calendar/Events Calendar PRO:

* <a href="http://m.tri.be/2e">Eventbrite Tickets</a>, for selling tickets to your event directly through Eventbrite.
* <a href="http://m.tri.be/2g">Community Events</a>, for allowing frontend event submission from your readers.
* <a href="http://m.tri.be/2h">Facebook Events</a>, for importing events directly from an organization or page on Facebook.
* <a href="http://m.tri.be/2f">WooCommerce Tickets</a>, for harnessing the power of WooCommerce to sell event tickets directly on your site without being subject to fees or relying on a third-party service.
* <a href="http://m.tri.be/ci">EDD Tickets</a>, for using our ticketing framework to sell tickets on your events through The Events Calendar + Easy Digital Downloads.
* <a href="http://m.tri.be/cu">WPEC Tickets</a>, for using WP-eCommerce + The Events Calendar to sell event tickets directly from the frontend of your site.
* <a href="http://m.tri.be/dp">Shopp Tickets</a>, for harnessing the power of Shopp to sell event tickets on your WordPress site.
* <a href="http://m.tri.be/fa">Filter Bar</a>, for adding advanced frontend filtering capabilities to your events calendar.

= I have a feature idea. What's the best way to tell you about it? =

We've got a <a href="https://tribe.uservoice.com/forums/195723-feature-ideas">Modern Tribe UserVoice page</a> where we're actively watching for feature ideas from the community. Vote up existing feature requests or add your own, and help us shape the future of the products business in a way that best meets the community's needs.

= I've still got questions. Do you have a bigger FAQ somewhere? =

We do. If you check out our a href="http://m.tri.be/41">Frequently Asked Questions page</a> on the tri.be site, we've collected and addressed all of the common questions we see posed by users. In some cases we'll provide a Gist; in other cases we'll direct you to a tutorial; and in some situations we'll unfortunately say a certain capability is simply not possible. But the FAQ is a living, breathing document that we're actively updating based on commonly-seen requests.

== Documentation ==

All of our online documentation can be found at http://m.tri.be/42

Some docs you may find particularly useful are:

* <a href="http://m.tri.be/3t">The Events Calendar New User Primer</a>
* <a href="http://m.tri.be/43">The Themer's Guide to The Events Calendar</a>
* <a href="http://m.tri.be/41">The Events Calendar FAQ</a>

Tutorials are available at http://m.tri.be/44

For template tags, head over to our documentation page: http://m.tri.be/42

== Contributors ==

The plugin is produced by <a href="http://m.tri.be/45">Modern Tribe Inc</a>.

= Current Contributors =

* <a href="http://profiles.wordpress.org/users/barryhughes">Barry Hughes</a>
* <a href="http://profiles.wordpress.org/users/brianjessee">Brian Jessee</a>
* <a href="http://profiles.wordpress.org/users/brook-tribe">Brook Harding</a>
* <a href="http://profiles.wordpress.org/users/geoffgraham">Geoff Graham</a>
* <a href="http://profiles.wordpress.org/users/ggwicz">George Gecewicz</a>
* <a href="http://profiles.wordpress.org/users/bordoni">Gustavo Bordoni</a>
* <a href="http://profiles.wordpress.org/users/jazbek">Jessica Yazbek</a>
* <a href="http://profiles.wordpress.org/users/jbrinley">Jonathan Brinley</a>
* <a href="http://profiles.wordpress.org/users/joshlimecuda">Josh Mallard</a>
* <a href="http://profiles.wordpress.org/users/leahkoerper">Leah Koerper</a>
* <a href="http://profiles.wordpress.org/users/lucatume">Luca Tumedei</a>
* <a href="http://profiles.wordpress.org/users/mat-lipe">Mat Lipe</a>
* <a href="http://profiles.wordpress.org/users/borkweb">Matthew Batchelder</a>
* <a href="http://profiles.wordpress.org/users/mdbitz">Matthew Denton</a>
* <a href="http://profiles.wordpress.org/users/neillmcshea">Neill McShea</a>
* <a href="http://profiles.wordpress.org/users/mastromktg">Nick Mastromattei</a>
* <a href="http://profiles.wordpress.org/users/nicosantos”>Nico Santo</a>
* <a href="http://profiles.wordpress.org/users/peterchester">Peter Chester</a>
* <a href="http://profiles.wordpress.org/users/roblagatta">Rob La Gatta</a>
* <a href="http://profiles.wordpress.org/users/reid.peifer">Reid Peifer</a>
* <a href="http://profiles.wordpress.org/users/ryancurban">Ryan Urban</a>
* <a href="http://profiles.wordpress.org/users/faction23">Samuel Estok</a>
* <a href="http://profiles.wordpress.org/users/shane.pearlman">Shane Pearlman</a>
* <a href="http://profiles.wordpress.org/users/thatdudebutch">Wayne Stratton</a>
* <a href="http://profiles.wordpress.org/users/zbtirrell">Zachary Tirrell</a>

= Past Contributors =

* <a href="http://profiles.wordpress.org/users/caseypatrickdriscoll">Casey Driscoll</a>
* <a href="http://profiles.wordpress.org/users/ckpicker">Casey Picker</a>
* <a href="http://profiles.wordpress.org/users/dancameron">Dan Cameron</a>
* <a href="http://profiles.wordpress.org/users/MZAWeb">Daniel Dvorkin</a>
* <a href="http://profiles.wordpress.org/users/jkudish">Joachim Kudish</a>
* <a href="http://profiles.wordpress.org/users/jgadbois">John Gadbois</a>
* <a href="http://profiles.wordpress.org/users/jonahcoyote">Jonah West</a>
* <a href=“https://profiles.wordpress.org/justinendler/“>Justin Endler</a>
* <a href="http://profiles.wordpress.org/users/kellykathryn">Kelly Groves</a>
* <a href="http://profiles.wordpress.org/users/kelseydamas">Kelsey Damas</a>
* <a href="http://profiles.wordpress.org/users/kyleunzicker">Kyle Unzicker</a>
* <a href="http://profiles.wordpress.org/users/mattwiebe">Matt Wiebe</a>
* <a href="http://profiles.wordpress.org/users/nickciske">Nick Ciske</a>
* <a href="http://profiles.wordpress.org/users/paulhughes01">Paul Hughes</a>
* <a href="http://profiles.wordpress.org/users/codearachnid">Timothy Wood</a>

= Translations =

* Bulgarian
* Danish
* Dutch
* English (UK)
* Finnish
* French (France)
* German
* Greek
* Hungarian
* Icelandic
* Italian
* Lithuanian
* Polish
* Portuguese (Portugal)
* Slovak
* Slovenian
* Spanish (Spain)
* Swedish
* Turkish

Many thanks to all our translators!  You can grab the latest translations or contribute at http://translations.theeventscalendar.com

== Add-Ons ==

But wait: there's more! We've got a whole stable of plugins available to help you be awesome at what you do. Check out a full list of the products below, and over at the <a href="http://m.tri.be/46">Modern Tribe website.</a>

Our Free Plugins:

* <a href="http://wordpress.org/extend/plugins/advanced-post-manager/?ref=tec-readme" target="_blank">Advanced Post Manager</a>
* <a href="http://wordpress.org/plugins/blog-copier/?ref=tec-readme" target="_blank">Blog Copier</a>
* <a href="http://wordpress.org/plugins/image-rotation-repair/?ref=tec-readme" target="_blank">Image Rotation Widget</a>
* <a href="http://wordpress.org/plugins/widget-builder/?ref=tec-readme" target="_blank">Widget Builder</a>

Our Premium Plugins:

* <a href="http://m.tri.be/2c" target="_blank">The Events Calendar PRO</a>
* <a href="http://m.tri.be/2e" target="_blank">The Events Calendar: Eventbrite Tickets</a>
* <a href="http://m.tri.be/2g" target="_blank">The Events Calendar: Community Events</a>
* <a href="http://m.tri.be/2h" target="_blank">The Events Calendar: Facebook Events</a>
* <a href="http://m.tri.be/2i" target="_blank">The Events Calendar: WooCommerce Tickets</a>
* <a href="http://m.tri.be/ci" target="_blank">The Events Calendar: EDD Tickets Tickets</a>
* <a href="http://m.tri.be/cu" target="_blank">The Events Calendar: WPEC Tickets</a>
* <a href="http://m.tri.be/dp" target="_blank">The Events Calendar: Shopp Tickets</a>
* <a href="http://m.tri.be/fa" target="_blank">The Events Calendar: Filter Bar</a>
* <a href="http://m.tri.be/18h9" target="_blank">The Events Calendar: iCal Importer</a>

== Changelog ==

<<<<<<< HEAD
= [Unreleased] unreleased =

* Fix - Don't escape HTML on additional fields that hold URLs
* Fix - Updated comment in Week View tooltip and mobile templates to point at the right file for customization instructions
=======
= [3.12.2] 2015-10-01 =

* Fix - Avoid modifying permalinks unless it is absolutely necessary (props to Jan for the fix)
* Fix - Ensure we do not inadvertently change the order of posts when events are integrated into the main blog loop
* Fix - Ensure rewrite rules are correctly added (our thanks to Nadia for highlighting this issue)
>>>>>>> 26d99e44

= [3.12.1] 2015-09-22 =

* Fix - Ensure all event views work reliably event if the permalinks are translated or otherwise customized (our thanks to Antonio Jose and many others for reporting this)
* Fix - Ensure the "/all/" events link works reliably regardless of where it is used (our thanks to Corey and others for the report)
* Fix - Ensure integration of events in the main blog loop does not cause breakages (our thanks to cwheelsone, Tracey and many others on the forums for reporting this)
* Fix - Prevent the AM/PM selector from reversing itself when setting up custom recurrence patterns (thanks to Sitecrafting for highlighting this)
* Fix - Fixed a fatal error that could occur when setting up multiple custom recurrence patterns (thanks to Adam for the heads up on this one)
* Fix - Fixed a bug preventing custom exclusions for recurring event patterns from being observed (thanks go out to nancytimper for highlighting this issue)
* Fix - Fixed a bug stopping custom recurrence times and durations from being respected
* Fix - Fixed a bug where specifying a custom time for a recurring event could incorrectly trigger an error
* Fix - Fixed a problem that could lead visitors to a 404/Not Found page when following certain recurring event URLs
* Fix - Fixed a bug preventing the removal of recurrence rules
* Tweak - Tighten up the cleanup of old recurring events to reduce the possibility of non-event posts being inadvertently removed

= [3.12] 2015-09-08 =

* Security - Resolved JS vulnerability in minified JS by upgrading to uglifyjs 2.4.24
* Feature - Added support for the long awaited Arbitrary Recurrence!  Creating recurring events with multiple granular rulesets is now possible.
* Feature - Added support for WPML, thanks for waiting!
* Feature - Extended CSV imports to include custom fields defined in events settings (Big thanks to zacwasielewski for submitting a similar pull request! You rock! :) )
* Feature - Added none option for both Radio and Dropdown Additional Fields (Thanks to Justin on the forums!)
* Feature - Added support for timezones following the introduction of timezone support in The Events Calendar
* Performance - Removed a no-longer needed join from many queries to provide faster page loads
* Tweak - Pad SQL joins with spacing to avoid conflicts with other plugins that modify SQL (props to jeremyfelt)
* Fix - Fixed issue where generating recurring events did not trigger the rebuilding of the known date range
* Fix - Fixed APM Start/End Date filters to stop showing SQL errors
* Fix - Fixed an issue with additional fields not showing as selected when a symbol is included in the label (Props to Justin!)
* Fix - Resolved issue where events without venues were showing up in Map View
* Fix - Fixed a bug where the tribe-mini-calendar-today CSS class was not removed from some days in the mini calendar widget while clicking around (Thanks to mennstudio for the report!)
* Fix - Resolved a bug where "Additional Fields" with a double quote in the title would be saved with a backslash
* Fix - Fixed notices that were being thrown while configuring the Countdown Widget in the Customizer
* Fix - Fixed a problem where recurring event updates did not properly complete (props to Ian for detecting this problem!)
* Fix - Fixed a problem where the first event in a series of recurring events could be excluded from the "All Events" view (Cheers to Ian for reporting this!)
* Deprecated - Functions that added useless SQL have been removed from source: Tribe__Events__Pro__Main::posts_fields() and Tribe__Events__Pro__Main::posts_join()

= [3.11.1] 2015-07-27 =

* Bug - Fixed bug where recurring events were hidden in Month View when recurring event instances were disabled in List View (big thanks to Rebecca Redding on the forum for the first report!)

= [3.11] 2015-07-22 =

* Security - Added escaping to a number of previously un-escaped values
* Feature - Added a pair of filters so that the recurring event cleanup query can be manipulated by plugin/theme authors: tribe_events_pro_clean_up_old_recurring_events_sql and tribe_events_pro_clean_up_old_recurring_events_sql_args (props to fortgordonmwr for the idea!)
* Performance - Paginated recurring event "See All" pages to avoid timeouts when there are many recurring events to display (Props to Jen R. for raising this issue!)
* Performance - Queries were modified to eliminate a join clause, potentially reducing the work needed to build the result set (Thank you MauiTime for inspiring this!)
* Tweak - Improve Dockblock for a few Templates (Thanks to vendaragroup for the help!)
* Tweak - Conformed code to updated coding standards
* Tweak - Made Minical widget template use single letter day headings
* Tweak - When rendering recurring event markers on an event map, only place one marker per event/location combination (Thank you risedigitalsolutions for the inspiration!)
* Tweak - Remove deprecated PHP4 constructor reference
* Bug - Fixed an issue where taxonomy filters applied to the calendar widget could also incorrectly impact the main month view
* Bug - Fixed an issue where related events were not being randomized under some circumstances (Cheers to leviticus for finding this!)
* Bug - Fixed an issue where the WP Customizer save button remained disabled when the Events Calendar widget filters were removed
* Bug - Fixed an issue where the Events Calendar widget form partially overflowed the widget container in the WP Customizer
* Bug - Addressed numerous minor styling issues with the Twenty Fifteen theme
* Bug - Fixed a problem with Checkbox value using quotes and double quotes (' and ") (Thanks to Daniel Maier for tracking this down!)
* Bug - Fixed wording for link to Additional Fields Tutorial
* Bug - Resolved a few PHP warnings and notices

= [3.10.1] 2015-07-01 =

* Bug - Addressed numerous minor styling issues with the Twenty Fifteen theme
* Bug - Fixed bug where an empty Events Calendar widget would cause a "No events found" notice to be displayed despite events being displayed in the main event loop
* Tweak - Removed TribeEventsPro.recurrence JS from the front-end (Props to Marty for this one!)
* Tweak - Made some changes to the EOD cutoff functionality behavior

= [3.10] 2015-06-15 =

* Bug - Fixed a bug where private events were being indicated on the Mini Calendar Widget, even though you couldn't see them (thanks to calach on the forums for the report!)
* Bug - Fixed a minor issue with recurring event tooltips within the advanced list widget (thanks to Daniella on the forums for the heads up!)
* Bug - Fixed an issue which caused the default venue fields to be automatically inserted within the event editor
* Bug - Fixed a bug preventing the view link from appearing for updated venues and organizers
* Bug - Fixed handling of recurrence splitting when hiding events from the front-end
* Bug - Fixed a bug that allowed invalid dates to be used in the Mini Cal widget
* Bug - Fixed a bug that caused the JetPack Visibility option to incorrectly hide other widgets when the Event List Widget is active (thanks to Daniella on the forums for this report, too!)
* Bug - Fixed a bug where resizing browser window caused Week View header to expand its height
* Bug - Fixed a bug with the tooltip improperly HTML escaping characters twice (thanks to evertramos on the dot-org forums for the report!)
* Bug - Removed notices that showed on the calendar widget when viewing week view with WP_DEBUG set to true
* Bug - Fixed issues with all day multiday events in Week View when Week Starts On was changed (thanks to Mark Root-Wiley for reporting this!)
* Bug - Fixed Tooltip to allow translations on recurring events (big thanks to quagis on the forums for the first report!)
* Bug - Fixed the recurring query logic, now only applied to the correct places, widgets are safe again!
* Tweak - Plugin code has been refactored to new standards: that did result in a new file structure and many renamed classes. Old class names will be deprecated in future releases and, while still working as expected, you can keep track of any deprecated classes yours or third party plugins are calling using the Log Deprecated Notices plugin (https://wordpress.org/plugins/log-deprecated-notices/)
* Tweak - Improved the iCal exporting to follow RFC 5545 Standards (thanks to heritagechurch for the original idea!)
* Tweak - Improved Google Maps to prevent 0,0 coordinates to be saved (thanks to csikimacko on the forums for sparking this revolution!)
* Tweak - Improved Map View to prevent category search to show event from outside of the current category
* Tweak - Removed some extra postmeta queries from tribe_is_recurring_event()
* Tweak - Existing all day events will now adjust properly when the EOD cutoff is changed
* Tweak - Updated tooltip positioning logic for week view to account for more edge cases
* Tweak - Updated week view to better handle very short events and long titles (thanks to csikimacko for the heads up!)
* Tweak - Ensured all non critical vendor files will not end up bundled in the final plugin zip
* Tweak - Refactored switch-case based asset handling in core + PRO
* Tweak - Scheduled task responsible for generating recurring events is now removed when the plugin is deactivated
* Tweak - Added some changelog formatting enhancements after seeing keepachangelog.com :)
* Tweak - Removed some unnecessary variable logic from some templates
* Tweak - Improved the recurring event user interface in relation to events ending after "x" cycles
* Tweak - Updated the mini-calendar widget to match the list widget styling
* Tweak - Implemented robust activation and deactivation methods
* Tweak - Tweaked flexible handling of default values to work with The Events Calendar 3.10
* Tweak - Ensured that old recurring events are cleaned up on schedule
* Tweak - Suped up usability for events with short durations in Week View
* Feature - Totally refactored WEEK VIEW! For more, see http://m.tri.be/18du (thanks to Lars - aka mending - for being the wind beneath our wings here!)
* Feature - Added a new additional field type (textareas) to compliment the existing text field
* Feature - Replaced scrolling library on week view for better performance and extensibility
* Feature - Introduced batch processing of recurring events to further improve performance and scalability (thanks to Jen at Mauitime for starting us down this path!)
* Feature - Added the ability for mapping via latitude/longitude coordinates (thanks to Andrew W on the dot-org forums for the idea so many moons ago!)
* Feature - Incorporated updated Bulgarian translation files, courtesy of Nedko Ivanov
* Feature - Incorporated new Hungarian translation files, courtesy of Balazs Dobos
* Feature - Incorporated new Slovak translation files, courtesy of Emilia Valova
* Feature - Incorporated new British English translation files, courtesy of John Browning
* Feature - Incorporated updated Icelandic translation files, courtesy of Baldvin Örn Berndsen

= 3.9.3 =

* Hardened URL output to protect against XSS attacks.

= 3.9.2 =

* Addressed a potential security vulnerability related to the ajax_change_month function; we now ensure only valid dates get $_POSTed (thanks to Mikko Verenius for reporting this to us!)

= 3.9.1 =

* Fixed the styling issues in relation to the calendar and advanced list widgets (big thanks to rantfarmentertainment for the first report on our PRO forums about this!)
* Incorporated updated German translation files, courtesy of Oliver Heinrich
* Incorporated updated French translation files, courtesy of Sylvain Delisle

= 3.9 =

* Added a new `[tribe_mini_calendar]` shortcode to make it easy to embed the calendar widget outside of sidebars
* Fixed an issue where some of the view date pickers did not reflect the 'Week starts on' WordPress setting
* Updated CSS selectors to no longer be reliant on microformat classes
* Fixed a plugin compatibility issue preventing the full use of ACF Pro in relation to recurring events
* Removed jquery 1.7 specific fallback javascript bloat, now support >= 1.8
* Implemented changes in relation to front page pagination to improve compatibility with various themes and plugins (thanks to brightspark on the forums for the initial report!)
* Implemented default permalink support to integrate better with certain add-ons, most notably Filter Bar
* Removed some deprecated and unused code
* Implemented internationalization support for map view location tooltips (thanks to csikimacko on the forums for the first report!)
* Removed pagination links from the /all/ view
* Reformatted code to better conform with WordPress code style
* Fixed an issue where all day events had incorrect spacing in the Twenty Thirteen theme on week view
* Incorporated updated Icelandic translation files, courtesy of Baldvin Örn Berndsen
* Incorporated updated German translation files, courtesy of Oliver Heinrich
* Incorporated updated Greek translation files, courtesy of Yannis Troullinos
* Incorporated new Lithuanian translation files, courtesy of Gediminas Pankevicius


= 3.8.1 =

* Removed some instances where deprecated function notices could show in Events Calendar Pro after updating The Events Calendar to 3.8 (thanks to sfbike on the forums for alerting us of this!)
* Switched all includes to use absolute paths to avoid collisions under certain include path settings

= 3.8 =

* Fixed a bug that caused instances of a recurring event to disappear when recurrence was removed and then added back to an event (thanks to drickard on the forums for the original report!)
* Fixed a bug that caused missing custom meta in events in a recurring series (thanks to Jacob Rylander for the heads up on this!)
* Fixed bad nesting in advanced list widget breaking the theme customizer
* Fixed issues with select2 implementation in our widgets breaking the theme customizer (thanks to George on the forums for the first report!)
* Removed confirmation dialog when bulk deleting events
* Added code to correctly identify recurring events as recurring even if they only have one instance (thanks to jrtoy4311 on the forums for reporting this!)
* Removed some unused code
* Fixed a bug causing mixed content issues when events are viewed over HTTPS (thanks to Nathan on the forums for the original report!)
* Enhanced embedded maps to position markers via longitude/latitude whenever that information is available (thanks to gatewaydevelopment on the forums for the original heads up!)
* Incorporated new Russian translation files, courtesy of Alexander Tinyaev
* Incorporated updated Italian translation files, courtesy of Gabriele Taffi
* Incorporated updated Spanish translation files, courtesy of Juanjo Navarro
* Incorporated updated Danish translation files, courtesy of Hans Christian Andersen
* Incorporated updated Dutch translation files, courtesy of Dirk Westenberg
* Incorporated updated Portuguese translation files, courtesy of Sérgio Leite
* Incorporated new Slovenian translation files, courtesy of Žiga Vajdic
* Incorporated updated German translation files, courtesy of Stefan Dorscht and Oliver Heinrich
* Incorporated updated Finnish translation files, courtesy of Elias Okkonen
* Incorporated updated Estonian translation files, courtesy of Andra Saimre

= 3.7 =

* Fixed some untranslatable text strings
* Altered Week View so so as not to link to days with no events
* Added the ability to override labels and slugs for venues and organizers
* Fixed some issues with GET params and IE 8/9
* Fixed an issue where non-standard widget implementation would break the ajax on the Calendar Widget (thanks to whirlmagazine on the forums for reporting this!)
* Added feature to scroll to first event of week on week view, instead of to 8am (thank you chaplin35 for bringing this up!)
* Optimized the Countdown Widget for sites with many events (thanks to vancouverfamily for highlighting this issue!)
* Fixed a problem where the relationship between additional fields and their labels could lead to conflicts (thank you to integrity for bringing this to our attention!)
* Added a notification for when a recurring event extends beyond the cutoff setting date
* Corrected a problem where European format commas for geolocation values were causing problems with Google Maps (thanks to andreassperber for reporting this!)
* Fixed an issue where Week View was being effected by "show only first recurrence" settings (thank you magictigger for bringing this up on the forum!)
* Improved the labeling of the date format settings
* Fixed a bug related to the APM start date filter (thanks to dankron for highlighting this issue!)
* Cleaned up PHPDoc comments
* Corrected a problem where events were not ordered chronologically on Map View (thank you mggillespie for reporting this!)
* Removed 2.x templates from codebase
* Added event classes to the event titles in the Featured Venue widget (props to @afragen for this!)
* Changed Week View pagination so as not to link to weeks before/after the earliest/latest events
* Fixed a bug in Chrome with Photo View where using the browser back button would drop a selected category (thank you to blinktech in the forum for bringing this up!)
* Incorporated new Bulgarian translation files, courtesy of Nedko Ivanov
* Incorporated new Chinese translation files, courtesy of Massound Huang
* Incorporated new Indonesian translation files, courtesy of Didik Priyanto
* Fixed re-registering of Venue Post Type so user customizations made from tribe_events_register_venue_type_args are maintained with PRO enabled.

= 3.6.1 =

* Fixed some CSS/JS minification issues
* Fixed a bug where the calendar widget list pagination wasn’t working properly
* Fixed an issue where the Google Maps API script didn't have a more specific script handle (thanks to @isagenix on the forum for the heads up!)
* Incorporated updated Greek translation files, courtesy of Yannis Troullinos

= 3.6 =

* Incorporated taxonomy filters to the advanced events list widget
* Incorporated a feature to make the end date follow the start date when editing recurrence in the admin
* Deprecated the meta walker and added new templates for custom field data
* Fixed recurring event URLs when using default permalinks
* Fixed the query for days with events in the mini calendar widget
* Added code to prevent the re-creation of deleted instances of recurring events, when the original event is re-saved or the series is split
* Fixed switching a recurring event to a non-recurring event
* Incorporated code to better handle recurring events when importing events from a WordPress XML export
* tribe_get_events() now provides a default value for the eventDisplay query parameter
* Added the iCalendar feed that was formerly only available with Pro
* Moved all HTML Markup (and the loop) to the List Widgettemplate
* Fixed an issue where Category CSS classes were being removed from Events when in Responsive Mode
* Fixed an issue where duplicate Prev/Next Nav elements would display in Photo & Map View when no events were found
* Incorporated code to hide the 'All Day' bar in Week View when no All Day events are found
* Added a 'View All Events at this Venue' link to the Featured Venue Widget
* Split out the Related Events code to it's own template file: views/pro/related-events.php
* Fixed an issue where the selected category wasn't being respecting when paginating on Photo View
* Fixed an issue where using the Mini Calendar widget could break comments on posts
* Incorporated code so that the mini calendar widget will no longer display expired events in the list below the calendar
* Incorporated new Estonian translation files, courtesy of Andra Saimre
* Incorporated updated German translation files, courtesy of Dennis Gruebner
* Incorporated updated Swedish translation files, courtesy of Jonas Reinicke
* Incorporated new Latvian translation files, courtesy of Raivis Dejus
* Incorporated new Afrikaans translation files, courtesy of Liza Welsh
* Incorporated updated Czech translation files, courtesy of Petr Bastan
* Incorporated updated Greek translation files, courtesy of Yannis Troullinos

= 3.5.2 =

* Fixed a bug that creates duplicate instances of events scheduled past the future cutoff date

= 3.5.1 =

* Patched a bug where the “Recurring event instances” setting was impacting month view, instead of just appearing on list-based views (thanks to alexhammerstein on the forums for this report!)
* Addressed an issue caused by our recurrence refactor where certain sites/hosting providers experienced a fatal error blocking admins from the dashboard (thanks to Jared on the forums for the first report!)
* Fixed an uncaught exception/fatal error that appeared during the conversion of recurring events for some users (thanks to Mariruth on the forum for the first report of this!)
* Patched a SQL error that appeared on sites without any events (thanks to user nothingtodo on the forums for the report here!)

= 3.5 =

* Incorporated fully responsive styles and functionality for all Events views! For an overview of the changes, see <a href="http://m.tri.be/hv">this blog post</a>
* Changed how recurring events are stored, to give a unique post ID to each recurrence
* Fixed an issue where the Category class wasn't properly being added to events when paging in Week View (thanks to Andy Fragen on the forums for reporting this!)
* Fixed issue with popstate and bug in webkit when coming back from single venue view
* Fixed issue were week view title would be cut off on short events (thanks to umediagroup on the forums for their report of this!)
* Changed the workflow for breaking instances of a recurring event out of their series
* Fixed recurring event permalinks in tag archives
* Changed Week view to use the "End of day cutoff" setting (thanks to zengirl on the forums for the report here!)
* Updated the recurrence UI to prevent setting a recurrence end date before the series start date
* Fixed an issue where deleting an instance of a recurring event would delete the entire series
* Fixed an issue where the Mini Calendar Widget could skip February when navigating through the months (thanks to timhengeveld on the forums for this report!)
* Optimized some queries related to map view (thanks to crack00r on the forums for the report that got us thinking about this!)
* Fixed an issue where the "Hide if no events" checkbox was not working in the Featured Venue widget
* Fixed an issue where the iCal button would always download all events, instead of the events currently being viewed (thanks to philmacaulay on the forums for the first report of this!)
* Fixed a variety of untranslatable strings
* Incorporated new Ukranian translation files, courtesy of Vasily Vishnyakovw
* Incorporated updated Spanish translation files, courtesy of Juan Jose Reparaz Sarasola
* Incorporated new Montenegrin translation files, courtesy of Sasa Vukovic
* Incorporated updated Norwegian Bokmål translation files, courtesy of Morten Ruud
* Incorporated new Norwegian Nynorsk translation files, courtesy of Torbjørn Lauen
* Incorporated updated Romanian translation files, courtesy of Cosmin Vaman
* Incorporated updated German translation files by Oliver Heinrich
* Incorporated updated Brazilian Portuguese translation files from Emerson Marques
* Incorporated updated Dutch translation files from J.F.M. Cornelissen and Frans Pronk
* Incorporated updated French translation files from Laurent Proulx

= 3.4 =

* Added extra reassurance that All Day events will show first on Day view
* Fixed the automated recurrence description for events with no end date
* Added hooks for use in widgets (thanks to Daniel Maier on the forums for reporting this!)
* HTML tags are now properly stripped from Google Calendar descriptions (thanks to masspeaceaction for reporting this bug at the forums!)
* Fixed a bug where the wrapper div was incorrectly being replicated each time you navigated within the mini calendar widget (thanks to timhengeveld for reporting this bug!)
* Fixed a bug where the calendar widget redirected improperly when set to show 0 events (thanks to Oliver for reporting this one on the forum!)
* Fixed a bug where the "Show only the first instance of each recurring event" option was only affecting the first page of events
* Addressed an issue where the “View All Events” link accessed disabled months for certain PRO users (thanks to yvrmark for reporting this bug!)
* Scheduled events are no longer exposed before being published (thanks to adamfitz for the explanation here!)

= 3.3 =

* Fixed an issue with featured venue widget not returning expected results in all conditions (thanks to millcreekpark on the forums for the heads up here!)
* Calendar widget improvements: query clean up and end-of-day-cutoff setting respected (thanks to davecfraser from the forums for the original report on this front!)
* Map view pagination improved
* Fixed a bug that caused events to disappear when changing the time for an existing series (thanks to Denise Crosbie on the forums for the first report here!)
* Patched a bug that caused multiple instances of recurring events to fail to display (thanks to mastafu on the forums for reporting this!)
* Fixed an issue with the display of multi-day events in week view
* Map view now respects the selected category (thanks to mindful on the forums for originally reporting this!)
* Fixed bug that caused the "Show only the first instance of each recurring event" setting to affect the "See all" page for recurring events
* The TribeField class no longer uses the extract() function
* Deactivating ECP will now also deactivate the default content settings (they will be restored if you reactivate ECP)
* Fixed a JavaScript issue on APM that was breaking some users installs (thanks to user tsdexter for the report and patch!)
* Added CSS classes to the list widget events (thanks to Andy Fragen for requesting these!)
* Incorporated updated German translation files, courtesy of Oliver Heinrich
* Incorporated updated French translation files, courtesy of Bastien BC

= 3.2 =

* Incorporated code to allow for recurring events with no end date (just set "Never" under the appropriate dropdown when setting up your recurrence pattern!)
* Added settings to limit the number of recurring event instances that will be created; instances beyond this will be automatically created on a rolling basis
* Fixed a bug where instances of recurring events would sometimes disappear on certain database configurations
* Tackled a bug where making an event sticky while breaking it from a series would create many copies of the event
* Fixed the canonical URL on recurring events when object caching is enabled (thanks to Kevin on the forums for the initial report!)
* Patched a bug where events with a small time span were not displaying properly in week view
* Addressed a number of compatibility/aesthetic issues with the Twenty Thirteen theme
* Fixed a translation issue relating to day view (thanks to dimitrilongo for the initial report!)
* Fixed an issue with day view not respecting the timezone selection in WordPress' General settings
* Updated the mini calendar widget to not break event views, when the widget appears before the content
* Fixed an issue where the iCal button rendered on views that have no events
* Addressed an issue where events section on single event page showed unrelated events as being Related
* Incorporated text to make explanation for "Recurring event instances" setting clearer
* Fixed an issue with venue descriptions sometimes not displaying on single venue view
* Patched a bug where the Additional Fields link ceases to function in certain non-English languages (thanks to Oliver on the forums for his report!)
* Fixed a bug where the pin marker in map view sometimes showed in the middle of the world (thanks to overseen in the forums for first reporting this!)
* Incorporated code so day view now uses its own template part for single event (instead of using list view's)
* Fixed an iCal export issue where sometimes incorrect event dates showed in the .ics file
* Fixed an error that was making the location search fail in some installs
* Addressed an issue related to i18n for the mini calendar widget
* Patched a notice for PHP 5.3.20

= 3.1 =

* Recurring events can now display more than once in the search results, main blog loop, and other queries that contain multiple post types (thanks to user Darren for the original report!)
* Added a setting for hiding related events (thanks to those on UserVoice who requested this!)
* Fixed error that occurred when ordering the admin listing by venue or organizer (thanks to Bernhard for reporting this!)
* Fixed bug where the Events Calendar title would take over all the pages on the site
* Month view and the mini calendar widget will no longer link to Day view if Day view is disabled
* GEO, CATEGORY, and ATTACH fields added to the iCal feed
* Fixed z-index bug with the recurrence dialog box in the WordPress 3.6 post editor
* Fixed bug where the option to filter the admin Events list by recurrence wasn't working
* Fixed bug where sometimes an event entered at the end of the month wouldn't show on the mini calendar widget
* Fixed intermittent display errors with Photo view
* Fixed two PHP errors on the admin events list
* Fixed incorrect "No results" message after a keyword search on week view
* Updated translations: Brazilian Portuguese (new), Turkish (new), Norwegian Dutch, Icelandic, Greek, Finnish
* Various minor bug and security fixes

= 3.0.5 =

* Fixed issue with the ECP stylesheet being enqueued twice
* Fixed recurring events links in the calendar widget (Thanks to user JANPP for the report!)

= 3.0.4 =

* CSS files in the tribe-events directory of your theme are now loaded in addition to ECP css files, instead of replacing them
* Performance improvements to the plugin update engine
* Improved handling of international characters in iCal exports (thanks to PAUSSUS for catching this)
* Various bug fixes to the Events List and Events Calendar widgets
* Improved location search results (thanks to BISDIGITAL for getting the discussion going on this)
* Addressed some previously non-translatable strings in the Tribe Bar

= 3.0.3 =

* Fixed bug with hard-coded table prefixes
* Made some strings in tribe bar translatable

= 3.0.2 =

* Fixed bug with events not showing up on past view (thanks to MY-WEB and GOLFDAWGG for pointing this out!)
* Miscellaneous bug fixes

= 3.0.1 =

* Fix a bug in the plugin upgrade system to work on MU sites.

= 3.0 =

3.0 is a complete overhaul of the plugin.

== Help ==

Welcome to The Events Calendar and Events Calendar PRO, a full-featured events management system for WordPress. Thank you so much for using the labor of our love. We are Modern Tribe and we are here to help you be awesome.

If you aren't familiar with The Events Calendar and Events Calendar PRO, check out our <a href="http://m.tri.be/3t">new user primer.</a> It'll introduce you to the basics of what the plugin has to offer and will have you creating events in no time. From there, the resources below -- extensive template tag documentation, FAQs, video walkthroughs and more -- will give you a leg up as you dig deeper.

Additional resources available include:

* <a href="http://m.tri.be/42">Documentation</a>
* <a href="http://m.tri.be/3v">FAQ</a>
* <a href="http://m.tri.be/4c">Help Videos</a>
* <a href="http://m.tri.be/44">Tutorials</a>
* <a href="http://m.tri.be/4b">Release Notes</a>
* <a href="http://m.tri.be/3x">Forums</a>

We hit the <a href="http://m.tri.be/3x">premium forums</a> daily during the week to help paid users with site integration, minor customization, troubleshooting, and more.

Some things to consider before posting on the forum:

* Look through existing threads before posting a new one and check that there isn't already a discussion going on your issue.
* Your issue will be solved more quickly if you run a few checks before making a support request. Deactivate your plugins one by one - if the issue is fixed by deactivating a plugin you know you've got a plugin conflict. To test your Theme, revert to the default Twenty Twelve Theme to see if you are still experiencing the problem. If not, your Theme is the issue. Please provide this information when making your supper request.
* Sometimes, just resetting your permalinks can fix the issue. Visit Events -> Settings -> Permalinks, save your permalinks with a different option and then save with your preferred choice again. This can solve events-related problems and can is worth a shot before creating a new thread.

Still not happy? Shoot us an email to pro@tri.be or tweet to @moderntribeinc and tell us why. We'll do what we can to make it right.

== Upgrade Notice ==

= 3.11 =

Please see the changelog for the complete list of changes in this release. Remember to always make a backup of your database and files before updating!

= 3.10 =

This is a major update; make sure you’ve backed up your site before applying it + are prepared to redo certain customizations (especially anything related to WEEK VIEW) on a staging site before deploying to production. You can see the changelog for the complete list of changes in this release.

= 3.9 =

Please see the changelog for the complete list of changes in this release. Remember to always make a backup of your database and files before updating!

= 3.8 =

Please see the changelog for the complete list of changes in this release. Remember to always make a backup of your database and files before updating!

= 3.7 =

Please see the changelog for the complete list of changes in this release. Remember to always make a backup of your database and files before updating!

= 3.6 =

Please see the changelog for the complete list of changes in this release. Remember to always make a backup of your database and files before updating!

= 3.5.2 =

Please see the changelog for the complete list of changes in this release. Remember to always make a backup of your database and files before updating!

= 3.5.1 =

Please see the changelog for the complete list of changes in this release. Remember to always make a backup of your database and files before updating!

= 3.5 =

Please see the changelog for the complete list of changes in this release. Remember to always make a backup of your database and files before updating!

= 3.4 =

Please see the changelog for the complete list of changes in this release. Remember to always make a backup of your database and files before updating!

= 3.3 =

Please see the changelog for the complete list of changes in this release. Remember to always make a backup of your database and files before updating!

= 3.2 =

When upgrading to 3.2, please ensure template overrides for Events Calendar Pro in your theme should be moved to [your-theme]/tribe-events/pro directory; a deprecated notice will be generated if they are directly in the [your-theme]/tribe-events folder

= 3.1 =

Please see the changelog for the complete list of changes in this release. Remember to always make a backup of your database and files before updating!

= 3.0 =

3.x is a HUGE upgrade from Events Calendar PRO 2.x. If you're upgrading from 1.3.3 or any release between 2.0 and 2.0.10, make sure to upgrade to Events Calendar PRO 2.0.11 first. If you're upgrading from Events Calendar PRO 2.0.11, please back up your data BEFORE initiating, and be prepared to manually update your customizations based on changes to the plugin's tempting structure.<|MERGE_RESOLUTION|>--- conflicted
+++ resolved
@@ -5,11 +5,7 @@
 Donate link: http://m.tri.be/29
 Requires at least: 3.9
 Tested up to: 4.3.1
-<<<<<<< HEAD
-Stable tag: 3.12.1
-=======
 Stable tag: 3.12.2
->>>>>>> 26d99e44
 License: GPLv2 or later
 License URI: http://www.gnu.org/licenses/gpl-2.0.html
 
@@ -226,18 +222,16 @@
 
 == Changelog ==
 
-<<<<<<< HEAD
 = [Unreleased] unreleased =
 
 * Fix - Don't escape HTML on additional fields that hold URLs
 * Fix - Updated comment in Week View tooltip and mobile templates to point at the right file for customization instructions
-=======
+
 = [3.12.2] 2015-10-01 =
 
 * Fix - Avoid modifying permalinks unless it is absolutely necessary (props to Jan for the fix)
 * Fix - Ensure we do not inadvertently change the order of posts when events are integrated into the main blog loop
 * Fix - Ensure rewrite rules are correctly added (our thanks to Nadia for highlighting this issue)
->>>>>>> 26d99e44
 
 = [3.12.1] 2015-09-22 =
 
