=== The Events Calendar ===

Contributors: ModernTribe, borkweb, barry.hughes, bordoni, brianjessee, aguseo, cliffpaulick, courane01, faction23, GeoffBel, geoffgraham, ggwicz, jbrinley, jentheo, leahkoerper, lucatume, mastromktg, MZAWeb, neillmcshea, nicosantos, patriciahillebrandt, peterchester, reid.peifer, roblagatta, ryancurban, shane.pearlman, tribecari, vicskf, zbtirrell
Tags: events, calendar, event, venue, organizer, dates, date, google maps, conference, workshop, concert, meeting, seminar, summit, class, modern tribe, tribe, widget
Donate link: http://m.tri.be/29
Requires at least: 4.5
Stable tag: 4.6.14.1
Tested up to: 4.9.5
Requires PHP: 5.2.4
License: GPLv2 or later
License URI: http://www.gnu.org/licenses/gpl-2.0.html

The Events Calendar is a carefully crafted, extensible plugin that lets you easily manage and share events. Beautiful. Solid. Awesome.

== Description ==

Create an events calendar and manage it with ease. The Events Calendar plugin provides professional-level quality and features backed by a team you can trust.

Packed with loads of useful features, The Events Calendar by Modern Tribe is ready to go right out of the box. It’s extensible, easy to use, and completely customizable.

Just getting started? Read through the [New User Primer](http://m.tri.be/2d) to get set up.

Looking for additional functionality including recurring events, ticket sales, publicly submitted events, automatic imports, and more?

<strong>Check out [Events Calendar PRO](http://m.tri.be/mj) and [other add-ons](http://m.tri.be/2a)</strong>

><strong>New Import Tool!</strong>
>We’ve made bulk event imports easier to manage than ever. This add-on service for The Events Calendar allows you to import events from your favorite sources, including Facebook, Meetup, Google Calendar, iCalendar, CSV, and ICS.
>[Check out Event Aggregator now](http://m.tri.be/197u).

= Built solid & supported =

The Events Calendar is crafted the WordPress way with hours of strategy, design, development, and testing going into each release. We stand behind our work and offer light support weekly for the community via the WordPress.org support forums.

If you need a deeper level of support or a faster response to your specific question, our Events Calendar PRO add-on includes access to our premium support forums with a 24-48 hour response time during the workweek.

Enjoy using The Events Calendar, know how to customize it, and want to make money helping people? We’re growing our community team and would love to hear from you. If you’re interested, [check this out!](http://m.tri.be/mk)

= Plug-n-play & highly customizable =

The Events Calendar is built to work out of the box. Just turn it on, configure the settings to match your needs and you'll be making events in less than 5 minutes.

By developers, for developers... it's ready to be the foundation for your wildest hack sessions. Complete with a skeleton stylesheet to theme fast and efficiently, loads of tools including partial template overrides, a host of template tags, hooks and filters, [careful documentation](http://m.tri.be/eu), as well as a [library of free extensions](http://m.tri.be/ext). The Events Calendar is built FOR people who build websites.

Whether your vision is big or small, you’re in good company. Hundreds of thousands of churches, eateries, small businesses, musicians, venues, and non-profits are publishing and promoting their events with The Events Calendar.

The Events Calendar has been scaled to work on networks with over 25 million unique visitors per month and hundreds of thousands of events. Fortune 100 companies, major universities, government institutions, and some seriously epic startups showcase their events with our platform.

= Features =

Whether you’re operating a hyperlocal hub listing thousands of events, a university with many thousands of users, or you’re a sole business owner listing your classes, The Events Calendar has your back.

* Rapidly create events
* Saved venues & organizers
* Calendar month view with tooltips
* Event List view
* Day view
* Event search
* Google maps
* Widget: Upcoming events list
* Events Taxonomies (Categories & Tags)
* Google Calendar and iCal exporting
* WP REST API endpoints
* Completely ajaxified for super smooth browsing
* Completely responsive from mobile to tablet to desktop
* Tested on the major theme frameworks such as Avada, Genesis, Woo Themes, Thesis and many more.
* Increase your SEO with Microformats
* Internationalized & translated
* Multiple stylesheets to improve integration
* Extensive template tags for customization
* Hooks & filters galore
* Caching support
* Debug mode for developers
* [Library of extensions](http://m.tri.be/1a0r)

= Submitting Patches =

If you’ve identified a bug and have a fix, we’d welcome it at our [GitHub page for The Events Calendar](https://github.com/moderntribe/the-events-calendar). Simply submit a pull request so we can review as part of our [release cycle](http://m.tri.be/release-schedule) and merge into the codebase if appropriate from there. If a pull request is rejected, we'll do our best to tell you why. Users whose pull requests are accepted will receive credit in the plugin's changelog. For more information, check out the readme at our GitHub page. Happy coding!

== Installation ==

= Install & Activate =

Installing the plugin is easy. Just follow these steps:

1. From the dashboard of your site, navigate to Plugins --> Add New.
2. Select the Upload option and hit "Choose File."
3. When the popup appears select the the-events-calendar-x.x.zip file from your desktop. (The 'x.x' will change depending on the current version number).
4. Follow the on-screen instructions and wait as the upload completes.
5. When it's finished, activate the plugin via the prompt. A message will show confirming activation was successful. A link to access the calendar directly on the frontend will be presented here as well.

That's it! Just configure your settings as you see fit, and you're on your way to creating events in style. Need help getting things started? Check out our [new user primer](http://m.tri.be/2l) for help with settings and features.

== Screenshots ==

1. Month View with hover
2. Month View
3. List View
4. Day View
5. Single event
6. Event Editor
7. Events admin listing
8. General Settings
9. Display Settings
10. Events List Widget
11. Mobile Month View
12. CSV Importer

== Frequently Asked Questions ==

= Are there any troubleshooting steps you'd suggest I try that might resolve my issue before I post a new thread? =

First, make sure that you're running the latest version of The Events Calendar (4.6 as of this release). If you're running Events Calendar PRO it needs to match the version number of The Events Calendar. And if you've got any other add-ons, make sure those are current / running the latest code as well.

The most common issues we see are either plugin or theme conflicts. You can test if a plugin or theme is conflicting by manually deactivating other plugins until just The Events Calendar is running on your site. If the issue persists from there, revert to the default Twenty Fourteen theme. If the issue is resolved after deactivating a specific plugin or your theme, you'll know that is the source of the conflict.

Note that we aren't going to say "tough luck" if you identify a plugin/theme conflict. While we can't guarantee 100% integration with any plugin or theme out there, we will do our best (and reach out the plugin/theme author as needed) to figure out a solution that benefits everyone.

= I'm still stuck. Where do I go to file a bug or ask a question? =

Users of the free The Events Calendar should post their questions in the plugin's [WordPress.org forum](https://wordpress.org/support/plugin/the-events-calendar/), which we hit about once a week (usually on Wednesdays). Please make sure to read [our sticky post](http://m.tri.be/19oc) providing an overview of the support we provide free users BEFORE posting. If you find you're not getting support in as timely a fashion as you wish, you might want to consider purchasing a PRO license.

If you're already a PRO user, you're entitled access to our more actively-monitored [Events Calendar PRO forum](http://m.tri.be/2r) on our website. We can provide a deeper level of support here and hit these forums on a daily basis during the work week. Generally, except in times of increased support loads, we reply to all comments within 24-48 hours during the business week.

= Events Calendar PRO looks awesome! I'm sold! How can I get my hands on it? =

Events Calendar PRO can be purchased directly on [our website](http://m.tri.be/18wi). There are five (5) license types available, and all licenses include access to premium support, new feature releases, and regular maintenance updates.

= I'm interested in PRO or another add-on, but there are a few questions I've got before making the purchase. Can you help me get those addressed? =

Absolutely. If you're not finding your questions answered on the product pages, hit up our [pre-sales forum](http://m.tri.be/2w) on our site. You can save yourself some time by reviewing the threads first to verify if your question has already been asked. If it hasn't, post a new thread as a guest. We'll get you a reply as quickly as we can, so you can make an informed decision regarding purchase.

= What add-ons are available for The Events Calendar, and where can I read more about them? =

The following add-ons are available for The Events Calendar:

* [Events Calendar PRO](http://m.tri.be/18wi), for adding premium calendar features like recurring events, advanced views, cool widgets, shortcodes, additional fields, and more!
* [Event Aggregator](http://m.tri.be/197u), a service that effortlessly fills your calendar with events from Facebook, Meetup, Google Calendar, iCalendar, CSV, and ICS.
* [Event Tickets](http://m.tri.be/18wj) (free), which allows you to collect RSVPs to events. It can run alongside The Events Calendar or as a standalone plugin that adds RSVP functionality to WordPress posts and pages.
* [Event Tickets Plus](http://m.tri.be/18wk), which allows you to sell tickets for your events using your favorite e-commerce platform.
* [Community Events](http://m.tri.be/2g), for allowing frontend event submission from your readers.
* [Community Tickets](http://m.tri.be/18wl), which allows event organizers to sell tickets to the events they submit via Community Events.
* [Filter Bar](http://m.tri.be/fa), for adding advanced frontend filtering capabilities to your events calendar.
* [Eventbrite Tickets](http://m.tri.be/2e), for selling tickets to your event directly through Eventbrite.

= I have a feature idea. What's the best way to tell you about it? =

We've got a [UserVoice page](https://tribe.uservoice.com/forums/195723-feature-ideas) where we're actively watching for feature ideas from the community. Vote up existing feature requests or add your own, and help us shape the future of the products business in a way that best meets the community's needs.

= I've still got questions. Where can I find answers? =

Check out our extensive [knowledgebase](http://m.tri.be/18wm) for articles on using, tweaking, and troubleshooting our plugins.

== Documentation ==

All of our online documentation can be found on [our documentation site](http://m.tri.be/eu).

Some links you may find particularly useful are:

* [The Events Calendar New User Primer](http://m.tri.be/2l)
* [The Themer's Guide to The Events Calendar](http://m.tri.be/2m)
* [Knowledgebase](http://m.tri.be/18wm)

If you have any questions about this plugin, you can post a thread in our [WordPress.org forum](https://wordpress.org/support/plugin/the-events-calendar). Please search existing threads before opening a new one.

The [Modern Tribe premium support forums](http://m.tri.be/2r) are available for you to read. You won't, however, be able to post a message in any forums beyond Pre-Sale Questions unless you have purchased a premium license.

== Add-Ons ==

But wait: there's more! We've got a whole stable of plugins available to help you be awesome at what you do. Check out a full list of the products below, and over on [our website](http://m.tri.be/18wn).

Our Free Plugins:

* [Event Tickets](https://wordpress.org/plugins/event-tickets/)
* [Advanced Post Manager](https://wordpress.org/plugins/advanced-post-manager/)
* [GigPress](https://wordpress.org/plugins/gigpress/)
* [Image Widget](https://wordpress.org/plugins/image-widget/)

Our Premium Plugins and Services:

* [Events Calendar PRO](http://m.tri.be/18wi)
* [Event Aggregator](http://m.tri.be/197u) (service)
* [Event Tickets Plus](http://m.tri.be/18wk)
* [Community Events](http://m.tri.be/2g)
* [Community Tickets](http://m.tri.be/18wl)
* [Filter Bar](http://m.tri.be/fa)
* [Eventbrite Tickets](http://m.tri.be/2e)

== Help ==

Welcome to The Events Calendar, a full-featured events management system for WordPress. Thank you so much for using the labor of our love. We are Modern Tribe and we are here to help you be awesome.

If you aren't familiar with The Events Calendar, check out our [new user primer](http://m.tri.be/2p). It'll introduce you to the basics of what the plugin has to offer and will have you creating events in no time. From there, the resources below -- extensive template tag documentation, FAQs, video walkthroughs and more -- will give you a leg up as you dig deeper.

Additional resources available include:

* [Release Schedule](https://theeventscalendar.com/release-schedule/)
* [Known Issues](https://theeventscalendar.com/known-issues/)
* [Documentation](http://m.tri.be/eu)
* [FAQ](http://m.tri.be/2n)
* [Help Videos](http://m.tri.be/2t)
* [Tutorials](http://m.tri.be/2u)
* [Release Notes](http://m.tri.be/2v)
* [Forums](http://m.tri.be/2r)

We hit the [The Events Calendar forum here on WordPress.org](https://wordpress.org/support/plugin/the-events-calendar/) about once a week, assisting users with basic troubleshooting and identifying bugs that have been reported. (If you are looking for more active support, might we suggest buying a PRO license? Our team hits the [Premium Forums](http://m.tri.be/2r) daily.)

Some things to consider before posting on the forum:

* Look through existing threads before posting a new one and check that there isn't already a discussion going on for your issue.
* Your issue will be solved more quickly if you run a few checks before making a support request. Deactivate your plugins one by one - if the issue is fixed by deactivating a plugin you know you've got a plugin conflict. To test your Theme, revert to the default Twenty Twelve Theme to see if you are still experiencing the problem. If not, your Theme is the issue. Please provide this information when making your support request.
* Sometimes, just resetting your permalinks can fix the issue. Visit Events -> Settings -> Permalinks, save your permalinks with a different option and then save with your preferred choice again. This can solve events-related problems and can is worth a shot before creating a new thread.

Still not happy? Shoot us an email to support@theeventscalendar.com or tweet to [@TheEventsCal](https://twitter.com/TheEventsCal) and tell us why. We'll do what we can to make it right.

== Changelog ==

= [4.6.15] TBD =

* Feature - added wp-cli command to import events from a source with Events Aggregator, see `wp event-aggregator import-from --help` to know more [104426]
* Feature - added wp-cli command to run scheduled imports with Events Aggregator, see `wp event-aggregator run-import --help` to know more [104426]
* Fix - Remove organizers when an event has multiple organizers [103715]
* Fix - Fixed the `[tribe_events]` month view pagination without the bar, and when using plain permalinks [95720]
* Fix - Prevent `url_to_postid` to run if on the main events page to avoid query conflicts. [94328]
* Fix - Navigation to the past on Recurring List [43925]
* Fix - Make the `[tribe_events]` scroll to top when using the list view. [81509]
<<<<<<< HEAD
* Fix - Respect default venue and address. [63915]
=======
* Tweak - Honor the return types for `tribe_has_next_event` y `tribe_has_previous_event` when the global query is null
>>>>>>> 0b0baf9f

= [4.6.14.1] 2018-04-18 =

* Fix - Fixed fatal error that would sometimes arise when The Events Calendar was set to display on the front page

= [4.6.14] 2018-04-18 =

* Fix - Updated the "front page" logic to store the value in the DB instead of "mocking" the view via JS [100832]
* Fix - Fixed the generation of PHP warnings on retrieval of posts if the "Include events in main blog loop" option is checked (thanks to Colin Carmichael for reporting this problem) [97667]
* Fix - Made the `tribe-ea-record` custom post type (used to store Event Aggregator record information) private [99106]
* Fix - Expanded the size of the time zone input in the admin to allow for better visibility for long names [100363]
* Fix - If the main events page is set to be the site's front page, ensure it shows as "selected" in the Customizer's front page option [100832]
* Fix - Fixed an issue where failed Event Aggregator scheduled imports would re-attempt the import too soon [102489]
* Fix - Ensure the Tribe Bar displays all the available ranges of dates and times [100646]
* Fix - Hid the filters in the Tribe Bar if a unique view is enabled [75114]
* Fix - Fixed some imported-event handling so that events with no time and that aren't all-day events do not display on the front-end [93979]
* Fix - Changed the HTTP status codes of empty event, venue, organizer, category, and tag archives from 404 to 200 and return empty arrays to stick with WP REST API standard [102283]
* Fix - Better "guessing" on column mapping during the import of CSV file (thanks to April in our Help Desk for flagging this problem!) [96162]
* Fix - Add new `tribe_events_linked_post_type_meta_key` filter, required to be set for each custom linked post type, to output custom linked post types in their drag-and-drop order (thanks @natureslens for highlighting the issue) [100733]
* Tweak - Added the `tribe_aggregator_find_matching_organizer` and `tribe_aggregator_find_matching_venue` filters in Events Aggregator to allow the definition of custom Venue and Organizer match criteria [97292]
* Tweak - Display the retry time for a failed Event Aggregator scheduled import in the Scheduled tab [102489]
* Tweak - Add new filter, `tribe_events_import_event_duplicate_matches`, to determine if an event is part of the duplicates matches [77956]
* Tweak - Ensure "secondary" maps, e.g. in the sidebar, have the same full-width behavior as "main" maps [74052]
* Tweak - Restore some missing header navigation elements [99742]
* Tweak - Add notice if an import is missing required columns [67886]
* Tweak - Save time zone and time zone abbreviation fields (if provided) even if date was not changed when saving event through API [102705]

= [4.6.13] 2018-03-28 =

* Feature - Added facilities allowing users to trash or permanently delete expired events [98826]
* Fix - Corrected the behavior of the previous/next event links rendered on single event pages (props to @jeremyfelt for fixing this) [101757]
* Fix - Save order of organizers as displayed in the admin (thanks to JobInfo and others for report) [79126]
* Tweak - Added Gutenberg compatibility for the Gutenberg Extension plugin
* Tweak - Added new filter `tribe_tickets_venue_action_links_edit_url` to modify the venue edit link for the sales and attendee reports [93923]
* Tweak - Altered day view to start at 00:00:00 and not 00:00:01 [99641]

= [4.6.12] 2018-03-08 =

* Fix - Resolved an oversight resulting in notice-level errors when the `tribe_event_is_on_date()` function was called incorrectly (props to @sharewisdom for pointing this out) [99117]
* Fix - Resolved errors within the admin environment when the "ticketed" view of events is generated [99266]
* Fix - Improved compatibility with WordPress SEO in relation to the default mobile events view [68716]
* Fix - Resolved Javascript errors in month view which were triggered under some conditions by the presence of password-protected events [99089]
* Fix - Improved logic responsible for identifying which events are expired (in the past) by using timezone-aware comparisons [91168]
* Fix - Corrected the export of upcoming events from single organizer pages (added to support changes in Events Calendar PRO) [70727]
* Tweak - Added safety checks around our use of the global $wp_query object (thanks @archetypalsxe for highlighting this issue!) [100199]
* Tweak - Renamed 'Use Javascript to control date filtering' option to 'Enable live refresh' and improved the associated helper text [98022]
* Tweak - Added caching to reduce the number of HTTP requests being made in relation to Event Aggregator within the admin environment [99486]
* Tweak - Improved performance by reducing the number of queries that run in single event pages (in relation to `tribe_get_prev_event_link()` and `tribe_get_next_event_link()` specifically) [94587]
* Tweak - Added pagination to single organizer and venue pages [97772]
* Tweak - Improved compatibility with the Twety Seventeen theme (ensuring the calendar is full-width if set to be the site's homepage) [97977]
* Language - 3 new strings added, 161 updated, 1 fuzzied, and 2 obsoleted

= [4.6.11.1] 2018-02-16 =

* Fix - The render of the venue and organizer templates (thanks to Antonio and others for reporting this in our forums) [99550]
* Fix - Make sure events on calendar are not affected by DST changes [99537]

= [4.6.11] 2018-02-14 =

* Fix - Ensure parity of CSS styles between the default Month View and the embedded Month Views generated by Events Calendar PRO's [tribe_events] shortcode (thanks @copoloff for reporting this bug!) [92329]
* Fix - If `tribe_ical_feed_calname`  is empty the property `X-WR-CALNAME` is not added to the .ics file [46620]
* Fix - Stopped modifications of the main query if is in a single post to allow custom variables don't affect the page loading when using shortcode (our thanks to Joseph Reckley and others for highlighting this problem) [91787]
* Tweak - Fixed a handful of small CSS bugs in the mobile views of the Twenty Sixteen, Twenty Fifteen, and Twenty Fourteen themes [95693]
* Tweak - Added new hooks (`tribe_events_ical_before`, `tribe_events_ical_events_list_args` and `tribe_events_ical_events_list_query`) to allow further customization of the iCal feed [86227]
* Tweak - Added safeguards to reduce conflicts when lodash and underscore are used on the same site [92205]
* Language - 0 new strings added, 41 updated, 0 fuzzied, and 0 obsoleted

= [4.6.10.1] 2018-01-26 =

* Fix - Make sure rewrite rule for `/events` is not hardcoded and is based on dynamic option field (thanks to @earnjam and others for flagging this problem) [98463]

= [4.6.10] 2018-01-23 =

* Fix - Allow The Events Calendar REST API to be disabled using the `tribe_events_rest_api_enabled` filter [97209]
* Fix - Remove the errant `div.tribe-events-single-section` on the single event view when there is no venue [97615]
* Fix - Make sure the date for past events is set to the current date not the end of the day of the current date [71936]
* Fix - Use `featured_color_scheme_custom` if present as mechanism to overwrite the default color scheme for highlight color [96821]
* Fix - Make sure the date for past events is set to the current date not the end of the day of the current date [71936]
* Tweak - Trigger an event `map-created.tribe` when a map is created to allow flexibility on customization [91984]
* Tweak - Add a link to the knowledge base about 'Setting Up Your Google Maps API Key' [89761]
* Tweak - Add `the_title` filter to events called by `tribe_events_template_data` [38237]
* Tweak - Made the "events" and "event" slugs translatable by WPML and other multilingual plugins [95026]
* Tweak - Introduced the `tribe_events_query_force_local_tz` filter to allow for forcing non-UTC event start and end times in Tribe__Events__Query [92948]
* Tweak - Prevent empty or otherwise-invalid values for various date-format options in the Display settings [94725]
* Tweak - Brought day number headers in the Month View into compliance with WCAG 2.0 accessibility standards when using the "Tribe Events" stylesheet [68411]
* Tweak - Improved the alignment of the event cost on the single-event view (props to @canberraclimbersassociation for reporting this bug) [97208]
* Tweak - Added some more context to the labeling of the "Number of events per page" option (thanks to Todd H. for highlighting this label) [73659]
* Tweak - Improve performance on Event Admin List Count by removing JOIN and use cached results [63567]
* Tweak - Made the "/page/" component of some views' URL string translatable [40976]
* Tweak - Button "Merge Duplicates" is always visible from now on [75208]
* Tweak - Allow queries to explicitly include or exclude events that are nominally hidden from event listings [91254]

= [4.6.9] 2018-01-10 =

* Feature - Add new utility functions tribe_is_events_home and tribe_is_events_front_page similar to native WP is_home and is_front_page [42195]
* Fix - Avoid issues when importing multiple organizers that specify images [96354]
* Fix - Make sure latitude and longitude information from iCal feeds is used if available [96363]
* Fix - Fixed an issue that prevented EA from importing images attached to Facebook events [96393]
* Fix - Remove the duplicate filter call that was running twice for `tribe_rest_venue_data` [96090]
* Tweak - Added new `tribe_aggregator_import_event_image`, `tribe_aggregator_import_venue_image` and `tribe_aggregator_import_organizer_image` filter so that users can control whether, during EA imports, images should be attached to post or not [96393]
* Tweak - Made it possible to translate the iCal feed's description field (props @gafderks) [96677]
* Tweak - Improved escaping of map IDs (props LucaPipolo) [96772]
* Tweak - Added new REST API endpoint that allows looking up organizers by slug instead of ID at the path `organizers/by-slug/{slug}/`, it has the same functionality as the endpoint `organizers/{ID}` [96088]
* Tweak - Added new REST API endpoint that allows looking up venues by slug instead of ID at the path `venues/by-slug/{slug}/`, it has the same functionality as the endpoint `venues/{ID}` [96088]
* Tweak - Added `slug` to the REST API responses for organizer and venue data [96088]
* Tweak - Added `slug` to the REST API parameters allowed to use when inserting or updating an organizer or event [96088]
* Tweak - Added action: `tribe_events_venue_save` [96069]
* Tweak - Added action: `tribe_events_organizer_save` [96069]
* Tweak - Added filter: `tribe_events_rest_venue_prepare_postarr` [96069]
* Tweak - Added filter: `tribe_events_rest_organizer_prepare_postarr` [96069]
* Tweak - Old `tribe_rest_venue_data` filter was passing the venue and the event two the second parameter because of the duplication. Now it has the second parameter as $venue, third parameter as $event if event ID was provided [96090]
* Language - 5 new strings added, 30 updated, 0 fuzzied, and 0 obsoleted

= [4.6.8] 2017-12-18 =

* Fix - Preserve filter bar checkbox selections when changing views [66749]
* Fix - Fix radio filters so they are only included as values when switching views when checked [72954]
* Fix - Ensure the correct properties are set for list widget queries, to avoid problems when running alongside Events Calendar PRO (props @KZeni) [94105]
* Fix - Fixed some layout issues with the "Buy Now" button and stock labels on mobile list views [81115]
* Fix - Fixed issue where left- or right-aligned images at the bottom of event descriptions would overlap event meta on single-event pages [71134]
* Fix - Fixed issue where Google Maps Link would display in some situations even when there is no address information for which to generate a link. [94909]
* Fix - Corrected reference to a Select2 asset (our thanks to @pyxis630 for flagging this problem and props to @andrasguseo for the fix) [95348]
* Fix - Ensure that when start and end dates are passed to the REST API, all events within the date range are correctly retrieved (thanks @braffenberg and others for highlighting this issue!) [90005]
* Tweak - Added Google Maps API key to all Google Maps URLs when the key is available, allowing maps to load more reliably on some hosting environments (props to @sfdfortnight, @thor, and many others for reporting this!) [62910]
* Tweak - Adjusted CSS to improve the display of venue URLs/phone numbers (especially when Events Calendar PRO is also active) (our thanks to Mathew on the forums for flagging this issue) [69127]
* Tweak - Added new REST API endpoint that allows looking up events by slug instead of ID at the path `events/by-slug/{slug}/`, it has the same functionality as the endpoint `events/{ID}` [92825]
* Tweak - Added `slug` to the REST API responses for event data [92825]
* Tweak - Added `slug` to the REST API parameters allowed to use when inserting or updating an event [92825]
* Tweak - Added new `tribe_events_rest_use_inclusive_start_end_dates` filter so that users can make the REST API return events from a more literal date range [90005]
* Language - 3 new strings added, 68 updated, 0 fuzzied, and 0 obsoleted

= [4.6.7] 2017-12-07 =

* Fix - Fixed an issue where EA imports might not correctly create venues for iCalendar imports (thanks @starweb and others for highlighting this issue) [94323]
* Fix - Fixed an issue where Month View wouldn't render correctly in X Theme with the "Events template" option set to "Default Page Template" [92554]
* Fix - Fixed a WPML incompatibility issue where language could be switched to the wrong one (thanks @dgwatkins) [94732]
* Tweak - Added the `tribe_events_x_theme_force_full_content()` filter to let users disable X Theme compatibility code [92554]
* Language - 0 new strings added, 2 updated, 0 fuzzied, and 0 obsoleted

= [4.6.6] 2017-11-21 =

* Feature - Added Template class which adds a few layers of filtering to any template file included
* Tweak - Added clear warnings and errors to prevent and limit the import of iCalendar sources missing required fields [93600]
* Tweak - Included `tribe_callback_return` for static returns for Hooks
* Tweak - Improved Aggregator notices including error data on the responses [87326]
* Language - 4 new strings added, 79 updated, 0 fuzzied, and 0 obsoleted

= [4.6.5] 2017-11-16 =

* Fix - Improved legacy URL redirect logic to prevent unwanted redirects (our thanks to wesleyanhq and Adam Schwartz for highlighting this issue) [86942]
* Fix - Modified tribe_get_template_part() to remove potential for multiple templates to be rendered in a single call [46630]
* Fix - Fixed an issue where Event Aggregator scheduled imports might remain stuck in pending status [90501, 92614, 91754]
* Fix - Removed code which was automatically populating various address fields with default values when creating a new venue from within the event editor [44732]
* Fix - Resolved some issues with the "Show Map" and "Show Map Link" options in CSV files not being reliably respected on import (props @joappf and many others for highlighting this issue) [82784]
* Fix - Added opportunities to override edit linked post links [89015]
* Fix - Fixed a bug where only some parts of event featured images were clickable in List Views (thanks @mattemkadia for highlighting this issue) [81392]
* Fix - Fixed the broken 'Learn more' URL received after an unsuccessful "Other URL" import preview [92890]
* Fix - Fixed issue in list view navigation with backwards previous/next classes (thanks @secondtoughest) [36230]
* Fix - Fixed an issue where venues and organizers would not be correctly assigned to events in CSV imports with import statuses other than "Publish" [79680]
* Tweak - Remove net import scheduled notes for on domand imports [79079]
* Tweak - Allow for non-Latin characters to be used as the Events URL slug and the Single Event URL slug (thanks @daviddweb for originally reporting this) [61880]
* Tweak - Remove net import scheduled notes for on domand imports [79079]
* Tweak - Fixed some layout issues that would emerge with "Events URL Slug" option when "Plain" permalinks were enabled [92314]
* Tweak - Tweaked some language in Event Aggregator's metabox on individual edit-event screens to reduce confusion around the impact of the Update Authority on CSV imports [77957]
* Tweak - Fix PHP 7.1 compatibility with Event Aggregator (props @BJP NEALE) [90002]
* Tweak - Added new filter: `tribe_events_force_filtered_ical_link`. This makes the "Export Events" URL more easily modifiable (thanks to @tdudley07 for highlighting this issue) [43908]
* Tweak - Made the "End of Day Cutoff" option better accommodate 24-hour and other time formats (thanks @festivalgeneral for bringing this issue to our attention!) [78621]
* Tweak - Made the options presented by the timezone selector filterable (via the newly added `tribe_events_timezone_choice` hook - our thanks to National University's Marketing Department for this idea) [92909]
* Tweak - Improved integration with Twenty Seventeen - main events page now uses full height header when set to front page (thanks @uncovery for pointing this out) [89767]
* Tweak - Ensured REST API taxonomy endpoints are only registered in WordPress versions 4.7 and higher (thanks @dnaber-de for reporting this) [93227]
* Language - 1 new strings added, 132 updated, 0 fuzzied, and 1 obsoleted

= [4.6.4] 2017-11-09 =

* Tweak - Timepicker is now part of Tribe Common, it was removed from The Events Calendar
* Tweak - Required changes to make the plugin compatible with version 4.6 of Event Tickets
* Language - 10 new strings added, 167 updated, 0 fuzzied, and 2 obsoleted

= [4.6.3] 2017-11-02 =

* Fix - Prevent JS error when adding a Pro widget in the WP Customizer screen [72127]
* Fix - Fixed issue where the value of an event's "Show Google Maps Link" option would not properly affect the displaying of the link on List View (props: @etechnologie) [75547]
* Fix - Added some more specification to our jquery-ui-datepicker CSS to limit conflicts with other plugins and themes [90577]
* Fix - Improve shortcode pagination/view change url so it is reusable (props: @der.chef and others) [70021]
* Fix - Ensure the `tribe_json_ld_{type}_object` filter is available to make modifications of event, venue and organizer JSON LD data possible (thanks to Mathew for flagging this problem) [89801]
* Fix - Improved JSON LD output for events by outputting the correct UTC offset where required (our thanks to Nina and many others for flagging this issue) [78233]
* Tweak - Fixed some display issues for the event schedule details (props @mia-caro)
* Tweak - Improved the clarity of and amount of context for some linked post labels to make translation of those labels a little easier and more nuanced (props @hnacc and others) [88589]
* Tweak - Changed the order in which the list view "next events" link is assembled for better translatability (with thanks to @alelouya for highlighting this problem) [72097]
* Tweak - Adjusted linked posts selector HTML to improve compatibility with Batcache [92049]
* Tweak - Improved datepicker handling so an end date on or later than the start date can always be selected [89825]
* Language - 0 new strings added, 7 updated, 0 fuzzied, and 0 obsoleted

= [4.6.2] 2017-10-18 =

* Fix - Restored functionality to the "currency position" options in Events Settings, and in the per-event cost settings (props @schola and many others!) [89918]
* Fix - Fixed issue in Month view with multi-month events not appearing on subsequent months (thanks @shinno.kei & @schittly for helping isolate this) [89747]
* Fix - Made some changes to prevent Month View caching from breaking WPML support when in Month View (props: @mpike and many others!) [82286]
* Fix - Fixed start/end times being displayed in incorrect timezone in structured data (thanks @mtncreative & @esosa) [42125]
* Fix - Fixed an issue that would cause a 404 error if the selected default view was not enabled (thanks @pruneau) [45612]
* Fix - Improved translatability by adding missing textdomains for a number of strings (props @pedro-mendonca) [91071]
* Fix - Removed unneeded escaping to ensure the organizer link displays as expected (pros @f4w-pwharton) [91074]
* Tweak - Improvements to the readme.txt file surrounding plugin requirements (thanks @ramiy) [90285]
* Tweak - Improve site identification in multisite installations using Event Aggregator to avoid throttling issues [90489]
* Tweak - Avoid notice level errors when a non-existent category archive is requested (our thanks to Charles Simmons for highlighting this) [90697]
* Tweak - Added a new filter `tribe_events_ical_single_event_links` to make customizing the iCal and gCal export links on single-event views easier [90705]

= [4.6.1] 2017-10-04 =

* Fix - Fixed "Next Events" and "Previous Events" navigation links in list views, which would sometimes make a category-filtered list view lose its category filter as a user navigated through pages of future or past events (props @forumhelpdesk and @atomicdust for reporting this!) [72013]
* Fix - Fixed some layout issues with the Tribe Bar datepicker that would arise when using a Twentysixteen or Twentyfifteen child them (thanks to @stefanrueegger for reporting this) [46471]
* Fix - Prevented modification of event titles within the loop when using TRIBE_MODIFY_GLOBAL_TITLE [89273]
* Fix - Fixed issue when exporting all-day multi-day events via iCal where the end date was one day early (Thank you @fairmont for reporting this!) [87775]
* Fix - Fixed issues with the jQuery Timepicker vendor script conflicting with other plugins' similar scripts (props: @hcny et al.) [74644]
* Fix - Fixed an issue that would prevent Event Aggregator scheduled imports from running [88395]
* Fix - Fixed the "Start Time" and "End Time" timepicker fields in the event-creation screen to make it impossible to have an end date/time that comes before the start date/time [72686]
* Tweak - Remove unnecessary parameters from some remove_action calls in the plugin (thanks to @JPry on GitHub for submitting this fix!) [88867]
* Tweak - Adjusted the EA cron start time so that it never gets created in the past [88965]
* Tweak - Improved options format in the Event Aggregator settings [88970]
* Tweak - Added a filter to CSV importer for altering the delimiter, escaping, and enclosing characters [70570]
* Tweak - Adjusted the `tribe_update_venue()` template tag so it no longer creates some unnecessary meta fields involving post_title, post_content, etc. (thanks @oheinrich for bringing this to our attention) [66968]
* Tweak - Improved the performance of The Events Calendar REST API tweaking some queries [89743]
* Tweak - Add support for a `found_posts` argument in `tribe_get_events`, `tribe_get_venues` and `tribe_get_organizers` functions to return the number of posts found matching the current query arguments [89743]
* Deprecated - Deprecated the `tribe-events-bar-date-search-default-value` filter; use `tribe_events_bar_date_search_default_value` instead [67482]
* Language - Improvements to aid translatability of text throughout plugin (props: @ramiy) [88982]
* Language - 7 new strings added, 180 updated, 4 fuzzied, and 3 obsoleted

= [4.6] 2017-09-25 =

* Feature - Added full CRUD REST support for Events, Organizers, Venues, Event Categories, and Tags
* Tweak - Updated Bootstrap Datepicker to v1.7.0
* Tweak - Added latitude/longitude to REST responses when available on venues
* Tweak - Added JSON-LD data to REST responses when available
* Tweak - Replaced deprecated first parameter of `tribe_get_organizers()` with a parameter that, when specified with a truthy value, returns only organizers with upcoming events attached to them
* Tweak - Added linked post filters: `tribe_{$this->post_type}_has_events_excluded_post_stati`, `tribe_events_tribe_organizer_create`, `tribe_events_tribe_organizer_update`, `tribe_event_venue_duplicate_post_fields`, `tribe_event_organizer_duplicate_custom_fields`
* Tweak - Added action: `tribe_events_organizer_created`
* Tweak - Added REST filters: `tribe_rest_organizer_default_only_with_upcoming`, `tribe_rest_venue_default_only_with_upcoming`, `tribe_events_rest_term_allow_delete`
* Tweak - Added duplicate-detection filters: `tribe_duplicate_post_strategies`, `tribe_duplicate_post_strategy`, `tribe_duplicate_post_{$strategy}_strategy`
* Language - 152 new strings added, 217 updated, 6 fuzzied, and 1 obsoleted

= [4.5.13] 2017-09-20 =

* Feature - Add link to the featured image in the Events List widget. New filter introduced to control this: `tribe_events_list_widget_featured_image_link` (props to @cabadaj007 for the feature request) [84807]
* Feature - Remove 'France, Metropolitan' option from country list to prevent issues with Google Maps API (thanks @varesanodotfr for pointing this out) [78023]
* Feature - Ignored Events will restore previous status instead of setting to 'publish' [82213]
* Fix - Patched jQuery Resize vendor library to avoid JavaScript conflicts (props to @britner for the original report) [71994]
* Fix - Fixed a typo in the Event List widget options [71081]
* Fix - Addressed some PHP notices that would sometimes emerge in tag-filtered post lists in the wp-admin (thanks to @wfsec28 and others in the forums for reporting this!) [45274]
* Fix - When "Full Styles" or "Tribe Events Styles" are used, prevent duplicate featured images from showing up in the Twenty Seventeen theme (props to @want2what and others in the forums for reporting this) [80955]
* Fix - Fixed the issue that would prevent the start date and date range parameters from being taken into account when using 'Other URL' source in Event Aggregator
* Fix - Aggregator will no longer update comments while inactive [78890]
* Fix - Avoid issues when REST API archive request parameters are not in the original order (thanks @Nslaver for reporting this and providing a fix) [88748]
* Tweak - Aggregator prevents duplicated records with the same params from being created [68833]
* Tweak - Aggregator will now allow for some minor shifts in schedule execution time to help distribute requests to EA Service [86628]
* Tweak - Improve text in the Event Aggregator settings [77452]
* Tweak - Add actions before and after posts are inserted or updated by Event Aggregator to allow custom functions to kick in (`tribe_aggregator_before_insert_posts` and `tribe_aggregator_after_insert_posts`) [87530]
* Tweak - Allow users to import CSV with numerically-named categories by using a flag (currently `%n`) (thanks @Shamsi for reporting) [78340]
* Tweak - Allow date range and events count limits to be set on each type of import (except for 'Other URL') in Event Aggregator [79975]

= [4.5.12.3] 2017-09-19 =

* Fix - Display events on Month View correctly for WordPress version 4.8.2 and up (props @realcrozetva for reporting this) [88952]

= [4.5.12.2] 2017-09-08 =

* Fix - Fixed an issue where manually running Scheduled Imports would always result in a failed import [87321]

= [4.5.12.1] 2017-09-07 =

* Fix - Fixed an issue where events imported via Event Aggregator from an iCal-like source would be duplicated in place of being updated [87654]

= [4.5.12] 2017-09-06 =

* Fix - Fixed an issue where, with certain date formats chosen in the Events display settings, the "Next Month" link navigation wasn't working (props to @tttammi and others for reporting this issue!) [86937]
* Fix - Fixed a typo in REST API Swagger documentation that mentioned "organizer" when it should have stated "venue".
* Fix - Fixed issues with Event Aggregator queueing system where events might be duplicated or incorrectly updated [79975]
* Fix - Prevent notice when the Aggregator Record title is an array [82149]
* Fix - Allows Aggregator Google Map settings to extend the Global Setting by default (props to queerio for reporting this!) [67639]
* Fix - Prevent Warnings when throwing WordPress admin notices from Aggregator daily usage limit (props to cigarplanner for reporting this!) [83187]
* Fix - Resolved problem where Aggregator wouldn't allow you to remove filtering terms for Records [76949]
* Fix - Allow any datepicker format to be used on Aggregator filtering Events (props to matthewseymour for reporting this!) [77819]
* Fix - Added check to see if log directory is readable before listing logs within it (thank you @rodrigochallengeday-org and @richmondmom for reporting this) [86091]
* Tweak - Datatables Head and Foot checkboxes will not select all items, only the current page [77395]
* Tweak - Included tooltip for Aggregator "Hide & Ignore" button for events [67890]
* Tweak - Added all the Aggregator Origins to the Admin Bar [68693]
* Tweak - Added filters: `tribe_get_state_options`
* Tweak - Added template tags: `maybe_format_from_datepicker()`
* Tweak - Added the `tribe_rest_single_event_data` filter to the single event REST API endpoint to allow filtering the returned data (thanks @mwender) [88748]
* Language - 2 new strings added, 90 updated, 0 fuzzied, and 1 obsoleted

= [4.5.11] 2017-08-24 =

* Fix - Avoid Event Aggregator previews or scheduled imports being marked as failures [84259]
* Fix - Fixed start and end date limit parsing for events archive in the REST API code [78375]
* Fix - Fixed issue with `tribe_events_get_the_excerpt()` returning a read more link that sometimes pointed to the current page [70473]
* Fix - Fixed Post ID not being sent to the_title filter for Organizers and Venues (props Anna L.) [85206]
* Fix - Fixed issue where Month View tooltips would often go off-screen in some smaller viewport sizes [65136]
* Fix - Fixed an issue that would sometimes render Event Aggregator options invalid even with a valid license [78469]
* Fix - Fixed an issue where the mobile.php template file would often fail to include an event's featured image [74291]
* Fix - Resolved issue where invalid linked post IDs prevent proper updates on linked posts (props to Mathew L. and a few others for highlighting this issue) [71802]
* Fix - Do not hijack the blog when the main events page is configured to appear on the site's homepage (our thanks to Jason and others for flagging this problem) [72094]
* Fix - Remove extra trailing double-quotes at the end of the timepicker data-format attributes [85603]
* Fix - Fixed an issues where Event Aggregator scheduled imports could not run other than manually [81639]
* Tweak - Prevent stray commas from showing up for some event venues in the List View [72289]
* Tweak - Prevent stray commas from showing up for some event venues in the Day View [85429]
* Tweak - Modify certain event queries to widen the window of opportunity for query caching (props @garretjohnson) [84841]
* Tweak - Improve Event Aggregator message regarding Facebook token expiration [70376]
* Tweak - Support importing from URLs (Event Aggregator) where the protocol hasn't been specified by defaulting to HTTP [76466]
* Tweak - Removed WP API adjustments [85996]
* Tweak - Added filter: `tribe_aggregator_meta_source` to filter the Event Aggregator import source
* Tweak - Added filter: `tribe_events_linked_post_meta_values_{$current_linked_post_meta_key}` for filtering the array of values retrieved for a specific linked post meta field
* Tweak - Updated views: `src/views/day/single-event.php` and `src/views/list/single-event.php`
* Compatibility - Minimum supported version of WordPress is now 4.5
* Language - Improvements to various strings to improve ease of translation (props to @ramiy)
* Language - 5 new strings added, 56 updated, 1 fuzzied, and 3 obsoleted [the-events-calendar]

= [4.5.10.1] 2017-08-16 =

* Fix - Updates common library to resolve a range of issues preventing frontend assets from loading and breaking parts of our user interface [85017]

= [4.5.10] 2017-08-09 =

* Fix - Avoid duplicate events when importing from some iCal, Google Calendar and Facebook feeds in Event Aggregator (our thanks to Jason Sears, controlyours and many other users for highlighting these issues) [67038]
* Fix - Fixed bug that caused scheduled imports to get stuck in a perpetual state of failure when receiving error messages from the Event Aggregator service (our thanks to Antonio Jose and others for flagging this problem) [83767]
* Fix - Resolved issue where errors from the Event Aggregator service were not properly logging/visible on the History tab [83767]
* Tweak - Made linked post fields' auto-save features more stringently check for empty values to prevent the plugin from trying to "save" empty values (our thanks to Jean-Marie for highlighting this problem) [80282]
* Tweak - Moved the organizer e-mail address field label a bit to better accommodate Community Events [80426]
* Tweak - Added filter to tribe_get_display_end_date()'s return value [77730]
* Tweak - Avoid notice-level errors while processing queues within Event Aggregator (our thanks to David Sharpe and others for reporting this) [84020]
* Tweak - Improve compatibility and avoid Javascript errors when running alongside Twenty Seventeen [70853]
* Compatibility - Minimum supported version of WordPress is now 4.4
* Language - 1 new strings added, 119 updated, 0 fuzzied, and 0 obsoleted

= [4.5.9] 2017-07-26 =

* Fix - Send Aggregator callback URL with correct Scheme [83364]
* Fix - Scheduled Aggregator cron for inserting will re-enqueue to complete scheduled imports [83382]
* Fix - Avoid overwriting Venues and Organizers when importing FB events with similarly named Venues and Organizers [75370]
* Fix - Improve handling of large and/or slow Google Calendar and iCal feeds [79975]
* Tweak - Added period "." separator to datepicker formats. [65282]
* Tweak - Added tribe_events_month_get_events_in_month filter to allow overriding of events used in month templates. [83317]

= [4.5.8.1] 2017-07-21 =

* Fix - Fixed an issue where failed EA Imports would hang for a long time before failing [83344]

= [4.5.8] 2017-07-13 =

* Fix - Remove permalink logic for recurring events (Events Calendar PRO will implement instead) [74153]
* Fix - Avoid type error when setting up one-time imports for Facebook URLs (our thanks to @J for flagging this!) [78664]
* Fix - Add a safety check in isOrganizer() function (our thanks to Kevin for flagging this!) [81645]
* Fix - Avoid EA Client hanging when no events are found while attempting an import from a Facebook source [82713]
* Fix - Improve compatibility of The Events Calendar when operating with WPML from within a subdirectory (props: @dgwatkins) [81998]

= [4.5.7] 2017-06-28 =

* Fix - Restore support for translated events category slugs when WPML is active [73478]
* Fix - Improve handling of shortcodes within event view excerpts (props: @awbauer) [81226]
* Fix - Improve compatibility with WPML in relation to event permalinks specifically (props: @dgwatkins) [81224]
* Fix - Improved handling of Venue fields that allows for better form validation in Community Events [76297]
* Tweak - Better detection and reporting of communication failures with the Event Aggregator server
* Tweak - Textual corrections (with thanks to @garrett-eclipse for highlighting many of these) [77196]
* Tweak - New filter added ("tribe_events_linked_posts_dropdown_enable_creation") to facilitate more control over linked posts [80487]
* Tweak - Improve performance of theme compatibility code [71974]
* Tweak - Don't show Event Aggregator system status in Help tab if there's no Event Aggregator license in place [68506]

= [4.5.6] 2017-06-22 =

* Tweak - Improved how Cost field looks and it's consistency across views [71092 & 71094]
* Fix - Resolved issue where the Meta Chunker attempted to inappropriately chunk meta for post post_types [80857]
* Tweak - Added actions: `tribe_events_inside_cost`
* Tweak - Changed views: `day/single-event`, `day/single-featured`, `list/single-event`, `list/single-featured`
* Language - 1 new strings added, 15 updated, 1 fuzzied, and 1 obsoleted [the-events-calendar]
* Language - 0 new strings added, 0 updated, 1 fuzzied, and 0 obsoleted [tribe-common]


= [4.5.5] 2017-06-14 =

* Fix - Removed extra double quotes in organizer link output [71133]
* Fix - Make the list and day view styles match more closely [63599]
* Fix - Better sanitization on CSV imports (thanks to Valentinos Chouris from NCC Group for reporting this) [80311]
* Fix - Prevent tabs from being incorrectly escaped in iCal output (props: KZeni) [80452]
* Fix - Fixed inconsistent font styling of Tribe Bar form labels. [27252]
* Tweak - Removed unused Javascript (jQuery UI Dialog) to help avoid warnings (our thanks to @gama6889 for flagging this) [80766]
* Tweak - Added new filter hooks 'tribe_events_register_event_type_args' and 'tribe_events_register_event_cat_type_args' [80658]

= [4.5.4] 2017-06-06 =

* Tweak - Minor tweaks to the CSS for linked post types (Organizer/Venues)
* Fix - Prevent drag and drop icon showing when singular linked post type is been displayed
* Fix - Resolved issue where scheduled imports sometimes failed to execute [79587]
* Fix - Better sanitization of data (Props to Valentinos Chouris for reporting this) [80310]
* Language - 2 new strings added, 156 updated, 0 fuzzied, and 4 obsoleted [the-events-calendar]
* Language - 4 new strings added, 20 updated, 1 fuzzied, and 0 obsoleted [tribe-common]

= [4.5.3] 2017-06-01 =

* Fix - Made it easier to translate the update confirmation message (our thanks to safu9 for highlighting this) [79729]
* Fix - Fixed compatibility issue with WPML which caused organizers and venues to disappear on translated events [67581]
* Fix — Fixed bug where venues and organizers would be duplicated when their associated event is previewed. [64088]
* Tweak - Other fixes to the plugin verbiage (with thanks to @garrett-eclipse and others)

= [4.5.2.1] 2017-05-19 =

* Fix - Prevent fatal errors occuring in PHP 5.5 and earlier [79208]

= [4.5.2] 2017-05-17 =

* Fix - Correct REST API reference URL (our thanks to Lindsey for flagging this) [78658]
* Fix - Improve Event Aggregator integration to avoid situations where imports continually restart but do not complete [77988]
* Tweak - Make the inclusion or exclusion of the year (within the event schedule string) filterable [78070]
* Tweak - Adjustments to help avoid false positive security alerts being generated in relation to our customizer integration [78355]

= [4.5.1] 2017-05-04 =

* Fix - Prevented errors on EA import screen that happened in exotic circumstance. Thanks @kathryn for reporting this! [75787]
* Fix - Made EA preserve custom dates after reimporting a Facebook Event when option is set. [75787]
* Fix - Enhance month view caching to minimize impact of JSON-LD generation [74656]
* Tweak - Styling/layout improvements within the Event Aggregator screen [77895]

= [4.5.0.2] 2017-05-01 =

* Fix - Ensure compatibility with WordPress version 4.4 and earlier

= [4.5.0.1] 2017-05-01 =

* Fix - Resolving issue where some premium plugins were falsely claiming they were out of date

= [4.5] 2017-05-01 =

* Feature - Event Aggregator now allows users to import from other sites with The Events Calendar [68139]
* Feature - Include a Events REST API endpoint for read operations [70711]
* Feature - Include granular Scheduling for Events Aggregator
* Tweak - Update Authority for modified fields now will include Organizer, Venues and Taxonomy changes [71152]
* Tweak - Clean up direct calls to get events and use wrapper `tribe_get_events()` which has a hook for customizing
* Tweak - Remove including Event Tickets for backwards compatibility as a vendor library [71908]
* Tweak - Create a global ID to increase consistency on all of the imported items with Event Aggregator [75218]
* Fix - Prevent Aggregator to run on Empty Queues thus generating fatals (props to @Donald for the report here) [75377]
* Fix - Categories and Tags are no longer cleared when importing with Event Aggregator (thank you @Nicolas for the report) [74264]
* Fix - Increase consistency on Column Mapping for CSV imports [76476]
* Tweak - Added filters for REST API: `tribe_events_rest_url_prefix`, `tribe_rest_url`, `tribe_events_rest_use_builtin`, `tribe_rest_events_archive_data`, `tribe_rest_event_max_per_page`, `tribe_rest_event_data`, `tribe_rest_venue_data`, `tribe_rest_organizer_data`, `tribe_rest_event_categories_data`, `tribe_rest_event_tags_data`, `tribe_rest_event_taxonomy_term_data`, `tribe_rest_event_featured_image`, `tribe_events_rest_api_enabled`
* Tweak - Added filters for REST API Documentation: `tribe_rest_swagger_cost_details_documentation`, `tribe_rest_swagger_date_details_documentation`, `tribe_rest_swagger_image_details_documentation`, `tribe_rest_swagger_image_size_documentation`, `tribe_rest_swagger_term_documentation`, `tribe_rest_swagger_event_documentation`, `tribe_rest_swagger_organizer_documentation`, `tribe_rest_swagger_venue_documentation`, `tribe_rest_swagger_documentation`
* Tweak - Added filters for Modified fields tracking: `tribe_tracker_post_types`, `tribe_tracker_excluded_meta_keys`, `tribe_tracker_enabled`, `tribe_tracker_enabled_for_terms`, `tribe_tracker_taxonomies`
* Tweak - Added filters for Event Aggregator: `tribe_aggregator_localized_data`, `tribe_aggregator_service_messages`, `tribe_aggregator_url_import_range_options`, `tribe_aggregator_url_import_range_cap`, `tribe_aggregator_url_import_range_start`, `tribe_aggregator_url_import_range_end`
* Tweak - Removed filters for Event Aggregator: `tribe_aggregator_track_modified_fields`
* Tweak - Added actions for Initialization: `tribe_events_bound_implementations`
* Tweak - Removed methods for `Tribe__Events__Main`: `track_event_post_field_changes`, `maybe_load_tickets_framework`
* Tweak - Removed methods for `Tribe__Events__Aggregator__Service`: `has_service_message`

= [4.4.5] 2017-03-23 =

* Fix - Local changes to events should be preserved in accordance with the Event Import Authority setting (thanks to @bryan for reporting this one) [72876]
* Fix - Correct the value for days of the week abbreviation (thanks @mmmmartin03 for the report) [75379]
* Tweak - Enable the month view cache by default on new installations [74867]
* Tweak - External links to Google maps changed from http to https (nice find by @bjf2000 - reported via the .org support page) [74930]
* Tweak - Links to WordPress.org changed from http to https (ultimately this is also credited to @bjf2000's find. Thanks!) [72273]

= [4.4.4] 2017-03-08 =

* Fix - Avoid unnecessarily removing a callback from an action while inside the same action (improves PolyLang compatibility - props @Chouby) [73122]
* Fix - Resolving issue where sites that overrode the wp-admin path would fail to successfully perform a Facebook OAuth with Event Aggregator [74687]
* Tweak - Improve template loading for easier customization by developers and better support of the template hierarchy (props @QWp6t) [72842]

= [4.4.3] 2017-02-22 =

* Fix - Resolved issue where iCal exports on month view were exporting more events than intended (thanks to @s2ldesign for reporting in our forums) [72133]
* Fix - Resolved meta width issue for maps when Pro is active (gracias a @ANTONIO JOSE por el reporte del error)  [69844, 72272]
* Fix - Resolved issue where featured images were not being imported via Event Aggregator Facebook imports (cheers to @Cody for the initial bug report) [72764]
* Fix - Resolved issue where translated 'all' slugs were not respected (thank you @Marianne for your report in the forums) [71996]
* Tweak - Translation improvements and fixes (@Katja - thanks! ) [70068]
* Tweak - Allow "-1" when specifying the "Month view events per day" setting [70497]

= [4.4.2] 2017-02-09 =

* Fix - Ensure the global and source-specific Google Map settings for imports are respected [67228]
* Fix - Prevent PHP 5.2 Strict mode from throwing notices due to usage of `is_a` [72812]
* Fix - Ensure the events list widget's show/hide if there are upcoming events setting is respected [72965]
* Tweak - Add filters for template tag functions related to dates: `tribe_get_start_time`, `tribe_get_end_time`, `tribe_get_start_date` and `tribe_get_end_date` [67759]

= [4.4.1.1] 2017-01-26 =

* Fix - Resolved fatal caused when rendering themes that override tribe styles

= [4.4.1] 2017-01-26 =

* Fix - Resolve the Fatals related to undefined methods and Memory exhaustion [71958, 71912]
* Fix - iCal export for Single events working again [71916]
* Tweak - Changes the Search label to prevent duplicate words (props @oheinrich) [72149]
* Tweak - Add theme version to `tribe-event.css` (props @berler) [71973]
* Fix - Resolve JavaScript error when jQuery was been de-registered [71369]
* Fix - Prevent Fatals when Importing Images on Event Aggregator [70576]
* Fix - Prevent Third Party notes to be escaped, anchor link working again [71872]
* Fix - Google Maps now are using HTTPS instead of HTTP (props @cliffordp)
* Fix - Prevent Fatals on Event Aggregator Cron, due to Activity logging failure [71904]
* Fix - Elminate some cases of problem with Facebook manual import on Event Aggregator [69137]
* Fix - WPML integration smaller incompatibilities [70520, 70522]

= [4.4.0.1] 2017-01-09 =

* Fix - Adds safety check to ensure a smooth activation process when earlier versions of Tribe Common are active

= [4.4] 2017-01-09 =

* Feature - Add dynamic helper text to single event editor to display the events date and time [66484]
* Feature - Add support for featured events [65898]
* Feature - Add support for placing the main events archive on the site homepage [38757]
* Feature - Add support for the theme customizer [67489]
* Feature - Make it possible to adjust map pins via the theme customizer [65889]
* Feature - Support for Event Aggregator in a multisite network context added [61427]
* Fix - Add a link to The Events Calendar Help page in the Network Administration screen of multisite installations [68665]
* Fix - Multisite license editing and displaying consistency [68662]
* Tweak - Adjusted styles and added actions for featured events in the List Widget [65923]
* Tweak - Organizers and Venues are now with a better and cleaner interface [68430]
* Tweak - Eliminate duplicate meta data for organizer posts [25084]
* Tweak - Improved the start/end date user interface [66486, 66487, 66550]
* Tweak - iCal export now includes all events - up to a reasonable limit - rather than just those in the current view [65037]
* Tweak - Adjustments made to the default week view color scheme [69756]
* Tweak - Add AJAX and improve consistency of the venue and organizer UI [38129]

= [4.3.5] 2016-12-20 =

* Tweak - Updated the template override instructions in a number of templates [68229]
* Tweak - Improve behavior of tribe_get_events_title() in respect of single events [46313]
* Tweak - Event Aggregator will only load on the Administration, prevent bigger loads for Front-End users [70812]
* Tweak - Allow better filtering for Organizers and Venue Meta fields (Props: @Chouby from Polylang) [70894]
* Fix - Prevent JavaScript Notices related to Bumpdown [69886]
* Fix - Assets URL on Windows Servers are fully operational again [68377]
* Fix - JavaScript and CSS files will respect HTTPS on all pages [69561]
* Fix - Fixed comment count and visibility issues due to Event Aggregator records [68297]
* Fix - Fixed PHP notices and warnings raised when importing .ics files [69960]
* Fix - Only show link to Venues if Pro is active in List View [69887]
* Fix - Fixed and issue that would make Event Aggregator importing notices remain stuck in the Import screen [70614]
* Fix - Avoid error screen when saving licenses on multisite installations [68599]
* Fix - Fix calendar view links in WPML language switcher [67134]

= [4.3.4.2] 2016-12-13 =

* Fix - Correct an oversight leading to breakages of the /all/ events archive for Events Calendar PRO users [70662]

= [4.3.4.1] 2016-12-09 =

* Fix - Updates Tribe Common to remove some stray characters that were impacting page layouts (props: @Aetles) [70536]

= [4.3.4] 2016-12-08 =

* Tweak - Tribe Common now is loaded only once across our plugin suite, improves performance in some cases [65755]
* Fix - Featured Images for Event Aggregator imports are working as expected again. [69465]
* Fix - Google Calendar and iCalendar files are now updating their respective events [68684]
* Fix - On demand Event Aggregator records will update events correctly [69542]

= [4.3.3] 2016-11-16 =

* Feature - Added Tribe Extension class and loader, to make small addons easier to build [68188]
* Fix - Ordering on Month view is working as expected again [69123]
* Fix - Enable ampersand character in mobile month view titles (thanks @kate for the report of this) [45409]
* Fix - Prevent notices for Event Aggregator License checking [67981]
* Fix - Mismatched text domains are resolved, important for translations (props to @Hans) [68462]
* Fix - Sticky on Month View is working as expected again [68902]
* Fix - Prevent HTTPS websites from pointing to Assets in HTTP [68372]
* Fix - On `WP_Query` we will no-longer overwrite custom `post__not_in` params [42143]

= [4.3.2] 2016-11-02 =

* Fix - Fixes an issue where the text in the Location search field was URL encoded when using the back or forward button for navigation. [61742]
* Fix - Aggregator Errors will not show more than once daily as comments (Thanks @Jacob for your report on the forums) [68094]
* Fix - Event Aggregator ICS default configuration now are been Selected Correctly [67885]
* Fix - Shortcode Month view now will display tooltips correctly [68094]
* Fix - Avoid loading the select2 JavaScript library twice when Advanced Custom Fields is activated (props to @ryan for the initial report [43605]
* Fix - Avoid errors and notices on calendar page when X theme and WPML plugins are active (thanks @ingrid for reporting this one) [64400]

= [4.3.1.1] 2016-10-20 =

* Fix - Corrected a packaging issue from the 4.3.1 release [67936]

= [4.3.1] 2016-10-20 =

* Tweak - Implement the pruning of Event Aggregator history records after 7 days, filterable by tribe_aggregator_record_retention [68283]
* Tweak - Event Aggregator will now verify that the license key has uses remaining before creating a history record [68286]
* Tweak - Improve `tribe_create_event` documentation (Props to Keith) [44871]
* Fix - Resolved an issue where scheduled Event Aggregator imports marked as "On Demand" were being run by cron [68284]
* Fix - Resolved a bug where empty meta fields were being inserted into Event Aggregator record post meta [68290]
* Fix - Resolved a bug where Venue and Organizers urls were been generated incorrectly (Thanks @Matt) [68168]
* Fix - Pagination links on Month view are updating correctly [67977]
* Fix - Resolved the support for translated event category archive slug that could lead to broken links on the front-end while using WPML (Props to Wilco in the support Forums) [62018]
* Fix - Resolved a bug where searching for past events in the List view would always yield no results (Thanks for the report @Davide) [61863]
* Fix - Resolved an issue where long file names would break plugin updates on some Windows installations (pros to @Alan [62552]
* Fix - Resolved an issue where the `/all` link on recurring events on non English websites could be broken (reported by @lumiest - thanks!) [68062]
* Fix - Pagination links on Month view are updating correctly [67977]

= [4.3.0.1] 2016-10-14 =

* Fix - Preventing legacy Facebook events from being duplicated

= [4.3] 2016-10-13 =

* Feature - Added Event Aggregator to enable service-based event imports from iCal feeds, Facebook, and Meetup
* Feature - Revamped the CSV import screens to work within the new Event Aggregator pages
* Tweak - Adjusted some view logic to support the new Event Views shortcode in Pro [44800]
* Tweak - Added a button to copy the system infomation on the help tab [43709]
* Tweak - Added an option for users to opt into automatic system infomation so our support system can grab the system information found on the help tab automatically [31645]
* Tweak - Use an earlier hook for iCal feed generation (props @jlambe) [64141]
* Tweak - Revise and simplify integration with Event Tickets attendee screen [61992]
* Tweak - Added context to a set of strings to make translation easier (props @pedro-mendonca) [64586]
* Tweak - Deprecated various disused functions and classes relating to the Meta Factory [39905]
* Fix - Cease using GLOB_BRACE for including deprecated files due to limited server support [63172]
* Fix - Avoid problems that can occur when hooking and unhooking actions (props @Chouby) [63474]
* Fix - Resolves an issue where we were duplicating a core WordPress hook but with a different set of parameters (props @Chouby) [66455]
* Fix - Correct the datetime formatting issues within the iCal feed (props @henryk) [65968]
* Deprecated - `Tribe__Events__Main::initOptions()` has been deprecated with no replacement
* Deprecated - `Tribe__Events__Main::set_meta_factory_global()` has been deprecated in favor of using the `Tribe__Events__Meta_Factory` class
* Deprecated - The `setup_meta()` method in both the `Tribe__Events__Template__Single_Event` and `Tribe__Events__Template_Factory` classes has been deprecated
* Deprecated - The `the_title()`, `event_date()`, `event_category()`, `event_tag()`, `event_website()`, `event_origin()`, `organizer_name()`, `organizer_email()`, `venue_name()`, `venue_address()`, and `venue_map()` methods have been deprecated in the `Tribe__Events__Advanced_Functions__Register_Meta` class
* Deprecated - The `register()`, `check_exists()`, and `get_args()` methods have been deprecated in the `Tribe__Events__Meta_Factory` class

= [4.2.7] 2016-09-15 =

* Tweak - Additional support for plugin extensions

= [4.2.6] 2016-08-31 =

* Add - tribe_is_event_past() conditional to detect if event end time is past current time (Reported by @Jonathan in our support forums - thanks Jonathan.)

= [4.2.5] 2016-08-17 =

* Fix - Fixed inconsistent template filtering logic for single event template [62525]
* Tweak - Restored preview for published events [64874]

= [4.2.4] 2016-08-03 =

* Tweak - Changed "Event Add-Ons" to load faster [64286]
* Fix - Fixed default venue setting [64628]
* Fix - Fixed default venue state and province settings [64629]

= [4.2.3] 2016-07-20 =

* Fix - In month view, be sure to unhook JSON-LD output when calling unhook function
* Fix - Incorrect JSON-LD event start and end times (thank you @jjbte for reporting on .org forums)
* Fix - Show Google Map and Link checkbox so they show when editing an event (Reported originally by Michael of @NailedIT in the .org forum)
* Fix - Use Community Events Venue Edit Link when on Community Events Forms instead of Admin (also as a result of the report abve from @NailedIT. Thanks again.)

= [4.2.2] 2016-07-06 =

* Fix - Small CSS Issue on Welcome Page
* Fix - Month view on mobile device width doesn't have links to prev/next months
* Fix - Reimport of updated CSV removes featured image (Bug #46149)
* Fix - Fixed the issue that would make multiple organizers details disappear when trying to submit invalid event data using Community
* Fix - Add a check to avoid being unable to switch view when Filter Bar plugin is active and at least one field is set to auto-complete mode
* Fix - Only add the events custom post type to the tag archive queries and not custom queries with tags [45635]
* Fix - When using the filter tribe_events_excerpt_allow_shortcode shortcodes will be maybe be processed in event excerpts in the list views [42289]

= [4.2.1.1] 2016-06-28 =

* Fix - Ensure translations load as expected with all supported versions of WordPress (thanks to @JacobALund for originally reporting this on .org forums)

= [4.2.1] 2016-06-22 =

* Tweak - Adjust the caching rules for Month View for faster loading
* Fix - Replace a bad return type to avoid unnecessary notices in the error log
* Fix - Add missing styles for correctly hide screen reader text
* Fix - Fixes `tribe_get_event_link()` which wasn't working when passing second parameter as `true'
* Tweak - Reduce the ginormous font size of Month View titles in skeleton styles
* Fix - Add styling to adjust List View description to full width
* Fix - Miscellaneous tweaks to improve the Month and Day views
* Fix - Fix a shorthand array that was causing errors in PHP 5.2 and 5.3 when importing events

= [4.2] 2016-06-08 =

* Feature - Added Google Maps API key field in the Settings tab to avoid map timeouts and errors on larger sites (Thanks to Yan for reporting this!)
* Feature - Added support for featured image, multiple organizers, excerpt and more custom fields in the .csv file import function for events (Thank you to Graphic Designer for posting on UserVoice!)
* Feature - Added support for featured image, description, map details and more custom fields in the .csv file import function for venues
* Feature - Added support for featured image and description in the .csv file import function for organizers (Thank you to Rebecca for posting on UserVoice!)
* Feature - Added an oEmbed template for events
* Feature - Improve performance of a query used to determine if there are free/uncosted events (Thank you @fabianmarz for the pull request!)
* Feature - Added support for attaching custom post types to events
* Tweak - Improved filtering of the `tribe_event_featured_image()` function (Cheers to @fabianmarz!)
* Tweak - Add an encoding class for the CSV importer to prevent non utf8 characters from preventing imports (Thanks to screenrage for the report!)
* Tweak - Improved our JSON-LD output to ensure consistency (Props to @garrettjohnson and Lars!)
* Tweak - Language files in the `wp-content/languages/plugins` path will be loaded before attempting to load internal language files (Thank you to user aafhhl for bringing this to our attention!)
* Tweak - Switch to HTTPS for the "Powered by The Events Calendar" link (Thank you Cynthia for reporting this!)
* Tweak - Switch to using HTTPS by default for interactions with Google Maps API
* Tweak - Improved filterability of calendar excerpts by introducing the new `tribe_events_get_the_excerpt` filter hook
* Tweak - Improved filtering of organizer details when importing by CSV (Props to @Geir for bringing this up!)
* Tweak - Adjustments for single event view in Twenty Fifteen theme
* Tweak - Improved performance of query used to test for events without any cost
* Tweak - Added missing semicolon to a laquo (Props to mwender on GitHub for the fix!)
* Tweak - Improve the "stickiness" of CSV import column mappings (Thank you @jamesgol!)
* Tweak - Consistency of JSON-LD markup improved (Cheers to @garrettjohnson for the help!)
* Tweak - Avoid notice-level errors when working with WP CLI on a site where The Events Calendar is also active (Thanks to @sun)
* Tweak - Corrected the spelling of timezone in the CSV Importer's event field
* Tweak - Updated venue and organizer templates to use the new architecture for attaching custom post types to events
* Tweak - Move plugin CSS to PostCSS
* Tweak - Category default view is now set to `default` in place of hardcoding the current default view in the category base rewrite rule [31907]
* Deprecated - `Tribe__Events__PUE__Checker`, `Tribe__Events__PUE__Plugin_Info`, and `Tribe__Events__PUE__Utility` classes are deprecated and are replaced by `Tribe__PUE__Checker`, `Tribe__PUE__Plugin_Info`, and `Tribe__PUE__Utility` classes
* Fixed - Changed the use of `have_posts()` in the maybe iCal links for the main views that could cause an infinite loop
* Accessibility - Focus styles added for search fields
* Accessibility - Add ARIA labels for Month/Day/List sub nav
* Accessibility - Add ARIA label for events footer sub nav heading

= [4.1.4] 2016-05-19 =

* Fix - Improve accuracy of list view pagination after switching from month view
* Tweak - Give the multi-organizer form 'sticky' properties so values persist even if the submission is initially rejected
* Tweak - Resolved minor CSS issues in the welcome page

= [4.1.3] 2016-04-28 =

* Fix - Month View single days are now ordered as follows: sticky events, ongoing multi-day events, all day events, then start time. In other words, all events should be ordered as you'd expect when viewing events in Month View.
* Fix - Updated the compatibility of CSV importer with WordPress 4.5 due to a change in the `post_status` filter. This will help prevent some of the errors you may have seen when importing events using a CSV file.
* Tweak - Added new event names for AJAX success to the List, Month, and Day views to help The Events Calendar's compatibility with our other premium plugins.

= [4.1.2] 2016-04-11 =

* Tweak - Removed an unneeded hook that attempted to add a query argument to event tag links
* Fix - Resolved an issue where events marked as "sticky" would not display as such in Month View
* Fix - Dashes, hyphens, or whatever you like to call them in the events archive slug no longer breaks the URL
* Fix - The notice that pops up when a conflicting "events" page exists can now be dismissed

= [4.1.1.1] 2016-04-07 =

* Security - Tightened up security with post type link filtering (props to Nadal Soler for reporting this issue!)
* Security - Tightened up security around tribe bar submissions (props to Paul Mynarsky for reporting this issue!)

= [4.1.1] 2016-03-30 =

* Fix - Resolved bug where array notices were output on single event pages when venues were not set (props to zaxiscreative for reporting this issue!)
* Fix - Resolved issue where the Month View in mobile sizes retained the long day-of-week names when the abbreviations should have been used (props to Lucy for the bug report!)
* Fix - Fixed bug where a "0" was added to the default Venue name when creating a new event
* Fix - Fixed notice that caused Ajax requests to fail (props to cgrymala on WP.org for reporting this!)
* Fix - Removed quotes from around TZID-specified timezones in iCal feeds which causes problems with some parsers (props to factory44 for reporting the issue that lead to this fix)
* Fix - Resolved various capitalization issues with German translations (props to oheinrich in our forums for pointing out this issue!)

= [4.1.0.1] 2016-03-17 =

* Fix - Resolved multiple issues with the German `de_DE` language file that caused a number of site-breaking issues

= [4.1] 2016-03-15 =

* Feature - Added a tribe_get_venue_website_url() function for fetching Venue website URLs (props to fervorcreative in our forums for this request!)
* Performance - Lazy-load venue and organizer selector data
* Tweak - Allow iCal filenames to be filtered via a new filter: tribe_events_ical_feed_filename
* Tweak - Added a hook to allow single day queries in month view to be filtered: tribe_events_month_daily_events_query_args
* Tweak - Improved the logic around rebuilding known date ranges
* Tweak - Always show the "Merge Duplicates" button for venues and organizers in the Events General Settings page
* Tweak - Allow the "same slug" notice to be dismissed and fix some text in that message
* Tweak - Ignore alpha/beta/rc suffixes on version numbers when checking template versions
* Tweak - Add a filter for month view daily events query: tribe_events_month_daily_events_query_args
* Tweak - Added a more flexible cost range parsing function
* Tweak - Obfuscate license keys Events > Help > System Information
* Fix - Fixed a fatal that sometimes occurred when refreshing the import CSV page
* Fix - Fixed issue where some characters were not escaped appropriately for month and year formats
* Fix - Added missing tribe-loading@2x.gif
* Fix - Fixed a warning produced by passing a DateTime() object into start_date or end_date args of tribe_get_events (props to iamhexcoder for the pull request!)
* Fix - Fixed bug where events in month view were not always sorted in chronological order
* Fix - Fixed the System Info URL in Events > Help
* Fix - Resolved issue where the default country would be "Array" if no default country is set
* Fix - Fixed bug where ajaxurl was sometimes undefined

= [4.0.7] 2016-03-02 =

* Fix - Resolve display issues on templates with Jetpack and a few themes
* Fix - Mobile breakpoints on month view working with custom breakpoints
* Fix - Reordering Venue and Organizer metadata no longer breaks titles
* Fix - Prevented notices from happening when using `the_title` filter
* Fix - iCal links now will respect categories on the first page
* Fix - Prevent third-party bugs with SEO plugins when inserting events programmatically
* Fix - Organizer information is showing up again correctly
* Fix - Modified the add-on license validation method to better explain what is happening
* Fix - Description on mobile views now have the correct class attribute on HTML
* Fix - Added missing semicolon on the list navigation for "&laquo"

= [4.0.6] 2016-02-17 =

* Tweak - Adjust injection of event data into the_content from priority 10 to 9 for better 3rd-party plugin compatibility
* Tweak - Change mobile month view selector to load event details below the calendar for better theme compatibility
* Tweak - Better handling of edge cases on the post_excerpt for List View
* Tweak - Removal of generic CSS classes like `.updated` and `.published`
* Fix - Prevent Notices from appearing when using `tribe_get_organizer()`
* Fix - Make HTML Single Event Pages valid
* Fix - Numeric named categories URLs are now fully working
* Fix - Event Title now Accepts HTML on Tooltips
* Fix - Licenses Tab now will work with `DISALLOW_FILE_MODS` (Props to Sun for spotting and fixing this)

= [4.0.5] 2016-01-15 =

* Security - Security fix with Venues and Organizers (props to grantdayjames for reporting this!)

= [4.0.4] 2015-12-23 =

* Tweak - Including the latest embedded Event Tickets release for backward compatibility

= [4.0.3] 2015-12-22 =

* Tweak - Adjust single-event.php template to allow the "Time" title and content to be filterable (Props to Sitecrafting for highlighting this issue!)
* Fix - Resolved issue with an overly escaped Event Category edit URL that prevented editing categories (Thanks to Ian for the first report of this issue!)
* Fix - Fixed issue where clicking on columns on the Events listed in the Admin Dashboard were ALWAYS sorted by Event start/end date before sorting by the column selected (Cheers to Corrado for bringing this to our attention!)

= [4.0.2] 2015-12-16 =

* Tweak - Adding better support for non-numeric cost values on events (Props to Mirja for highlighting this!)
* Tweak - Avoid notice level errors when advanced events list widget settings are saved (Thank you Johan for reporting the issue!)
* Tweak - Improve messaging in the same-slug warning message (Thanks to Simon for bringing this to our attention!)
* Tweak - Hook to Event Tickets to inject event dates into ticket emails
* Tweak - Adding better support for default venues (Props to Karly for noting this!)
* Tweak - Improve handling of internationalized slugs (Cheers to Oliver for the help!)
* Fix - Ensure the past events list displays the correct events when accessed via ajax (Thank you Jesse for highlighting this!)
* Fix - Support ordering by venue/organizer within event queries (Thank you Doug for bringing this to our attention!)
* Fix - Fixed issue where events with the same date/time would sometimes be excluded from single-event navigation (Cheers to JeremyEnglert for the tip!)
* Fix - Resolved issue where events set with the explicit cost of 0 were not showing as "Free" (Thank you terrizsolo for reporting this!)
* Fix - Fixed bug where the datepicker in Twenty Sixteen was really ugly
* Fix - Fixed bug where using Quick Edit on events caused the table columns in the event list to become jumbled on save (Props to A K for the report!)
* Fix - Resolved bug where category links sometimes included event category 1 (Thank you Anthony for the original report of this problem!)
* Fix - Fixed a settings page URL (Props to Kristy for the heads up!)

= [4.0.1] 2015-12-10 =

* Tweak - Add a warning message for major updates
* Tweak - For SEO reasons, use an h1 for the title rather than an h2 (props to wpexplorer for this fix)
* Tweak - Target the calendar view grid in JS using a simpler selector
* Fix - Resolved WP 4.4 related fatal on the Nav Menu page that prevented the admin footer from rendering/enqueuing JS
* Fix - Resolved bug where visiting /events/upcoming could sometimes result in an infinite redirect loop
* Fix - Removed `wp_trim_excerpt` and use only it's powers, fixing the excerpt problem
* Fix - Fixed bug where the mobile calendar view did not display the date for the date being viewed
* Fix - Fixed bug where the admin toolbar's Events > Import > CSV did not link to the CSV importer page
* Fix - Fixed issue where the events list in the admin dashboard were not ordered in an intuitive manner
* Fix - Resolved bug where sorting by event category or tag resulted in an error
* Fix - Fixed bug where full event content text was displayed where excerpts should have been displayed
* Fix - Resolved issue where events imported via CSV were excluded from single event navigation
* Fix - Fixed bug where /events/list would sometimes 404 on a new install
* Fix - Resolved bug where multiday all-day events displayed the end date as one day later than it should be when the End of Day Cut-off was set to something other than 12am
* Fix - Timezone handling fixed within generated iCal feeds

= [4.0] 2015-12-02 =

* Security - A TON of escaping was added to our codebase thanks to the efforts of the always-helpful Andy Fragen (@afragen)
* Feature - Moved the Ticket framework code into its own plugin (event-tickets)
* Feature - The event cost now supports more international formats with the addition of the tribe_events_cost_separators filter (Thank you remokrol for bringing this to our attention!)
* Feature - Added support for the twentysixteen theme
* Feature - Created a new Add-Ons tab in Settings so that TEC add-ons can have a consolidated settings tab
* Feature - Improve the date formats UI by providing example output for each selected format
* Tweak - Restructured TEC's core settings code for reusability with other standalone plugins like Event Tickets
* Tweak - Deprecate old JS event names in favor of a new JS event naming standard. Example: deprecated tribe_ev_runAjax in favor of run-ajax.tribe
* Tweak - Consolidated import pages for TEC and add-ons
* Tweak - When suggesting a UTF-8 compatibility CSV formatting tool, point to one that still exists
* Tweak - Added the ability to filter attendees CSV items via tribe_events_tickets_attendees_csv_items (Props to @bostondv on GitHub for this patch!)
* Tweak - Updated all excerpt output to use tribe_events_get_the_excerpt() to ensure a consistent display of excerpt content (Cheers to Joseph to pointing this out!)
* Tweak - Add support for wp_get_document_title in response to the WordPress 4.4 deprecation of wp_title
* Tweak - Check post creation permissions before letting users create venues and organizers from the event meta box
* Tweak - Only display data separators between fields that have data when rendering organizers (Thank you Bud for highlighting this issue!)
* Tweak - When a user cannot create organizers, prevent the auto-selection of organizers when editing an event
* Tweak - Remove microformat CSS classes from templates and replace with namespaced content-relevant CSS classes
* Tweak - Changed the "updated" CSS class to "tribe-updated" so that it is properly namespaced (Thank you vijayrajesh!)
* Tweak - The Plugin Update Checker will now auto-save valid plugin keys (Thanks to Denon for originally bringing this up!)
* Tweak - Cleaned up the output of JSON-LD data. Filterable via the new tribe_google_data_markup_json filter
* Tweak - Drop the use of the generic CSS class "placeholder" in favor of "tribe-event-placeholder" (Thanks to Marc on the forums!)
* Tweak - Adjusted the CSS padding on Admin Menu items for Events
* Tweak - Various codesniffer fixes
* Tweak - tribe_get_venue_link() no longer echoes if you ask it to return an <a> element
* Tweak - Error messages for empty Venue names
* Tweak - Improve our responsiveness for the widget mini calendar, allowing smaller sidebars.
* Tweak - No longer retrieve empty costs when fetching all costs for all events
* Tweak - Change the priority of bootstrapping the-events-calendar to ensure it occurs before any of the TEC addons in the event some addons are upgraded to v4.0 later than TEC
* Tweak - Adjust the logic used for adding a noindex/follow tag to event views
* Tweak - No longer hiding default address fields when default venues are selected when Pro is active
* Fix - Resolved issue where the iCal feed did not provide an appropriately formatted timezone in some cases (Cheers to Matt for the report!)
* Fix - Added support for translating some previously untranslatable strings (Props to tititou36, media325, and Stef!)
* Fix - Prevented duplicate CSS IDs on the mini calendars (Cheers to Corrado for the help!)
* Fix - Fixed bug causing tribe_get_single_ical_link() and tribe_get_ical_link() to use the same URL when it shouldn't (Props to Ben Byrne @drywall on Twitter for the heads up!)
* Fix - Fixed issue where the "Add another organizer" text wasn't using the correct singular label (Thank you MIKE for the report!)
* Fix - Various CSS fixes for twenty(ten-fifteen)
* Fix - Improved our handling of `get_current_screen()` across the plugin, avoiding notices and warnings (Thank you Mike for the help!)
* Fix - Fixed bug where accessing object properties on a non object errored out when saving event meta (props to @dalethedeveloper on GitHub for this fix!)
* Fix - Fixed bug where organizer ID meta attached sometimes included a blank record. That blank record is no longer returned in tribe_get_organizer_ids()
* Fix - Fixed error message returned when tabbing away from a blank event name meta box so that it properly indicates that an event name is required (Our thanks to @tapan29bd for this fix!)
* Fix - Resolved issue where Timezone event start/end date property name strings were malformed which guaranteed a a call to get_post_meta for Timezone date strings
* Fix - Fixed CSS issue where the month view calendar could sometimes extend beyond the edge of the page when Skeleton Styles were enabled
* Fix - Fixed a problem where iCal data was generated with incorrect dates in the case of some all days events (thanks to Matt for highlighting this)
* Fix - Resolved a problem causing the previous month view to appear when it should not
* Fix - Fixed issue in mobile month view where date was missing from heading
* Fix - Resolved issue that caused /events/ to 404 if it was visited on a new install before hitting "Save" on the Events > Settings > Display page
* Deprecated - The Tribe__Events__Main::defaultValueReplaceEnabled() method is being deprecated in favor of tribe_get_option('defaultValueReplace'). Schedules for removal in v4.5
* Deprecated - The tribe_event_link() has been deprecated in favor of tribe_get_event_link(). Scheduled for removal in 5.0
* Deprecated - The third parameter of tribe_get_organizer_link() (the $echo parameter) has been deprecated and is scheduled for removal in 5.0
* Deprecated - Tribe__Events__Abstract_Deactivation in favor of Tribe__Abstract_Deactivation
* Deprecated - Tribe__Events__Admin__Helpers in favor of Tribe__Admin__Helpers
* Deprecated - Tribe__Events__App_Shop in favor of Tribe__App_Shop
* Deprecated - Tribe__Events__Autoloader in favor of Tribe__Autoloader
* Deprecated - Tribe__Events__Cache in favor of Tribe__Cache
* Deprecated - Tribe__Events__Cache_Listener in favor of Tribe__Cache_Listener
* Deprecated - Tribe__Events__Changelog_Reader in favor of Tribe__Changelog_Reader
* Deprecated - Tribe__Events__Credits in favor of Tribe__Credits
* Deprecated - Tribe__Events__Date_Utils in favor of Tribe__Date_Utils
* Deprecated - Tribe__Events__Field in favor of Tribe__Field
* Deprecated - Tribe__Events__Settings in favor of Tribe__Settings
* Deprecated - Tribe__Events__Settings_Tab in favor of Tribe__Settings_Tab
* Deprecated - Tribe__Events__Support in favor of Tribe__Support
* Deprecated - Tribe__Events__Template_Part_Cache in favor of Tribe__Template_Part_Cache
* Deprecated - Tribe__Events__Tickets__Attendees_Table in favor of Tribe__Tickets__Attendees_Table in the event-tickets plugin
* Deprecated - Tribe__Events__Tickets__Metabox in favor of Tribe__Tickets__Metabox in the event-tickets plugin
* Deprecated - Tribe__Events__Tickets__Ticket_Object in favor of Tribe__Tickets__Ticket_Object in the event-tickets plugin
* Deprecated - Tribe__Events__Tickets__Tickets in favor of Tribe__Tickets__Tickets in the event-tickets plugin
* Deprecated - Tribe__Events__Tickets__Tickets_Pro in favor of Tribe__Tickets__Tickets_Handler in the event-tickets plugin
* Deprecated - Tribe__Events__Validate in favor of Tribe__Validate
* Deprecated - Tribe__Events__View_Helpers in favor of Tribe__View_Helpers
* Deprecated - Tribe__Events__Main::OPTIONNAME in favor of Tribe__Main::OPTIONNAME
* Deprecated - Tribe__Events__Main::OPTIONNAMENETWORK in favor of Tribe__Main::OPTIONNAMENETWORK
* Deprecated - Tribe__Events__Main::addHelpAdminMenuItem() in favor of Tribe__Settings_Manager::add_help_admin_menu_item()
* Deprecated - Tribe__Events__Main::addNetworkOptionsPage() in favor of Tribe__Settings_Manager::add_network_options_page()
* Deprecated - Tribe__Events__Main::array_insert_after_key() in favor of Tribe__Main::array_insert_after_key()
* Deprecated - Tribe__Events__Main::array_insert_before_key() in favor of Tribe__Main::array_insert_before_key()
* Deprecated - Tribe__Events__Main::debug() in favor of Tribe__Debug::debug()
* Deprecated - Tribe__Events__Main::defaultValueReplaceEnabled() in favor of tribe_get_option( 'defaultValueReplace' )
* Deprecated - Tribe__Events__Main::doHelpTab() in favor of Tribe__Settings_Manager::do_help_tab()
* Deprecated - Tribe__Events__Main::doNetworkSettingTab() in favor of Tribe__Settings_Manager::do_network_settings_tab()
* Deprecated - Tribe__Events__Main::doSettingTabs() in favor of Tribe__Settings_Manager::do_setting_tabs()
* Deprecated - Tribe__Events__Main::do_licenses_tab() in favor of Tribe__Settings_Manager::do_licenses_tab()
* Deprecated - Tribe__Events__Main::getNetworkOption() in favor of Tribe__Settings_Manager::get_network_option()
* Deprecated - Tribe__Events__Main::getNetworkOptions() in favor of Tribe__Settings_Manager::get_network_options()
* Deprecated - Tribe__Events__Main::getNotices() in favor of Tribe__Notices::get()
* Deprecated - Tribe__Events__Main::getOption() in favor of Tribe__Settings_Manager::get_option()
* Deprecated - Tribe__Events__Main::getOptions() in favor of Tribe__Settings_Manager::get_options()
* Deprecated - Tribe__Events__Main::have_addons() in favor of Tribe__Settings_Manager::have_addons()
* Deprecated - Tribe__Events__Main::isNotice() in favor of Tribe__Notices::is_notice()
* Deprecated - Tribe__Events__Main::pluginDir in favor of Tribe__Events__Main::plugin_dir
* Deprecated - Tribe__Events__Main::pluginName in favor of Tribe__Events__Main::plugin_name
* Deprecated - Tribe__Events__Main::pluginPath in favor of Tribe__Events__Main::plugin_path
* Deprecated - Tribe__Events__Main::pluginUrl in favor of Tribe__Events__Main::plugin_url
* Deprecated - Tribe__Events__Main::removeNotice() in favor of Tribe__Notices::remove_notice()
* Deprecated - Tribe__Events__Main::renderDebug() in favor of Tribe__Debug::render()
* Deprecated - Tribe__Events__Main::saveAllTabsHidden() in favor of Tribe__Settings_Manager::save_all_tabs_hidden()
* Deprecated - Tribe__Events__Main::setNetworkOptions() in favor of Tribe__Settings_Manager::set_network_options()
* Deprecated - Tribe__Events__Main::setNotice() in favor of Tribe__Notices::set_notice()
* Deprecated - Tribe__Events__Main::truncate() in favor of tribe_events_get_the_excerpt()
* Deprecated - tribe_event_beginning_of_day() in favor of tribe_beginning_of_day()
* Deprecated - tribe_event_end_of_day() in favor of tribe_end_of_day()
* Deprecated - tribe_event_format_date() in favor of tribe_format_date()
* Deprecated - tribe_events_the_notices() in favor of tribe_the_notices()

= 3.x and previous =

For release notes from the 3.x and older lifecycles, see our [full historical release notes](https://theeventscalendar.com/category/products/release-notes/).<|MERGE_RESOLUTION|>--- conflicted
+++ resolved
@@ -224,11 +224,8 @@
 * Fix - Prevent `url_to_postid` to run if on the main events page to avoid query conflicts. [94328]
 * Fix - Navigation to the past on Recurring List [43925]
 * Fix - Make the `[tribe_events]` scroll to top when using the list view. [81509]
-<<<<<<< HEAD
 * Fix - Respect default venue and address. [63915]
-=======
 * Tweak - Honor the return types for `tribe_has_next_event` y `tribe_has_previous_event` when the global query is null
->>>>>>> 0b0baf9f
 
 = [4.6.14.1] 2018-04-18 =
 
