=== The Events Calendar ===

Contributors: ModernTribe, borkweb, aguseo, barry.hughes, bordoni, brianjessee, cliffpaulick, courane01, faction23, GeoffBel, geoffgraham, ggwicz, jbrinley, jentheo, leahkoerper, lucatume, mastromktg, MZAWeb, neillmcshea, nicosantos, patriciahillebrandt, peterchester, reid.peifer, roblagatta, ryancurban, shane.pearlman, tribecari, vicskf, zbtirrell
Tags: events, calendar, event, venue, organizer, dates, date, google maps, conference, workshop, concert, meeting, seminar, summit, class, modern tribe, tribe, widget
Donate link: http://m.tri.be/29
Requires at least: 4.5
Stable tag: 4.6.13
Tested up to: 4.9.4
Requires PHP: 5.2.4
License: GPLv2 or later
License URI: http://www.gnu.org/licenses/gpl-2.0.html

The Events Calendar is a carefully crafted, extensible plugin that lets you easily share your events. Beautiful. Solid. Awesome.

== Description ==

Create an events calendar and manage it with ease. The Events Calendar plugin provides professional-level quality and features backed by a team you can trust.

Packed with loads of useful features, The Events Calendar by Modern Tribe is ready to go right out of the box. It’s extensible, easy to use, and completely customizable.

Looking for additional functionality including recurring events, ticket sales, publicly submitted events, new views, Facebook event integration and more?

<strong>Check out [Events Calendar PRO](http://m.tri.be/mj) and [other add-ons](http://m.tri.be/2a)</strong>

><strong>New Import Tool!</strong>
>We’ve made bulk event imports easier to manage than ever. This add-on service for The Events Calendar allows you to import events from your favorite sources, including Facebook, Meetup, Google Calendar, iCalendar, CSV, and ICS.
>[Check out Event Aggregator now](http://m.tri.be/197u).

= BUILT SOLID & SUPPORTED =

The Events Calendar is crafted the WordPress way.

The Events Calendar plugin has been audited by many WordPress industry experts, including core developer Mark Jaquith for security & plugin review team member Pippin Williamson for best practices and plugin compatibility.

Our dedicated support team has poured hundreds of hours into QA, monthly usability tests, and numerous user interviews to guarantee quality and ease-of-use.  We stand behind our work and offer light support weekly for the community via the WordPress.org support forums.

If you need a deeper level of support or a faster response to your specific question, our Events Calendar PRO add-on includes access to our premium support forums with a 24-48 hour response time during the workweek.

Enjoy using The Events Calendar, know how to get under the hood and want to make money helping people? We’re growing our community team and would love to hear from you. If you’re interested, [check this out!](http://m.tri.be/mk)

= PLUG-N-PLAY or HIGHLY CUSTOMIZABLE =

The Events Calendar is built to work out of the box. Just turn it on, configure the settings to match your needs and you’ll be making events in less than 5 minutes.
Or customize it to suit your specific needs. The Events Calendar is built by developers, for developers…it’s ready to be the foundation for your wildest hack sessions:

The Events Calendar is built to work out of the box. Just turn it on, configure the settings to match your needs and you'll be making events in less than 5 minutes.

* [WP REST API support](http://m.tri.be/19tl)
* Skeleton stylesheet to theme fast & efficiently
* Partial template overrides
* Template tags, hooks, and filters
* [Extensive documentation](http://m.tri.be/eu)
* [Library of code snippets](https://github.com/theeventscalendar) on GitHub.

Whether your vision is big or small, you’re in good company. Hundreds of thousands of churches, eateries, small businesses, musicians, venues, and non-profits are publishing and promoting their events with The Events Calendar.

The Events Calendar has been scaled to work on networks with over 25 million unique visitors per month and hundreds of thousands of events. Fortune 100 companies, major universities, government institutions and some seriously epic startups push their events with our platform.

= FEATURES =

Whether you’re operating a hyperlocal hub listing thousands of events, a university with many thousands of users, or you’re a sole business owner listing your classes, The Events Calendar has your back.

Just getting started? Definitely watch and read through the [New User Primer](http://m.tri.be/2d) before going much further.

* Rapidly create events
* Saved venues & organizers
* Calendar month view with tooltips
* List view
* Day view
* Event search
* Google maps
* Widget: Upcoming events list
* Events Taxonomies (Categories & Tags)
* Google Calendar and iCal exporting
* WP REST API endpoints
* Completely ajaxified for super smooth browsing
* Completely responsive from mobile to tablet to desktop
* Tested on the major theme frameworks such as Avada, Genesis, Woo Themes, Thesis and many more.
* Increase your SEO with Microformats
* Internationalized & Translated
* Multiple stylesheets (Skeleton, Default, Tribe Event Styles) to improve integration
* Extensive Template Tags for Customization
* Hook & Filters up the wazoo
* Caching Support
* Debug Mode for Developers

Looking for something else? We’ve got add-ons available to take your calendar to the next level.

= PRO Features =

Add recurring events, a whole recurring events, a whole range of new views ( week / map / photo / venue / organizer) & widgets (calendar / featured venue / week / event countdown), shortcodes, custom event attributes, default content, location search, much more with [Events Calendar PRO](http://m.tri.be/2c)

= Event Ticketing =

Collect free RSVPs with Event Tickets or add paid ticketing features with [Event Tickets Plus](http://m.tri.be/18wg), including the ability to sell tickets, collect sales, and manage attendees all from within your WordPress dashboard! Works with your favorite eCommerce plugin (WooCommerce or Easy Digital Downloads).

= Bulk Event Import =

Fill your calendar with events from your favorite sources, including Facebook, Meetup, Google Calendar, iCalendar, CSV, other websites using The Events Calendar plugin, and ICS. [Event Aggregator](http://m.tri.be/197u) provides a convenient dashboard to manage scheduled imports, manual imports, filters, one-way sync, import history, and more.

= User-Submitted Events =

Running a community calendar? [Community Events](http://m.tri.be/2g) lets users add events directly to your calendar without needing access to your admin.

= Advanced User Search & Filters =

Have so many amazing events that your users get overwhelmed? [Filter Bar](http://m.tri.be/52) adds a configurable set of filters to your event pages so users can view and search for the exact events that interest them.

= Integrate With Eventbrite =

Connect your calendar with your Eventbrite.com account! [Eventbrite Tickets](http://m.tri.be/18wf) allows you to import/export between The Events Calendar and Eventbrite, and incorporate ticket sales.

[Join us on Facebook](https://www.facebook.com/theeventscalendar/) to be part of our active community, check us out [on Twitter](https://twitter.com/TheEventsCal), and [sign up for our newsletter](http://m.tri.be/rm) for release announcements and discounts.

= SUBMITTING PATCHES =

If you’ve identified a bug and want to submit a patch, we’d welcome it at our [GitHub page for The Events Calendar](https://github.com/moderntribe/the-events-calendar). Simply cue up your proposed patch as a pull request, and we’ll review as part of our monthly release cycle and merge into the codebase if appropriate from there. (If a pull request is rejected, we’ll do our best to tell you why). Users whose pull requests are accepted will receive credit in the plugin's changelog. For more information, check out the readme at our GitHub page. Happy coding!

== Installation ==

= Install & Activate =

Installing the plugin is easy. Just follow these steps:

1. From the dashboard of your site, navigate to Plugins --> Add New.
2. Select the Upload option and hit "Choose File."
3. When the popup appears select the the-events-calendar-x.x.zip file from your desktop. (The 'x.x' will change depending on the current version number).
4. Follow the on-screen instructions and wait as the upload completes.
5. When it's finished, activate the plugin via the prompt. A message will show confirming activation was successful. A link to access the calendar directly on the frontend will be presented here as well.

That's it! Just configure your settings as you see fit, and you're on your way to creating events in style. Need help getting things started? Check out our [new user primer](http://m.tri.be/2l) for help with settings and features.

== Screenshots ==

1. Month View with Hover
2. Month View
3. List View
4. Day View
5. Single Event
6. Event Editor
7. Events Admin Listing
8. General Settings
9. Display Settings
10. Events List Widget
11. Mobile Month View
12. CSV Importer

== Frequently Asked Questions ==

= Are there any troubleshooting steps you'd suggest I try that might resolve my issue before I post a new thread? =

First, make sure that you're running the latest version of The Events Calendar (4.0 as of this release). If you're running Events Calendar PRO it needs to match the version number of The Events Calendar. And if you've got any other add-ons, make sure those are current / running the latest code as well.

The most common issues we see are either plugin or theme conflicts. You can test if a plugin or theme is conflicting by manually deactivating other plugins until just The Events Calendar is running on your site. If the issue persists from there, revert to the default Twenty Fourteen theme. If the issue is resolved after deactivating a specific plugin or your theme, you'll know that is the source of the conflict.

Note that we aren't going to say "tough luck" if you identify a plugin/theme conflict. While we can't guarantee 100% integration with any plugin or theme out there, we will do our best (and reach out the plugin/theme author as needed) to figure out a solution that benefits everyone.

= I'm still stuck. Where do I go to file a bug or ask a question? =

Users of the free The Events Calendar should post their questions in the plugin's [WordPress.org forum](https://wordpress.org/support/plugin/the-events-calendar/), which we hit about once a week (usually on Wednesdays). Please make sure to read [our sticky post](http://m.tri.be/19oc) providing an overview of the support we provide free users BEFORE posting. If you find you're not getting support in as timely a fashion as you wish, you might want to consider purchasing a PRO license.

If you're already a PRO user, you're entitled access to our more actively-monitored [Events Calendar PRO forum](http://m.tri.be/2r) on our website. We can provide a deeper level of support here and hit these forums on a daily basis during the work week. Generally, except in times of increased support loads, we reply to all comments within 24-48 hours during the business week.

= Events Calendar PRO looks awesome! I'm sold! How can I get my hands on it? =

Events Calendar PRO can be purchased directly on [our website](http://m.tri.be/18wi). There are five (5) license types available, and all licenses include access to premium support, new feature releases, and regular maintenance updates.

= I'm interested in PRO or another add-on, but there are a few questions I've got before making the purchase. Can you help me get those addressed? =

Absolutely. If you're not finding your questions answered on the product pages, hit up our [pre-sales forum](http://m.tri.be/2w) on our site. You can save yourself some time by reviewing the threads first to verify if your question has already been asked. If it hasn't, post a new thread as a guest. We'll get you a reply as quickly as we can, so you can make an informed decision regarding purchase.

= What add-ons are available for The Events Calendar, and where can I read more about them? =

Currently, the following add-ons are available for The Events Calendar:

* [Events Calendar PRO](http://m.tri.be/18wi), for adding premium calendar features like recurring events, advanced views, cool widgets, shortcodes, additional fields, and more!
* [Event Aggregator](http://m.tri.be/197u), a service that effortlessly fills your calendar with events from Facebook, Meetup, Google Calendar, iCalendar, CSV, and ICS.
* [Event Tickets](http://m.tri.be/18wj) (free), which allows you to collect RSVPs to events. It can run alongside The Events Calendar or as a standalone plugin that adds RSVP functionality to WordPress posts and pages.
* [Event Tickets Plus](http://m.tri.be/18wk), which allows you to sell tickets for your events using your favorite e-commerce platform.
* [Community Events](http://m.tri.be/2g), for allowing frontend event submission from your readers.
* [Community Tickets](http://m.tri.be/18wl), which allows event organizers to sell tickets to the events they submit via Community Events.
* [Filter Bar](http://m.tri.be/fa), for adding advanced frontend filtering capabilities to your events calendar.
* [Eventbrite Tickets](http://m.tri.be/2e), for selling tickets to your event directly through Eventbrite.

= I have a feature idea. What's the best way to tell you about it? =

We've got a [UserVoice page](https://tribe.uservoice.com/forums/195723-feature-ideas) where we're actively watching for feature ideas from the community. Vote up existing feature requests or add your own, and help us shape the future of the products business in a way that best meets the community's needs.

= I've still got questions. Where can I find answers? =

Check out our extensive [knowledgebase](http://m.tri.be/18wm) for articles on using, tweaking, and troubleshooting our plugins.

== Documentation ==

All of our online documentation can be found on [our documentation site](http://m.tri.be/eu).

Some links you may find particularly useful are:

* [The Events Calendar New User Primer](http://m.tri.be/2l)
* [The Themer's Guide to The Events Calendar](http://m.tri.be/2m)
* [Knowledgebase](http://m.tri.be/18wm)

If you have any questions about this plugin, you can post a thread in our [WordPress.org forum](https://wordpress.org/support/plugin/the-events-calendar). Please search existing threads before opening a new one.

The [Modern Tribe premium support forums](http://m.tri.be/2r) are available for you to read. You won't, however, be able to post a message in any forums beyond Pre-Sale Questions unless you have purchased a premium license.

== Add-Ons ==

But wait: there's more! We've got a whole stable of plugins available to help you be awesome at what you do. Check out a full list of the products below, and over on [our website](http://m.tri.be/18wn).

Our Free Plugins:

* [Event Tickets](https://wordpress.org/plugins/event-tickets/)
* [Advanced Post Manager](https://wordpress.org/plugins/advanced-post-manager/)
* [GigPress](https://wordpress.org/plugins/gigpress/)
* [Image Widget](https://wordpress.org/plugins/image-widget/)

Our Premium Plugins and Services:

* [Events Calendar PRO](http://m.tri.be/18wi)
* [Event Aggregator](http://m.tri.be/197u) (service)
* [Event Tickets Plus](http://m.tri.be/18wk)
* [The Events Calendar: Community Events](http://m.tri.be/2g)
* [The Events Calendar: Community Tickets](http://m.tri.be/18wl)
* [The Events Calendar: Filter Bar](http://m.tri.be/fa)
* [The Events Calendar: Eventbrite Tickets](http://m.tri.be/2e)

== Translations ==

The Events Calendar is translated by volunteers at [translate.wordpress.org](https://translate.wordpress.org/projects/wp-plugins/the-events-calendar/stable). There you can find a list of available languages, download translation files, or help update the translations. Thank you to everyone who helps to maintain our translations!

== Help ==

Welcome to The Events Calendar, a full-featured events management system for WordPress. Thank you so much for using the labor of our love. We are Modern Tribe and we are here to help you be awesome.

If you aren't familiar with The Events Calendar, check out our [new user primer](http://m.tri.be/2p). It'll introduce you to the basics of what the plugin has to offer and will have you creating events in no time. From there, the resources below -- extensive template tag documentation, FAQs, video walkthroughs and more -- will give you a leg up as you dig deeper.

Additional resources available include:

* [Release Schedule](https://theeventscalendar.com/release-schedule/)
* [Known Issues](https://theeventscalendar.com/known-issues/)
* [Documentation](http://m.tri.be/eu)
* [FAQ](http://m.tri.be/2n)
* [Help Videos](http://m.tri.be/2t)
* [Tutorials](http://m.tri.be/2u)
* [Release Notes](http://m.tri.be/2v)
* [Forums](http://m.tri.be/2r)

We hit the [The Events Calendar forum here on WordPress.org](https://wordpress.org/support/plugin/the-events-calendar/) about once a week, assisting users with basic troubleshooting and identifying bugs that have been reported. (If you are looking for more active support, might we suggest buying a PRO license? Our team hits the [Premium Forums](http://m.tri.be/2r) daily.)

Some things to consider before posting on the forum:

* Look through existing threads before posting a new one and check that there isn't already a discussion going on for your issue.
* Your issue will be solved more quickly if you run a few checks before making a support request. Deactivate your plugins one by one - if the issue is fixed by deactivating a plugin you know you've got a plugin conflict. To test your Theme, revert to the default Twenty Twelve Theme to see if you are still experiencing the problem. If not, your Theme is the issue. Please provide this information when making your support request.
* Sometimes, just resetting your permalinks can fix the issue. Visit Events -> Settings -> Permalinks, save your permalinks with a different option and then save with your preferred choice again. This can solve events-related problems and can is worth a shot before creating a new thread.

Still not happy? Shoot us an email to support@theeventscalendar.com or tweet to [@TheEventsCal](https://twitter.com/TheEventsCal) and tell us why. We'll do what we can to make it right.

== Contributors ==

The plugin is made with love by [Modern Tribe Inc](http://m.tri.be/2s).

= Current Contributors =

* <a href="https://profiles.wordpress.org/users/barryhughes">Barry Hughes</a>
* <a href="https://profiles.wordpress.org/users/brianjessee">Brian Jessee</a>
* <a href="https://profiles.wordpress.org/users/geoffgraham">Geoff Graham</a>
* <a href="https://profiles.wordpress.org/users/ggwicz">George Gecewicz</a>
* <a href="https://profiles.wordpress.org/users/bordoni">Gustavo Bordoni</a>
* <a href="https://profiles.wordpress.org/users/jbrinley">Jonathan Brinley</a>
* <a href="https://profiles.wordpress.org/users/leahkoerper">Leah Koerper</a>
* <a href="https://profiles.wordpress.org/users/lucatume">Luca Tumedei</a>
* <a href="https://profiles.wordpress.org/users/borkweb">Matthew Batchelder</a>
* <a href="https://profiles.wordpress.org/users/neillmcshea">Neill McShea</a>
* <a href="https://profiles.wordpress.org/users/mastromktg">Nick Mastromattei</a>
* <a href="https://profiles.wordpress.org/users/nicosantos">Nico Santo</a>
* <a href="https://profiles.wordpress.org/users/peterchester">Peter Chester</a>
* <a href="https://profiles.wordpress.org/users/roblagatta">Rob La Gatta</a>
* <a href="https://profiles.wordpress.org/users/reid.peifer">Reid Peifer</a>
* <a href="https://profiles.wordpress.org/users/ryancurban">Ryan Urban</a>
* <a href="https://profiles.wordpress.org/users/faction23">Samuel Estok</a>
* <a href="https://profiles.wordpress.org/users/shane.pearlman">Shane Pearlman</a>
* <a href="https://profiles.wordpress.org/users/zbtirrell">Zachary Tirrell</a>

= Past Contributors =

* <a href="https://profiles.wordpress.org/users/brook-tribe">Brook Harding</a>
* <a href="https://profiles.wordpress.org/users/caseypatrickdriscoll">Casey Driscoll</a>
* <a href="https://profiles.wordpress.org/users/ckpicker">Casey Picker</a>
* <a href="https://profiles.wordpress.org/users/dancameron">Dan Cameron</a>
* <a href="https://profiles.wordpress.org/users/MZAWeb">Daniel Dvorkin</a>
* <a href="https://profiles.wordpress.org/users/jazbek">Jessica Yazbek</a>
* <a href="https://profiles.wordpress.org/users/jkudish">Joachim Kudish</a>
* <a href="https://profiles.wordpress.org/users/jgadbois">John Gadbois</a>
* <a href="https://profiles.wordpress.org/users/jonahcoyote">Jonah West</a>
* <a href="https://profiles.wordpress.org/users/joshlimecuda">Josh Mallard</a>
* <a href="https://profiles.wordpress.org/justinendler/">Justin Endler</a>
* <a href="https://profiles.wordpress.org/users/kellykathryn">Kelly Groves</a>
* <a href="https://profiles.wordpress.org/users/kelseydamas">Kelsey Damas</a>
* <a href="https://profiles.wordpress.org/users/kyleunzicker">Kyle Unzicker</a>
* <a href="https://profiles.wordpress.org/users/mat-lipe">Mat Lipe</a>
* <a href="https://profiles.wordpress.org/users/mdbitz">Matthew Denton</a>
* <a href="https://profiles.wordpress.org/users/mattwiebe">Matt Wiebe</a>
* <a href="https://profiles.wordpress.org/users/nickciske">Nick Ciske</a>
* <a href="https://profiles.wordpress.org/users/paulhughes01">Paul Hughes</a>
* <a href="https://profiles.wordpress.org/users/codearachnid">Timothy Wood</a>
* <a href="https://profiles.wordpress.org/users/thatdudebutch">Wayne Stratton</a>

== Changelog ==

= [4.6.13] TBD =

* Fix - Prevent warnings on retrival of posts if "Include events in main blog loop" is checked (thanks to Colin Carmichael for report this problem) [97667]
* Fix - Make the `tribe-ea-record` custom post type (used to store Event Aggregator record information) private [99106]
* Fix - Expand the size of the TimeZone input on the admin to allow better visibility for long names [100363]
<<<<<<< HEAD
* Fix - If the main events page is set to be the site's front page, ensure it shows as "selected" in the Customizer's front page option [100832]
=======
* Fix - Prevent Event Aggregator scheduled imports that failed from re-attempting the import too soon [102489]
>>>>>>> b6926e3e
* Tweak - Added the `tribe_aggregator_find_matching_organizer` and `tribe_aggregator_find_matching_venue` filters in Events Aggregator code to allow the definition of custom Venue and Organizer match criteria [97292]
* Tweak - Display the retry time for a failed Event Aggregator scheduled import in the Scheduled tab [102489]

= [4.6.12] 2018-03-08 =

* Fix - Resolved an oversight resulting in notice-level errors when the `tribe_event_is_on_date()` function was called incorrectly (props to @sharewisdom for pointing this out) [99117]
* Fix - Resolved errors within the admin environment when the "ticketed" view of events is generated [99266]
* Fix - Improved compatibility with WordPress SEO in relation to the default mobile events view [68716]
* Fix - Resolved Javascript errors in month view which were triggered under some conditions by the presence of password-protected events [99089]
* Fix - Improved logic responsible for identifying which events are expired (in the past) by using timezone-aware comparisons [91168]
* Fix - Corrected the export of upcoming events from single organizer pages (added to support changes in Events Calendar PRO) [70727]
* Tweak - Added safety checks around our use of the global $wp_query object (thanks @archetypalsxe for highlighting this issue!) [100199]
* Tweak - Renamed 'Use Javascript to control date filtering' option to 'Enable live refresh' and improved the associated helper text [98022]
* Tweak - Added caching to reduce the number of HTTP requests being made in relation to Event Aggregator within the admin environment [99486]
* Tweak - Improved performance by reducing the number of queries that run in single event pages (in relation to `tribe_get_prev_event_link()` and `tribe_get_next_event_link()` specifically) [94587]
* Tweak - Added pagination to single organizer and venue pages [97772]
* Tweak - Improved compatibility with the Twety Seventeen theme (ensuring the calendar is full-width if set to be the site's homepage) [97977]
* Language - 3 new strings added, 161 updated, 1 fuzzied, and 2 obsoleted

= [4.6.11.1] 2018-02-16 =

* Fix - The render of the venue and organizer templates (thanks to Antonio and others for reporting this in our forums) [99550]
* Fix - Make sure events on calendar are not affected by DST changes [99537]

= [4.6.11] 2018-02-14 =

* Fix - Ensure parity of CSS styles between the default Month View and the embedded Month Views generated by Events Calendar PRO's [tribe_events] shortcode (thanks @copoloff for reporting this bug!) [92329]
* Fix - If `tribe_ical_feed_calname`  is empty the property `X-WR-CALNAME` is not added to the .ics file [46620]
* Fix - Stopped modifications of the main query if is in a single post to allow custom variables don't affect the page loading when using shortcode (our thanks to Joseph Reckley and others for highlighting this problem) [91787]
* Tweak - Fixed a handful of small CSS bugs in the mobile views of the Twenty Sixteen, Twenty Fifteen, and Twenty Fourteen themes [95693]
* Tweak - Added new hooks (`tribe_events_ical_before`, `tribe_events_ical_events_list_args` and `tribe_events_ical_events_list_query`) to allow further customization of the iCal feed [86227]
* Tweak - Added safeguards to reduce conflicts when lodash and underscore are used on the same site [92205]
* Language - 0 new strings added, 41 updated, 0 fuzzied, and 0 obsoleted

= [4.6.10.1] 2018-01-26 =

* Fix - Make sure rewrite rule for `/events` is not hardcoded and is based on dynamic option field (thanks to @earnjam and others for flagging this problem) [98463]

= [4.6.10] 2018-01-23 =

* Fix - Allow The Events Calendar REST API to be disabled using the `tribe_events_rest_api_enabled` filter [97209]
* Fix - Remove the errant `div.tribe-events-single-section` on the single event view when there is no venue [97615]
* Fix - Make sure the date for past events is set to the current date not the end of the day of the current date [71936]
* Fix - Use `featured_color_scheme_custom` if present as mechanism to overwrite the default color scheme for highlight color [96821]
* Fix - Make sure the date for past events is set to the current date not the end of the day of the current date [71936]
* Tweak - Trigger an event `map-created.tribe` when a map is created to allow flexibility on customization [91984]
* Tweak - Add a link to the knowledge base about 'Setting Up Your Google Maps API Key' [89761]
* Tweak - Add `the_title` filter to events called by `tribe_events_template_data` [38237]
* Tweak - Made the "events" and "event" slugs translatable by WPML and other multilingual plugins [95026]
* Tweak - Introduced the `tribe_events_query_force_local_tz` filter to allow for forcing non-UTC event start and end times in Tribe__Events__Query [92948]
* Tweak - Prevent empty or otherwise-invalid values for various date-format options in the Display settings [94725]
* Tweak - Brought day number headers in the Month View into compliance with WCAG 2.0 accessibility standards when using the "Tribe Events" stylesheet [68411]
* Tweak - Improved the alignment of the event cost on the single-event view (props to @canberraclimbersassociation for reporting this bug) [97208]
* Tweak - Added some more context to the labeling of the "Number of events per page" option (thanks to Todd H. for highlighting this label) [73659]
* Tweak - Improve performance on Event Admin List Count by removing JOIN and use cached results [63567]
* Tweak - Made the "/page/" component of some views' URL string translatable [40976]
* Tweak - Button "Merge Duplicates" is always visible from now on [75208]
* Tweak - Allow queries to explicitly include or exclude events that are nominally hidden from event listings [91254]

= [4.6.9] 2018-01-10 =

* Feature - Add new utility functions tribe_is_events_home and tribe_is_events_front_page similar to native WP is_home and is_front_page [42195]
* Fix - Avoid issues when importing multiple organizers that specify images [96354]
* Fix - Make sure latitude and longitude information from iCal feeds is used if available [96363]
* Fix - Fixed an issue that prevented EA from importing images attached to Facebook events [96393]
* Fix - Remove the duplicate filter call that was running twice for `tribe_rest_venue_data` [96090]
* Tweak - Added new `tribe_aggregator_import_event_image`, `tribe_aggregator_import_venue_image` and `tribe_aggregator_import_organizer_image` filter so that users can control whether, during EA imports, images should be attached to post or not [96393]
* Tweak - Made it possible to translate the iCal feed's description field (props @gafderks) [96677]
* Tweak - Improved escaping of map IDs (props LucaPipolo) [96772]
* Tweak - Added new REST API endpoint that allows looking up organizers by slug instead of ID at the path `organizers/by-slug/{slug}/`, it has the same functionality as the endpoint `organizers/{ID}` [96088]
* Tweak - Added new REST API endpoint that allows looking up venues by slug instead of ID at the path `venues/by-slug/{slug}/`, it has the same functionality as the endpoint `venues/{ID}` [96088]
* Tweak - Added `slug` to the REST API responses for organizer and venue data [96088]
* Tweak - Added `slug` to the REST API parameters allowed to use when inserting or updating an organizer or event [96088]
* Tweak - Added action: `tribe_events_venue_save` [96069]
* Tweak - Added action: `tribe_events_organizer_save` [96069]
* Tweak - Added filter: `tribe_events_rest_venue_prepare_postarr` [96069]
* Tweak - Added filter: `tribe_events_rest_organizer_prepare_postarr` [96069]
* Tweak - Old `tribe_rest_venue_data` filter was passing the venue and the event two the second parameter because of the duplication. Now it has the second parameter as $venue, third parameter as $event if event ID was provided [96090]
* Language - 5 new strings added, 30 updated, 0 fuzzied, and 0 obsoleted

= [4.6.8] 2017-12-18 =

* Fix - Preserve filter bar checkbox selections when changing views [66749]
* Fix - Fix radio filters so they are only included as values when switching views when checked [72954]
* Fix - Ensure the correct properties are set for list widget queries, to avoid problems when running alongside Events Calendar PRO (props @KZeni) [94105]
* Fix - Fixed some layout issues with the "Buy Now" button and stock labels on mobile list views [81115]
* Fix - Fixed issue where left- or right-aligned images at the bottom of event descriptions would overlap event meta on single-event pages [71134]
* Fix - Fixed issue where Google Maps Link would display in some situations even when there is no address information for which to generate a link. [94909]
* Fix - Corrected reference to a Select2 asset (our thanks to @pyxis630 for flagging this problem and props to @andrasguseo for the fix) [95348]
* Fix - Ensure that when start and end dates are passed to the REST API, all events within the date range are correctly retrieved (thanks @braffenberg and others for highlighting this issue!) [90005]
* Tweak - Added Google Maps API key to all Google Maps URLs when the key is available, allowing maps to load more reliably on some hosting environments (props to @sfdfortnight, @thor, and many others for reporting this!) [62910]
* Tweak - Adjusted CSS to improve the display of venue URLs/phone numbers (especially when Events Calendar PRO is also active) (our thanks to Mathew on the forums for flagging this issue) [69127]
* Tweak - Added new REST API endpoint that allows looking up events by slug instead of ID at the path `events/by-slug/{slug}/`, it has the same functionality as the endpoint `events/{ID}` [92825]
* Tweak - Added `slug` to the REST API responses for event data [92825]
* Tweak - Added `slug` to the REST API parameters allowed to use when inserting or updating an event [92825]
* Tweak - Added new `tribe_events_rest_use_inclusive_start_end_dates` filter so that users can make the REST API return events from a more literal date range [90005]
* Language - 3 new strings added, 68 updated, 0 fuzzied, and 0 obsoleted

= [4.6.7] 2017-12-07 =

* Fix - Fixed an issue where EA imports might not correctly create venues for iCalendar imports (thanks @starweb and others for highlighting this issue) [94323]
* Fix - Fixed an issue where Month View wouldn't render correctly in X Theme with the "Events template" option set to "Default Page Template" [92554]
* Fix - Fixed a WPML incompatibility issue where language could be switched to the wrong one (thanks @dgwatkins) [94732]
* Tweak - Added the `tribe_events_x_theme_force_full_content()` filter to let users disable X Theme compatibility code [92554]
* Language - 0 new strings added, 2 updated, 0 fuzzied, and 0 obsoleted

= [4.6.6] 2017-11-21 =

* Feature - Added Template class which adds a few layers of filtering to any template file included
* Tweak - Added clear warnings and errors to prevent and limit the import of iCalendar sources missing required fields [93600]
* Tweak - Included `tribe_callback_return` for static returns for Hooks
* Tweak - Improved Aggregator notices including error data on the responses [87326]
* Language - 4 new strings added, 79 updated, 0 fuzzied, and 0 obsoleted

= [4.6.5] 2017-11-16 =

* Fix - Improved legacy URL redirect logic to prevent unwanted redirects (our thanks to wesleyanhq and Adam Schwartz for highlighting this issue) [86942]
* Fix - Modified tribe_get_template_part() to remove potential for multiple templates to be rendered in a single call [46630]
* Fix - Fixed an issue where Event Aggregator scheduled imports might remain stuck in pending status [90501, 92614, 91754]
* Fix - Removed code which was automatically populating various address fields with default values when creating a new venue from within the event editor [44732]
* Fix - Resolved some issues with the "Show Map" and "Show Map Link" options in CSV files not being reliably respected on import (props @joappf and many others for highlighting this issue) [82784]
* Fix - Added opportunities to override edit linked post links [89015]
* Fix - Fixed a bug where only some parts of event featured images were clickable in List Views (thanks @mattemkadia for highlighting this issue) [81392]
* Fix - Fixed the broken 'Learn more' URL received after an unsuccessful "Other URL" import preview [92890]
* Fix - Fixed issue in list view navigation with backwards previous/next classes (thanks @secondtoughest) [36230]
* Fix - Fixed an issue where venues and organizers would not be correctly assigned to events in CSV imports with import statuses other than "Publish" [79680]
* Tweak - Remove net import scheduled notes for on domand imports [79079]
* Tweak - Allow for non-Latin characters to be used as the Events URL slug and the Single Event URL slug (thanks @daviddweb for originally reporting this) [61880]
* Tweak - Remove net import scheduled notes for on domand imports [79079]
* Tweak - Fixed some layout issues that would emerge with "Events URL Slug" option when "Plain" permalinks were enabled [92314]
* Tweak - Tweaked some language in Event Aggregator's metabox on individual edit-event screens to reduce confusion around the impact of the Update Authority on CSV imports [77957]
* Tweak - Fix PHP 7.1 compatibility with Event Aggregator (props @BJP NEALE) [90002]
* Tweak - Added new filter: `tribe_events_force_filtered_ical_link`. This makes the "Export Events" URL more easily modifiable (thanks to @tdudley07 for highlighting this issue) [43908]
* Tweak - Made the "End of Day Cutoff" option better accommodate 24-hour and other time formats (thanks @festivalgeneral for bringing this issue to our attention!) [78621]
* Tweak - Made the options presented by the timezone selector filterable (via the newly added `tribe_events_timezone_choice` hook - our thanks to National University's Marketing Department for this idea) [92909]
* Tweak - Improved integration with Twenty Seventeen - main events page now uses full height header when set to front page (thanks @uncovery for pointing this out) [89767]
* Tweak - Ensured REST API taxonomy endpoints are only registered in WordPress versions 4.7 and higher (thanks @dnaber-de for reporting this) [93227]
* Language - 1 new strings added, 132 updated, 0 fuzzied, and 1 obsoleted

= [4.6.4] 2017-11-09 =

* Tweak - Timepicker is now part of Tribe Common, it was removed from The Events Calendar
* Tweak - Required changes to make the plugin compatible with version 4.6 of Event Tickets
* Language - 10 new strings added, 167 updated, 0 fuzzied, and 2 obsoleted

= [4.6.3] 2017-11-02 =

* Fix - Prevent JS error when adding a Pro widget in the WP Customizer screen [72127]
* Fix - Fixed issue where the value of an event's "Show Google Maps Link" option would not properly affect the displaying of the link on List View (props: @etechnologie) [75547]
* Fix - Added some more specification to our jquery-ui-datepicker CSS to limit conflicts with other plugins and themes [90577]
* Fix - Improve shortcode pagination/view change url so it is reusable (props: @der.chef and others) [70021]
* Fix - Ensure the `tribe_json_ld_{type}_object` filter is available to make modifications of event, venue and organizer JSON LD data possible (thanks to Mathew for flagging this problem) [89801]
* Fix - Improved JSON LD output for events by outputting the correct UTC offset where required (our thanks to Nina and many others for flagging this issue) [78233]
* Tweak - Fixed some display issues for the event schedule details (props @mia-caro)
* Tweak - Improved the clarity of and amount of context for some linked post labels to make translation of those labels a little easier and more nuanced (props @hnacc and others) [88589]
* Tweak - Changed the order in which the list view "next events" link is assembled for better translatability (with thanks to @alelouya for highlighting this problem) [72097]
* Tweak - Adjusted linked posts selector HTML to improve compatibility with Batcache [92049]
* Tweak - Improved datepicker handling so an end date on or later than the start date can always be selected [89825]
* Language - 0 new strings added, 7 updated, 0 fuzzied, and 0 obsoleted

= [4.6.2] 2017-10-18 =

* Fix - Restored functionality to the "currency position" options in Events Settings, and in the per-event cost settings (props @schola and many others!) [89918]
* Fix - Fixed issue in Month view with multi-month events not appearing on subsequent months (thanks @shinno.kei & @schittly for helping isolate this) [89747]
* Fix - Made some changes to prevent Month View caching from breaking WPML support when in Month View (props: @mpike and many others!) [82286]
* Fix - Fixed start/end times being displayed in incorrect timezone in structured data (thanks @mtncreative & @esosa) [42125]
* Fix - Fixed an issue that would cause a 404 error if the selected default view was not enabled (thanks @pruneau) [45612]
* Fix - Improved translatability by adding missing textdomains for a number of strings (props @pedro-mendonca) [91071]
* Fix - Removed unneeded escaping to ensure the organizer link displays as expected (pros @f4w-pwharton) [91074]
* Tweak - Improvements to the readme.txt file surrounding plugin requirements (thanks @ramiy) [90285]
* Tweak - Improve site identification in multisite installations using Event Aggregator to avoid throttling issues [90489]
* Tweak - Avoid notice level errors when a non-existent category archive is requested (our thanks to Charles Simmons for highlighting this) [90697]
* Tweak - Added a new filter `tribe_events_ical_single_event_links` to make customizing the iCal and gCal export links on single-event views easier [90705]

= [4.6.1] 2017-10-04 =

* Fix - Fixed "Next Events" and "Previous Events" navigation links in list views, which would sometimes make a category-filtered list view lose its category filter as a user navigated through pages of future or past events (props @forumhelpdesk and @atomicdust for reporting this!) [72013]
* Fix - Fixed some layout issues with the Tribe Bar datepicker that would arise when using a Twentysixteen or Twentyfifteen child them (thanks to @stefanrueegger for reporting this) [46471]
* Fix - Prevented modification of event titles within the loop when using TRIBE_MODIFY_GLOBAL_TITLE [89273]
* Fix - Fixed issue when exporting all-day multi-day events via iCal where the end date was one day early (Thank you @fairmont for reporting this!) [87775]
* Fix - Fixed issues with the jQuery Timepicker vendor script conflicting with other plugins' similar scripts (props: @hcny et al.) [74644]
* Fix - Fixed an issue that would prevent Event Aggregator scheduled imports from running [88395]
* Fix - Fixed the "Start Time" and "End Time" timepicker fields in the event-creation screen to make it impossible to have an end date/time that comes before the start date/time [72686]
* Tweak - Remove unnecessary parameters from some remove_action calls in the plugin (thanks to @JPry on GitHub for submitting this fix!) [88867]
* Tweak - Adjusted the EA cron start time so that it never gets created in the past [88965]
* Tweak - Improved options format in the Event Aggregator settings [88970]
* Tweak - Added a filter to CSV importer for altering the delimiter, escaping, and enclosing characters [70570]
* Tweak - Adjusted the `tribe_update_venue()` template tag so it no longer creates some unnecessary meta fields involving post_title, post_content, etc. (thanks @oheinrich for bringing this to our attention) [66968]
* Tweak - Improved the performance of The Events Calendar REST API tweaking some queries [89743]
* Tweak - Add support for a `found_posts` argument in `tribe_get_events`, `tribe_get_venues` and `tribe_get_organizers` functions to return the number of posts found matching the current query arguments [89743]
* Deprecated - Deprecated the `tribe-events-bar-date-search-default-value` filter; use `tribe_events_bar_date_search_default_value` instead [67482]
* Language - Improvements to aid translatability of text throughout plugin (props: @ramiy) [88982]
* Language - 7 new strings added, 180 updated, 4 fuzzied, and 3 obsoleted

= [4.6] 2017-09-25 =

* Feature - Added full CRUD REST support for Events, Organizers, Venues, Event Categories, and Tags
* Tweak - Updated Bootstrap Datepicker to v1.7.0
* Tweak - Added latitude/longitude to REST responses when available on venues
* Tweak - Added JSON-LD data to REST responses when available
* Tweak - Replaced deprecated first parameter of `tribe_get_organizers()` with a parameter that, when specified with a truthy value, returns only organizers with upcoming events attached to them
* Tweak - Added linked post filters: `tribe_{$this->post_type}_has_events_excluded_post_stati`, `tribe_events_tribe_organizer_create`, `tribe_events_tribe_organizer_update`, `tribe_event_venue_duplicate_post_fields`, `tribe_event_organizer_duplicate_custom_fields`
* Tweak - Added action: `tribe_events_organizer_created`
* Tweak - Added REST filters: `tribe_rest_organizer_default_only_with_upcoming`, `tribe_rest_venue_default_only_with_upcoming`, `tribe_events_rest_term_allow_delete`
* Tweak - Added duplicate-detection filters: `tribe_duplicate_post_strategies`, `tribe_duplicate_post_strategy`, `tribe_duplicate_post_{$strategy}_strategy`
* Language - 152 new strings added, 217 updated, 6 fuzzied, and 1 obsoleted

= [4.5.13] 2017-09-20 =

* Feature - Add link to the featured image in the Events List widget. New filter introduced to control this: `tribe_events_list_widget_featured_image_link` (props to @cabadaj007 for the feature request) [84807]
* Feature - Remove 'France, Metropolitan' option from country list to prevent issues with Google Maps API (thanks @varesanodotfr for pointing this out) [78023]
* Feature - Ignored Events will restore previous status instead of setting to 'publish' [82213]
* Fix - Patched jQuery Resize vendor library to avoid JavaScript conflicts (props to @britner for the original report) [71994]
* Fix - Fixed a typo in the Event List widget options [71081]
* Fix - Addressed some PHP notices that would sometimes emerge in tag-filtered post lists in the wp-admin (thanks to @wfsec28 and others in the forums for reporting this!) [45274]
* Fix - When "Full Styles" or "Tribe Events Styles" are used, prevent duplicate featured images from showing up in the Twenty Seventeen theme (props to @want2what and others in the forums for reporting this) [80955]
* Fix - Fixed the issue that would prevent the start date and date range parameters from being taken into account when using 'Other URL' source in Event Aggregator
* Fix - Aggregator will no longer update comments while inactive [78890]
* Fix - Avoid issues when REST API archive request parameters are not in the original order (thanks @Nslaver for reporting this and providing a fix) [88748]
* Tweak - Aggregator prevents duplicated records with the same params from being created [68833]
* Tweak - Aggregator will now allow for some minor shifts in schedule execution time to help distribute requests to EA Service [86628]
* Tweak - Improve text in the Event Aggregator settings [77452]
* Tweak - Add actions before and after posts are inserted or updated by Event Aggregator to allow custom functions to kick in (`tribe_aggregator_before_insert_posts` and `tribe_aggregator_after_insert_posts`) [87530]
* Tweak - Allow users to import CSV with numerically-named categories by using a flag (currently `%n`) (thanks @Shamsi for reporting) [78340]
* Tweak - Allow date range and events count limits to be set on each type of import (except for 'Other URL') in Event Aggregator [79975]

= [4.5.12.3] 2017-09-19 =

* Fix - Display events on Month View correctly for WordPress version 4.8.2 and up (props @realcrozetva for reporting this) [88952]

= [4.5.12.2] 2017-09-08 =

* Fix - Fixed an issue where manually running Scheduled Imports would always result in a failed import [87321]

= [4.5.12.1] 2017-09-07 =

* Fix - Fixed an issue where events imported via Event Aggregator from an iCal-like source would be duplicated in place of being updated [87654]

= [4.5.12] 2017-09-06 =

* Fix - Fixed an issue where, with certain date formats chosen in the Events display settings, the "Next Month" link navigation wasn't working (props to @tttammi and others for reporting this issue!) [86937]
* Fix - Fixed a typo in REST API Swagger documentation that mentioned "organizer" when it should have stated "venue".
* Fix - Fixed issues with Event Aggregator queueing system where events might be duplicated or incorrectly updated [79975]
* Fix - Prevent notice when the Aggregator Record title is an array [82149]
* Fix - Allows Aggregator Google Map settings to extend the Global Setting by default (props to queerio for reporting this!) [67639]
* Fix - Prevent Warnings when throwing WordPress admin notices from Aggregator daily usage limit (props to cigarplanner for reporting this!) [83187]
* Fix - Resolved problem where Aggregator wouldn't allow you to remove filtering terms for Records [76949]
* Fix - Allow any datepicker format to be used on Aggregator filtering Events (props to matthewseymour for reporting this!) [77819]
* Fix - Added check to see if log directory is readable before listing logs within it (thank you @rodrigochallengeday-org and @richmondmom for reporting this) [86091]
* Tweak - Datatables Head and Foot checkboxes will not select all items, only the current page [77395]
* Tweak - Included tooltip for Aggregator "Hide & Ignore" button for events [67890]
* Tweak - Added all the Aggregator Origins to the Admin Bar [68693]
* Tweak - Added filters: `tribe_get_state_options`
* Tweak - Added template tags: `maybe_format_from_datepicker()`
* Tweak - Added the `tribe_rest_single_event_data` filter to the single event REST API endpoint to allow filtering the returned data (thanks @mwender) [88748]
* Language - 2 new strings added, 90 updated, 0 fuzzied, and 1 obsoleted

= [4.5.11] 2017-08-24 =

* Fix - Avoid Event Aggregator previews or scheduled imports being marked as failures [84259]
* Fix - Fixed start and end date limit parsing for events archive in the REST API code [78375]
* Fix - Fixed issue with `tribe_events_get_the_excerpt()` returning a read more link that sometimes pointed to the current page [70473]
* Fix - Fixed Post ID not being sent to the_title filter for Organizers and Venues (props Anna L.) [85206]
* Fix - Fixed issue where Month View tooltips would often go off-screen in some smaller viewport sizes [65136]
* Fix - Fixed an issue that would sometimes render Event Aggregator options invalid even with a valid license [78469]
* Fix - Fixed an issue where the mobile.php template file would often fail to include an event's featured image [74291]
* Fix - Resolved issue where invalid linked post IDs prevent proper updates on linked posts (props to Mathew L. and a few others for highlighting this issue) [71802]
* Fix - Do not hijack the blog when the main events page is configured to appear on the site's homepage (our thanks to Jason and others for flagging this problem) [72094]
* Fix - Remove extra trailing double-quotes at the end of the timepicker data-format attributes [85603]
* Fix - Fixed an issues where Event Aggregator scheduled imports could not run other than manually [81639]
* Tweak - Prevent stray commas from showing up for some event venues in the List View [72289]
* Tweak - Prevent stray commas from showing up for some event venues in the Day View [85429]
* Tweak - Modify certain event queries to widen the window of opportunity for query caching (props @garretjohnson) [84841]
* Tweak - Improve Event Aggregator message regarding Facebook token expiration [70376]
* Tweak - Support importing from URLs (Event Aggregator) where the protocol hasn't been specified by defaulting to HTTP [76466]
* Tweak - Removed WP API adjustments [85996]
* Tweak - Added filter: `tribe_aggregator_meta_source` to filter the Event Aggregator import source
* Tweak - Added filter: `tribe_events_linked_post_meta_values_{$current_linked_post_meta_key}` for filtering the array of values retrieved for a specific linked post meta field
* Tweak - Updated views: `src/views/day/single-event.php` and `src/views/list/single-event.php`
* Compatibility - Minimum supported version of WordPress is now 4.5
* Language - Improvements to various strings to improve ease of translation (props to @ramiy)
* Language - 5 new strings added, 56 updated, 1 fuzzied, and 3 obsoleted [the-events-calendar]

= [4.5.10.1] 2017-08-16 =

* Fix - Updates common library to resolve a range of issues preventing frontend assets from loading and breaking parts of our user interface [85017]

= [4.5.10] 2017-08-09 =

* Fix - Avoid duplicate events when importing from some iCal, Google Calendar and Facebook feeds in Event Aggregator (our thanks to Jason Sears, controlyours and many other users for highlighting these issues) [67038]
* Fix - Fixed bug that caused scheduled imports to get stuck in a perpetual state of failure when receiving error messages from the Event Aggregator service (our thanks to Antonio Jose and others for flagging this problem) [83767]
* Fix - Resolved issue where errors from the Event Aggregator service were not properly logging/visible on the History tab [83767]
* Tweak - Made linked post fields' auto-save features more stringently check for empty values to prevent the plugin from trying to "save" empty values (our thanks to Jean-Marie for highlighting this problem) [80282]
* Tweak - Moved the organizer e-mail address field label a bit to better accommodate Community Events [80426]
* Tweak - Added filter to tribe_get_display_end_date()'s return value [77730]
* Tweak - Avoid notice-level errors while processing queues within Event Aggregator (our thanks to David Sharpe and others for reporting this) [84020]
* Tweak - Improve compatibility and avoid Javascript errors when running alongside Twenty Seventeen [70853]
* Compatibility - Minimum supported version of WordPress is now 4.4
* Language - 1 new strings added, 119 updated, 0 fuzzied, and 0 obsoleted

= [4.5.9] 2017-07-26 =

* Fix - Send Aggregator callback URL with correct Scheme [83364]
* Fix - Scheduled Aggregator cron for inserting will re-enqueue to complete scheduled imports [83382]
* Fix - Avoid overwriting Venues and Organizers when importing FB events with similarly named Venues and Organizers [75370]
* Fix - Improve handling of large and/or slow Google Calendar and iCal feeds [79975]
* Tweak - Added period "." separator to datepicker formats. [65282]
* Tweak - Added tribe_events_month_get_events_in_month filter to allow overriding of events used in month templates. [83317]

= [4.5.8.1] 2017-07-21 =

* Fix - Fixed an issue where failed EA Imports would hang for a long time before failing [83344]

= [4.5.8] 2017-07-13 =

* Fix - Remove permalink logic for recurring events (Events Calendar PRO will implement instead) [74153]
* Fix - Avoid type error when setting up one-time imports for Facebook URLs (our thanks to @J for flagging this!) [78664]
* Fix - Add a safety check in isOrganizer() function (our thanks to Kevin for flagging this!) [81645]
* Fix - Avoid EA Client hanging when no events are found while attempting an import from a Facebook source [82713]
* Fix - Improve compatibility of The Events Calendar when operating with WPML from within a subdirectory (props: @dgwatkins) [81998]

= [4.5.7] 2017-06-28 =

* Fix - Restore support for translated events category slugs when WPML is active [73478]
* Fix - Improve handling of shortcodes within event view excerpts (props: @awbauer) [81226]
* Fix - Improve compatibility with WPML in relation to event permalinks specifically (props: @dgwatkins) [81224]
* Fix - Improved handling of Venue fields that allows for better form validation in Community Events [76297]
* Tweak - Better detection and reporting of communication failures with the Event Aggregator server
* Tweak - Textual corrections (with thanks to @garrett-eclipse for highlighting many of these) [77196]
* Tweak - New filter added ("tribe_events_linked_posts_dropdown_enable_creation") to facilitate more control over linked posts [80487]
* Tweak - Improve performance of theme compatibility code [71974]
* Tweak - Don't show Event Aggregator system status in Help tab if there's no Event Aggregator license in place [68506]

= [4.5.6] 2017-06-22 =

* Tweak - Improved how Cost field looks and it's consistency across views [71092 & 71094]
* Fix - Resolved issue where the Meta Chunker attempted to inappropriately chunk meta for post post_types [80857]
* Tweak - Added actions: `tribe_events_inside_cost`
* Tweak - Changed views: `day/single-event`, `day/single-featured`, `list/single-event`, `list/single-featured`
* Language - 1 new strings added, 15 updated, 1 fuzzied, and 1 obsoleted [the-events-calendar]
* Language - 0 new strings added, 0 updated, 1 fuzzied, and 0 obsoleted [tribe-common]


= [4.5.5] 2017-06-14 =

* Fix - Removed extra double quotes in organizer link output [71133]
* Fix - Make the list and day view styles match more closely [63599]
* Fix - Better sanitization on CSV imports (thanks to Valentinos Chouris from NCC Group for reporting this) [80311]
* Fix - Prevent tabs from being incorrectly escaped in iCal output (props: KZeni) [80452]
* Fix - Fixed inconsistent font styling of Tribe Bar form labels. [27252]
* Tweak - Removed unused Javascript (jQuery UI Dialog) to help avoid warnings (our thanks to @gama6889 for flagging this) [80766]
* Tweak - Added new filter hooks 'tribe_events_register_event_type_args' and 'tribe_events_register_event_cat_type_args' [80658]

= [4.5.4] 2017-06-06 =

* Tweak - Minor tweaks to the CSS for linked post types (Organizer/Venues)
* Fix - Prevent drag and drop icon showing when singular linked post type is been displayed
* Fix - Resolved issue where scheduled imports sometimes failed to execute [79587]
* Fix - Better sanitization of data (Props to Valentinos Chouris for reporting this) [80310]
* Language - 2 new strings added, 156 updated, 0 fuzzied, and 4 obsoleted [the-events-calendar]
* Language - 4 new strings added, 20 updated, 1 fuzzied, and 0 obsoleted [tribe-common]

= [4.5.3] 2017-06-01 =

* Fix - Made it easier to translate the update confirmation message (our thanks to safu9 for highlighting this) [79729]
* Fix - Fixed compatibility issue with WPML which caused organizers and venues to disappear on translated events [67581]
* Fix — Fixed bug where venues and organizers would be duplicated when their associated event is previewed. [64088]
* Tweak - Other fixes to the plugin verbiage (with thanks to @garrett-eclipse and others)

= [4.5.2.1] 2017-05-19 =

* Fix - Prevent fatal errors occuring in PHP 5.5 and earlier [79208]

= [4.5.2] 2017-05-17 =

* Fix - Correct REST API reference URL (our thanks to Lindsey for flagging this) [78658]
* Fix - Improve Event Aggregator integration to avoid situations where imports continually restart but do not complete [77988]
* Tweak - Make the inclusion or exclusion of the year (within the event schedule string) filterable [78070]
* Tweak - Adjustments to help avoid false positive security alerts being generated in relation to our customizer integration [78355]

= [4.5.1] 2017-05-04 =

* Fix - Prevented errors on EA import screen that happened in exotic circumstance. Thanks @kathryn for reporting this! [75787]
* Fix - Made EA preserve custom dates after reimporting a Facebook Event when option is set. [75787]
* Fix - Enhance month view caching to minimize impact of JSON-LD generation [74656]
* Tweak - Styling/layout improvements within the Event Aggregator screen [77895]

= [4.5.0.2] 2017-05-01 =

* Fix - Ensure compatibility with WordPress version 4.4 and earlier

= [4.5.0.1] 2017-05-01 =

* Fix - Resolving issue where some premium plugins were falsely claiming they were out of date

= [4.5] 2017-05-01 =

* Feature - Event Aggregator now allows users to import from other sites with The Events Calendar [68139]
* Feature - Include a Events REST API endpoint for read operations [70711]
* Feature - Include granular Scheduling for Events Aggregator
* Tweak - Update Authority for modified fields now will include Organizer, Venues and Taxonomy changes [71152]
* Tweak - Clean up direct calls to get events and use wrapper `tribe_get_events()` which has a hook for customizing
* Tweak - Remove including Event Tickets for backwards compatibility as a vendor library [71908]
* Tweak - Create a global ID to increase consistency on all of the imported items with Event Aggregator [75218]
* Fix - Prevent Aggregator to run on Empty Queues thus generating fatals (props to @Donald for the report here) [75377]
* Fix - Categories and Tags are no longer cleared when importing with Event Aggregator (thank you @Nicolas for the report) [74264]
* Fix - Increase consistency on Column Mapping for CSV imports [76476]
* Tweak - Added filters for REST API: `tribe_events_rest_url_prefix`, `tribe_rest_url`, `tribe_events_rest_use_builtin`, `tribe_rest_events_archive_data`, `tribe_rest_event_max_per_page`, `tribe_rest_event_data`, `tribe_rest_venue_data`, `tribe_rest_organizer_data`, `tribe_rest_event_categories_data`, `tribe_rest_event_tags_data`, `tribe_rest_event_taxonomy_term_data`, `tribe_rest_event_featured_image`, `tribe_events_rest_api_enabled`
* Tweak - Added filters for REST API Documentation: `tribe_rest_swagger_cost_details_documentation`, `tribe_rest_swagger_date_details_documentation`, `tribe_rest_swagger_image_details_documentation`, `tribe_rest_swagger_image_size_documentation`, `tribe_rest_swagger_term_documentation`, `tribe_rest_swagger_event_documentation`, `tribe_rest_swagger_organizer_documentation`, `tribe_rest_swagger_venue_documentation`, `tribe_rest_swagger_documentation`
* Tweak - Added filters for Modified fields tracking: `tribe_tracker_post_types`, `tribe_tracker_excluded_meta_keys`, `tribe_tracker_enabled`, `tribe_tracker_enabled_for_terms`, `tribe_tracker_taxonomies`
* Tweak - Added filters for Event Aggregator: `tribe_aggregator_localized_data`, `tribe_aggregator_service_messages`, `tribe_aggregator_url_import_range_options`, `tribe_aggregator_url_import_range_cap`, `tribe_aggregator_url_import_range_start`, `tribe_aggregator_url_import_range_end`
* Tweak - Removed filters for Event Aggregator: `tribe_aggregator_track_modified_fields`
* Tweak - Added actions for Initialization: `tribe_events_bound_implementations`
* Tweak - Removed methods for `Tribe__Events__Main`: `track_event_post_field_changes`, `maybe_load_tickets_framework`
* Tweak - Removed methods for `Tribe__Events__Aggregator__Service`: `has_service_message`

= [4.4.5] 2017-03-23 =

* Fix - Local changes to events should be preserved in accordance with the Event Import Authority setting (thanks to @bryan for reporting this one) [72876]
* Fix - Correct the value for days of the week abbreviation (thanks @mmmmartin03 for the report) [75379]
* Tweak - Enable the month view cache by default on new installations [74867]
* Tweak - External links to Google maps changed from http to https (nice find by @bjf2000 - reported via the .org support page) [74930]
* Tweak - Links to WordPress.org changed from http to https (ultimately this is also credited to @bjf2000's find. Thanks!) [72273]

= [4.4.4] 2017-03-08 =

* Fix - Avoid unnecessarily removing a callback from an action while inside the same action (improves PolyLang compatibility - props @Chouby) [73122]
* Fix - Resolving issue where sites that overrode the wp-admin path would fail to successfully perform a Facebook OAuth with Event Aggregator [74687]
* Tweak - Improve template loading for easier customization by developers and better support of the template hierarchy (props @QWp6t) [72842]

= [4.4.3] 2017-02-22 =

* Fix - Resolved issue where iCal exports on month view were exporting more events than intended (thanks to @s2ldesign for reporting in our forums) [72133]
* Fix - Resolved meta width issue for maps when Pro is active (gracias a @ANTONIO JOSE por el reporte del error)  [69844, 72272]
* Fix - Resolved issue where featured images were not being imported via Event Aggregator Facebook imports (cheers to @Cody for the initial bug report) [72764]
* Fix - Resolved issue where translated 'all' slugs were not respected (thank you @Marianne for your report in the forums) [71996]
* Tweak - Translation improvements and fixes (@Katja - thanks! ) [70068]
* Tweak - Allow "-1" when specifying the "Month view events per day" setting [70497]

= [4.4.2] 2017-02-09 =

* Fix - Ensure the global and source-specific Google Map settings for imports are respected [67228]
* Fix - Prevent PHP 5.2 Strict mode from throwing notices due to usage of `is_a` [72812]
* Fix - Ensure the events list widget's show/hide if there are upcoming events setting is respected [72965]
* Tweak - Add filters for template tag functions related to dates: `tribe_get_start_time`, `tribe_get_end_time`, `tribe_get_start_date` and `tribe_get_end_date` [67759]

= [4.4.1.1] 2017-01-26 =

* Fix - Resolved fatal caused when rendering themes that override tribe styles

= [4.4.1] 2017-01-26 =

* Fix - Resolve the Fatals related to undefined methods and Memory exhaustion [71958, 71912]
* Fix - iCal export for Single events working again [71916]
* Tweak - Changes the Search label to prevent duplicate words (props @oheinrich) [72149]
* Tweak - Add theme version to `tribe-event.css` (props @berler) [71973]
* Fix - Resolve JavaScript error when jQuery was been de-registered [71369]
* Fix - Prevent Fatals when Importing Images on Event Aggregator [70576]
* Fix - Prevent Third Party notes to be escaped, anchor link working again [71872]
* Fix - Google Maps now are using HTTPS instead of HTTP (props @cliffordp)
* Fix - Prevent Fatals on Event Aggregator Cron, due to Activity logging failure [71904]
* Fix - Elminate some cases of problem with Facebook manual import on Event Aggregator [69137]
* Fix - WPML integration smaller incompatibilities [70520, 70522]

= [4.4.0.1] 2017-01-09 =

* Fix - Adds safety check to ensure a smooth activation process when earlier versions of Tribe Common are active

= [4.4] 2017-01-09 =

* Feature - Add dynamic helper text to single event editor to display the events date and time [66484]
* Feature - Add support for featured events [65898]
* Feature - Add support for placing the main events archive on the site homepage [38757]
* Feature - Add support for the theme customizer [67489]
* Feature - Make it possible to adjust map pins via the theme customizer [65889]
* Feature - Support for Event Aggregator in a multisite network context added [61427]
* Fix - Add a link to The Events Calendar Help page in the Network Administration screen of multisite installations [68665]
* Fix - Multisite license editing and displaying consistency [68662]
* Tweak - Adjusted styles and added actions for featured events in the List Widget [65923]
* Tweak - Organizers and Venues are now with a better and cleaner interface [68430]
* Tweak - Eliminate duplicate meta data for organizer posts [25084]
* Tweak - Improved the start/end date user interface [66486, 66487, 66550]
* Tweak - iCal export now includes all events - up to a reasonable limit - rather than just those in the current view [65037]
* Tweak - Adjustments made to the default week view color scheme [69756]
* Tweak - Add AJAX and improve consistency of the venue and organizer UI [38129]

= [4.3.5] 2016-12-20 =

* Tweak - Updated the template override instructions in a number of templates [68229]
* Tweak - Improve behavior of tribe_get_events_title() in respect of single events [46313]
* Tweak - Event Aggregator will only load on the Administration, prevent bigger loads for Front-End users [70812]
* Tweak - Allow better filtering for Organizers and Venue Meta fields (Props: @Chouby from Polylang) [70894]
* Fix - Prevent JavaScript Notices related to Bumpdown [69886]
* Fix - Assets URL on Windows Servers are fully operational again [68377]
* Fix - JavaScript and CSS files will respect HTTPS on all pages [69561]
* Fix - Fixed comment count and visibility issues due to Event Aggregator records [68297]
* Fix - Fixed PHP notices and warnings raised when importing .ics files [69960]
* Fix - Only show link to Venues if Pro is active in List View [69887]
* Fix - Fixed and issue that would make Event Aggregator importing notices remain stuck in the Import screen [70614]
* Fix - Avoid error screen when saving licenses on multisite installations [68599]
* Fix - Fix calendar view links in WPML language switcher [67134]

= [4.3.4.2] 2016-12-13 =

* Fix - Correct an oversight leading to breakages of the /all/ events archive for Events Calendar PRO users [70662]

= [4.3.4.1] 2016-12-09 =

* Fix - Updates Tribe Common to remove some stray characters that were impacting page layouts (props: @Aetles) [70536]

= [4.3.4] 2016-12-08 =

* Tweak - Tribe Common now is loaded only once across our plugin suite, improves performance in some cases [65755]
* Fix - Featured Images for Event Aggregator imports are working as expected again. [69465]
* Fix - Google Calendar and iCalendar files are now updating their respective events [68684]
* Fix - On demand Event Aggregator records will update events correctly [69542]

= [4.3.3] 2016-11-16 =

* Feature - Added Tribe Extension class and loader, to make small addons easier to build [68188]
* Fix - Ordering on Month view is working as expected again [69123]
* Fix - Enable ampersand character in mobile month view titles (thanks @kate for the report of this) [45409]
* Fix - Prevent notices for Event Aggregator License checking [67981]
* Fix - Mismatched text domains are resolved, important for translations (props to @Hans) [68462]
* Fix - Sticky on Month View is working as expected again [68902]
* Fix - Prevent HTTPS websites from pointing to Assets in HTTP [68372]
* Fix - On `WP_Query` we will no-longer overwrite custom `post__not_in` params [42143]

= [4.3.2] 2016-11-02 =

* Fix - Fixes an issue where the text in the Location search field was URL encoded when using the back or forward button for navigation. [61742]
* Fix - Aggregator Errors will not show more than once daily as comments (Thanks @Jacob for your report on the forums) [68094]
* Fix - Event Aggregator ICS default configuration now are been Selected Correctly [67885]
* Fix - Shortcode Month view now will display tooltips correctly [68094]
* Fix - Avoid loading the select2 JavaScript library twice when Advanced Custom Fields is activated (props to @ryan for the initial report [43605]
* Fix - Avoid errors and notices on calendar page when X theme and WPML plugins are active (thanks @ingrid for reporting this one) [64400]

= [4.3.1.1] 2016-10-20 =

* Fix - Corrected a packaging issue from the 4.3.1 release [67936]

= [4.3.1] 2016-10-20 =

* Tweak - Implement the pruning of Event Aggregator history records after 7 days, filterable by tribe_aggregator_record_retention [68283]
* Tweak - Event Aggregator will now verify that the license key has uses remaining before creating a history record [68286]
* Tweak - Improve `tribe_create_event` documentation (Props to Keith) [44871]
* Fix - Resolved an issue where scheduled Event Aggregator imports marked as "On Demand" were being run by cron [68284]
* Fix - Resolved a bug where empty meta fields were being inserted into Event Aggregator record post meta [68290]
* Fix - Resolved a bug where Venue and Organizers urls were been generated incorrectly (Thanks @Matt) [68168]
* Fix - Pagination links on Month view are updating correctly [67977]
* Fix - Resolved the support for translated event category archive slug that could lead to broken links on the front-end while using WPML (Props to Wilco in the support Forums) [62018]
* Fix - Resolved a bug where searching for past events in the List view would always yield no results (Thanks for the report @Davide) [61863]
* Fix - Resolved an issue where long file names would break plugin updates on some Windows installations (pros to @Alan [62552]
* Fix - Resolved an issue where the `/all` link on recurring events on non English websites could be broken (reported by @lumiest - thanks!) [68062]
* Fix - Pagination links on Month view are updating correctly [67977]

= [4.3.0.1] 2016-10-14 =

* Fix - Preventing legacy Facebook events from being duplicated

= [4.3] 2016-10-13 =

* Feature - Added Event Aggregator to enable service-based event imports from iCal feeds, Facebook, and Meetup
* Feature - Revamped the CSV import screens to work within the new Event Aggregator pages
* Tweak - Adjusted some view logic to support the new Event Views shortcode in Pro [44800]
* Tweak - Added a button to copy the system infomation on the help tab [43709]
* Tweak - Added an option for users to opt into automatic system infomation so our support system can grab the system information found on the help tab automatically [31645]
* Tweak - Use an earlier hook for iCal feed generation (props @jlambe) [64141]
* Tweak - Revise and simplify integration with Event Tickets attendee screen [61992]
* Tweak - Added context to a set of strings to make translation easier (props @pedro-mendonca) [64586]
* Tweak - Deprecated various disused functions and classes relating to the Meta Factory [39905]
* Fix - Cease using GLOB_BRACE for including deprecated files due to limited server support [63172]
* Fix - Avoid problems that can occur when hooking and unhooking actions (props @Chouby) [63474]
* Fix - Resolves an issue where we were duplicating a core WordPress hook but with a different set of parameters (props @Chouby) [66455]
* Fix - Correct the datetime formatting issues within the iCal feed (props @henryk) [65968]
* Deprecated - `Tribe__Events__Main::initOptions()` has been deprecated with no replacement
* Deprecated - `Tribe__Events__Main::set_meta_factory_global()` has been deprecated in favor of using the `Tribe__Events__Meta_Factory` class
* Deprecated - The `setup_meta()` method in both the `Tribe__Events__Template__Single_Event` and `Tribe__Events__Template_Factory` classes has been deprecated
* Deprecated - The `the_title()`, `event_date()`, `event_category()`, `event_tag()`, `event_website()`, `event_origin()`, `organizer_name()`, `organizer_email()`, `venue_name()`, `venue_address()`, and `venue_map()` methods have been deprecated in the `Tribe__Events__Advanced_Functions__Register_Meta` class
* Deprecated - The `register()`, `check_exists()`, and `get_args()` methods have been deprecated in the `Tribe__Events__Meta_Factory` class

= [4.2.7] 2016-09-15 =

* Tweak - Additional support for plugin extensions

= [4.2.6] 2016-08-31 =

* Add - tribe_is_event_past() conditional to detect if event end time is past current time (Reported by @Jonathan in our support forums - thanks Jonathan.)

= [4.2.5] 2016-08-17 =

* Fix - Fixed inconsistent template filtering logic for single event template [62525]
* Tweak - Restored preview for published events [64874]

= [4.2.4] 2016-08-03 =

* Tweak - Changed "Event Add-Ons" to load faster [64286]
* Fix - Fixed default venue setting [64628]
* Fix - Fixed default venue state and province settings [64629]

= [4.2.3] 2016-07-20 =

* Fix - In month view, be sure to unhook JSON-LD output when calling unhook function
* Fix - Incorrect JSON-LD event start and end times (thank you @jjbte for reporting on .org forums)
* Fix - Show Google Map and Link checkbox so they show when editing an event (Reported originally by Michael of @NailedIT in the .org forum)
* Fix - Use Community Events Venue Edit Link when on Community Events Forms instead of Admin (also as a result of the report abve from @NailedIT. Thanks again.)

= [4.2.2] 2016-07-06 =

* Fix - Small CSS Issue on Welcome Page
* Fix - Month view on mobile device width doesn't have links to prev/next months
* Fix - Reimport of updated CSV removes featured image (Bug #46149)
* Fix - Fixed the issue that would make multiple organizers details disappear when trying to submit invalid event data using Community
* Fix - Add a check to avoid being unable to switch view when Filter Bar plugin is active and at least one field is set to auto-complete mode
* Fix - Only add the events custom post type to the tag archive queries and not custom queries with tags [45635]
* Fix - When using the filter tribe_events_excerpt_allow_shortcode shortcodes will be maybe be processed in event excerpts in the list views [42289]

= [4.2.1.1] 2016-06-28 =

* Fix - Ensure translations load as expected with all supported versions of WordPress (thanks to @JacobALund for originally reporting this on .org forums)

= [4.2.1] 2016-06-22 =

* Tweak - Adjust the caching rules for Month View for faster loading
* Fix - Replace a bad return type to avoid unnecessary notices in the error log
* Fix - Add missing styles for correctly hide screen reader text
* Fix - Fixes `tribe_get_event_link()` which wasn't working when passing second parameter as `true'
* Tweak - Reduce the ginormous font size of Month View titles in skeleton styles
* Fix - Add styling to adjust List View description to full width
* Fix - Miscellaneous tweaks to improve the Month and Day views
* Fix - Fix a shorthand array that was causing errors in PHP 5.2 and 5.3 when importing events

= [4.2] 2016-06-08 =

* Feature - Added Google Maps API key field in the Settings tab to avoid map timeouts and errors on larger sites (Thanks to Yan for reporting this!)
* Feature - Added support for featured image, multiple organizers, excerpt and more custom fields in the .csv file import function for events (Thank you to Graphic Designer for posting on UserVoice!)
* Feature - Added support for featured image, description, map details and more custom fields in the .csv file import function for venues
* Feature - Added support for featured image and description in the .csv file import function for organizers (Thank you to Rebecca for posting on UserVoice!)
* Feature - Added an oEmbed template for events
* Feature - Improve performance of a query used to determine if there are free/uncosted events (Thank you @fabianmarz for the pull request!)
* Feature - Added support for attaching custom post types to events
* Tweak - Improved filtering of the `tribe_event_featured_image()` function (Cheers to @fabianmarz!)
* Tweak - Add an encoding class for the CSV importer to prevent non utf8 characters from preventing imports (Thanks to screenrage for the report!)
* Tweak - Improved our JSON-LD output to ensure consistency (Props to @garrettjohnson and Lars!)
* Tweak - Language files in the `wp-content/languages/plugins` path will be loaded before attempting to load internal language files (Thank you to user aafhhl for bringing this to our attention!)
* Tweak - Switch to HTTPS for the "Powered by The Events Calendar" link (Thank you Cynthia for reporting this!)
* Tweak - Switch to using HTTPS by default for interactions with Google Maps API
* Tweak - Improved filterability of calendar excerpts by introducing the new `tribe_events_get_the_excerpt` filter hook
* Tweak - Improved filtering of organizer details when importing by CSV (Props to @Geir for bringing this up!)
* Tweak - Adjustments for single event view in Twenty Fifteen theme
* Tweak - Improved performance of query used to test for events without any cost
* Tweak - Added missing semicolon to a laquo (Props to mwender on GitHub for the fix!)
* Tweak - Improve the "stickiness" of CSV import column mappings (Thank you @jamesgol!)
* Tweak - Consistency of JSON-LD markup improved (Cheers to @garrettjohnson for the help!)
* Tweak - Avoid notice-level errors when working with WP CLI on a site where The Events Calendar is also active (Thanks to @sun)
* Tweak - Corrected the spelling of timezone in the CSV Importer's event field
* Tweak - Updated venue and organizer templates to use the new architecture for attaching custom post types to events
* Tweak - Move plugin CSS to PostCSS
* Tweak - Category default view is now set to `default` in place of hardcoding the current default view in the category base rewrite rule [31907]
* Deprecated - `Tribe__Events__PUE__Checker`, `Tribe__Events__PUE__Plugin_Info`, and `Tribe__Events__PUE__Utility` classes are deprecated and are replaced by `Tribe__PUE__Checker`, `Tribe__PUE__Plugin_Info`, and `Tribe__PUE__Utility` classes
* Fixed - Changed the use of `have_posts()` in the maybe iCal links for the main views that could cause an infinite loop
* Accessibility - Focus styles added for search fields
* Accessibility - Add ARIA labels for Month/Day/List sub nav
* Accessibility - Add ARIA label for events footer sub nav heading

= [4.1.4] 2016-05-19 =

* Fix - Improve accuracy of list view pagination after switching from month view
* Tweak - Give the multi-organizer form 'sticky' properties so values persist even if the submission is initially rejected
* Tweak - Resolved minor CSS issues in the welcome page

= [4.1.3] 2016-04-28 =

* Fix - Month View single days are now ordered as follows: sticky events, ongoing multi-day events, all day events, then start time. In other words, all events should be ordered as you'd expect when viewing events in Month View.
* Fix - Updated the compatibility of CSV importer with WordPress 4.5 due to a change in the `post_status` filter. This will help prevent some of the errors you may have seen when importing events using a CSV file.
* Tweak - Added new event names for AJAX success to the List, Month, and Day views to help The Events Calendar's compatibility with our other premium plugins.

= [4.1.2] 2016-04-11 =

* Tweak - Removed an unneeded hook that attempted to add a query argument to event tag links
* Fix - Resolved an issue where events marked as "sticky" would not display as such in Month View
* Fix - Dashes, hyphens, or whatever you like to call them in the events archive slug no longer breaks the URL
* Fix - The notice that pops up when a conflicting "events" page exists can now be dismissed

= [4.1.1.1] 2016-04-07 =

* Security - Tightened up security with post type link filtering (props to Nadal Soler for reporting this issue!)
* Security - Tightened up security around tribe bar submissions (props to Paul Mynarsky for reporting this issue!)

= [4.1.1] 2016-03-30 =

* Fix - Resolved bug where array notices were output on single event pages when venues were not set (props to zaxiscreative for reporting this issue!)
* Fix - Resolved issue where the Month View in mobile sizes retained the long day-of-week names when the abbreviations should have been used (props to Lucy for the bug report!)
* Fix - Fixed bug where a "0" was added to the default Venue name when creating a new event
* Fix - Fixed notice that caused Ajax requests to fail (props to cgrymala on WP.org for reporting this!)
* Fix - Removed quotes from around TZID-specified timezones in iCal feeds which causes problems with some parsers (props to factory44 for reporting the issue that lead to this fix)
* Fix - Resolved various capitalization issues with German translations (props to oheinrich in our forums for pointing out this issue!)

= [4.1.0.1] 2016-03-17 =

* Fix - Resolved multiple issues with the German `de_DE` language file that caused a number of site-breaking issues

= [4.1] 2016-03-15 =

* Feature - Added a tribe_get_venue_website_url() function for fetching Venue website URLs (props to fervorcreative in our forums for this request!)
* Performance - Lazy-load venue and organizer selector data
* Tweak - Allow iCal filenames to be filtered via a new filter: tribe_events_ical_feed_filename
* Tweak - Added a hook to allow single day queries in month view to be filtered: tribe_events_month_daily_events_query_args
* Tweak - Improved the logic around rebuilding known date ranges
* Tweak - Always show the "Merge Duplicates" button for venues and organizers in the Events General Settings page
* Tweak - Allow the "same slug" notice to be dismissed and fix some text in that message
* Tweak - Ignore alpha/beta/rc suffixes on version numbers when checking template versions
* Tweak - Add a filter for month view daily events query: tribe_events_month_daily_events_query_args
* Tweak - Added a more flexible cost range parsing function
* Tweak - Obfuscate license keys Events > Help > System Information
* Fix - Fixed a fatal that sometimes occurred when refreshing the import CSV page
* Fix - Fixed issue where some characters were not escaped appropriately for month and year formats
* Fix - Added missing tribe-loading@2x.gif
* Fix - Fixed a warning produced by passing a DateTime() object into start_date or end_date args of tribe_get_events (props to iamhexcoder for the pull request!)
* Fix - Fixed bug where events in month view were not always sorted in chronological order
* Fix - Fixed the System Info URL in Events > Help
* Fix - Resolved issue where the default country would be "Array" if no default country is set
* Fix - Fixed bug where ajaxurl was sometimes undefined

= [4.0.7] 2016-03-02 =

* Fix - Resolve display issues on templates with Jetpack and a few themes
* Fix - Mobile breakpoints on month view working with custom breakpoints
* Fix - Reordering Venue and Organizer metadata no longer breaks titles
* Fix - Prevented notices from happening when using `the_title` filter
* Fix - iCal links now will respect categories on the first page
* Fix - Prevent third-party bugs with SEO plugins when inserting events programmatically
* Fix - Organizer information is showing up again correctly
* Fix - Modified the add-on license validation method to better explain what is happening
* Fix - Description on mobile views now have the correct class attribute on HTML
* Fix - Added missing semicolon on the list navigation for "&laquo"

= [4.0.6] 2016-02-17 =

* Tweak - Adjust injection of event data into the_content from priority 10 to 9 for better 3rd-party plugin compatibility
* Tweak - Change mobile month view selector to load event details below the calendar for better theme compatibility
* Tweak - Better handling of edge cases on the post_excerpt for List View
* Tweak - Removal of generic CSS classes like `.updated` and `.published`
* Fix - Prevent Notices from appearing when using `tribe_get_organizer()`
* Fix - Make HTML Single Event Pages valid
* Fix - Numeric named categories URLs are now fully working
* Fix - Event Title now Accepts HTML on Tooltips
* Fix - Licenses Tab now will work with `DISALLOW_FILE_MODS` (Props to Sun for spotting and fixing this)

= [4.0.5] 2016-01-15 =

* Security - Security fix with Venues and Organizers (props to grantdayjames for reporting this!)

= [4.0.4] 2015-12-23 =

* Tweak - Including the latest embedded Event Tickets release for backward compatibility

= [4.0.3] 2015-12-22 =

* Tweak - Adjust single-event.php template to allow the "Time" title and content to be filterable (Props to Sitecrafting for highlighting this issue!)
* Fix - Resolved issue with an overly escaped Event Category edit URL that prevented editing categories (Thanks to Ian for the first report of this issue!)
* Fix - Fixed issue where clicking on columns on the Events listed in the Admin Dashboard were ALWAYS sorted by Event start/end date before sorting by the column selected (Cheers to Corrado for bringing this to our attention!)

= [4.0.2] 2015-12-16 =

* Tweak - Adding better support for non-numeric cost values on events (Props to Mirja for highlighting this!)
* Tweak - Avoid notice level errors when advanced events list widget settings are saved (Thank you Johan for reporting the issue!)
* Tweak - Improve messaging in the same-slug warning message (Thanks to Simon for bringing this to our attention!)
* Tweak - Hook to Event Tickets to inject event dates into ticket emails
* Tweak - Adding better support for default venues (Props to Karly for noting this!)
* Tweak - Improve handling of internationalized slugs (Cheers to Oliver for the help!)
* Fix - Ensure the past events list displays the correct events when accessed via ajax (Thank you Jesse for highlighting this!)
* Fix - Support ordering by venue/organizer within event queries (Thank you Doug for bringing this to our attention!)
* Fix - Fixed issue where events with the same date/time would sometimes be excluded from single-event navigation (Cheers to JeremyEnglert for the tip!)
* Fix - Resolved issue where events set with the explicit cost of 0 were not showing as "Free" (Thank you terrizsolo for reporting this!)
* Fix - Fixed bug where the datepicker in Twenty Sixteen was really ugly
* Fix - Fixed bug where using Quick Edit on events caused the table columns in the event list to become jumbled on save (Props to A K for the report!)
* Fix - Resolved bug where category links sometimes included event category 1 (Thank you Anthony for the original report of this problem!)
* Fix - Fixed a settings page URL (Props to Kristy for the heads up!)

= [4.0.1] 2015-12-10 =

* Tweak - Add a warning message for major updates
* Tweak - For SEO reasons, use an h1 for the title rather than an h2 (props to wpexplorer for this fix)
* Tweak - Target the calendar view grid in JS using a simpler selector
* Fix - Resolved WP 4.4 related fatal on the Nav Menu page that prevented the admin footer from rendering/enqueuing JS
* Fix - Resolved bug where visiting /events/upcoming could sometimes result in an infinite redirect loop
* Fix - Removed `wp_trim_excerpt` and use only it's powers, fixing the excerpt problem
* Fix - Fixed bug where the mobile calendar view did not display the date for the date being viewed
* Fix - Fixed bug where the admin toolbar's Events > Import > CSV did not link to the CSV importer page
* Fix - Fixed issue where the events list in the admin dashboard were not ordered in an intuitive manner
* Fix - Resolved bug where sorting by event category or tag resulted in an error
* Fix - Fixed bug where full event content text was displayed where excerpts should have been displayed
* Fix - Resolved issue where events imported via CSV were excluded from single event navigation
* Fix - Fixed bug where /events/list would sometimes 404 on a new install
* Fix - Resolved bug where multiday all-day events displayed the end date as one day later than it should be when the End of Day Cut-off was set to something other than 12am
* Fix - Timezone handling fixed within generated iCal feeds

= [4.0] 2015-12-02 =

* Security - A TON of escaping was added to our codebase thanks to the efforts of the always-helpful Andy Fragen (@afragen)
* Feature - Moved the Ticket framework code into its own plugin (event-tickets)
* Feature - The event cost now supports more international formats with the addition of the tribe_events_cost_separators filter (Thank you remokrol for bringing this to our attention!)
* Feature - Added support for the twentysixteen theme
* Feature - Created a new Add-Ons tab in Settings so that TEC add-ons can have a consolidated settings tab
* Feature - Improve the date formats UI by providing example output for each selected format
* Tweak - Restructured TEC's core settings code for reusability with other standalone plugins like Event Tickets
* Tweak - Deprecate old JS event names in favor of a new JS event naming standard. Example: deprecated tribe_ev_runAjax in favor of run-ajax.tribe
* Tweak - Consolidated import pages for TEC and add-ons
* Tweak - When suggesting a UTF-8 compatibility CSV formatting tool, point to one that still exists
* Tweak - Added the ability to filter attendees CSV items via tribe_events_tickets_attendees_csv_items (Props to @bostondv on GitHub for this patch!)
* Tweak - Updated all excerpt output to use tribe_events_get_the_excerpt() to ensure a consistent display of excerpt content (Cheers to Joseph to pointing this out!)
* Tweak - Add support for wp_get_document_title in response to the WordPress 4.4 deprecation of wp_title
* Tweak - Check post creation permissions before letting users create venues and organizers from the event meta box
* Tweak - Only display data separators between fields that have data when rendering organizers (Thank you Bud for highlighting this issue!)
* Tweak - When a user cannot create organizers, prevent the auto-selection of organizers when editing an event
* Tweak - Remove microformat CSS classes from templates and replace with namespaced content-relevant CSS classes
* Tweak - Changed the "updated" CSS class to "tribe-updated" so that it is properly namespaced (Thank you vijayrajesh!)
* Tweak - The Plugin Update Checker will now auto-save valid plugin keys (Thanks to Denon for originally bringing this up!)
* Tweak - Cleaned up the output of JSON-LD data. Filterable via the new tribe_google_data_markup_json filter
* Tweak - Drop the use of the generic CSS class "placeholder" in favor of "tribe-event-placeholder" (Thanks to Marc on the forums!)
* Tweak - Adjusted the CSS padding on Admin Menu items for Events
* Tweak - Various codesniffer fixes
* Tweak - tribe_get_venue_link() no longer echoes if you ask it to return an <a> element
* Tweak - Error messages for empty Venue names
* Tweak - Improve our responsiveness for the widget mini calendar, allowing smaller sidebars.
* Tweak - No longer retrieve empty costs when fetching all costs for all events
* Tweak - Change the priority of bootstrapping the-events-calendar to ensure it occurs before any of the TEC addons in the event some addons are upgraded to v4.0 later than TEC
* Tweak - Adjust the logic used for adding a noindex/follow tag to event views
* Tweak - No longer hiding default address fields when default venues are selected when Pro is active
* Fix - Resolved issue where the iCal feed did not provide an appropriately formatted timezone in some cases (Cheers to Matt for the report!)
* Fix - Added support for translating some previously untranslatable strings (Props to tititou36, media325, and Stef!)
* Fix - Prevented duplicate CSS IDs on the mini calendars (Cheers to Corrado for the help!)
* Fix - Fixed bug causing tribe_get_single_ical_link() and tribe_get_ical_link() to use the same URL when it shouldn't (Props to Ben Byrne @drywall on Twitter for the heads up!)
* Fix - Fixed issue where the "Add another organizer" text wasn't using the correct singular label (Thank you MIKE for the report!)
* Fix - Various CSS fixes for twenty(ten-fifteen)
* Fix - Improved our handling of `get_current_screen()` across the plugin, avoiding notices and warnings (Thank you Mike for the help!)
* Fix - Fixed bug where accessing object properties on a non object errored out when saving event meta (props to @dalethedeveloper on GitHub for this fix!)
* Fix - Fixed bug where organizer ID meta attached sometimes included a blank record. That blank record is no longer returned in tribe_get_organizer_ids()
* Fix - Fixed error message returned when tabbing away from a blank event name meta box so that it properly indicates that an event name is required (Our thanks to @tapan29bd for this fix!)
* Fix - Resolved issue where Timezone event start/end date property name strings were malformed which guaranteed a a call to get_post_meta for Timezone date strings
* Fix - Fixed CSS issue where the month view calendar could sometimes extend beyond the edge of the page when Skeleton Styles were enabled
* Fix - Fixed a problem where iCal data was generated with incorrect dates in the case of some all days events (thanks to Matt for highlighting this)
* Fix - Resolved a problem causing the previous month view to appear when it should not
* Fix - Fixed issue in mobile month view where date was missing from heading
* Fix - Resolved issue that caused /events/ to 404 if it was visited on a new install before hitting "Save" on the Events > Settings > Display page
* Deprecated - The Tribe__Events__Main::defaultValueReplaceEnabled() method is being deprecated in favor of tribe_get_option('defaultValueReplace'). Schedules for removal in v4.5
* Deprecated - The tribe_event_link() has been deprecated in favor of tribe_get_event_link(). Scheduled for removal in 5.0
* Deprecated - The third parameter of tribe_get_organizer_link() (the $echo parameter) has been deprecated and is scheduled for removal in 5.0
* Deprecated - Tribe__Events__Abstract_Deactivation in favor of Tribe__Abstract_Deactivation
* Deprecated - Tribe__Events__Admin__Helpers in favor of Tribe__Admin__Helpers
* Deprecated - Tribe__Events__App_Shop in favor of Tribe__App_Shop
* Deprecated - Tribe__Events__Autoloader in favor of Tribe__Autoloader
* Deprecated - Tribe__Events__Cache in favor of Tribe__Cache
* Deprecated - Tribe__Events__Cache_Listener in favor of Tribe__Cache_Listener
* Deprecated - Tribe__Events__Changelog_Reader in favor of Tribe__Changelog_Reader
* Deprecated - Tribe__Events__Credits in favor of Tribe__Credits
* Deprecated - Tribe__Events__Date_Utils in favor of Tribe__Date_Utils
* Deprecated - Tribe__Events__Field in favor of Tribe__Field
* Deprecated - Tribe__Events__Settings in favor of Tribe__Settings
* Deprecated - Tribe__Events__Settings_Tab in favor of Tribe__Settings_Tab
* Deprecated - Tribe__Events__Support in favor of Tribe__Support
* Deprecated - Tribe__Events__Template_Part_Cache in favor of Tribe__Template_Part_Cache
* Deprecated - Tribe__Events__Tickets__Attendees_Table in favor of Tribe__Tickets__Attendees_Table in the event-tickets plugin
* Deprecated - Tribe__Events__Tickets__Metabox in favor of Tribe__Tickets__Metabox in the event-tickets plugin
* Deprecated - Tribe__Events__Tickets__Ticket_Object in favor of Tribe__Tickets__Ticket_Object in the event-tickets plugin
* Deprecated - Tribe__Events__Tickets__Tickets in favor of Tribe__Tickets__Tickets in the event-tickets plugin
* Deprecated - Tribe__Events__Tickets__Tickets_Pro in favor of Tribe__Tickets__Tickets_Handler in the event-tickets plugin
* Deprecated - Tribe__Events__Validate in favor of Tribe__Validate
* Deprecated - Tribe__Events__View_Helpers in favor of Tribe__View_Helpers
* Deprecated - Tribe__Events__Main::OPTIONNAME in favor of Tribe__Main::OPTIONNAME
* Deprecated - Tribe__Events__Main::OPTIONNAMENETWORK in favor of Tribe__Main::OPTIONNAMENETWORK
* Deprecated - Tribe__Events__Main::addHelpAdminMenuItem() in favor of Tribe__Settings_Manager::add_help_admin_menu_item()
* Deprecated - Tribe__Events__Main::addNetworkOptionsPage() in favor of Tribe__Settings_Manager::add_network_options_page()
* Deprecated - Tribe__Events__Main::array_insert_after_key() in favor of Tribe__Main::array_insert_after_key()
* Deprecated - Tribe__Events__Main::array_insert_before_key() in favor of Tribe__Main::array_insert_before_key()
* Deprecated - Tribe__Events__Main::debug() in favor of Tribe__Debug::debug()
* Deprecated - Tribe__Events__Main::defaultValueReplaceEnabled() in favor of tribe_get_option( 'defaultValueReplace' )
* Deprecated - Tribe__Events__Main::doHelpTab() in favor of Tribe__Settings_Manager::do_help_tab()
* Deprecated - Tribe__Events__Main::doNetworkSettingTab() in favor of Tribe__Settings_Manager::do_network_settings_tab()
* Deprecated - Tribe__Events__Main::doSettingTabs() in favor of Tribe__Settings_Manager::do_setting_tabs()
* Deprecated - Tribe__Events__Main::do_licenses_tab() in favor of Tribe__Settings_Manager::do_licenses_tab()
* Deprecated - Tribe__Events__Main::getNetworkOption() in favor of Tribe__Settings_Manager::get_network_option()
* Deprecated - Tribe__Events__Main::getNetworkOptions() in favor of Tribe__Settings_Manager::get_network_options()
* Deprecated - Tribe__Events__Main::getNotices() in favor of Tribe__Notices::get()
* Deprecated - Tribe__Events__Main::getOption() in favor of Tribe__Settings_Manager::get_option()
* Deprecated - Tribe__Events__Main::getOptions() in favor of Tribe__Settings_Manager::get_options()
* Deprecated - Tribe__Events__Main::have_addons() in favor of Tribe__Settings_Manager::have_addons()
* Deprecated - Tribe__Events__Main::isNotice() in favor of Tribe__Notices::is_notice()
* Deprecated - Tribe__Events__Main::pluginDir in favor of Tribe__Events__Main::plugin_dir
* Deprecated - Tribe__Events__Main::pluginName in favor of Tribe__Events__Main::plugin_name
* Deprecated - Tribe__Events__Main::pluginPath in favor of Tribe__Events__Main::plugin_path
* Deprecated - Tribe__Events__Main::pluginUrl in favor of Tribe__Events__Main::plugin_url
* Deprecated - Tribe__Events__Main::removeNotice() in favor of Tribe__Notices::remove_notice()
* Deprecated - Tribe__Events__Main::renderDebug() in favor of Tribe__Debug::render()
* Deprecated - Tribe__Events__Main::saveAllTabsHidden() in favor of Tribe__Settings_Manager::save_all_tabs_hidden()
* Deprecated - Tribe__Events__Main::setNetworkOptions() in favor of Tribe__Settings_Manager::set_network_options()
* Deprecated - Tribe__Events__Main::setNotice() in favor of Tribe__Notices::set_notice()
* Deprecated - Tribe__Events__Main::truncate() in favor of tribe_events_get_the_excerpt()
* Deprecated - tribe_event_beginning_of_day() in favor of tribe_beginning_of_day()
* Deprecated - tribe_event_end_of_day() in favor of tribe_end_of_day()
* Deprecated - tribe_event_format_date() in favor of tribe_format_date()
* Deprecated - tribe_events_the_notices() in favor of tribe_the_notices()

= 3.x and previous =

For release notes from the 3.x and older lifecycles, see our [full historical release notes](https://theeventscalendar.com/category/products/release-notes/).<|MERGE_RESOLUTION|>--- conflicted
+++ resolved
@@ -313,11 +313,8 @@
 * Fix - Prevent warnings on retrival of posts if "Include events in main blog loop" is checked (thanks to Colin Carmichael for report this problem) [97667]
 * Fix - Make the `tribe-ea-record` custom post type (used to store Event Aggregator record information) private [99106]
 * Fix - Expand the size of the TimeZone input on the admin to allow better visibility for long names [100363]
-<<<<<<< HEAD
 * Fix - If the main events page is set to be the site's front page, ensure it shows as "selected" in the Customizer's front page option [100832]
-=======
 * Fix - Prevent Event Aggregator scheduled imports that failed from re-attempting the import too soon [102489]
->>>>>>> b6926e3e
 * Tweak - Added the `tribe_aggregator_find_matching_organizer` and `tribe_aggregator_find_matching_venue` filters in Events Aggregator code to allow the definition of custom Venue and Organizer match criteria [97292]
 * Tweak - Display the retry time for a failed Event Aggregator scheduled import in the Scheduled tab [102489]
 
