=== The Events Calendar ===

Contributors: ModernTribe, borkweb, zbtirrell, barry.hughes, bordoni, brianjessee, brook-tribe, faction23, geoffgraham, ggwicz, jazbek, jbrinley, joshlimecuda, leahkoerper, lucatume, mastromktg, mat-lipe, mdbitz, MZAWeb, neillmcshea, nicosantos, peterchester, reid.peifer, roblagatta, ryancurban, shelbelliott, shane.pearlman, aguseo, tribecari, trishasalas
Tags: events, calendar, event, venue, organizer, dates, date, google maps, conference, workshop, concert, meeting, seminar, summit, class, modern tribe, tribe, widget
Donate link: http://m.tri.be/29
Requires at least: 3.9
Tested up to: 4.7
Stable tag: 4.3.5
License: GPLv2 or later
License URI: http://www.gnu.org/licenses/gpl-2.0.html

The Events Calendar is a carefully crafted, extensible plugin that lets you easily share your events. Beautiful. Solid. Awesome.

== Description ==

Create and manage your calendar of events with ease. Get professional-level quality and features backed by a team you can trust. The Events Calendar will help take your site to the next level.

The Events Calendar is built and supported by Modern Tribe's WordPress artisans. Looking for additional functionality including recurring events, ticket sales, publicly submitted events, new views, Facebook event integration and more?

<strong>Check out [Events Calendar PRO](http://m.tri.be/mj) and [other add-ons](http://m.tri.be/2a)</strong>

><strong>New Import Tool!</strong>
>We’ve made bulk event imports easier to manage than ever. This add-on service for The Events Calendar allows you to import events from your favorite sources, including Facebook, Meetup, Google Calendar, iCalendar, CSV, and ICS.
>[Check out Event Aggregator now](http://m.tri.be/197u).
>

= BUILT SOLID & SUPPORTED =

The Events Calendar is crafted the WordPress way.

The Events Calendar has been audited by many of the industry's WordPress experts including core developer Mark Jaquith for security & plugin review team member Pippin Williamson for best practices and plugin compatibility.

We've poured hundreds of hours into QA by a dedicated support team, monthly usability tests to guarantee that it's easy to use, and numerous user interviews to make sure you get what you want. We care about quality and crafting products that thrive in the wild.

The team at Modern Tribe stands by our work and offers light support every Wednesday to the community via the WordPress.org support forums. Feel free to ask a question if you're having a problem with implementation or if you find bugs. Looking for help NOW or need a deeper level of support? Add the [premium add-on plugin](http://m.tri.be/2c) and you get access to premium support forums with 24-48 hour response times on weekdays.

Enjoy using The Events Calendar, know how to get under the hood and want to make money helping people? We're growing our community team and would love to hear from you. If you’re interested, [check this out!](http://m.tri.be/mk)

= PLUG-N-PLAY & HIGHLY CUSTOMIZABLE =

The Events Calendar is built to work out of the box. Just turn it on, configure the settings to match your needs and you'll be making events in less than 5 minutes.

By developers, for developers...it's ready to be the foundation for your wildest hack sessions. Complete with a skeleton stylesheet to theme fast and efficiently, loads of tools including partial template overrides, a host of template tags, hooks and filters, [careful documentation](http://m.tri.be/eu), as well as a [library of code snippets](https://github.com/theeventscalendar) on GitHub. The Events Calendar is built FOR people who build websites.

Whether your vision is big or small, we have you in mind.

We've scaled The Events Calendar to work on a network with over 25 million unique visitors per month and hundreds of thousands of events. We have it running for Fortune 100 companies. Major universities, government institutions and some seriously epic startups push their events with our platform. Thousands of churches, eateries, small businesses, musicians, venues, and non-profits are publishing and promoting their events with The Events Calendar. You're in good company.

= FEATURES =

Whether you're operating a hyperlocal hub listing thousands of events, a university with many thousands of users, or you're a sole business owner listing your classes, The Events Calendar has your back.

Just getting started? Definitely watch and read through the [New User Primer](http://m.tri.be/2d) before going much further.

* Rapidly create events
* Saved venues & organizers
* Calendar month view with tooltips
* List view
* Day view
* Event search
* Google maps
* Widget: Upcoming events list
* Events Taxonomies (Categories & Tags)
* Google Calendar and iCal exporting
* Completely ajaxified for super smooth browsing
* Completely responsive from mobile to tablet to desktop
* Tested on the major theme frameworks such as Avada, Genesis, Woo Themes, Thesis and many more.
* Increase your SEO with Microformats
* Internationalized & Translated
* Multiple stylesheets (Skeleton, Default, Tribe Event Styles) to improve integration
* Extensive Template Tags for Customization
* Hook & Filters up the wazoo
* Caching Support
* Debug Mode for Developers

Looking for something else? We’ve got add-ons available to take your calendar to the next level.

= PRO Features =

Add recurring events, a whole recurring events, a whole range of new views ( week / map / photo / venue / organizer) & widgets (calendar / featured venue / week / event countdown), shortcodes, custom event attributes, default content, location search, much more with [Events Calendar PRO](http://m.tri.be/2c)

= Event Ticketing =

Collect free RSVPs with Event Tickets or add paid ticketing features with [Event Tickets Plus](http://m.tri.be/18wg), including the ability to sell tickets, collect sales, and manage attendees all from within your WordPress dashboard!  Works with your favorite eCommerce plugin (WooCommerce, Shopp, Easy Digital Downloads, or WP E-Commerce).

= Bulk Event Import =

Fill your calendar with events from your favorite sources, including Facebook, Meetup, Google Calendar, iCalendar, CSV, and ICS. [Event Aggregator](http://m.tri.be/197u) provides a convenient dashboard to manage scheduled imports, manual imports, filters, one-way sync, import history, and more.

= User-Submitted Events =

Running a community calendar? [Community Events](http://m.tri.be/2g) lets users add events directly to your calendar without needing access to your admin.

= Advanced User Search & Filters =

Have so many amazing events that your users get overwhelmed? [Filter Bar](http://m.tri.be/52) adds a configurable set of filters to your event pages so users can view and search for the exact events that interest them.

= Integrate With Eventbrite =

Connect your calendar with your Eventbrite.com account! [Eventbrite Tickets](http://m.tri.be/18wf) allows you to import/export between The Events Calendar and Eventbrite, and incorporate ticket sales.

[Join us on Facebook](https://www.facebook.com/theeventscalendar/) to be part of our active community, check us out [on Twitter](https://twitter.com/TheEventsCal), and [sign up for our newsletter](http://m.tri.be/rm) for release announcements and discounts.

= SUBMITTING PATCHES =

If you’ve identified a bug and want to submit a patch, we’d welcome it at our [GitHub page for The Events Calendar](https://github.com/moderntribe/the-events-calendar). Simply cue up your proposed patch as a pull request, and we’ll review as part of our monthly release cycle and merge into the codebase if appropriate from there. (If a pull request is rejected, we’ll do our best to tell you why). Users whose pull requests are accepted will receive credit in the plugin's changelog. For more information, check out the readme at our GitHub page. Happy coding!

== Installation ==

= Install & Activate =

Installing the plugin is easy. Just follow these steps:

1. From the dashboard of your site, navigate to Plugins --> Add New.
2. Select the Upload option and hit "Choose File."
3. When the popup appears select the the-events-calendar-x.x.zip file from your desktop. (The 'x.x' will change depending on the current version number).
4. Follow the on-screen instructions and wait as the upload completes.
5. When it's finished, activate the plugin via the prompt. A message will show confirming activation was successful. A link to access the calendar directly on the frontend will be presented here as well.

That's it! Just configure your settings as you see fit, and you're on your way to creating events in style. Need help getting things started? Check out our [new user primer](http://m.tri.be/2l) for help with settings and features.

= Requirements =

* PHP 5.2.4 or greater (recommended: PHP 5.4 or greater)
* WordPress 3.9 or above
* jQuery 1.11.x

== Screenshots ==

1. Month View with Hover
2. Month View
3. List View
4. Day View
5. Single Event
6. Event Editor
7. Events Admin Listing
8. General Settings
9. Display Settings
10. Events List Widget
11. Mobile Month View
12. CSV Importer

== Frequently Asked Questions ==

= Are there any troubleshooting steps you'd suggest I try that might resolve my issue before I post a new thread? =

First, make sure that you're running the latest version of The Events Calendar (4.0 as of this release). If you're running Events Calendar PRO it needs to match the version number of The Events Calendar. And if you've got any other add-ons, make sure those are current / running the latest code as well.

The most common issues we see are either plugin or theme conflicts. You can test if a plugin or theme is conflicting by manually deactivating other plugins until just The Events Calendar is running on your site. If the issue persists from there, revert to the default Twenty Fourteen theme. If the issue is resolved after deactivating a specific plugin or your theme, you'll know that is the source of the conflict.

Note that we aren't going to say "tough luck" if you identify a plugin/theme conflict. While we can't guarantee 100% integration with any plugin or theme out there, we will do our best (and reach out the plugin/theme author as needed) to figure out a solution that benefits everyone.

= I'm still stuck. Where do I go to file a bug or ask a question? =

Users of the free The Events Calendar should post their questions in the plugin's [WordPress.org forum](http://wordpress.org/support/plugin/the-events-calendar/), which we hit about once a week (usually on Wednesdays). Please make sure to read [our sticky post](http://wordpress.org/support/topic/welcome-the-events-calendar-users-read-this-first) providing an overview of the support we provide free users BEFORE posting. If you find you're not getting support in as timely a fashion as you wish, you might want to consider purchasing a PRO license.

If you're already a PRO user, you're entitled access to our more actively-monitored [Events Calendar PRO forum](http://m.tri.be/2r) on our website. We can provide a deeper level of support here and hit these forums on a daily basis during the work week. Generally, except in times of increased support loads, we reply to all comments within 24-48 hours during the business week.

= Events Calendar PRO looks awesome! I'm sold! How can I get my hands on it? =

Events Calendar PRO can be purchased directly on [our website](http://m.tri.be/18wi). There are five (5) license types available, and all licenses include 1 year of access to support + updates.

= I'm interested in PRO or another add-on, but there are a few questions I've got before making the purchase. Can you help me get those addressed? =

Absolutely. If you're not finding your questions answered on the product pages, hit up our [pre-sales forum](http://m.tri.be/2w) on our site. You can save yourself some time by reviewing the threads first to verify if your question has already been asked. If it hasn't, post a new thread as a guest. We'll get you a reply as quickly as we can, so you can make an informed decision regarding purchase.

= What add-ons are available for The Events Calendar, and where can I read more about them? =

Currently, the following add-ons are available for The Events Calendar:

* [Events Calendar PRO](http://m.tri.be/18wi), for adding premium calendar features like recurring events, advanced views, cool widgets, shortcodes, additional fields, and more!
* [Event Aggregator](http://m.tri.be/197u), a service that effortlessly fills your calendar with events from Facebook, Meetup, Google Calendar, iCalendar, CSV, and ICS.
* [Event Tickets](http://m.tri.be/18wj) (free), which allows you to collect RSVPs to events. It can run alongside The Events Calendar or as a standalone plugin that adds RSVP functionality to WordPress posts and pages.
* [Event Tickets Plus](http://m.tri.be/18wk), which allows you to sell tickets for your events using your favorite e-commerce platform.
* [Community Events](http://m.tri.be/2g), for allowing frontend event submission from your readers.
* [Community Tickets](http://m.tri.be/18wl), which allows event organizers to sell tickets to the events they submit via Community Events.
* [Filter Bar](http://m.tri.be/fa), for adding advanced frontend filtering capabilities to your events calendar.
* [Eventbrite Tickets](http://m.tri.be/2e), for selling tickets to your event directly through Eventbrite.

= I have a feature idea. What's the best way to tell you about it? =

We've got a [UserVoice page](https://tribe.uservoice.com/forums/195723-feature-ideas) where we're actively watching for feature ideas from the community. Vote up existing feature requests or add your own, and help us shape the future of the products business in a way that best meets the community's needs.

= I've still got questions. Where can I find answers? =

Check out our extensive [knowledgebase](http://m.tri.be/18wm) for articles on using, tweaking, and troubleshooting our plugins.

== Documentation ==

All of our online documentation can be found on [our documentation site](http://m.tri.be/eu).

Some links you may find particularly useful are:

* [The Events Calendar New User Primer](http://m.tri.be/2l)
* [The Themer's Guide to The Events Calendar](http://m.tri.be/2m)
* [Knowledgebase](http://m.tri.be/18wm)

If you have any questions about this plugin, you can post a thread in our [WordPress.org forum](https://wordpress.org/support/plugin/the-events-calendar). Please search existing threads before opening a new one.

The [Modern Tribe premium support forums](http://m.tri.be/2r) are available for you to read. You won't, however, be able to post a message in any forums beyond Pre-Sale Questions unless you have purchased a premium license.

== Add-Ons ==

But wait: there's more! We've got a whole stable of plugins available to help you be awesome at what you do. Check out a full list of the products below, and over on [our website](http://m.tri.be/18wn).

Our Free Plugins:

* [Event Tickets](https://wordpress.org/support/plugin/event-tickets/)
* [Advanced Post Manager](https://wordpress.org/extend/plugins/advanced-post-manager/)
* [Blog Copier](https://wordpress.org/plugins/blog-copier/)
* [GigPress](https://wordpress.org/plugins/gigpress/)
* [Image Widget](https://wordpress.org/plugins/image-widget/)
* [Widget Builder](https://wordpress.org/plugins/widget-builder/)

Our Premium Plugins and Services:

* [Events Calendar PRO](http://m.tri.be/18wi)
* [Event Aggregator](http://m.tri.be/197u) (service)
* [Event Tickets Plus](http://m.tri.be/18wk)
* [The Events Calendar: Community Events](http://m.tri.be/2g)
* [The Events Calendar: Community Tickets](http://m.tri.be/18wl)
* [The Events Calendar: Filter Bar](http://m.tri.be/fa)
* [The Events Calendar: Eventbrite Tickets](http://m.tri.be/2e)

== Translations ==

The Events Calendar is translated by volunteers at [translate.wordpress.org](https://translate.wordpress.org/projects/wp-plugins/the-events-calendar/stable). There you can find a list of available languages, download translation files, or help update the translations. Thank you to everyone who helps to maintain our translations!

== Help ==

Welcome to The Events Calendar, a full-featured events management system for WordPress. Thank you so much for using the labor of our love. We are Modern Tribe and we are here to help you be awesome.

If you aren't familiar with The Events Calendar, check out our [new user primer](http://m.tri.be/2p). It'll introduce you to the basics of what the plugin has to offer and will have you creating events in no time. From there, the resources below -- extensive template tag documentation, FAQs, video walkthroughs and more -- will give you a leg up as you dig deeper.

Additional resources available include:

* [Release Schedule](https://theeventscalendar.com/release-schedule/)
* [Known Issues](https://theeventscalendar.com/known-issues/)
* [Documentation](http://m.tri.be/eu)
* [FAQ](http://m.tri.be/2n)
* [Help Videos](http://m.tri.be/2t)
* [Tutorials](http://m.tri.be/2u)
* [Release Notes](http://m.tri.be/2v)
* [Forums](http://m.tri.be/2r)

We hit the [The Events Calendar forum here on WordPress.org](http://wordpress.org/support/plugin/the-events-calendar/) about once a week, assisting users with basic troubleshooting and identifying bugs that have been reported. (If you are looking for more active support, might we suggest buying a PRO license? Our team hits the [Premium Forums](http://m.tri.be/2r) daily.)

Some things to consider before posting on the forum:

* Look through existing threads before posting a new one and check that there isn't already a discussion going on your issue.
* Your issue will be solved more quickly if you run a few checks before making a support request. Deactivate your plugins one by one - if the issue is fixed by deactivating a plugin you know you've got a plugin conflict. To test your Theme, revert to the default Twenty Twelve Theme to see if you are still experiencing the problem. If not, your Theme is the issue. Please provide this information when making your supper request.
* Sometimes, just resetting your permalinks can fix the issue. Visit Events -> Settings -> Permalinks, save your permalinks with a different option and then save with your preferred choice again. This can solve events-related problems and can is worth a shot before creating a new thread.

Still not happy? Shoot us an email to support@theeventscalendar.com or tweet to [@TheEventsCal](https://twitter.com/TheEventsCal) and tell us why. We'll do what we can to make it right.

== Contributors ==

The plugin is made with love by [Modern Tribe Inc](http://m.tri.be/2s).

= Current Contributors =

* [Andras Guseo](https://profiles.wordpress.org/aguseo)
* [Barry Hughes](https://profiles.wordpress.org/barryhughes)
* [Brian Jessee](https://profiles.wordpress.org/brianjessee)
* [Brook Harding](https://profiles.wordpress.org/brook-tribe)
* [Caroline Tucker](https://profiles.wordpress.org/tribecari)
* [Clifford Paulick](https://profiles.wordpress.org/cliffpaulick)
* [Daniel Dvorkin](https://profiles.wordpress.org/MZAWeb)
* [Geoff Graham](https://profiles.wordpress.org/geoffgraham)
* [George Gecewicz](https://profiles.wordpress.org/ggwicz)
* [Gustavo Bordoni](https://profiles.wordpress.org/bordoni)
* [Hunter Wilson](https://profiles.wordpress.org/joinfof)
* [Josh Mallard](https://profiles.wordpress.org/joshlimecuda)
* [Leah Koerper](https://profiles.wordpress.org/leahkoerper)
* [Luca Tumedei](https://profiles.wordpress.org/lucatume)
* [Matthew Batchelder](https://profiles.wordpress.org/borkweb)
* [Neill McShea](https://profiles.wordpress.org/neillmcshea)
* [Nico Santos](https://profiles.wordpress.org/nicosantos)
* [Peter Chester](https://profiles.wordpress.org/peterchester)
* [Reid Peifer](https://profiles.wordpress.org/reid.peifer)
* [Shane Pearlman](https://profiles.wordpress.org/shane.pearlman)
* [Trisha Salas](https://profiles.wordpress.org/trishasalas)
* [Zachary Tirrell](https://profiles.wordpress.org/zbtirrell)

= Past Contributors =

* [Casey Driscoll](https://profiles.wordpress.org/caseypatrickdriscoll)
* [Casey Picker](https://profiles.wordpress.org/ckpicker)
* [Dan Cameron](https://profiles.wordpress.org/dancameron)
* [Jessica Yazbek](https://profiles.wordpress.org/jazbek)
* [Joachim Kudish](https://profiles.wordpress.org/jkudish)
* [John Gadbois](https://profiles.wordpress.org/jgadbois)
* [Jonah West](https://profiles.wordpress.org/jonahcoyote)
* [Jonathan Brinley](https://profiles.wordpress.org/jbrinley)
* [Justin Endler](https://profiles.wordpress.org/justinendler)
* [Kelly Groves](https://profiles.wordpress.org/kellykathryn)
* [Kelsey Damas](https://profiles.wordpress.org/kelseydamas)
* [Kyle Unzicker](https://profiles.wordpress.org/kyleunzicker)
* [Mat Lipe](https://profiles.wordpress.org/mat-lipe)
* [Matt Wiebe](https://profiles.wordpress.org/mattwiebe)
* [Matthew Denton](https://profiles.wordpress.org/mdbitz)
* [Nick Ciske](https://profiles.wordpress.org/nickciske)
* [Nick Mastromattei](https://profiles.wordpress.org/mastromktg)
* [Paul Hughes](https://profiles.wordpress.org/paulhughes01)
* [Rob La Gatta](https://profiles.wordpress.org/roblagatta)
* [Ryan Urban](https://profiles.wordpress.org/ryancurban)
* [Samuel Estok](https://profiles.wordpress.org/faction23)
* [Timothy Wood](https://profiles.wordpress.org/codearachnid)

== Upgrade Notice ==

= [4.3] =

Please see the changelog for the complete list of changes in this release. Remember to always make a backup of your database and files before updating!

== Changelog ==

= [4.3.5] tbd =

* Fix - Fixed comment count and visibility issues due to Event Aggregator records [68297]
* Fix - Fixed PHP notices and warnings raised when importing .ics files [69960]
* Fix - Only show link to Venues if Pro is active in List View [69887]
<<<<<<< HEAD
* Fix - Fixed and issue that would make Event Aggregator importing notices remain stuck in the Import screen [70614]
=======
* Fix - Avoid error screen when saving licenses on multisite installations [68599]
* Fix - Fix calendar view links in WPML language switcher [67134]
>>>>>>> efbe54e2

= [4.3.4.1] 2016-12-09 =

* Fix - Updates Tribe Common to remove some stray characters that were impacting page layouts (props: @Aetles) [70536]

= [4.3.4] 2016-12-08 =

* Tweak - Tribe Common now is loaded only once across our plugin suite, improves performance on some cases [65755]
* Fix - Featured Images for Event Aggregator imports are works as expected again. [69465]
* Fix - Google Calendar and iCalendar files are now updating it's repective events [68684]
* Fix - On demand Event Aggregator records will update events corretly [69542]

= [4.3.3] 2016-11-16 =

* Feature - Added Tribe Extension class and loader, to make small addons easier to build [68188]
* Fix - Ordering on Month view is working as expected again [69123]
* Fix - Enable ampersand character in mobile month view titles (thanks @kate for the report of this) [45409]
* Fix - Prevent notices for Event Aggregator License checking [67981]
* Fix - Miss-Matched text domains are resolved, important for translations (props to @Hans) [68462]
* Fix - Sticky on Month View is working as expect again [68902]
* Fix - Prevent HTTPS websites from pointing to Assets in HTTP [68372]
* Fix - On `WP_Query` we will no-longer overwrite custom `post__not_in` params [42143]

= [4.3.2] 2016-11-02 =

* Fix - Fixes an issue where the text in the Location search field was URL encoded when using the back or forward button for navigation. [61742]
* Fix - Aggregator Errors will not show more than once daily as comments (Thanks @Jacob for your report on the forums) [68094]
* Fix - Event Aggregator ICS default configuration now are been Selected Correctly [67885]
* Fix - Shortcode Month view now will display tooltips correctly [68094]
* Fix - Avoid loading the select2 JavaScript library twice when Advanced Custom Fields is activated (props to @ryan for the initial report [43605]
* Fix - Avoid errors and notices on calendar page when X theme and WPML plugins are active (thanks @ingrid for reporting this one) [64400]

= [4.3.1.1] 2016-10-20 =

* Fix - Corrected a packaging issue from the 4.3.1 release [67936]

= [4.3.1] 2016-10-20 =

* Tweak - Implement the pruning of Event Aggregator history records after 7 days, filterable by tribe_aggregator_record_retention [68283]
* Tweak - Event Aggregator will now verify that the license key has uses remaining before creating a history record [68286]
* Tweak - Improve `tribe_create_event` documentation (Props to Keith) [44871]
* Fix - Resolved an issue where scheduled Event Aggregator imports marked as "On Demand" were being run by cron [68284]
* Fix - Resolved a bug where empty meta fields were being inserted into Event Aggregator record post meta [68290]
* Fix - Resolved a bug where Venue and Organizers urls were been generated incorrectly (Thanks @Matt) [68168]
* Fix - Pagination links on Month view are updating correctly [67977]
* Fix - Resolved the support for translated event category archive slug that could lead to broken links on the front-end while using WPML (Props to Wilco in the support Forums) [62018]
* Fix - Resolved a bug where searching for past events in the List view would always yield no results (Thanks for the report @Davide) [61863]
* Fix - Resolved an issue where long file names would break plugin updates on some Windows installations (pros to @Alan [62552]
* Fix - Resolved an issue where the `/all` link on recurring events on non English websites could be broken (reported by @lumiest - thanks!) [68062]
* Fix - Pagination links on Month view are updating correctly [67977]

= [4.3.0.1] 2016-10-14 =

* Fix - Preventing legacy Facebook events from been duplicated

= [4.3] 2016-10-13 =

* Feature - Added Event Aggregator to enable service-based event imports from iCal feeds, Facebook, and Meetup
* Feature - Revamped the CSV import screens to work within the new Event Aggregator pages
* Tweak - Adjusted some view logic to support the new Event Views shortcode in Pro [44800]
* Tweak - Added a button to copy the system infomation on the help tab [43709]
* Tweak - Added an option for users to opt into automatic system infomation so our support system can grab the system information found on the help tab automatically [31645]
* Tweak - Use an earlier hook for iCal feed generation (props @jlambe) [64141]
* Tweak - Revise and simplify integration with Event Tickets attendee screen [61992]
* Tweak - Added context to a set of strings to make translation easier (props @pedro-mendonca) [64586]
* Tweak - Deprecated various disused functions and classes relating to the Meta Factory [39905]
* Fix - Cease using GLOB_BRACE for including deprecated files due to limited server support [63172]
* Fix - Avoid problems that can occur when hooking and unhooking actions (props @Chouby) [63474]
* Fix - Resolves an issue where we were duplicating a core WordPress hook but with a different set of parameters (props @Chouby) [66455]
* Fix - Correct the datetime formatting issues within the iCal feed (props @henryk) [65968]
* Deprecated - `Tribe__Events__Main::initOptions()` has been deprecated with no replacement
* Deprecated - `Tribe__Events__Main::set_meta_factory_global()` has been deprecated in favor of using the `Tribe__Events__Meta_Factory` class
* Deprecated - The `setup_meta()` method in both the `Tribe__Events__Template__Single_Event` and `Tribe__Events__Template_Factory` classes has been deprecated
* Deprecated - The `the_title()`, `event_date()`, `event_category()`, `event_tag()`, `event_website()`, `event_origin()`, `organizer_name()`, `organizer_email()`, `venue_name()`, `venue_address()`, and `venue_map()` methods have been deprecated in the `Tribe__Events__Advanced_Functions__Register_Meta` class
* Deprecated - The `register()`, `check_exists()`, and `get_args()` methods have been deprecated in the `Tribe__Events__Meta_Factory` class

= [4.2.7] 2016-09-15 =

* Tweak - Additional support for plugin extensions

= [4.2.6] 2016-08-31 =

* Add - tribe_is_event_past() conditional to detect if event end time is past current time (Reported by @Jonathan in our support forums - thanks Jonathan.)

= [4.2.5] 2016-08-17 =

* Fix - Fixed inconsistent template filtering logic for single event template [62525]
* Tweak - Restored preview for published events [64874]

= [4.2.4] 2016-08-03 =

* Tweak - Changed "Event Add-Ons" to load faster [64286]
* Fix - Fixed default venue setting [64628]
* Fix - Fixed default venue state and province settings [64629]

= [4.2.3] 2016-07-20 =

* Fix - In month view, be sure to unhook JSON-LD output when calling unhook function
* Fix - Incorrect JSON-LD event start and end times (thank you @jjbte for reporting on .org forums)
* Fix - Show Google Map and Link checkbox so they show when editing an event (Reported originally by Michael of @NailedIT in the .org forum)
* Fix - Use Community Events Venue Edit Link when on Community Events Forms instead of Admin (also as a result of the report abve from @NailedIT. Thanks again.)

= [4.2.2] 2016-07-06 =

* Fix - Small CSS Issue on Welcome Page
* Fix - Month view on mobile device width doesn't have links to prev/next months
* Fix - Reimport of updated CSV removes featured image (Bug #46149)
* Fix - Fixed the issue that would make multiple organizers details disappear when trying to submit invalid event data using Community
* Fix - Add a check to avoid being unable to switch view when Filter Bar plugin is active and at least one field is set to auto-complete mode
* Fix - Only add the events custom post type to the tag archive queries and not custom queries with tags [45635]
* Fix - When using the filter tribe_events_excerpt_allow_shortcode shortcodes will be maybe be processed in event excerpts in the list views [42289]

= [4.2.1.1] 2016-06-28 =

* Fix - Ensure translations load as expected with all supported versions of WordPress (thanks to @JacobALund for originally reporting this on .org forums)

= [4.2.1] 2016-06-22 =

* Tweak - Adjust the caching rules for Month View for faster loading
* Fix - Replace a bad return type to avoid unnecessary notices in the error log
* Fix - Add missing styles for correctly hide screen reader text
* Fix - Fixes `tribe_get_event_link()` which wasn't working when passing second parameter as `true'
* Tweak - Reduce the ginormous font size of Month View titles in skeleton styles
* Fix - Add styling to adjust List View description to full width
* Fix - Miscellaneous tweaks to improve the Month and Day views
* Fix - Fix a shorthand array that was causing errors in PHP 5.2 and 5.3 when importing events

= [4.2] 2016-06-08 =

* Feature - Added Google Maps API key field in the Settings tab to avoid map timeouts and errors on larger sites (Thanks to Yan for reporting this!)
* Feature - Added support for featured image, multiple organizers, excerpt and more custom fields in the .csv file import function for events (Thank you to Graphic Designer for posting on UserVoice!)
* Feature - Added support for featured image, description, map details and more custom fields in the .csv file import function for venues
* Feature - Added support for featured image and description in the .csv file import function for organizers (Thank you to Rebecca for posting on UserVoice!)
* Feature - Added an oEmbed template for events
* Feature - Improve performance of a query used to determine if there are free/uncosted events (Thank you @fabianmarz for the pull request!)
* Feature - Added support for attaching custom post types to events
* Tweak - Improved filtering of the `tribe_event_featured_image()` function (Cheers to @fabianmarz!)
* Tweak - Add an encoding class for the CSV importer to prevent non utf8 characters from preventing imports (Thanks to screenrage for the report!)
* Tweak - Improved our JSON-LD output to ensure consistency (Props to @garrettjohnson and Lars!)
* Tweak - Language files in the `wp-content/languages/plugins` path will be loaded before attempting to load internal language files (Thank you to user aafhhl for bringing this to our attention!)
* Tweak - Switch to HTTPS for the "Powered by The Events Calendar" link (Thank you Cynthia for reporting this!)
* Tweak - Switch to using HTTPS by default for interactions with Google Maps API
* Tweak - Improved filterability of calendar excerpts by introducing the new `tribe_events_get_the_excerpt` filter hook
* Tweak - Improved filtering of organizer details when importing by CSV (Props to @Geir for bringing this up!)
* Tweak - Adjustments for single event view in Twenty Fifteen theme
* Tweak - Improved performance of query used to test for events without any cost
* Tweak - Added missing semicolon to a laquo (Props to mwender on GitHub for the fix!)
* Tweak - Improve the "stickiness" of CSV import column mappings (Thank you @jamesgol!)
* Tweak - Consistency of JSON-LD markup improved (Cheers to @garrettjohnson for the help!)
* Tweak - Avoid notice-level errors when working with WP CLI on a site where The Events Calendar is also active (Thanks to @sun)
* Tweak - Corrected the spelling of timezone in the CSV Importer's event field
* Tweak - Updated venue and organizer templates to use the new architecture for attaching custom post types to events
* Tweak - Move plugin CSS to PostCSS
* Tweak - Category default view is now set to `default` in place of hardcoding the current default view in the category base rewrite rule [31907]
* Deprecated - `Tribe__Events__PUE__Checker`, `Tribe__Events__PUE__Plugin_Info`, and `Tribe__Events__PUE__Utility` classes are deprecated and are replaced by `Tribe__PUE__Checker`, `Tribe__PUE__Plugin_Info`, and `Tribe__PUE__Utility` classes
* Fixed - Changed the use of `have_posts()` in the maybe iCal links for the main views that could cause an infinite loop
* Accessibility - Focus styles added for search fields
* Accessibility - Add ARIA labels for Month/Day/List sub nav
* Accessibility - Add ARIA label for events footer sub nav heading

= [4.1.4] 2016-05-19 =

* Fix - Improve accuracy of list view pagination after switching from month view
* Tweak - Give the multi-organizer form 'sticky' properties so values persist even if the submission is initially rejected
* Tweak - Resolved minor CSS issues in the welcome page

= [4.1.3] 2016-04-28 =

* Fix - Month View single days are now ordered as follows: sticky events, ongoing multi-day events, all day events, then start time. In other words, all events should be ordered as you'd expect when viewing events in Month View.
* Fix - Updated the compatibility of CSV importer with WordPress 4.5 due to a change in the `post_status` filter. This will help prevent some of the errors you may have seen when importing events using a CSV file.
* Tweak - Added new event names for AJAX success to the List, Month, and Day views to help The Events Calendar's compatibility with our other premium plugins.

= [4.1.2] 2016-04-11 =

* Tweak - Removed an unneeded hook that attempted to add a query argument to event tag links
* Fix - Resolved an issue where events marked as "sticky" would not display as such in Month View
* Fix - Dashes, hyphens, or whatever you like to call them in the events archive slug no longer breaks the URL
* Fix - The notice that pops up when a conflicting "events" page exists can now be dismissed

= [4.1.1.1] 2016-04-07 =

* Security - Tightened up security with post type link filtering (props to Nadal Soler for reporting this issue!)
* Security - Tightened up security around tribe bar submissions (props to Paul Mynarsky for reporting this issue!)

= [4.1.1] 2016-03-30 =

* Fix - Resolved bug where array notices were output on single event pages when venues were not set (props to zaxiscreative for reporting this issue!)
* Fix - Resolved issue where the Month View in mobile sizes retained the long day-of-week names when the abbreviations should have been used (props to Lucy for the bug report!)
* Fix - Fixed bug where a "0" was added to the default Venue name when creating a new event
* Fix - Fixed notice that caused Ajax requests to fail (props to cgrymala on WP.org for reporting this!)
* Fix - Removed quotes from around TZID-specified timezones in iCal feeds which causes problems with some parsers (props to factory44 for reporting the issue that lead to this fix)
* Fix - Resolved various capitalization issues with German translations (props to oheinrich in our forums for pointing out this issue!)

= [4.1.0.1] 2016-03-17 =

* Fix - Resolved multiple issues with the German `de_DE` language file that caused a number of site-breaking issues

= [4.1] 2016-03-15 =

* Feature - Added a tribe_get_venue_website_url() function for fetching Venue website URLs (props to fervorcreative in our forums for this request!)
* Performance - Lazy-load venue and organizer selector data
* Tweak - Allow iCal filenames to be filtered via a new filter: tribe_events_ical_feed_filename
* Tweak - Added a hook to allow single day queries in month view to be filtered: tribe_events_month_daily_events_query_args
* Tweak - Improved the logic around rebuilding known date ranges
* Tweak - Always show the "Merge Duplicates" button for venues and organizers in the Events General Settings page
* Tweak - Allow the "same slug" notice to be dismissed and fix some text in that message
* Tweak - Ignore alpha/beta/rc suffixes on version numbers when checking template versions
* Tweak - Add a filter for month view daily events query: tribe_events_month_daily_events_query_args
* Tweak - Added a more flexible cost range parsing function
* Tweak - Obfuscate license keys Events > Help > System Information
* Fix - Fixed a fatal that sometimes occurred when refreshing the import CSV page
* Fix - Fixed issue where some characters were not escaped appropriately for month and year formats
* Fix - Added missing tribe-loading@2x.gif
* Fix - Fixed a warning produced by passing a DateTime() object into start_date or end_date args of tribe_get_events (props to iamhexcoder for the pull request!)
* Fix - Fixed bug where events in month view were not always sorted in chronological order
* Fix - Fixed the System Info URL in Events > Help
* Fix - Resolved issue where the default country would be "Array" if no default country is set
* Fix - Fixed bug where ajaxurl was sometimes undefined

= [4.0.7] 2016-03-02 =

* Fix - Resolve display issues on templates with Jetpack and a few themes
* Fix - Mobile breakpoints on month view working with custom breakpoints
* Fix - Reordering Venue and Organizer metadata no longer breaks titles
* Fix - Prevented notices from happening when using `the_title` filter
* Fix - iCal links now will respect categories on the first page
* Fix - Prevent third-party bugs with SEO plugins when inserting events programmatically
* Fix - Organizer information is showing up again correctly
* Fix - Modified the add-on license validation method to better explain what is happening
* Fix - Description on mobile views now have the correct class attribute on HTML
* Fix - Added missing semicolon on the list navigation for "&laquo"

= [4.0.6] 2016-02-17 =

* Tweak - Adjust injection of event data into the_content from priority 10 to 9 for better 3rd-party plugin compatibility
* Tweak - Change mobile month view selector to load event details below the calendar for better theme compatibility
* Tweak - Better handling of edge cases on the post_excerpt for List View
* Tweak - Removal of generic CSS classes like `.updated` and `.published`
* Fix - Prevent Notices from appearing when using `tribe_get_organizer()`
* Fix - Make HTML Single Event Pages valid
* Fix - Numeric named categories URLs are now fully working
* Fix - Event Title now Accepts HTML on Tooltips
* Fix - Licenses Tab now will work with `DISALLOW_FILE_MODS` (Props to Sun for spotting and fixing this)

= [4.0.5] 2016-01-15 =

* Security - Security fix with Venues and Organizers (props to grantdayjames for reporting this!)

= [4.0.4] 2015-12-23 =

* Tweak - Including the latest embedded Event Tickets release for backward compatibility

= [4.0.3] 2015-12-22 =

* Tweak - Adjust single-event.php template to allow the "Time" title and content to be filterable (Props to Sitecrafting for highlighting this issue!)
* Fix - Resolved issue with an overly escaped Event Category edit URL that prevented editing categories (Thanks to Ian for the first report of this issue!)
* Fix - Fixed issue where clicking on columns on the Events listed in the Admin Dashboard were ALWAYS sorted by Event start/end date before sorting by the column selected (Cheers to Corrado for bringing this to our attention!)

= [4.0.2] 2015-12-16 =

* Tweak - Adding better support for non-numeric cost values on events (Props to Mirja for highlighting this!)
* Tweak - Avoid notice level errors when advanced events list widget settings are saved (Thank you Johan for reporting the issue!)
* Tweak - Improve messaging in the same-slug warning message (Thanks to Simon for bringing this to our attention!)
* Tweak - Hook to Event Tickets to inject event dates into ticket emails
* Tweak - Adding better support for default venues (Props to Karly for noting this!)
* Tweak - Improve handling of internationalized slugs (Cheers to Oliver for the help!)
* Fix - Ensure the past events list displays the correct events when accessed via ajax (Thank you Jesse for highlighting this!)
* Fix - Support ordering by venue/organizer within event queries (Thank you Doug for bringing this to our attention!)
* Fix - Fixed issue where events with the same date/time would sometimes be excluded from single-event navigation (Cheers to JeremyEnglert for the tip!)
* Fix - Resolved issue where events set with the explicit cost of 0 were not showing as "Free" (Thank you terrizsolo for reporting this!)
* Fix - Fixed bug where the datepicker in Twenty Sixteen was really ugly
* Fix - Fixed bug where using Quick Edit on events caused the table columns in the event list to become jumbled on save (Props to A K for the report!)
* Fix - Resolved bug where category links sometimes included event category 1 (Thank you Anthony for the original report of this problem!)
* Fix - Fixed a settings page URL (Props to Kristy for the heads up!)

= [4.0.1] 2015-12-10 =

* Tweak - Add a warning message for major updates
* Tweak - For SEO reasons, use an h1 for the title rather than an h2 (props to wpexplorer for this fix)
* Tweak - Target the calendar view grid in JS using a simpler selector
* Fix - Resolved WP 4.4 related fatal on the Nav Menu page that prevented the admin footer from rendering/enqueuing JS
* Fix - Resolved bug where visiting /events/upcoming could sometimes result in an infinite redirect loop
* Fix - Removed `wp_trim_excerpt` and use only it's powers, fixing the excerpt problem
* Fix - Fixed bug where the mobile calendar view did not display the date for the date being viewed
* Fix - Fixed bug where the admin toolbar's Events > Import > CSV did not link to the CSV importer page
* Fix - Fixed issue where the events list in the admin dashboard were not ordered in an intuitive manner
* Fix - Resolved bug where sorting by event category or tag resulted in an error
* Fix - Fixed bug where full event content text was displayed where excerpts should have been displayed
* Fix - Resolved issue where events imported via CSV were excluded from single event navigation
* Fix - Fixed bug where /events/list would sometimes 404 on a new install
* Fix - Resolved bug where multiday all-day events displayed the end date as one day later than it should be when the End of Day Cut-off was set to something other than 12am
* Fix - Timezone handling fixed within generated iCal feeds

= [4.0] 2015-12-02 =

* Security - A TON of escaping was added to our codebase thanks to the efforts of the always-helpful Andy Fragen (@afragen)
* Feature - Moved the Ticket framework code into its own plugin (event-tickets)
* Feature - The event cost now supports more international formats with the addition of the tribe_events_cost_separators filter (Thank you remokrol for bringing this to our attention!)
* Feature - Added support for the twentysixteen theme
* Feature - Created a new Add-Ons tab in Settings so that TEC add-ons can have a consolidated settings tab
* Feature - Improve the date formats UI by providing example output for each selected format
* Tweak - Restructured TEC's core settings code for reusability with other standalone plugins like Event Tickets
* Tweak - Deprecate old JS event names in favor of a new JS event naming standard. Example: deprecated tribe_ev_runAjax in favor of run-ajax.tribe
* Tweak - Consolidated import pages for TEC and add-ons
* Tweak - When suggesting a UTF-8 compatibility CSV formatting tool, point to one that still exists
* Tweak - Added the ability to filter attendees CSV items via tribe_events_tickets_attendees_csv_items (Props to @bostondv on GitHub for this patch!)
* Tweak - Updated all excerpt output to use tribe_events_get_the_excerpt() to ensure a consistent display of excerpt content (Cheers to Joseph to pointing this out!)
* Tweak - Add support for wp_get_document_title in response to the WordPress 4.4 deprecation of wp_title
* Tweak - Check post creation permissions before letting users create venues and organizers from the event meta box
* Tweak - Only display data separators between fields that have data when rendering organizers (Thank you Bud for highlighting this issue!)
* Tweak - When a user cannot create organizers, prevent the auto-selection of organizers when editing an event
* Tweak - Remove microformat CSS classes from templates and replace with namespaced content-relevant CSS classes
* Tweak - Changed the "updated" CSS class to "tribe-updated" so that it is properly namespaced (Thank you vijayrajesh!)
* Tweak - The Plugin Update Checker will now auto-save valid plugin keys (Thanks to Denon for originally bringing this up!)
* Tweak - Cleaned up the output of JSON-LD data. Filterable via the new tribe_google_data_markup_json filter
* Tweak - Drop the use of the generic CSS class "placeholder" in favor of "tribe-event-placeholder" (Thanks to Marc on the forums!)
* Tweak - Adjusted the CSS padding on Admin Menu items for Events
* Tweak - Various codesniffer fixes
* Tweak - tribe_get_venue_link() no longer echoes if you ask it to return an <a> element
* Tweak - Error messages for empty Venue names
* Tweak - Improve our responsiveness for the widget mini calendar, allowing smaller sidebars.
* Tweak - No longer retrieve empty costs when fetching all costs for all events
* Tweak - Change the priority of bootstrapping the-events-calendar to ensure it occurs before any of the TEC addons in the event some addons are upgraded to v4.0 later than TEC
* Tweak - Adjust the logic used for adding a noindex/follow tag to event views
* Tweak - No longer hiding default address fields when default venues are selected when Pro is active
* Fix - Resolved issue where the iCal feed did not provide an appropriately formatted timezone in some cases (Cheers to Matt for the report!)
* Fix - Added support for translating some previously untranslatable strings (Props to tititou36, media325, and Stef!)
* Fix - Prevented duplicate CSS IDs on the mini calendars (Cheers to Corrado for the help!)
* Fix - Fixed bug causing tribe_get_single_ical_link() and tribe_get_ical_link() to use the same URL when it shouldn't (Props to Ben Byrne @drywall on Twitter for the heads up!)
* Fix - Fixed issue where the "Add another organizer" text wasn't using the correct singular label (Thank you MIKE for the report!)
* Fix - Various CSS fixes for twenty(ten-fifteen)
* Fix - Improved our handling of `get_current_screen()` across the plugin, avoiding notices and warnings (Thank you Mike for the help!)
* Fix - Fixed bug where accessing object properties on a non object errored out when saving event meta (props to @dalethedeveloper on GitHub for this fix!)
* Fix - Fixed bug where organizer ID meta attached sometimes included a blank record. That blank record is no longer returned in tribe_get_organizer_ids()
* Fix - Fixed error message returned when tabbing away from a blank event name meta box so that it properly indicates that an event name is required (Our thanks to @tapan29bd for this fix!)
* Fix - Resolved issue where Timezone event start/end date property name strings were malformed which guaranteed a a call to get_post_meta for Timezone date strings
* Fix - Fixed CSS issue where the month view calendar could sometimes extend beyond the edge of the page when Skeleton Styles were enabled
* Fix - Fixed a problem where iCal data was generated with incorrect dates in the case of some all days events (thanks to Matt for highlighting this)
* Fix - Resolved a problem causing the previous month view to appear when it should not
* Fix - Fixed issue in mobile month view where date was missing from heading
* Fix - Resolved issue that caused /events/ to 404 if it was visited on a new install before hitting "Save" on the Events > Settings > Display page
* Deprecated - The Tribe__Events__Main::defaultValueReplaceEnabled() method is being deprecated in favor of tribe_get_option('defaultValueReplace'). Schedules for removal in v4.5
* Deprecated - The tribe_event_link() has been deprecated in favor of tribe_get_event_link(). Scheduled for removal in 5.0
* Deprecated - The third parameter of tribe_get_organizer_link() (the $echo parameter) has been deprecated and is scheduled for removal in 5.0
* Deprecated - Tribe__Events__Abstract_Deactivation in favor of Tribe__Abstract_Deactivation
* Deprecated - Tribe__Events__Admin__Helpers in favor of Tribe__Admin__Helpers
* Deprecated - Tribe__Events__App_Shop in favor of Tribe__App_Shop
* Deprecated - Tribe__Events__Autoloader in favor of Tribe__Autoloader
* Deprecated - Tribe__Events__Cache in favor of Tribe__Cache
* Deprecated - Tribe__Events__Cache_Listener in favor of Tribe__Cache_Listener
* Deprecated - Tribe__Events__Changelog_Reader in favor of Tribe__Changelog_Reader
* Deprecated - Tribe__Events__Credits in favor of Tribe__Credits
* Deprecated - Tribe__Events__Date_Utils in favor of Tribe__Date_Utils
* Deprecated - Tribe__Events__Field in favor of Tribe__Field
* Deprecated - Tribe__Events__Settings in favor of Tribe__Settings
* Deprecated - Tribe__Events__Settings_Tab in favor of Tribe__Settings_Tab
* Deprecated - Tribe__Events__Support in favor of Tribe__Support
* Deprecated - Tribe__Events__Template_Part_Cache in favor of Tribe__Template_Part_Cache
* Deprecated - Tribe__Events__Tickets__Attendees_Table in favor of Tribe__Tickets__Attendees_Table in the event-tickets plugin
* Deprecated - Tribe__Events__Tickets__Metabox in favor of Tribe__Tickets__Metabox in the event-tickets plugin
* Deprecated - Tribe__Events__Tickets__Ticket_Object in favor of Tribe__Tickets__Ticket_Object in the event-tickets plugin
* Deprecated - Tribe__Events__Tickets__Tickets in favor of Tribe__Tickets__Tickets in the event-tickets plugin
* Deprecated - Tribe__Events__Tickets__Tickets_Pro in favor of Tribe__Tickets__Tickets_Handler in the event-tickets plugin
* Deprecated - Tribe__Events__Validate in favor of Tribe__Validate
* Deprecated - Tribe__Events__View_Helpers in favor of Tribe__View_Helpers
* Deprecated - Tribe__Events__Main::OPTIONNAME in favor of Tribe__Main::OPTIONNAME
* Deprecated - Tribe__Events__Main::OPTIONNAMENETWORK in favor of Tribe__Main::OPTIONNAMENETWORK
* Deprecated - Tribe__Events__Main::addHelpAdminMenuItem() in favor of Tribe__Settings_Manager::add_help_admin_menu_item()
* Deprecated - Tribe__Events__Main::addNetworkOptionsPage() in favor of Tribe__Settings_Manager::add_network_options_page()
* Deprecated - Tribe__Events__Main::array_insert_after_key() in favor of Tribe__Main::array_insert_after_key()
* Deprecated - Tribe__Events__Main::array_insert_before_key() in favor of Tribe__Main::array_insert_before_key()
* Deprecated - Tribe__Events__Main::debug() in favor of Tribe__Debug::debug()
* Deprecated - Tribe__Events__Main::defaultValueReplaceEnabled() in favor of tribe_get_option( 'defaultValueReplace' )
* Deprecated - Tribe__Events__Main::doHelpTab() in favor of Tribe__Settings_Manager::do_help_tab()
* Deprecated - Tribe__Events__Main::doNetworkSettingTab() in favor of Tribe__Settings_Manager::do_network_settings_tab()
* Deprecated - Tribe__Events__Main::doSettingTabs() in favor of Tribe__Settings_Manager::do_setting_tabs()
* Deprecated - Tribe__Events__Main::do_licenses_tab() in favor of Tribe__Settings_Manager::do_licenses_tab()
* Deprecated - Tribe__Events__Main::getNetworkOption() in favor of Tribe__Settings_Manager::get_network_option()
* Deprecated - Tribe__Events__Main::getNetworkOptions() in favor of Tribe__Settings_Manager::get_network_options()
* Deprecated - Tribe__Events__Main::getNotices() in favor of Tribe__Notices::get()
* Deprecated - Tribe__Events__Main::getOption() in favor of Tribe__Settings_Manager::get_option()
* Deprecated - Tribe__Events__Main::getOptions() in favor of Tribe__Settings_Manager::get_options()
* Deprecated - Tribe__Events__Main::have_addons() in favor of Tribe__Settings_Manager::have_addons()
* Deprecated - Tribe__Events__Main::isNotice() in favor of Tribe__Notices::is_notice()
* Deprecated - Tribe__Events__Main::pluginDir in favor of Tribe__Events__Main::plugin_dir
* Deprecated - Tribe__Events__Main::pluginName in favor of Tribe__Events__Main::plugin_name
* Deprecated - Tribe__Events__Main::pluginPath in favor of Tribe__Events__Main::plugin_path
* Deprecated - Tribe__Events__Main::pluginUrl in favor of Tribe__Events__Main::plugin_url
* Deprecated - Tribe__Events__Main::removeNotice() in favor of Tribe__Notices::remove_notice()
* Deprecated - Tribe__Events__Main::renderDebug() in favor of Tribe__Debug::render()
* Deprecated - Tribe__Events__Main::saveAllTabsHidden() in favor of Tribe__Settings_Manager::save_all_tabs_hidden()
* Deprecated - Tribe__Events__Main::setNetworkOptions() in favor of Tribe__Settings_Manager::set_network_options()
* Deprecated - Tribe__Events__Main::setNotice() in favor of Tribe__Notices::set_notice()
* Deprecated - Tribe__Events__Main::truncate() in favor of tribe_events_get_the_excerpt()
* Deprecated - tribe_event_beginning_of_day() in favor of tribe_beginning_of_day()
* Deprecated - tribe_event_end_of_day() in favor of tribe_end_of_day()
* Deprecated - tribe_event_format_date() in favor of tribe_format_date()
* Deprecated - tribe_events_the_notices() in favor of tribe_the_notices()

= 3.x and previous =

For release notes from the 3.x and older lifecycles, see our [full historical release notes](https://theeventscalendar.com/category/products/release-notes/).<|MERGE_RESOLUTION|>--- conflicted
+++ resolved
@@ -320,12 +320,9 @@
 * Fix - Fixed comment count and visibility issues due to Event Aggregator records [68297]
 * Fix - Fixed PHP notices and warnings raised when importing .ics files [69960]
 * Fix - Only show link to Venues if Pro is active in List View [69887]
-<<<<<<< HEAD
 * Fix - Fixed and issue that would make Event Aggregator importing notices remain stuck in the Import screen [70614]
-=======
 * Fix - Avoid error screen when saving licenses on multisite installations [68599]
 * Fix - Fix calendar view links in WPML language switcher [67134]
->>>>>>> efbe54e2
 
 = [4.3.4.1] 2016-12-09 =
 
