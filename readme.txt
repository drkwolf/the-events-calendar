=== The Events Calendar ===

Contributors: ModernTribe, borkweb, zbtirrell, barry.hughes, bordoni, brianjessee, brook-tribe, faction23, geoffgraham, ggwicz, jazbek, jbrinley, leahkoerper, lucatume, mastromktg, mat-lipe, mdbitz, MZAWeb, neillmcshea, nicosantos, peterchester, reid.peifer, roblagatta, ryancurban, shelbelliott, shane.pearlman, aguseo, tribecari, trishasalas
Tags: events, calendar, event, venue, organizer, dates, date, google maps, conference, workshop, concert, meeting, seminar, summit, class, modern tribe, tribe, widget
Donate link: http://m.tri.be/29
Requires at least: 3.9
Tested up to: 4.7.2
<<<<<<< HEAD
Stable tag: 4.5dev1
=======
Stable tag: 4.4.3
>>>>>>> 03fbf0e8
License: GPLv2 or later
License URI: http://www.gnu.org/licenses/gpl-2.0.html

The Events Calendar is a carefully crafted, extensible plugin that lets you easily share your events. Beautiful. Solid. Awesome.

== Description ==

Create and manage your calendar of events with ease. Get professional-level quality and features backed by a team you can trust. The Events Calendar will help take your site to the next level.

The Events Calendar is built and supported by Modern Tribe's WordPress artisans. Looking for additional functionality including recurring events, ticket sales, publicly submitted events, new views, Facebook event integration and more?

<strong>Check out [Events Calendar PRO](http://m.tri.be/mj) and [other add-ons](http://m.tri.be/2a)</strong>

><strong>New Import Tool!</strong>
>We’ve made bulk event imports easier to manage than ever. This add-on service for The Events Calendar allows you to import events from your favorite sources, including Facebook, Meetup, Google Calendar, iCalendar, CSV, and ICS.
>[Check out Event Aggregator now](http://m.tri.be/197u).
>

= BUILT SOLID & SUPPORTED =

The Events Calendar is crafted the WordPress way.

The Events Calendar has been audited by many of the industry's WordPress experts including core developer Mark Jaquith for security & plugin review team member Pippin Williamson for best practices and plugin compatibility.

We've poured hundreds of hours into QA by a dedicated support team, monthly usability tests to guarantee that it's easy to use, and numerous user interviews to make sure you get what you want. We care about quality and crafting products that thrive in the wild.

The team at Modern Tribe stands by our work and offers light support every Wednesday to the community via the WordPress.org support forums. Feel free to ask a question if you're having a problem with implementation or if you find bugs. Looking for help NOW or need a deeper level of support? Add the [premium add-on plugin](http://m.tri.be/2c) and you get access to premium support forums with 24-48 hour response times on weekdays.

Enjoy using The Events Calendar, know how to get under the hood and want to make money helping people? We're growing our community team and would love to hear from you. If you’re interested, [check this out!](http://m.tri.be/mk)

= PLUG-N-PLAY & HIGHLY CUSTOMIZABLE =

The Events Calendar is built to work out of the box. Just turn it on, configure the settings to match your needs and you'll be making events in less than 5 minutes.

By developers, for developers...it's ready to be the foundation for your wildest hack sessions. Complete with a skeleton stylesheet to theme fast and efficiently, loads of tools including partial template overrides, a host of template tags, hooks and filters, [careful documentation](http://m.tri.be/eu), as well as a [library of code snippets](https://github.com/theeventscalendar) on GitHub. The Events Calendar is built FOR people who build websites.

Whether your vision is big or small, we have you in mind.

We've scaled The Events Calendar to work on a network with over 25 million unique visitors per month and hundreds of thousands of events. We have it running for Fortune 100 companies. Major universities, government institutions and some seriously epic startups push their events with our platform. Thousands of churches, eateries, small businesses, musicians, venues, and non-profits are publishing and promoting their events with The Events Calendar. You're in good company.

= FEATURES =

Whether you're operating a hyperlocal hub listing thousands of events, a university with many thousands of users, or you're a sole business owner listing your classes, The Events Calendar has your back.

Just getting started? Definitely watch and read through the [New User Primer](http://m.tri.be/2d) before going much further.

* Rapidly create events
* Saved venues & organizers
* Calendar month view with tooltips
* List view
* Day view
* Event search
* Google maps
* Widget: Upcoming events list
* Events Taxonomies (Categories & Tags)
* Google Calendar and iCal exporting
* Completely ajaxified for super smooth browsing
* Completely responsive from mobile to tablet to desktop
* Tested on the major theme frameworks such as Avada, Genesis, Woo Themes, Thesis and many more.
* Increase your SEO with Microformats
* Internationalized & Translated
* Multiple stylesheets (Skeleton, Default, Tribe Event Styles) to improve integration
* Extensive Template Tags for Customization
* Hook & Filters up the wazoo
* Caching Support
* Debug Mode for Developers

Looking for something else? We’ve got add-ons available to take your calendar to the next level.

= PRO Features =

Add recurring events, a whole recurring events, a whole range of new views ( week / map / photo / venue / organizer) & widgets (calendar / featured venue / week / event countdown), shortcodes, custom event attributes, default content, location search, much more with [Events Calendar PRO](http://m.tri.be/2c)

= Event Ticketing =

Collect free RSVPs with Event Tickets or add paid ticketing features with [Event Tickets Plus](http://m.tri.be/18wg), including the ability to sell tickets, collect sales, and manage attendees all from within your WordPress dashboard!  Works with your favorite eCommerce plugin (WooCommerce, Shopp, Easy Digital Downloads, or WP E-Commerce).

= Bulk Event Import =

Fill your calendar with events from your favorite sources, including Facebook, Meetup, Google Calendar, iCalendar, CSV, and ICS. [Event Aggregator](http://m.tri.be/197u) provides a convenient dashboard to manage scheduled imports, manual imports, filters, one-way sync, import history, and more.

= User-Submitted Events =

Running a community calendar? [Community Events](http://m.tri.be/2g) lets users add events directly to your calendar without needing access to your admin.

= Advanced User Search & Filters =

Have so many amazing events that your users get overwhelmed? [Filter Bar](http://m.tri.be/52) adds a configurable set of filters to your event pages so users can view and search for the exact events that interest them.

= Integrate With Eventbrite =

Connect your calendar with your Eventbrite.com account! [Eventbrite Tickets](http://m.tri.be/18wf) allows you to import/export between The Events Calendar and Eventbrite, and incorporate ticket sales.

[Join us on Facebook](https://www.facebook.com/theeventscalendar/) to be part of our active community, check us out [on Twitter](https://twitter.com/TheEventsCal), and [sign up for our newsletter](http://m.tri.be/rm) for release announcements and discounts.

= SUBMITTING PATCHES =

If you’ve identified a bug and want to submit a patch, we’d welcome it at our [GitHub page for The Events Calendar](https://github.com/moderntribe/the-events-calendar). Simply cue up your proposed patch as a pull request, and we’ll review as part of our monthly release cycle and merge into the codebase if appropriate from there. (If a pull request is rejected, we’ll do our best to tell you why). Users whose pull requests are accepted will receive credit in the plugin's changelog. For more information, check out the readme at our GitHub page. Happy coding!

== Installation ==

= Install & Activate =

Installing the plugin is easy. Just follow these steps:

1. From the dashboard of your site, navigate to Plugins --> Add New.
2. Select the Upload option and hit "Choose File."
3. When the popup appears select the the-events-calendar-x.x.zip file from your desktop. (The 'x.x' will change depending on the current version number).
4. Follow the on-screen instructions and wait as the upload completes.
5. When it's finished, activate the plugin via the prompt. A message will show confirming activation was successful. A link to access the calendar directly on the frontend will be presented here as well.

That's it! Just configure your settings as you see fit, and you're on your way to creating events in style. Need help getting things started? Check out our [new user primer](http://m.tri.be/2l) for help with settings and features.

= Requirements =

* PHP 5.2.4 or greater (recommended: PHP 5.4 or greater)
* WordPress 3.9 or above
* jQuery 1.11.x

== Screenshots ==

1. Month View with Hover
2. Month View
3. List View
4. Day View
5. Single Event
6. Event Editor
7. Events Admin Listing
8. General Settings
9. Display Settings
10. Events List Widget
11. Mobile Month View
12. CSV Importer

== Frequently Asked Questions ==

= Are there any troubleshooting steps you'd suggest I try that might resolve my issue before I post a new thread? =

First, make sure that you're running the latest version of The Events Calendar (4.0 as of this release). If you're running Events Calendar PRO it needs to match the version number of The Events Calendar. And if you've got any other add-ons, make sure those are current / running the latest code as well.

The most common issues we see are either plugin or theme conflicts. You can test if a plugin or theme is conflicting by manually deactivating other plugins until just The Events Calendar is running on your site. If the issue persists from there, revert to the default Twenty Fourteen theme. If the issue is resolved after deactivating a specific plugin or your theme, you'll know that is the source of the conflict.

Note that we aren't going to say "tough luck" if you identify a plugin/theme conflict. While we can't guarantee 100% integration with any plugin or theme out there, we will do our best (and reach out the plugin/theme author as needed) to figure out a solution that benefits everyone.

= I'm still stuck. Where do I go to file a bug or ask a question? =

Users of the free The Events Calendar should post their questions in the plugin's [WordPress.org forum](http://wordpress.org/support/plugin/the-events-calendar/), which we hit about once a week (usually on Wednesdays). Please make sure to read [our sticky post](http://wordpress.org/support/topic/welcome-the-events-calendar-users-read-this-first) providing an overview of the support we provide free users BEFORE posting. If you find you're not getting support in as timely a fashion as you wish, you might want to consider purchasing a PRO license.

If you're already a PRO user, you're entitled access to our more actively-monitored [Events Calendar PRO forum](http://m.tri.be/2r) on our website. We can provide a deeper level of support here and hit these forums on a daily basis during the work week. Generally, except in times of increased support loads, we reply to all comments within 24-48 hours during the business week.

= Events Calendar PRO looks awesome! I'm sold! How can I get my hands on it? =

Events Calendar PRO can be purchased directly on [our website](http://m.tri.be/18wi). There are five (5) license types available, and all licenses include 1 year of access to support + updates.

= I'm interested in PRO or another add-on, but there are a few questions I've got before making the purchase. Can you help me get those addressed? =

Absolutely. If you're not finding your questions answered on the product pages, hit up our [pre-sales forum](http://m.tri.be/2w) on our site. You can save yourself some time by reviewing the threads first to verify if your question has already been asked. If it hasn't, post a new thread as a guest. We'll get you a reply as quickly as we can, so you can make an informed decision regarding purchase.

= What add-ons are available for The Events Calendar, and where can I read more about them? =

Currently, the following add-ons are available for The Events Calendar:

* [Events Calendar PRO](http://m.tri.be/18wi), for adding premium calendar features like recurring events, advanced views, cool widgets, shortcodes, additional fields, and more!
* [Event Aggregator](http://m.tri.be/197u), a service that effortlessly fills your calendar with events from Facebook, Meetup, Google Calendar, iCalendar, CSV, and ICS.
* [Event Tickets](http://m.tri.be/18wj) (free), which allows you to collect RSVPs to events. It can run alongside The Events Calendar or as a standalone plugin that adds RSVP functionality to WordPress posts and pages.
* [Event Tickets Plus](http://m.tri.be/18wk), which allows you to sell tickets for your events using your favorite e-commerce platform.
* [Community Events](http://m.tri.be/2g), for allowing frontend event submission from your readers.
* [Community Tickets](http://m.tri.be/18wl), which allows event organizers to sell tickets to the events they submit via Community Events.
* [Filter Bar](http://m.tri.be/fa), for adding advanced frontend filtering capabilities to your events calendar.
* [Eventbrite Tickets](http://m.tri.be/2e), for selling tickets to your event directly through Eventbrite.

= I have a feature idea. What's the best way to tell you about it? =

We've got a [UserVoice page](https://tribe.uservoice.com/forums/195723-feature-ideas) where we're actively watching for feature ideas from the community. Vote up existing feature requests or add your own, and help us shape the future of the products business in a way that best meets the community's needs.

= I've still got questions. Where can I find answers? =

Check out our extensive [knowledgebase](http://m.tri.be/18wm) for articles on using, tweaking, and troubleshooting our plugins.

== Documentation ==

All of our online documentation can be found on [our documentation site](http://m.tri.be/eu).

Some links you may find particularly useful are:

* [The Events Calendar New User Primer](http://m.tri.be/2l)
* [The Themer's Guide to The Events Calendar](http://m.tri.be/2m)
* [Knowledgebase](http://m.tri.be/18wm)

If you have any questions about this plugin, you can post a thread in our [WordPress.org forum](https://wordpress.org/support/plugin/the-events-calendar). Please search existing threads before opening a new one.

The [Modern Tribe premium support forums](http://m.tri.be/2r) are available for you to read. You won't, however, be able to post a message in any forums beyond Pre-Sale Questions unless you have purchased a premium license.

== Add-Ons ==

But wait: there's more! We've got a whole stable of plugins available to help you be awesome at what you do. Check out a full list of the products below, and over on [our website](http://m.tri.be/18wn).

Our Free Plugins:

* [Event Tickets](https://wordpress.org/plugin/event-tickets/)
* [Advanced Post Manager](https://wordpress.org/plugins/advanced-post-manager/)
* [Blog Copier](https://wordpress.org/plugins/blog-copier/)
* [GigPress](https://wordpress.org/plugins/gigpress/)
* [Image Widget](https://wordpress.org/plugins/image-widget/)
* [Widget Builder](https://wordpress.org/plugins/widget-builder/)

Our Premium Plugins and Services:

* [Events Calendar PRO](http://m.tri.be/18wi)
* [Event Aggregator](http://m.tri.be/197u) (service)
* [Event Tickets Plus](http://m.tri.be/18wk)
* [The Events Calendar: Community Events](http://m.tri.be/2g)
* [The Events Calendar: Community Tickets](http://m.tri.be/18wl)
* [The Events Calendar: Filter Bar](http://m.tri.be/fa)
* [The Events Calendar: Eventbrite Tickets](http://m.tri.be/2e)

== Translations ==

The Events Calendar is translated by volunteers at [translate.wordpress.org](https://translate.wordpress.org/projects/wp-plugins/the-events-calendar/stable). There you can find a list of available languages, download translation files, or help update the translations. Thank you to everyone who helps to maintain our translations!

== Help ==

Welcome to The Events Calendar, a full-featured events management system for WordPress. Thank you so much for using the labor of our love. We are Modern Tribe and we are here to help you be awesome.

If you aren't familiar with The Events Calendar, check out our [new user primer](http://m.tri.be/2p). It'll introduce you to the basics of what the plugin has to offer and will have you creating events in no time. From there, the resources below -- extensive template tag documentation, FAQs, video walkthroughs and more -- will give you a leg up as you dig deeper.

Additional resources available include:

* [Release Schedule](https://theeventscalendar.com/release-schedule/)
* [Known Issues](https://theeventscalendar.com/known-issues/)
* [Documentation](http://m.tri.be/eu)
* [FAQ](http://m.tri.be/2n)
* [Help Videos](http://m.tri.be/2t)
* [Tutorials](http://m.tri.be/2u)
* [Release Notes](http://m.tri.be/2v)
* [Forums](http://m.tri.be/2r)

We hit the [The Events Calendar forum here on WordPress.org](http://wordpress.org/support/plugin/the-events-calendar/) about once a week, assisting users with basic troubleshooting and identifying bugs that have been reported. (If you are looking for more active support, might we suggest buying a PRO license? Our team hits the [Premium Forums](http://m.tri.be/2r) daily.)

Some things to consider before posting on the forum:

* Look through existing threads before posting a new one and check that there isn't already a discussion going on your issue.
* Your issue will be solved more quickly if you run a few checks before making a support request. Deactivate your plugins one by one - if the issue is fixed by deactivating a plugin you know you've got a plugin conflict. To test your Theme, revert to the default Twenty Twelve Theme to see if you are still experiencing the problem. If not, your Theme is the issue. Please provide this information when making your supper request.
* Sometimes, just resetting your permalinks can fix the issue. Visit Events -> Settings -> Permalinks, save your permalinks with a different option and then save with your preferred choice again. This can solve events-related problems and can is worth a shot before creating a new thread.

Still not happy? Shoot us an email to support@theeventscalendar.com or tweet to [@TheEventsCal](https://twitter.com/TheEventsCal) and tell us why. We'll do what we can to make it right.

== Contributors ==

The plugin is made with love by [Modern Tribe Inc](http://m.tri.be/2s).

= Current Contributors =

* [Andras Guseo](https://profiles.wordpress.org/aguseo)
* [Barry Hughes](https://profiles.wordpress.org/barryhughes)
* [Brian Jessee](https://profiles.wordpress.org/brianjessee)
* [Brook Harding](https://profiles.wordpress.org/brook-tribe)
* [Caroline Tucker](https://profiles.wordpress.org/tribecari)
* [Clifford Paulick](https://profiles.wordpress.org/cliffpaulick)
* [Daniel Dvorkin](https://profiles.wordpress.org/MZAWeb)
* [Geoff Graham](https://profiles.wordpress.org/geoffgraham)
* [George Gecewicz](https://profiles.wordpress.org/ggwicz)
* [Gustavo Bordoni](https://profiles.wordpress.org/bordoni)
* [Hunter Wilson](https://profiles.wordpress.org/joinfof)
* [Leah Koerper](https://profiles.wordpress.org/leahkoerper)
* [Luca Tumedei](https://profiles.wordpress.org/lucatume)
* [Matthew Batchelder](https://profiles.wordpress.org/borkweb)
* [Neill McShea](https://profiles.wordpress.org/neillmcshea)
* [Nico Santos](https://profiles.wordpress.org/nicosantos)
* [Peter Chester](https://profiles.wordpress.org/peterchester)
* [Reid Peifer](https://profiles.wordpress.org/reid.peifer)
* [Shane Pearlman](https://profiles.wordpress.org/shane.pearlman)
* [Shelby Elliott](https://profiles.wordpress.org/shelbelliott)
* [Trisha Salas](https://profiles.wordpress.org/trishasalas)
* [Zachary Tirrell](https://profiles.wordpress.org/zbtirrell)

= Past Contributors =

* [Casey Driscoll](https://profiles.wordpress.org/caseypatrickdriscoll)
* [Casey Picker](https://profiles.wordpress.org/ckpicker)
* [Dan Cameron](https://profiles.wordpress.org/dancameron)
* [Jessica Yazbek](https://profiles.wordpress.org/jazbek)
* [Joachim Kudish](https://profiles.wordpress.org/jkudish)
* [John Gadbois](https://profiles.wordpress.org/jgadbois)
* [Jonah West](https://profiles.wordpress.org/jonahcoyote)
* [Jonathan Brinley](https://profiles.wordpress.org/jbrinley)
* [Josh Mallard](https://profiles.wordpress.org/joshlimecuda)
* [Justin Endler](https://profiles.wordpress.org/justinendler)
* [Kelly Groves](https://profiles.wordpress.org/kellykathryn)
* [Kelsey Damas](https://profiles.wordpress.org/kelseydamas)
* [Kyle Unzicker](https://profiles.wordpress.org/kyleunzicker)
* [Mat Lipe](https://profiles.wordpress.org/mat-lipe)
* [Matt Wiebe](https://profiles.wordpress.org/mattwiebe)
* [Matthew Denton](https://profiles.wordpress.org/mdbitz)
* [Nick Ciske](https://profiles.wordpress.org/nickciske)
* [Nick Mastromattei](https://profiles.wordpress.org/mastromktg)
* [Paul Hughes](https://profiles.wordpress.org/paulhughes01)
* [Rob La Gatta](https://profiles.wordpress.org/roblagatta)
* [Ryan Urban](https://profiles.wordpress.org/ryancurban)
* [Samuel Estok](https://profiles.wordpress.org/faction23)
* [Timothy Wood](https://profiles.wordpress.org/codearachnid)

== Upgrade Notice ==

= [4.3] =

Please see the changelog for the complete list of changes in this release. Remember to always make a backup of your database and files before updating!

== Changelog ==

= [4.4.3] 2017-02-22 =

* Fix - Resolved issue where iCal exports on month view were exporting more events than intended (thanks to @s2ldesign for reporting in our forums) [72133]
* Fix - Resolved meta width issue for maps when Pro is active (gracias a @ANTONIO JOSE por el reporte del error)  [69844, 72272]
* Fix - Resolved issue where featured images were not being imported via Event Aggregator Facebook imports (cheers to @Cody for the inital bug report) [72764]
* Fix - Resolved issue where translated 'all' slugs were not respected (thank you @Marianne for your report in the forums) [71996]
* Tweak - Translation improvements and fixes (@Katja - thanks! ) [70068]
* Tweak - Allow "-1" when specifying the "Month view events per day" setting [70497]

= [4.4.2] 2017-02-09 =

* Fix - Ensure the global and source-specific Google Map settings for imports are respected [67228]
* Fix - Prevent PHP 5.2 Strict mode from throwing notices due to usage of `is_a` [72812]
* Fix - Ensure the events list widget's show/hide if there are upcoming events setting is respected [72965]
* Tweak - Add filters for template tag functions related to dates: `tribe_get_start_time`, `tribe_get_end_time`, `tribe_get_start_date` and `tribe_get_end_date` [67759]

= [4.4.1.1] 2017-01-26 =

* Fix - Resolved fatal caused when rendering themes that override tribe styles

= [4.4.1] 2017-01-26 =

* Fix - Resolve the Fatals related to undefined methods and Memory exhaustion [71958, 71912]
* Fix - iCal export for Single events working again [71916]
* Tweak - Changes the Search label to prevent duplicate words (props @oheinrich) [72149]
* Tweak - Add theme version to `tribe-event.css` (props @berler) [71973]
* Fix - Resolve JavaScript error when jQuery was been de-registered [71369]
* Fix - Prevent Fatals when Importing Images on Event Aggregator [70576]
* Fix - Prevent Third Party notes to be escaped, anchor link working again [71872]
* Fix - Google Maps now are using HTTPS instead of HTTP (props @cliffordp)
* Fix - Prevent Fatals on Event Aggegrator Cron, due to Activity logging failure [71904]
* Fix - Elminate some cases of problem with Facebook manual import on Event Aggregator [69137]
* Fix - WPML integration smaller incompatibilities [70520, 70522]

= [4.4.0.1] 2017-01-09 =

* Fix - Adds safety check to ensure a smooth activation process when earlier versions of Tribe Common are active

= [4.4] 2017-01-09 =

* Feature - Add dynamic helper text to single event editor to display the events date and time [66484]
* Feature - Add support for featured events [65898]
* Feature - Add support for placing the main events archive on the site homepage [38757]
* Feature - Add support for the theme customizer [67489]
* Feature - Make it possible to adjust map pins via the theme customizer [65889]
* Feature - Support for Event Aggregator in a multisite network context added [61427]
* Fix - Add a link to The Events Calendar Help page in the Network Administration screen of multisite installations [68665]
* Fix - Multisite license editing and displaying consistency [68662]
* Tweak - Adjusted styles and added actions for featured events in the List Widget [65923]
* Tweak - Organizers and Venues are now with a better and cleaner interface [68430]
* Tweak - Eliminate duplicate meta data for organizer posts [25084]
* Tweak - Improved the start/end date user interface [66486, 66487, 66550]
* Tweak - iCal export now includes all events - up to a reasonable limit - rather than just those in the current view [65037]
* Tweak - Adjustments made to the default week view colour scheme [69756]
* Tweak - Add AJAX and improve consistency of the venue and organizer UI [38129]

= [4.3.5] 2016-12-20 =

* Tweak - Updated the template override instructions in a number of templates [68229]
* Tweak - Improve behaviour of tribe_get_events_title() in respect of single events [46313]
* Tweak - Event Aggregator will only load on the Administration, prevent bigger loads for Front-End users [70812]
* Tweak - Allow better filtering for Organizers and Venue Meta fields (Props: @Chouby from Polylang) [70894]
* Fix - Prevent JavaScript Notices related to Bumpdown [69886]
* Fix - Assets URL on Windows Servers are fully operational again [68377]
* Fix - JavaScript and CSS files will respect HTTPS on all pages [69561]
* Fix - Fixed comment count and visibility issues due to Event Aggregator records [68297]
* Fix - Fixed PHP notices and warnings raised when importing .ics files [69960]
* Fix - Only show link to Venues if Pro is active in List View [69887]
* Fix - Fixed and issue that would make Event Aggregator importing notices remain stuck in the Import screen [70614]
* Fix - Avoid error screen when saving licenses on multisite installations [68599]
* Fix - Fix calendar view links in WPML language switcher [67134]

= [4.3.4.2] 2016-12-13 =

* Fix - Correct an oversight leading to breakages of the /all/ events archive for Events Calendar PRO users [70662]

= [4.3.4.1] 2016-12-09 =

* Fix - Updates Tribe Common to remove some stray characters that were impacting page layouts (props: @Aetles) [70536]

= [4.3.4] 2016-12-08 =

* Tweak - Tribe Common now is loaded only once across our plugin suite, improves performance on some cases [65755]
* Fix - Featured Images for Event Aggregator imports are works as expected again. [69465]
* Fix - Google Calendar and iCalendar files are now updating it's repective events [68684]
* Fix - On demand Event Aggregator records will update events corretly [69542]

= [4.3.3] 2016-11-16 =

* Feature - Added Tribe Extension class and loader, to make small addons easier to build [68188]
* Fix - Ordering on Month view is working as expected again [69123]
* Fix - Enable ampersand character in mobile month view titles (thanks @kate for the report of this) [45409]
* Fix - Prevent notices for Event Aggregator License checking [67981]
* Fix - Miss-Matched text domains are resolved, important for translations (props to @Hans) [68462]
* Fix - Sticky on Month View is working as expect again [68902]
* Fix - Prevent HTTPS websites from pointing to Assets in HTTP [68372]
* Fix - On `WP_Query` we will no-longer overwrite custom `post__not_in` params [42143]

= [4.3.2] 2016-11-02 =

* Fix - Fixes an issue where the text in the Location search field was URL encoded when using the back or forward button for navigation. [61742]
* Fix - Aggregator Errors will not show more than once daily as comments (Thanks @Jacob for your report on the forums) [68094]
* Fix - Event Aggregator ICS default configuration now are been Selected Correctly [67885]
* Fix - Shortcode Month view now will display tooltips correctly [68094]
* Fix - Avoid loading the select2 JavaScript library twice when Advanced Custom Fields is activated (props to @ryan for the initial report [43605]
* Fix - Avoid errors and notices on calendar page when X theme and WPML plugins are active (thanks @ingrid for reporting this one) [64400]

= [4.3.1.1] 2016-10-20 =

* Fix - Corrected a packaging issue from the 4.3.1 release [67936]

= [4.3.1] 2016-10-20 =

* Tweak - Implement the pruning of Event Aggregator history records after 7 days, filterable by tribe_aggregator_record_retention [68283]
* Tweak - Event Aggregator will now verify that the license key has uses remaining before creating a history record [68286]
* Tweak - Improve `tribe_create_event` documentation (Props to Keith) [44871]
* Fix - Resolved an issue where scheduled Event Aggregator imports marked as "On Demand" were being run by cron [68284]
* Fix - Resolved a bug where empty meta fields were being inserted into Event Aggregator record post meta [68290]
* Fix - Resolved a bug where Venue and Organizers urls were been generated incorrectly (Thanks @Matt) [68168]
* Fix - Pagination links on Month view are updating correctly [67977]
* Fix - Resolved the support for translated event category archive slug that could lead to broken links on the front-end while using WPML (Props to Wilco in the support Forums) [62018]
* Fix - Resolved a bug where searching for past events in the List view would always yield no results (Thanks for the report @Davide) [61863]
* Fix - Resolved an issue where long file names would break plugin updates on some Windows installations (pros to @Alan [62552]
* Fix - Resolved an issue where the `/all` link on recurring events on non English websites could be broken (reported by @lumiest - thanks!) [68062]
* Fix - Pagination links on Month view are updating correctly [67977]

= [4.3.0.1] 2016-10-14 =

* Fix - Preventing legacy Facebook events from been duplicated

= [4.3] 2016-10-13 =

* Feature - Added Event Aggregator to enable service-based event imports from iCal feeds, Facebook, and Meetup
* Feature - Revamped the CSV import screens to work within the new Event Aggregator pages
* Tweak - Adjusted some view logic to support the new Event Views shortcode in Pro [44800]
* Tweak - Added a button to copy the system infomation on the help tab [43709]
* Tweak - Added an option for users to opt into automatic system infomation so our support system can grab the system information found on the help tab automatically [31645]
* Tweak - Use an earlier hook for iCal feed generation (props @jlambe) [64141]
* Tweak - Revise and simplify integration with Event Tickets attendee screen [61992]
* Tweak - Added context to a set of strings to make translation easier (props @pedro-mendonca) [64586]
* Tweak - Deprecated various disused functions and classes relating to the Meta Factory [39905]
* Fix - Cease using GLOB_BRACE for including deprecated files due to limited server support [63172]
* Fix - Avoid problems that can occur when hooking and unhooking actions (props @Chouby) [63474]
* Fix - Resolves an issue where we were duplicating a core WordPress hook but with a different set of parameters (props @Chouby) [66455]
* Fix - Correct the datetime formatting issues within the iCal feed (props @henryk) [65968]
* Deprecated - `Tribe__Events__Main::initOptions()` has been deprecated with no replacement
* Deprecated - `Tribe__Events__Main::set_meta_factory_global()` has been deprecated in favor of using the `Tribe__Events__Meta_Factory` class
* Deprecated - The `setup_meta()` method in both the `Tribe__Events__Template__Single_Event` and `Tribe__Events__Template_Factory` classes has been deprecated
* Deprecated - The `the_title()`, `event_date()`, `event_category()`, `event_tag()`, `event_website()`, `event_origin()`, `organizer_name()`, `organizer_email()`, `venue_name()`, `venue_address()`, and `venue_map()` methods have been deprecated in the `Tribe__Events__Advanced_Functions__Register_Meta` class
* Deprecated - The `register()`, `check_exists()`, and `get_args()` methods have been deprecated in the `Tribe__Events__Meta_Factory` class

= [4.2.7] 2016-09-15 =

* Tweak - Additional support for plugin extensions

= [4.2.6] 2016-08-31 =

* Add - tribe_is_event_past() conditional to detect if event end time is past current time (Reported by @Jonathan in our support forums - thanks Jonathan.)

= [4.2.5] 2016-08-17 =

* Fix - Fixed inconsistent template filtering logic for single event template [62525]
* Tweak - Restored preview for published events [64874]

= [4.2.4] 2016-08-03 =

* Tweak - Changed "Event Add-Ons" to load faster [64286]
* Fix - Fixed default venue setting [64628]
* Fix - Fixed default venue state and province settings [64629]

= [4.2.3] 2016-07-20 =

* Fix - In month view, be sure to unhook JSON-LD output when calling unhook function
* Fix - Incorrect JSON-LD event start and end times (thank you @jjbte for reporting on .org forums)
* Fix - Show Google Map and Link checkbox so they show when editing an event (Reported originally by Michael of @NailedIT in the .org forum)
* Fix - Use Community Events Venue Edit Link when on Community Events Forms instead of Admin (also as a result of the report abve from @NailedIT. Thanks again.)

= [4.2.2] 2016-07-06 =

* Fix - Small CSS Issue on Welcome Page
* Fix - Month view on mobile device width doesn't have links to prev/next months
* Fix - Reimport of updated CSV removes featured image (Bug #46149)
* Fix - Fixed the issue that would make multiple organizers details disappear when trying to submit invalid event data using Community
* Fix - Add a check to avoid being unable to switch view when Filter Bar plugin is active and at least one field is set to auto-complete mode
* Fix - Only add the events custom post type to the tag archive queries and not custom queries with tags [45635]
* Fix - When using the filter tribe_events_excerpt_allow_shortcode shortcodes will be maybe be processed in event excerpts in the list views [42289]

= [4.2.1.1] 2016-06-28 =

* Fix - Ensure translations load as expected with all supported versions of WordPress (thanks to @JacobALund for originally reporting this on .org forums)

= [4.2.1] 2016-06-22 =

* Tweak - Adjust the caching rules for Month View for faster loading
* Fix - Replace a bad return type to avoid unnecessary notices in the error log
* Fix - Add missing styles for correctly hide screen reader text
* Fix - Fixes `tribe_get_event_link()` which wasn't working when passing second parameter as `true'
* Tweak - Reduce the ginormous font size of Month View titles in skeleton styles
* Fix - Add styling to adjust List View description to full width
* Fix - Miscellaneous tweaks to improve the Month and Day views
* Fix - Fix a shorthand array that was causing errors in PHP 5.2 and 5.3 when importing events

= [4.2] 2016-06-08 =

* Feature - Added Google Maps API key field in the Settings tab to avoid map timeouts and errors on larger sites (Thanks to Yan for reporting this!)
* Feature - Added support for featured image, multiple organizers, excerpt and more custom fields in the .csv file import function for events (Thank you to Graphic Designer for posting on UserVoice!)
* Feature - Added support for featured image, description, map details and more custom fields in the .csv file import function for venues
* Feature - Added support for featured image and description in the .csv file import function for organizers (Thank you to Rebecca for posting on UserVoice!)
* Feature - Added an oEmbed template for events
* Feature - Improve performance of a query used to determine if there are free/uncosted events (Thank you @fabianmarz for the pull request!)
* Feature - Added support for attaching custom post types to events
* Tweak - Improved filtering of the `tribe_event_featured_image()` function (Cheers to @fabianmarz!)
* Tweak - Add an encoding class for the CSV importer to prevent non utf8 characters from preventing imports (Thanks to screenrage for the report!)
* Tweak - Improved our JSON-LD output to ensure consistency (Props to @garrettjohnson and Lars!)
* Tweak - Language files in the `wp-content/languages/plugins` path will be loaded before attempting to load internal language files (Thank you to user aafhhl for bringing this to our attention!)
* Tweak - Switch to HTTPS for the "Powered by The Events Calendar" link (Thank you Cynthia for reporting this!)
* Tweak - Switch to using HTTPS by default for interactions with Google Maps API
* Tweak - Improved filterability of calendar excerpts by introducing the new `tribe_events_get_the_excerpt` filter hook
* Tweak - Improved filtering of organizer details when importing by CSV (Props to @Geir for bringing this up!)
* Tweak - Adjustments for single event view in Twenty Fifteen theme
* Tweak - Improved performance of query used to test for events without any cost
* Tweak - Added missing semicolon to a laquo (Props to mwender on GitHub for the fix!)
* Tweak - Improve the "stickiness" of CSV import column mappings (Thank you @jamesgol!)
* Tweak - Consistency of JSON-LD markup improved (Cheers to @garrettjohnson for the help!)
* Tweak - Avoid notice-level errors when working with WP CLI on a site where The Events Calendar is also active (Thanks to @sun)
* Tweak - Corrected the spelling of timezone in the CSV Importer's event field
* Tweak - Updated venue and organizer templates to use the new architecture for attaching custom post types to events
* Tweak - Move plugin CSS to PostCSS
* Tweak - Category default view is now set to `default` in place of hardcoding the current default view in the category base rewrite rule [31907]
* Deprecated - `Tribe__Events__PUE__Checker`, `Tribe__Events__PUE__Plugin_Info`, and `Tribe__Events__PUE__Utility` classes are deprecated and are replaced by `Tribe__PUE__Checker`, `Tribe__PUE__Plugin_Info`, and `Tribe__PUE__Utility` classes
* Fixed - Changed the use of `have_posts()` in the maybe iCal links for the main views that could cause an infinite loop
* Accessibility - Focus styles added for search fields
* Accessibility - Add ARIA labels for Month/Day/List sub nav
* Accessibility - Add ARIA label for events footer sub nav heading

= [4.1.4] 2016-05-19 =

* Fix - Improve accuracy of list view pagination after switching from month view
* Tweak - Give the multi-organizer form 'sticky' properties so values persist even if the submission is initially rejected
* Tweak - Resolved minor CSS issues in the welcome page

= [4.1.3] 2016-04-28 =

* Fix - Month View single days are now ordered as follows: sticky events, ongoing multi-day events, all day events, then start time. In other words, all events should be ordered as you'd expect when viewing events in Month View.
* Fix - Updated the compatibility of CSV importer with WordPress 4.5 due to a change in the `post_status` filter. This will help prevent some of the errors you may have seen when importing events using a CSV file.
* Tweak - Added new event names for AJAX success to the List, Month, and Day views to help The Events Calendar's compatibility with our other premium plugins.

= [4.1.2] 2016-04-11 =

* Tweak - Removed an unneeded hook that attempted to add a query argument to event tag links
* Fix - Resolved an issue where events marked as "sticky" would not display as such in Month View
* Fix - Dashes, hyphens, or whatever you like to call them in the events archive slug no longer breaks the URL
* Fix - The notice that pops up when a conflicting "events" page exists can now be dismissed

= [4.1.1.1] 2016-04-07 =

* Security - Tightened up security with post type link filtering (props to Nadal Soler for reporting this issue!)
* Security - Tightened up security around tribe bar submissions (props to Paul Mynarsky for reporting this issue!)

= [4.1.1] 2016-03-30 =

* Fix - Resolved bug where array notices were output on single event pages when venues were not set (props to zaxiscreative for reporting this issue!)
* Fix - Resolved issue where the Month View in mobile sizes retained the long day-of-week names when the abbreviations should have been used (props to Lucy for the bug report!)
* Fix - Fixed bug where a "0" was added to the default Venue name when creating a new event
* Fix - Fixed notice that caused Ajax requests to fail (props to cgrymala on WP.org for reporting this!)
* Fix - Removed quotes from around TZID-specified timezones in iCal feeds which causes problems with some parsers (props to factory44 for reporting the issue that lead to this fix)
* Fix - Resolved various capitalization issues with German translations (props to oheinrich in our forums for pointing out this issue!)

= [4.1.0.1] 2016-03-17 =

* Fix - Resolved multiple issues with the German `de_DE` language file that caused a number of site-breaking issues

= [4.1] 2016-03-15 =

* Feature - Added a tribe_get_venue_website_url() function for fetching Venue website URLs (props to fervorcreative in our forums for this request!)
* Performance - Lazy-load venue and organizer selector data
* Tweak - Allow iCal filenames to be filtered via a new filter: tribe_events_ical_feed_filename
* Tweak - Added a hook to allow single day queries in month view to be filtered: tribe_events_month_daily_events_query_args
* Tweak - Improved the logic around rebuilding known date ranges
* Tweak - Always show the "Merge Duplicates" button for venues and organizers in the Events General Settings page
* Tweak - Allow the "same slug" notice to be dismissed and fix some text in that message
* Tweak - Ignore alpha/beta/rc suffixes on version numbers when checking template versions
* Tweak - Add a filter for month view daily events query: tribe_events_month_daily_events_query_args
* Tweak - Added a more flexible cost range parsing function
* Tweak - Obfuscate license keys Events > Help > System Information
* Fix - Fixed a fatal that sometimes occurred when refreshing the import CSV page
* Fix - Fixed issue where some characters were not escaped appropriately for month and year formats
* Fix - Added missing tribe-loading@2x.gif
* Fix - Fixed a warning produced by passing a DateTime() object into start_date or end_date args of tribe_get_events (props to iamhexcoder for the pull request!)
* Fix - Fixed bug where events in month view were not always sorted in chronological order
* Fix - Fixed the System Info URL in Events > Help
* Fix - Resolved issue where the default country would be "Array" if no default country is set
* Fix - Fixed bug where ajaxurl was sometimes undefined

= [4.0.7] 2016-03-02 =

* Fix - Resolve display issues on templates with Jetpack and a few themes
* Fix - Mobile breakpoints on month view working with custom breakpoints
* Fix - Reordering Venue and Organizer metadata no longer breaks titles
* Fix - Prevented notices from happening when using `the_title` filter
* Fix - iCal links now will respect categories on the first page
* Fix - Prevent third-party bugs with SEO plugins when inserting events programmatically
* Fix - Organizer information is showing up again correctly
* Fix - Modified the add-on license validation method to better explain what is happening
* Fix - Description on mobile views now have the correct class attribute on HTML
* Fix - Added missing semicolon on the list navigation for "&laquo"

= [4.0.6] 2016-02-17 =

* Tweak - Adjust injection of event data into the_content from priority 10 to 9 for better 3rd-party plugin compatibility
* Tweak - Change mobile month view selector to load event details below the calendar for better theme compatibility
* Tweak - Better handling of edge cases on the post_excerpt for List View
* Tweak - Removal of generic CSS classes like `.updated` and `.published`
* Fix - Prevent Notices from appearing when using `tribe_get_organizer()`
* Fix - Make HTML Single Event Pages valid
* Fix - Numeric named categories URLs are now fully working
* Fix - Event Title now Accepts HTML on Tooltips
* Fix - Licenses Tab now will work with `DISALLOW_FILE_MODS` (Props to Sun for spotting and fixing this)

= [4.0.5] 2016-01-15 =

* Security - Security fix with Venues and Organizers (props to grantdayjames for reporting this!)

= [4.0.4] 2015-12-23 =

* Tweak - Including the latest embedded Event Tickets release for backward compatibility

= [4.0.3] 2015-12-22 =

* Tweak - Adjust single-event.php template to allow the "Time" title and content to be filterable (Props to Sitecrafting for highlighting this issue!)
* Fix - Resolved issue with an overly escaped Event Category edit URL that prevented editing categories (Thanks to Ian for the first report of this issue!)
* Fix - Fixed issue where clicking on columns on the Events listed in the Admin Dashboard were ALWAYS sorted by Event start/end date before sorting by the column selected (Cheers to Corrado for bringing this to our attention!)

= [4.0.2] 2015-12-16 =

* Tweak - Adding better support for non-numeric cost values on events (Props to Mirja for highlighting this!)
* Tweak - Avoid notice level errors when advanced events list widget settings are saved (Thank you Johan for reporting the issue!)
* Tweak - Improve messaging in the same-slug warning message (Thanks to Simon for bringing this to our attention!)
* Tweak - Hook to Event Tickets to inject event dates into ticket emails
* Tweak - Adding better support for default venues (Props to Karly for noting this!)
* Tweak - Improve handling of internationalized slugs (Cheers to Oliver for the help!)
* Fix - Ensure the past events list displays the correct events when accessed via ajax (Thank you Jesse for highlighting this!)
* Fix - Support ordering by venue/organizer within event queries (Thank you Doug for bringing this to our attention!)
* Fix - Fixed issue where events with the same date/time would sometimes be excluded from single-event navigation (Cheers to JeremyEnglert for the tip!)
* Fix - Resolved issue where events set with the explicit cost of 0 were not showing as "Free" (Thank you terrizsolo for reporting this!)
* Fix - Fixed bug where the datepicker in Twenty Sixteen was really ugly
* Fix - Fixed bug where using Quick Edit on events caused the table columns in the event list to become jumbled on save (Props to A K for the report!)
* Fix - Resolved bug where category links sometimes included event category 1 (Thank you Anthony for the original report of this problem!)
* Fix - Fixed a settings page URL (Props to Kristy for the heads up!)

= [4.0.1] 2015-12-10 =

* Tweak - Add a warning message for major updates
* Tweak - For SEO reasons, use an h1 for the title rather than an h2 (props to wpexplorer for this fix)
* Tweak - Target the calendar view grid in JS using a simpler selector
* Fix - Resolved WP 4.4 related fatal on the Nav Menu page that prevented the admin footer from rendering/enqueuing JS
* Fix - Resolved bug where visiting /events/upcoming could sometimes result in an infinite redirect loop
* Fix - Removed `wp_trim_excerpt` and use only it's powers, fixing the excerpt problem
* Fix - Fixed bug where the mobile calendar view did not display the date for the date being viewed
* Fix - Fixed bug where the admin toolbar's Events > Import > CSV did not link to the CSV importer page
* Fix - Fixed issue where the events list in the admin dashboard were not ordered in an intuitive manner
* Fix - Resolved bug where sorting by event category or tag resulted in an error
* Fix - Fixed bug where full event content text was displayed where excerpts should have been displayed
* Fix - Resolved issue where events imported via CSV were excluded from single event navigation
* Fix - Fixed bug where /events/list would sometimes 404 on a new install
* Fix - Resolved bug where multiday all-day events displayed the end date as one day later than it should be when the End of Day Cut-off was set to something other than 12am
* Fix - Timezone handling fixed within generated iCal feeds

= [4.0] 2015-12-02 =

* Security - A TON of escaping was added to our codebase thanks to the efforts of the always-helpful Andy Fragen (@afragen)
* Feature - Moved the Ticket framework code into its own plugin (event-tickets)
* Feature - The event cost now supports more international formats with the addition of the tribe_events_cost_separators filter (Thank you remokrol for bringing this to our attention!)
* Feature - Added support for the twentysixteen theme
* Feature - Created a new Add-Ons tab in Settings so that TEC add-ons can have a consolidated settings tab
* Feature - Improve the date formats UI by providing example output for each selected format
* Tweak - Restructured TEC's core settings code for reusability with other standalone plugins like Event Tickets
* Tweak - Deprecate old JS event names in favor of a new JS event naming standard. Example: deprecated tribe_ev_runAjax in favor of run-ajax.tribe
* Tweak - Consolidated import pages for TEC and add-ons
* Tweak - When suggesting a UTF-8 compatibility CSV formatting tool, point to one that still exists
* Tweak - Added the ability to filter attendees CSV items via tribe_events_tickets_attendees_csv_items (Props to @bostondv on GitHub for this patch!)
* Tweak - Updated all excerpt output to use tribe_events_get_the_excerpt() to ensure a consistent display of excerpt content (Cheers to Joseph to pointing this out!)
* Tweak - Add support for wp_get_document_title in response to the WordPress 4.4 deprecation of wp_title
* Tweak - Check post creation permissions before letting users create venues and organizers from the event meta box
* Tweak - Only display data separators between fields that have data when rendering organizers (Thank you Bud for highlighting this issue!)
* Tweak - When a user cannot create organizers, prevent the auto-selection of organizers when editing an event
* Tweak - Remove microformat CSS classes from templates and replace with namespaced content-relevant CSS classes
* Tweak - Changed the "updated" CSS class to "tribe-updated" so that it is properly namespaced (Thank you vijayrajesh!)
* Tweak - The Plugin Update Checker will now auto-save valid plugin keys (Thanks to Denon for originally bringing this up!)
* Tweak - Cleaned up the output of JSON-LD data. Filterable via the new tribe_google_data_markup_json filter
* Tweak - Drop the use of the generic CSS class "placeholder" in favor of "tribe-event-placeholder" (Thanks to Marc on the forums!)
* Tweak - Adjusted the CSS padding on Admin Menu items for Events
* Tweak - Various codesniffer fixes
* Tweak - tribe_get_venue_link() no longer echoes if you ask it to return an <a> element
* Tweak - Error messages for empty Venue names
* Tweak - Improve our responsiveness for the widget mini calendar, allowing smaller sidebars.
* Tweak - No longer retrieve empty costs when fetching all costs for all events
* Tweak - Change the priority of bootstrapping the-events-calendar to ensure it occurs before any of the TEC addons in the event some addons are upgraded to v4.0 later than TEC
* Tweak - Adjust the logic used for adding a noindex/follow tag to event views
* Tweak - No longer hiding default address fields when default venues are selected when Pro is active
* Fix - Resolved issue where the iCal feed did not provide an appropriately formatted timezone in some cases (Cheers to Matt for the report!)
* Fix - Added support for translating some previously untranslatable strings (Props to tititou36, media325, and Stef!)
* Fix - Prevented duplicate CSS IDs on the mini calendars (Cheers to Corrado for the help!)
* Fix - Fixed bug causing tribe_get_single_ical_link() and tribe_get_ical_link() to use the same URL when it shouldn't (Props to Ben Byrne @drywall on Twitter for the heads up!)
* Fix - Fixed issue where the "Add another organizer" text wasn't using the correct singular label (Thank you MIKE for the report!)
* Fix - Various CSS fixes for twenty(ten-fifteen)
* Fix - Improved our handling of `get_current_screen()` across the plugin, avoiding notices and warnings (Thank you Mike for the help!)
* Fix - Fixed bug where accessing object properties on a non object errored out when saving event meta (props to @dalethedeveloper on GitHub for this fix!)
* Fix - Fixed bug where organizer ID meta attached sometimes included a blank record. That blank record is no longer returned in tribe_get_organizer_ids()
* Fix - Fixed error message returned when tabbing away from a blank event name meta box so that it properly indicates that an event name is required (Our thanks to @tapan29bd for this fix!)
* Fix - Resolved issue where Timezone event start/end date property name strings were malformed which guaranteed a a call to get_post_meta for Timezone date strings
* Fix - Fixed CSS issue where the month view calendar could sometimes extend beyond the edge of the page when Skeleton Styles were enabled
* Fix - Fixed a problem where iCal data was generated with incorrect dates in the case of some all days events (thanks to Matt for highlighting this)
* Fix - Resolved a problem causing the previous month view to appear when it should not
* Fix - Fixed issue in mobile month view where date was missing from heading
* Fix - Resolved issue that caused /events/ to 404 if it was visited on a new install before hitting "Save" on the Events > Settings > Display page
* Deprecated - The Tribe__Events__Main::defaultValueReplaceEnabled() method is being deprecated in favor of tribe_get_option('defaultValueReplace'). Schedules for removal in v4.5
* Deprecated - The tribe_event_link() has been deprecated in favor of tribe_get_event_link(). Scheduled for removal in 5.0
* Deprecated - The third parameter of tribe_get_organizer_link() (the $echo parameter) has been deprecated and is scheduled for removal in 5.0
* Deprecated - Tribe__Events__Abstract_Deactivation in favor of Tribe__Abstract_Deactivation
* Deprecated - Tribe__Events__Admin__Helpers in favor of Tribe__Admin__Helpers
* Deprecated - Tribe__Events__App_Shop in favor of Tribe__App_Shop
* Deprecated - Tribe__Events__Autoloader in favor of Tribe__Autoloader
* Deprecated - Tribe__Events__Cache in favor of Tribe__Cache
* Deprecated - Tribe__Events__Cache_Listener in favor of Tribe__Cache_Listener
* Deprecated - Tribe__Events__Changelog_Reader in favor of Tribe__Changelog_Reader
* Deprecated - Tribe__Events__Credits in favor of Tribe__Credits
* Deprecated - Tribe__Events__Date_Utils in favor of Tribe__Date_Utils
* Deprecated - Tribe__Events__Field in favor of Tribe__Field
* Deprecated - Tribe__Events__Settings in favor of Tribe__Settings
* Deprecated - Tribe__Events__Settings_Tab in favor of Tribe__Settings_Tab
* Deprecated - Tribe__Events__Support in favor of Tribe__Support
* Deprecated - Tribe__Events__Template_Part_Cache in favor of Tribe__Template_Part_Cache
* Deprecated - Tribe__Events__Tickets__Attendees_Table in favor of Tribe__Tickets__Attendees_Table in the event-tickets plugin
* Deprecated - Tribe__Events__Tickets__Metabox in favor of Tribe__Tickets__Metabox in the event-tickets plugin
* Deprecated - Tribe__Events__Tickets__Ticket_Object in favor of Tribe__Tickets__Ticket_Object in the event-tickets plugin
* Deprecated - Tribe__Events__Tickets__Tickets in favor of Tribe__Tickets__Tickets in the event-tickets plugin
* Deprecated - Tribe__Events__Tickets__Tickets_Pro in favor of Tribe__Tickets__Tickets_Handler in the event-tickets plugin
* Deprecated - Tribe__Events__Validate in favor of Tribe__Validate
* Deprecated - Tribe__Events__View_Helpers in favor of Tribe__View_Helpers
* Deprecated - Tribe__Events__Main::OPTIONNAME in favor of Tribe__Main::OPTIONNAME
* Deprecated - Tribe__Events__Main::OPTIONNAMENETWORK in favor of Tribe__Main::OPTIONNAMENETWORK
* Deprecated - Tribe__Events__Main::addHelpAdminMenuItem() in favor of Tribe__Settings_Manager::add_help_admin_menu_item()
* Deprecated - Tribe__Events__Main::addNetworkOptionsPage() in favor of Tribe__Settings_Manager::add_network_options_page()
* Deprecated - Tribe__Events__Main::array_insert_after_key() in favor of Tribe__Main::array_insert_after_key()
* Deprecated - Tribe__Events__Main::array_insert_before_key() in favor of Tribe__Main::array_insert_before_key()
* Deprecated - Tribe__Events__Main::debug() in favor of Tribe__Debug::debug()
* Deprecated - Tribe__Events__Main::defaultValueReplaceEnabled() in favor of tribe_get_option( 'defaultValueReplace' )
* Deprecated - Tribe__Events__Main::doHelpTab() in favor of Tribe__Settings_Manager::do_help_tab()
* Deprecated - Tribe__Events__Main::doNetworkSettingTab() in favor of Tribe__Settings_Manager::do_network_settings_tab()
* Deprecated - Tribe__Events__Main::doSettingTabs() in favor of Tribe__Settings_Manager::do_setting_tabs()
* Deprecated - Tribe__Events__Main::do_licenses_tab() in favor of Tribe__Settings_Manager::do_licenses_tab()
* Deprecated - Tribe__Events__Main::getNetworkOption() in favor of Tribe__Settings_Manager::get_network_option()
* Deprecated - Tribe__Events__Main::getNetworkOptions() in favor of Tribe__Settings_Manager::get_network_options()
* Deprecated - Tribe__Events__Main::getNotices() in favor of Tribe__Notices::get()
* Deprecated - Tribe__Events__Main::getOption() in favor of Tribe__Settings_Manager::get_option()
* Deprecated - Tribe__Events__Main::getOptions() in favor of Tribe__Settings_Manager::get_options()
* Deprecated - Tribe__Events__Main::have_addons() in favor of Tribe__Settings_Manager::have_addons()
* Deprecated - Tribe__Events__Main::isNotice() in favor of Tribe__Notices::is_notice()
* Deprecated - Tribe__Events__Main::pluginDir in favor of Tribe__Events__Main::plugin_dir
* Deprecated - Tribe__Events__Main::pluginName in favor of Tribe__Events__Main::plugin_name
* Deprecated - Tribe__Events__Main::pluginPath in favor of Tribe__Events__Main::plugin_path
* Deprecated - Tribe__Events__Main::pluginUrl in favor of Tribe__Events__Main::plugin_url
* Deprecated - Tribe__Events__Main::removeNotice() in favor of Tribe__Notices::remove_notice()
* Deprecated - Tribe__Events__Main::renderDebug() in favor of Tribe__Debug::render()
* Deprecated - Tribe__Events__Main::saveAllTabsHidden() in favor of Tribe__Settings_Manager::save_all_tabs_hidden()
* Deprecated - Tribe__Events__Main::setNetworkOptions() in favor of Tribe__Settings_Manager::set_network_options()
* Deprecated - Tribe__Events__Main::setNotice() in favor of Tribe__Notices::set_notice()
* Deprecated - Tribe__Events__Main::truncate() in favor of tribe_events_get_the_excerpt()
* Deprecated - tribe_event_beginning_of_day() in favor of tribe_beginning_of_day()
* Deprecated - tribe_event_end_of_day() in favor of tribe_end_of_day()
* Deprecated - tribe_event_format_date() in favor of tribe_format_date()
* Deprecated - tribe_events_the_notices() in favor of tribe_the_notices()

= 3.x and previous =

For release notes from the 3.x and older lifecycles, see our [full historical release notes](https://theeventscalendar.com/category/products/release-notes/).<|MERGE_RESOLUTION|>--- conflicted
+++ resolved
@@ -5,11 +5,7 @@
 Donate link: http://m.tri.be/29
 Requires at least: 3.9
 Tested up to: 4.7.2
-<<<<<<< HEAD
 Stable tag: 4.5dev1
-=======
-Stable tag: 4.4.3
->>>>>>> 03fbf0e8
 License: GPLv2 or later
 License URI: http://www.gnu.org/licenses/gpl-2.0.html
 
