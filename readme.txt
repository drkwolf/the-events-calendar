--- conflicted
+++ resolved
@@ -217,11 +217,8 @@
 
 = [4.6.20] TBD =
 
-<<<<<<< HEAD
+* Fix - Display the exact search term in the "no results" notice on the events page [106991]
 * Tweak - Added event ID parameter to `tribe_events_event_classes` filter to make it more useful [64807]
-=======
-* Fix - Display the exact search term in the "no results" notice on the events page [106991]
->>>>>>> 568919a7
 
 = [4.6.19] 2018-06-20 =
 
