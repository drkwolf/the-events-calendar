=== The Events Calendar ===

Contributors: ModernTribe, borkweb, barry.hughes, bordoni, brianjessee, aguseo, cliffpaulick, courane01, faction23, GeoffBel, geoffgraham, ggwicz, jbrinley, jentheo, leahkoerper, lucatume, mastromktg, MZAWeb, neillmcshea, nicosantos, patriciahillebrandt, peterchester, reid.peifer, roblagatta, ryancurban, shane.pearlman, tribecari, vicskf, zbtirrell
Tags: events, calendar, event, venue, organizer, dates, date, google maps, conference, workshop, concert, meeting, seminar, summit, class, modern tribe, tribe, widget
Donate link: http://m.tri.be/29
Requires at least: 4.5
Stable tag: 4.6.15
Tested up to: 4.9.5
Requires PHP: 5.2.4
License: GPLv2 or later
License URI: http://www.gnu.org/licenses/gpl-2.0.html

The Events Calendar is a carefully crafted, extensible plugin that lets you easily manage and share events. Beautiful. Solid. Awesome.

== Description ==

Create an events calendar and manage it with ease. The Events Calendar plugin provides professional-level quality and features backed by a team you can trust.

Packed with loads of useful features, The Events Calendar by Modern Tribe is ready to go right out of the box. It’s extensible, easy to use, and completely customizable.

Just getting started? Read through the [New User Primer](http://m.tri.be/2d) to get set up.

Looking for additional functionality including recurring events, ticket sales, publicly submitted events, automatic imports, and more?

<strong>Check out [Events Calendar PRO](http://m.tri.be/mj) and [other add-ons](http://m.tri.be/2a)</strong>

><strong>New Import Tool!</strong>
>We’ve made bulk event imports easier to manage than ever. This add-on service for The Events Calendar allows you to import events from your favorite sources, including Meetup, Google Calendar, iCalendar, CSV, and ICS.
>[Check out Event Aggregator now](http://m.tri.be/197u).

= Built solid & supported =

The Events Calendar is crafted the WordPress way with hours of strategy, design, development, and testing going into each release. We stand behind our work and offer light support weekly for the community via the WordPress.org support forums.

If you need a deeper level of support or a faster response to your specific question, our Events Calendar PRO add-on includes access to our premium support forums with a 24-48 hour response time during the workweek.

Enjoy using The Events Calendar, know how to customize it, and want to make money helping people? We’re growing our community team and would love to hear from you. If you’re interested, [check this out!](http://m.tri.be/mk)

= Plug-n-play & highly customizable =

The Events Calendar is built to work out of the box. Just turn it on, configure the settings to match your needs and you'll be making events in less than 5 minutes.

By developers, for developers... it's ready to be the foundation for your wildest hack sessions. Complete with a skeleton stylesheet to theme fast and efficiently, loads of tools including partial template overrides, a host of template tags, hooks and filters, [careful documentation](http://m.tri.be/eu), as well as a [library of free extensions](http://m.tri.be/ext). The Events Calendar is built FOR people who build websites.

Whether your vision is big or small, you’re in good company. Hundreds of thousands of churches, eateries, small businesses, musicians, venues, and non-profits are publishing and promoting their events with The Events Calendar.

The Events Calendar has been scaled to work on networks with over 25 million unique visitors per month and hundreds of thousands of events. Fortune 100 companies, major universities, government institutions, and some seriously epic startups showcase their events with our platform.

= Features =

Whether you’re operating a hyperlocal hub listing thousands of events, a university with many thousands of users, or you’re a sole business owner listing your classes, The Events Calendar has your back.

* Rapidly create events
* Saved venues & organizers
* Calendar month view with tooltips
* Event List view
* Day view
* Event search
* Google maps
* Widget: Upcoming events list
* Events Taxonomies (Categories & Tags)
* Google Calendar and iCal exporting
* WP REST API endpoints
* Completely ajaxified for super smooth browsing
* Completely responsive from mobile to tablet to desktop
* Tested on the major theme frameworks such as Avada, Genesis, Woo Themes, Thesis and many more.
* Increase your SEO with Microformats
* Internationalized & translated
* Multiple stylesheets to improve integration
* Extensive template tags for customization
* Hooks & filters galore
* Caching support
* Debug mode for developers
* [Library of extensions](http://m.tri.be/1a0r)

= Submitting Patches =

If you’ve identified a bug and have a fix, we’d welcome it at our [GitHub page for The Events Calendar](https://github.com/moderntribe/the-events-calendar). Simply submit a pull request so we can review as part of our [release cycle](http://m.tri.be/release-schedule) and merge into the codebase if appropriate from there. If a pull request is rejected, we'll do our best to tell you why. Users whose pull requests are accepted will receive credit in the plugin's changelog. For more information, check out the readme at our GitHub page. Happy coding!

== Installation ==

= Install & Activate =

Installing the plugin is easy. Just follow these steps:

1. From the dashboard of your site, navigate to Plugins --> Add New.
2. Select the Upload option and hit "Choose File."
3. When the popup appears select the the-events-calendar-x.x.zip file from your desktop. (The 'x.x' will change depending on the current version number).
4. Follow the on-screen instructions and wait as the upload completes.
5. When it's finished, activate the plugin via the prompt. A message will show confirming activation was successful. A link to access the calendar directly on the frontend will be presented here as well.

That's it! Just configure your settings as you see fit, and you're on your way to creating events in style. Need help getting things started? Check out our [new user primer](http://m.tri.be/2l) for help with settings and features.

== Screenshots ==

1. Month View with hover
2. Month View
3. List View
4. Day View
5. Single event
6. Event Editor
7. Events admin listing
8. General Settings
9. Display Settings
10. Events List Widget
11. Mobile Month View
12. CSV Importer

== Frequently Asked Questions ==

= Are there any troubleshooting steps you'd suggest I try that might resolve my issue before I post a new thread? =

First, make sure that you're running the latest version of The Events Calendar (4.6 as of this release). If you're running Events Calendar PRO it needs to match the version number of The Events Calendar. And if you've got any other add-ons, make sure those are current / running the latest code as well.

The most common issues we see are either plugin or theme conflicts. You can test if a plugin or theme is conflicting by manually deactivating other plugins until just The Events Calendar is running on your site. If the issue persists from there, revert to the default Twenty Fourteen theme. If the issue is resolved after deactivating a specific plugin or your theme, you'll know that is the source of the conflict.

Note that we aren't going to say "tough luck" if you identify a plugin/theme conflict. While we can't guarantee 100% integration with any plugin or theme out there, we will do our best (and reach out the plugin/theme author as needed) to figure out a solution that benefits everyone.

= I'm still stuck. Where do I go to file a bug or ask a question? =

Users of the free The Events Calendar should post their questions in the plugin's [WordPress.org forum](https://wordpress.org/support/plugin/the-events-calendar/), which we hit about once a week (usually on Wednesdays). Please make sure to read [our sticky post](http://m.tri.be/19oc) providing an overview of the support we provide free users BEFORE posting. If you find you're not getting support in as timely a fashion as you wish, you might want to consider purchasing a PRO license.

If you're already a PRO user, you're entitled access to our more actively-monitored [Events Calendar PRO forum](http://m.tri.be/2r) on our website. We can provide a deeper level of support here and hit these forums on a daily basis during the work week. Generally, except in times of increased support loads, we reply to all comments within 24-48 hours during the business week.

= Events Calendar PRO looks awesome! I'm sold! How can I get my hands on it? =

Events Calendar PRO can be purchased directly on [our website](http://m.tri.be/18wi). There are five (5) license types available, and all licenses include access to premium support, new feature releases, and regular maintenance updates.

= I'm interested in PRO or another add-on, but there are a few questions I've got before making the purchase. Can you help me get those addressed? =

Absolutely. If you're not finding your questions answered on the product pages, hit up our [pre-sales forum](http://m.tri.be/2w) on our site. You can save yourself some time by reviewing the threads first to verify if your question has already been asked. If it hasn't, post a new thread as a guest. We'll get you a reply as quickly as we can, so you can make an informed decision regarding purchase.

= What add-ons are available for The Events Calendar, and where can I read more about them? =

The following add-ons are available for The Events Calendar:

* [Events Calendar PRO](http://m.tri.be/18wi), for adding premium calendar features like recurring events, advanced views, cool widgets, shortcodes, additional fields, and more!
* [Event Aggregator](http://m.tri.be/197u), a service that effortlessly fills your calendar with events from Meetup, Google Calendar, iCalendar, CSV, and ICS.
* [Event Tickets](http://m.tri.be/18wj) (free), which allows you to collect RSVPs to events. It can run alongside The Events Calendar or as a standalone plugin that adds RSVP functionality to WordPress posts and pages.
* [Event Tickets Plus](http://m.tri.be/18wk), which allows you to sell tickets for your events using your favorite e-commerce platform.
* [Community Events](http://m.tri.be/2g), for allowing frontend event submission from your readers.
* [Community Tickets](http://m.tri.be/18wl), which allows event organizers to sell tickets to the events they submit via Community Events.
* [Filter Bar](http://m.tri.be/fa), for adding advanced frontend filtering capabilities to your events calendar.
* [Eventbrite Tickets](http://m.tri.be/2e), for selling tickets to your event directly through Eventbrite.

= I have a feature idea. What's the best way to tell you about it? =

We've got a [UserVoice page](https://tribe.uservoice.com/forums/195723-feature-ideas) where we're actively watching for feature ideas from the community. Vote up existing feature requests or add your own, and help us shape the future of the products business in a way that best meets the community's needs.

= I've still got questions. Where can I find answers? =

Check out our extensive [knowledgebase](http://m.tri.be/18wm) for articles on using, tweaking, and troubleshooting our plugins.

== Documentation ==

All of our online documentation can be found on [our documentation site](http://m.tri.be/eu).

Some links you may find particularly useful are:

* [The Events Calendar New User Primer](http://m.tri.be/2l)
* [The Themer's Guide to The Events Calendar](http://m.tri.be/2m)
* [Knowledgebase](http://m.tri.be/18wm)

If you have any questions about this plugin, you can post a thread in our [WordPress.org forum](https://wordpress.org/support/plugin/the-events-calendar). Please search existing threads before opening a new one.

The [Modern Tribe premium support forums](http://m.tri.be/2r) are available for you to read. You won't, however, be able to post a message in any forums beyond Pre-Sale Questions unless you have purchased a premium license.

== Add-Ons ==

But wait: there's more! We've got a whole stable of plugins available to help you be awesome at what you do. Check out a full list of the products below, and over on [our website](http://m.tri.be/18wn).

Our Free Plugins:

* [Event Tickets](https://wordpress.org/plugins/event-tickets/)
* [Advanced Post Manager](https://wordpress.org/plugins/advanced-post-manager/)
* [GigPress](https://wordpress.org/plugins/gigpress/)
* [Image Widget](https://wordpress.org/plugins/image-widget/)

Our Premium Plugins and Services:

* [Events Calendar PRO](http://m.tri.be/18wi)
* [Event Aggregator](http://m.tri.be/197u) (service)
* [Event Tickets Plus](http://m.tri.be/18wk)
* [Community Events](http://m.tri.be/2g)
* [Community Tickets](http://m.tri.be/18wl)
* [Filter Bar](http://m.tri.be/fa)
* [Eventbrite Tickets](http://m.tri.be/2e)

== Help ==

Welcome to The Events Calendar, a full-featured events management system for WordPress. Thank you so much for using the labor of our love. We are Modern Tribe and we are here to help you be awesome.

If you aren't familiar with The Events Calendar, check out our [new user primer](http://m.tri.be/2p). It'll introduce you to the basics of what the plugin has to offer and will have you creating events in no time. From there, the resources below -- extensive template tag documentation, FAQs, video walkthroughs and more -- will give you a leg up as you dig deeper.

Additional resources available include:

* [Release Schedule](https://theeventscalendar.com/release-schedule/)
* [Known Issues](https://theeventscalendar.com/known-issues/)
* [Documentation](http://m.tri.be/eu)
* [FAQ](http://m.tri.be/2n)
* [Help Videos](http://m.tri.be/2t)
* [Tutorials](http://m.tri.be/2u)
* [Release Notes](http://m.tri.be/2v)
* [Forums](http://m.tri.be/2r)

We hit the [The Events Calendar forum here on WordPress.org](https://wordpress.org/support/plugin/the-events-calendar/) about once a week, assisting users with basic troubleshooting and identifying bugs that have been reported. (If you are looking for more active support, might we suggest buying a PRO license? Our team hits the [Premium Forums](http://m.tri.be/2r) daily.)

Some things to consider before posting on the forum:

* Look through existing threads before posting a new one and check that there isn't already a discussion going on for your issue.
* Your issue will be solved more quickly if you run a few checks before making a support request. Deactivate your plugins one by one - if the issue is fixed by deactivating a plugin you know you've got a plugin conflict. To test your Theme, revert to the default Twenty Twelve Theme to see if you are still experiencing the problem. If not, your Theme is the issue. Please provide this information when making your support request.
* Sometimes, just resetting your permalinks can fix the issue. Visit Events -> Settings -> Permalinks, save your permalinks with a different option and then save with your preferred choice again. This can solve events-related problems and can is worth a shot before creating a new thread.

Still not happy? Shoot us an email to support@theeventscalendar.com or tweet to [@TheEventsCal](https://twitter.com/TheEventsCal) and tell us why. We'll do what we can to make it right.

== Changelog ==

<<<<<<< HEAD
= [4.6.15] 2018-05-09 =
=======
= [4.6.16] TBD =
* Tweak - Add tribe_redirected parameter to enable a visitor to select another view after default mobile redirect, thanks to Marcella for notifying us [102743]

= [4.6.15] TBD =
>>>>>>> 509d1521

* Feature - Added wp-cli command to import events from a source with Event Aggregator. See `wp event-aggregator import-from --help` to know more [104426]
* Feature - Added wp-cli command to run scheduled imports with Event Aggregator. See `wp event-aggregator run-import --help` to know more [104426]
* Fix - Ensure that organizers can be deleted when an event has multiple organizers [103715]
* Fix - Fixed a bug where the `[tribe_events]` Month View pagination would fail when no Tribe Bar was visible and plain permalinks were being used [95720]
* Fix - Prevent `url_to_postid` from running when on the main events page to avoid query conflicts [94328]
* Fix - Prevent 404s and malformed URLs that would sometimes arise when navigating to a past-events view from the "All"-events view on a single recurring event [43925]
* Fix - Make the `[tribe_events]` shortcode's output scroll to top when using the List View to match the non-shortcode List View  [81509]
* Fix - Ensure that default venue and address values are used throughout various venue-creation forms [63915]
* Tweak - Honor the return types for `tribe_has_next_event` and `tribe_has_previous_event` when the global query is null
* Language - 28 new strings added, 290 updated, 29 fuzzied, and 7 obsoleted

= [4.6.14.1] 2018-04-18 =

* Fix - Fixed fatal error that would sometimes arise when The Events Calendar was set to display on the front page

= [4.6.14] 2018-04-18 =

* Fix - Updated the "front page" logic to store the value in the DB instead of "mocking" the view via JS [100832]
* Fix - Fixed the generation of PHP warnings on retrieval of posts if the "Include events in main blog loop" option is checked (thanks to Colin Carmichael for reporting this problem) [97667]
* Fix - Made the `tribe-ea-record` custom post type (used to store Event Aggregator record information) private [99106]
* Fix - Expanded the size of the time zone input in the admin to allow for better visibility for long names [100363]
* Fix - If the main events page is set to be the site's front page, ensure it shows as "selected" in the Customizer's front page option [100832]
* Fix - Fixed an issue where failed Event Aggregator scheduled imports would re-attempt the import too soon [102489]
* Fix - Ensure the Tribe Bar displays all the available ranges of dates and times [100646]
* Fix - Hid the filters in the Tribe Bar if a unique view is enabled [75114]
* Fix - Fixed some imported-event handling so that events with no time and that aren't all-day events do not display on the front-end [93979]
* Fix - Changed the HTTP status codes of empty event, venue, organizer, category, and tag archives from 404 to 200 and return empty arrays to stick with WP REST API standard [102283]
* Fix - Better "guessing" on column mapping during the import of CSV file (thanks to April in our Help Desk for flagging this problem!) [96162]
* Fix - Add new `tribe_events_linked_post_type_meta_key` filter, required to be set for each custom linked post type, to output custom linked post types in their drag-and-drop order (thanks @natureslens for highlighting the issue) [100733]
* Tweak - Added the `tribe_aggregator_find_matching_organizer` and `tribe_aggregator_find_matching_venue` filters in Events Aggregator to allow the definition of custom Venue and Organizer match criteria [97292]
* Tweak - Display the retry time for a failed Event Aggregator scheduled import in the Scheduled tab [102489]
* Tweak - Add new filter, `tribe_events_import_event_duplicate_matches`, to determine if an event is part of the duplicates matches [77956]
* Tweak - Ensure "secondary" maps, e.g. in the sidebar, have the same full-width behavior as "main" maps [74052]
* Tweak - Restore some missing header navigation elements [99742]
* Tweak - Add notice if an import is missing required columns [67886]
* Tweak - Save time zone and time zone abbreviation fields (if provided) even if date was not changed when saving event through API [102705]

= [4.6.13] 2018-03-28 =

* Feature - Added facilities allowing users to trash or permanently delete expired events [98826]
* Fix - Corrected the behavior of the previous/next event links rendered on single event pages (props to @jeremyfelt for fixing this) [101757]
* Fix - Save order of organizers as displayed in the admin (thanks to JobInfo and others for report) [79126]
* Tweak - Added Gutenberg compatibility for the Gutenberg Extension plugin
* Tweak - Added new filter `tribe_tickets_venue_action_links_edit_url` to modify the venue edit link for the sales and attendee reports [93923]
* Tweak - Altered day view to start at 00:00:00 and not 00:00:01 [99641]

= [4.6.12] 2018-03-08 =

* Fix - Resolved an oversight resulting in notice-level errors when the `tribe_event_is_on_date()` function was called incorrectly (props to @sharewisdom for pointing this out) [99117]
* Fix - Resolved errors within the admin environment when the "ticketed" view of events is generated [99266]
* Fix - Improved compatibility with WordPress SEO in relation to the default mobile events view [68716]
* Fix - Resolved Javascript errors in month view which were triggered under some conditions by the presence of password-protected events [99089]
* Fix - Improved logic responsible for identifying which events are expired (in the past) by using timezone-aware comparisons [91168]
* Fix - Corrected the export of upcoming events from single organizer pages (added to support changes in Events Calendar PRO) [70727]
* Tweak - Added safety checks around our use of the global $wp_query object (thanks @archetypalsxe for highlighting this issue!) [100199]
* Tweak - Renamed 'Use Javascript to control date filtering' option to 'Enable live refresh' and improved the associated helper text [98022]
* Tweak - Added caching to reduce the number of HTTP requests being made in relation to Event Aggregator within the admin environment [99486]
* Tweak - Improved performance by reducing the number of queries that run in single event pages (in relation to `tribe_get_prev_event_link()` and `tribe_get_next_event_link()` specifically) [94587]
* Tweak - Added pagination to single organizer and venue pages [97772]
* Tweak - Improved compatibility with the Twety Seventeen theme (ensuring the calendar is full-width if set to be the site's homepage) [97977]
* Language - 3 new strings added, 161 updated, 1 fuzzied, and 2 obsoleted

= [4.6.11.1] 2018-02-16 =

* Fix - The render of the venue and organizer templates (thanks to Antonio and others for reporting this in our forums) [99550]
* Fix - Make sure events on calendar are not affected by DST changes [99537]

= [4.6.11] 2018-02-14 =

* Fix - Ensure parity of CSS styles between the default Month View and the embedded Month Views generated by Events Calendar PRO's [tribe_events] shortcode (thanks @copoloff for reporting this bug!) [92329]
* Fix - If `tribe_ical_feed_calname`  is empty the property `X-WR-CALNAME` is not added to the .ics file [46620]
* Fix - Stopped modifications of the main query if is in a single post to allow custom variables don't affect the page loading when using shortcode (our thanks to Joseph Reckley and others for highlighting this problem) [91787]
* Tweak - Fixed a handful of small CSS bugs in the mobile views of the Twenty Sixteen, Twenty Fifteen, and Twenty Fourteen themes [95693]
* Tweak - Added new hooks (`tribe_events_ical_before`, `tribe_events_ical_events_list_args` and `tribe_events_ical_events_list_query`) to allow further customization of the iCal feed [86227]
* Tweak - Added safeguards to reduce conflicts when lodash and underscore are used on the same site [92205]
* Language - 0 new strings added, 41 updated, 0 fuzzied, and 0 obsoleted

= [4.6.10.1] 2018-01-26 =

* Fix - Make sure rewrite rule for `/events` is not hardcoded and is based on dynamic option field (thanks to @earnjam and others for flagging this problem) [98463]

= [4.6.10] 2018-01-23 =

* Fix - Allow The Events Calendar REST API to be disabled using the `tribe_events_rest_api_enabled` filter [97209]
* Fix - Remove the errant `div.tribe-events-single-section` on the single event view when there is no venue [97615]
* Fix - Make sure the date for past events is set to the current date not the end of the day of the current date [71936]
* Fix - Use `featured_color_scheme_custom` if present as mechanism to overwrite the default color scheme for highlight color [96821]
* Fix - Make sure the date for past events is set to the current date not the end of the day of the current date [71936]
* Tweak - Trigger an event `map-created.tribe` when a map is created to allow flexibility on customization [91984]
* Tweak - Add a link to the knowledge base about 'Setting Up Your Google Maps API Key' [89761]
* Tweak - Add `the_title` filter to events called by `tribe_events_template_data` [38237]
* Tweak - Made the "events" and "event" slugs translatable by WPML and other multilingual plugins [95026]
* Tweak - Introduced the `tribe_events_query_force_local_tz` filter to allow for forcing non-UTC event start and end times in Tribe__Events__Query [92948]
* Tweak - Prevent empty or otherwise-invalid values for various date-format options in the Display settings [94725]
* Tweak - Brought day number headers in the Month View into compliance with WCAG 2.0 accessibility standards when using the "Tribe Events" stylesheet [68411]
* Tweak - Improved the alignment of the event cost on the single-event view (props to @canberraclimbersassociation for reporting this bug) [97208]
* Tweak - Added some more context to the labeling of the "Number of events per page" option (thanks to Todd H. for highlighting this label) [73659]
* Tweak - Improve performance on Event Admin List Count by removing JOIN and use cached results [63567]
* Tweak - Made the "/page/" component of some views' URL string translatable [40976]
* Tweak - Button "Merge Duplicates" is always visible from now on [75208]
* Tweak - Allow queries to explicitly include or exclude events that are nominally hidden from event listings [91254]

= [4.6.9] 2018-01-10 =

* Feature - Add new utility functions tribe_is_events_home and tribe_is_events_front_page similar to native WP is_home and is_front_page [42195]
* Fix - Avoid issues when importing multiple organizers that specify images [96354]
* Fix - Make sure latitude and longitude information from iCal feeds is used if available [96363]
* Fix - Fixed an issue that prevented EA from importing images attached to Facebook events [96393]
* Fix - Remove the duplicate filter call that was running twice for `tribe_rest_venue_data` [96090]
* Tweak - Added new `tribe_aggregator_import_event_image`, `tribe_aggregator_import_venue_image` and `tribe_aggregator_import_organizer_image` filter so that users can control whether, during EA imports, images should be attached to post or not [96393]
* Tweak - Made it possible to translate the iCal feed's description field (props @gafderks) [96677]
* Tweak - Improved escaping of map IDs (props LucaPipolo) [96772]
* Tweak - Added new REST API endpoint that allows looking up organizers by slug instead of ID at the path `organizers/by-slug/{slug}/`, it has the same functionality as the endpoint `organizers/{ID}` [96088]
* Tweak - Added new REST API endpoint that allows looking up venues by slug instead of ID at the path `venues/by-slug/{slug}/`, it has the same functionality as the endpoint `venues/{ID}` [96088]
* Tweak - Added `slug` to the REST API responses for organizer and venue data [96088]
* Tweak - Added `slug` to the REST API parameters allowed to use when inserting or updating an organizer or event [96088]
* Tweak - Added action: `tribe_events_venue_save` [96069]
* Tweak - Added action: `tribe_events_organizer_save` [96069]
* Tweak - Added filter: `tribe_events_rest_venue_prepare_postarr` [96069]
* Tweak - Added filter: `tribe_events_rest_organizer_prepare_postarr` [96069]
* Tweak - Old `tribe_rest_venue_data` filter was passing the venue and the event two the second parameter because of the duplication. Now it has the second parameter as $venue, third parameter as $event if event ID was provided [96090]
* Language - 5 new strings added, 30 updated, 0 fuzzied, and 0 obsoleted

= [4.6.8] 2017-12-18 =

* Fix - Preserve filter bar checkbox selections when changing views [66749]
* Fix - Fix radio filters so they are only included as values when switching views when checked [72954]
* Fix - Ensure the correct properties are set for list widget queries, to avoid problems when running alongside Events Calendar PRO (props @KZeni) [94105]
* Fix - Fixed some layout issues with the "Buy Now" button and stock labels on mobile list views [81115]
* Fix - Fixed issue where left- or right-aligned images at the bottom of event descriptions would overlap event meta on single-event pages [71134]
* Fix - Fixed issue where Google Maps Link would display in some situations even when there is no address information for which to generate a link. [94909]
* Fix - Corrected reference to a Select2 asset (our thanks to @pyxis630 for flagging this problem and props to @andrasguseo for the fix) [95348]
* Fix - Ensure that when start and end dates are passed to the REST API, all events within the date range are correctly retrieved (thanks @braffenberg and others for highlighting this issue!) [90005]
* Tweak - Added Google Maps API key to all Google Maps URLs when the key is available, allowing maps to load more reliably on some hosting environments (props to @sfdfortnight, @thor, and many others for reporting this!) [62910]
* Tweak - Adjusted CSS to improve the display of venue URLs/phone numbers (especially when Events Calendar PRO is also active) (our thanks to Mathew on the forums for flagging this issue) [69127]
* Tweak - Added new REST API endpoint that allows looking up events by slug instead of ID at the path `events/by-slug/{slug}/`, it has the same functionality as the endpoint `events/{ID}` [92825]
* Tweak - Added `slug` to the REST API responses for event data [92825]
* Tweak - Added `slug` to the REST API parameters allowed to use when inserting or updating an event [92825]
* Tweak - Added new `tribe_events_rest_use_inclusive_start_end_dates` filter so that users can make the REST API return events from a more literal date range [90005]
* Language - 3 new strings added, 68 updated, 0 fuzzied, and 0 obsoleted

= [4.6.7] 2017-12-07 =

* Fix - Fixed an issue where EA imports might not correctly create venues for iCalendar imports (thanks @starweb and others for highlighting this issue) [94323]
* Fix - Fixed an issue where Month View wouldn't render correctly in X Theme with the "Events template" option set to "Default Page Template" [92554]
* Fix - Fixed a WPML incompatibility issue where language could be switched to the wrong one (thanks @dgwatkins) [94732]
* Tweak - Added the `tribe_events_x_theme_force_full_content()` filter to let users disable X Theme compatibility code [92554]
* Language - 0 new strings added, 2 updated, 0 fuzzied, and 0 obsoleted

= [4.6.6] 2017-11-21 =

* Feature - Added Template class which adds a few layers of filtering to any template file included
* Tweak - Added clear warnings and errors to prevent and limit the import of iCalendar sources missing required fields [93600]
* Tweak - Included `tribe_callback_return` for static returns for Hooks
* Tweak - Improved Aggregator notices including error data on the responses [87326]
* Language - 4 new strings added, 79 updated, 0 fuzzied, and 0 obsoleted

= [4.6.5] 2017-11-16 =

* Fix - Improved legacy URL redirect logic to prevent unwanted redirects (our thanks to wesleyanhq and Adam Schwartz for highlighting this issue) [86942]
* Fix - Modified tribe_get_template_part() to remove potential for multiple templates to be rendered in a single call [46630]
* Fix - Fixed an issue where Event Aggregator scheduled imports might remain stuck in pending status [90501, 92614, 91754]
* Fix - Removed code which was automatically populating various address fields with default values when creating a new venue from within the event editor [44732]
* Fix - Resolved some issues with the "Show Map" and "Show Map Link" options in CSV files not being reliably respected on import (props @joappf and many others for highlighting this issue) [82784]
* Fix - Added opportunities to override edit linked post links [89015]
* Fix - Fixed a bug where only some parts of event featured images were clickable in List Views (thanks @mattemkadia for highlighting this issue) [81392]
* Fix - Fixed the broken 'Learn more' URL received after an unsuccessful "Other URL" import preview [92890]
* Fix - Fixed issue in list view navigation with backwards previous/next classes (thanks @secondtoughest) [36230]
* Fix - Fixed an issue where venues and organizers would not be correctly assigned to events in CSV imports with import statuses other than "Publish" [79680]
* Tweak - Remove net import scheduled notes for on domand imports [79079]
* Tweak - Allow for non-Latin characters to be used as the Events URL slug and the Single Event URL slug (thanks @daviddweb for originally reporting this) [61880]
* Tweak - Remove net import scheduled notes for on domand imports [79079]
* Tweak - Fixed some layout issues that would emerge with "Events URL Slug" option when "Plain" permalinks were enabled [92314]
* Tweak - Tweaked some language in Event Aggregator's metabox on individual edit-event screens to reduce confusion around the impact of the Update Authority on CSV imports [77957]
* Tweak - Fix PHP 7.1 compatibility with Event Aggregator (props @BJP NEALE) [90002]
* Tweak - Added new filter: `tribe_events_force_filtered_ical_link`. This makes the "Export Events" URL more easily modifiable (thanks to @tdudley07 for highlighting this issue) [43908]
* Tweak - Made the "End of Day Cutoff" option better accommodate 24-hour and other time formats (thanks @festivalgeneral for bringing this issue to our attention!) [78621]
* Tweak - Made the options presented by the timezone selector filterable (via the newly added `tribe_events_timezone_choice` hook - our thanks to National University's Marketing Department for this idea) [92909]
* Tweak - Improved integration with Twenty Seventeen - main events page now uses full height header when set to front page (thanks @uncovery for pointing this out) [89767]
* Tweak - Ensured REST API taxonomy endpoints are only registered in WordPress versions 4.7 and higher (thanks @dnaber-de for reporting this) [93227]
* Language - 1 new strings added, 132 updated, 0 fuzzied, and 1 obsoleted

= [4.6.4] 2017-11-09 =

* Tweak - Timepicker is now part of Tribe Common, it was removed from The Events Calendar
* Tweak - Required changes to make the plugin compatible with version 4.6 of Event Tickets
* Language - 10 new strings added, 167 updated, 0 fuzzied, and 2 obsoleted

= [4.6.3] 2017-11-02 =

* Fix - Prevent JS error when adding a Pro widget in the WP Customizer screen [72127]
* Fix - Fixed issue where the value of an event's "Show Google Maps Link" option would not properly affect the displaying of the link on List View (props: @etechnologie) [75547]
* Fix - Added some more specification to our jquery-ui-datepicker CSS to limit conflicts with other plugins and themes [90577]
* Fix - Improve shortcode pagination/view change url so it is reusable (props: @der.chef and others) [70021]
* Fix - Ensure the `tribe_json_ld_{type}_object` filter is available to make modifications of event, venue and organizer JSON LD data possible (thanks to Mathew for flagging this problem) [89801]
* Fix - Improved JSON LD output for events by outputting the correct UTC offset where required (our thanks to Nina and many others for flagging this issue) [78233]
* Tweak - Fixed some display issues for the event schedule details (props @mia-caro)
* Tweak - Improved the clarity of and amount of context for some linked post labels to make translation of those labels a little easier and more nuanced (props @hnacc and others) [88589]
* Tweak - Changed the order in which the list view "next events" link is assembled for better translatability (with thanks to @alelouya for highlighting this problem) [72097]
* Tweak - Adjusted linked posts selector HTML to improve compatibility with Batcache [92049]
* Tweak - Improved datepicker handling so an end date on or later than the start date can always be selected [89825]
* Language - 0 new strings added, 7 updated, 0 fuzzied, and 0 obsoleted

= [4.6.2] 2017-10-18 =

* Fix - Restored functionality to the "currency position" options in Events Settings, and in the per-event cost settings (props @schola and many others!) [89918]
* Fix - Fixed issue in Month view with multi-month events not appearing on subsequent months (thanks @shinno.kei & @schittly for helping isolate this) [89747]
* Fix - Made some changes to prevent Month View caching from breaking WPML support when in Month View (props: @mpike and many others!) [82286]
* Fix - Fixed start/end times being displayed in incorrect timezone in structured data (thanks @mtncreative & @esosa) [42125]
* Fix - Fixed an issue that would cause a 404 error if the selected default view was not enabled (thanks @pruneau) [45612]
* Fix - Improved translatability by adding missing textdomains for a number of strings (props @pedro-mendonca) [91071]
* Fix - Removed unneeded escaping to ensure the organizer link displays as expected (pros @f4w-pwharton) [91074]
* Tweak - Improvements to the readme.txt file surrounding plugin requirements (thanks @ramiy) [90285]
* Tweak - Improve site identification in multisite installations using Event Aggregator to avoid throttling issues [90489]
* Tweak - Avoid notice level errors when a non-existent category archive is requested (our thanks to Charles Simmons for highlighting this) [90697]
* Tweak - Added a new filter `tribe_events_ical_single_event_links` to make customizing the iCal and gCal export links on single-event views easier [90705]

= [4.6.1] 2017-10-04 =

* Fix - Fixed "Next Events" and "Previous Events" navigation links in list views, which would sometimes make a category-filtered list view lose its category filter as a user navigated through pages of future or past events (props @forumhelpdesk and @atomicdust for reporting this!) [72013]
* Fix - Fixed some layout issues with the Tribe Bar datepicker that would arise when using a Twentysixteen or Twentyfifteen child them (thanks to @stefanrueegger for reporting this) [46471]
* Fix - Prevented modification of event titles within the loop when using TRIBE_MODIFY_GLOBAL_TITLE [89273]
* Fix - Fixed issue when exporting all-day multi-day events via iCal where the end date was one day early (Thank you @fairmont for reporting this!) [87775]
* Fix - Fixed issues with the jQuery Timepicker vendor script conflicting with other plugins' similar scripts (props: @hcny et al.) [74644]
* Fix - Fixed an issue that would prevent Event Aggregator scheduled imports from running [88395]
* Fix - Fixed the "Start Time" and "End Time" timepicker fields in the event-creation screen to make it impossible to have an end date/time that comes before the start date/time [72686]
* Tweak - Remove unnecessary parameters from some remove_action calls in the plugin (thanks to @JPry on GitHub for submitting this fix!) [88867]
* Tweak - Adjusted the EA cron start time so that it never gets created in the past [88965]
* Tweak - Improved options format in the Event Aggregator settings [88970]
* Tweak - Added a filter to CSV importer for altering the delimiter, escaping, and enclosing characters [70570]
* Tweak - Adjusted the `tribe_update_venue()` template tag so it no longer creates some unnecessary meta fields involving post_title, post_content, etc. (thanks @oheinrich for bringing this to our attention) [66968]
* Tweak - Improved the performance of The Events Calendar REST API tweaking some queries [89743]
* Tweak - Add support for a `found_posts` argument in `tribe_get_events`, `tribe_get_venues` and `tribe_get_organizers` functions to return the number of posts found matching the current query arguments [89743]
* Deprecated - Deprecated the `tribe-events-bar-date-search-default-value` filter; use `tribe_events_bar_date_search_default_value` instead [67482]
* Language - Improvements to aid translatability of text throughout plugin (props: @ramiy) [88982]
* Language - 7 new strings added, 180 updated, 4 fuzzied, and 3 obsoleted

= [4.6] 2017-09-25 =

* Feature - Added full CRUD REST support for Events, Organizers, Venues, Event Categories, and Tags
* Tweak - Updated Bootstrap Datepicker to v1.7.0
* Tweak - Added latitude/longitude to REST responses when available on venues
* Tweak - Added JSON-LD data to REST responses when available
* Tweak - Replaced deprecated first parameter of `tribe_get_organizers()` with a parameter that, when specified with a truthy value, returns only organizers with upcoming events attached to them
* Tweak - Added linked post filters: `tribe_{$this->post_type}_has_events_excluded_post_stati`, `tribe_events_tribe_organizer_create`, `tribe_events_tribe_organizer_update`, `tribe_event_venue_duplicate_post_fields`, `tribe_event_organizer_duplicate_custom_fields`
* Tweak - Added action: `tribe_events_organizer_created`
* Tweak - Added REST filters: `tribe_rest_organizer_default_only_with_upcoming`, `tribe_rest_venue_default_only_with_upcoming`, `tribe_events_rest_term_allow_delete`
* Tweak - Added duplicate-detection filters: `tribe_duplicate_post_strategies`, `tribe_duplicate_post_strategy`, `tribe_duplicate_post_{$strategy}_strategy`
* Language - 152 new strings added, 217 updated, 6 fuzzied, and 1 obsoleted

= [4.5.13] 2017-09-20 =

* Feature - Add link to the featured image in the Events List widget. New filter introduced to control this: `tribe_events_list_widget_featured_image_link` (props to @cabadaj007 for the feature request) [84807]
* Feature - Remove 'France, Metropolitan' option from country list to prevent issues with Google Maps API (thanks @varesanodotfr for pointing this out) [78023]
* Feature - Ignored Events will restore previous status instead of setting to 'publish' [82213]
* Fix - Patched jQuery Resize vendor library to avoid JavaScript conflicts (props to @britner for the original report) [71994]
* Fix - Fixed a typo in the Event List widget options [71081]
* Fix - Addressed some PHP notices that would sometimes emerge in tag-filtered post lists in the wp-admin (thanks to @wfsec28 and others in the forums for reporting this!) [45274]
* Fix - When "Full Styles" or "Tribe Events Styles" are used, prevent duplicate featured images from showing up in the Twenty Seventeen theme (props to @want2what and others in the forums for reporting this) [80955]
* Fix - Fixed the issue that would prevent the start date and date range parameters from being taken into account when using 'Other URL' source in Event Aggregator
* Fix - Aggregator will no longer update comments while inactive [78890]
* Fix - Avoid issues when REST API archive request parameters are not in the original order (thanks @Nslaver for reporting this and providing a fix) [88748]
* Tweak - Aggregator prevents duplicated records with the same params from being created [68833]
* Tweak - Aggregator will now allow for some minor shifts in schedule execution time to help distribute requests to EA Service [86628]
* Tweak - Improve text in the Event Aggregator settings [77452]
* Tweak - Add actions before and after posts are inserted or updated by Event Aggregator to allow custom functions to kick in (`tribe_aggregator_before_insert_posts` and `tribe_aggregator_after_insert_posts`) [87530]
* Tweak - Allow users to import CSV with numerically-named categories by using a flag (currently `%n`) (thanks @Shamsi for reporting) [78340]
* Tweak - Allow date range and events count limits to be set on each type of import (except for 'Other URL') in Event Aggregator [79975]

= [4.5.12.3] 2017-09-19 =

* Fix - Display events on Month View correctly for WordPress version 4.8.2 and up (props @realcrozetva for reporting this) [88952]

= [4.5.12.2] 2017-09-08 =

* Fix - Fixed an issue where manually running Scheduled Imports would always result in a failed import [87321]

= [4.5.12.1] 2017-09-07 =

* Fix - Fixed an issue where events imported via Event Aggregator from an iCal-like source would be duplicated in place of being updated [87654]

= [4.5.12] 2017-09-06 =

* Fix - Fixed an issue where, with certain date formats chosen in the Events display settings, the "Next Month" link navigation wasn't working (props to @tttammi and others for reporting this issue!) [86937]
* Fix - Fixed a typo in REST API Swagger documentation that mentioned "organizer" when it should have stated "venue".
* Fix - Fixed issues with Event Aggregator queueing system where events might be duplicated or incorrectly updated [79975]
* Fix - Prevent notice when the Aggregator Record title is an array [82149]
* Fix - Allows Aggregator Google Map settings to extend the Global Setting by default (props to queerio for reporting this!) [67639]
* Fix - Prevent Warnings when throwing WordPress admin notices from Aggregator daily usage limit (props to cigarplanner for reporting this!) [83187]
* Fix - Resolved problem where Aggregator wouldn't allow you to remove filtering terms for Records [76949]
* Fix - Allow any datepicker format to be used on Aggregator filtering Events (props to matthewseymour for reporting this!) [77819]
* Fix - Added check to see if log directory is readable before listing logs within it (thank you @rodrigochallengeday-org and @richmondmom for reporting this) [86091]
* Tweak - Datatables Head and Foot checkboxes will not select all items, only the current page [77395]
* Tweak - Included tooltip for Aggregator "Hide & Ignore" button for events [67890]
* Tweak - Added all the Aggregator Origins to the Admin Bar [68693]
* Tweak - Added filters: `tribe_get_state_options`
* Tweak - Added template tags: `maybe_format_from_datepicker()`
* Tweak - Added the `tribe_rest_single_event_data` filter to the single event REST API endpoint to allow filtering the returned data (thanks @mwender) [88748]
* Language - 2 new strings added, 90 updated, 0 fuzzied, and 1 obsoleted

= [4.5.11] 2017-08-24 =

* Fix - Avoid Event Aggregator previews or scheduled imports being marked as failures [84259]
* Fix - Fixed start and end date limit parsing for events archive in the REST API code [78375]
* Fix - Fixed issue with `tribe_events_get_the_excerpt()` returning a read more link that sometimes pointed to the current page [70473]
* Fix - Fixed Post ID not being sent to the_title filter for Organizers and Venues (props Anna L.) [85206]
* Fix - Fixed issue where Month View tooltips would often go off-screen in some smaller viewport sizes [65136]
* Fix - Fixed an issue that would sometimes render Event Aggregator options invalid even with a valid license [78469]
* Fix - Fixed an issue where the mobile.php template file would often fail to include an event's featured image [74291]
* Fix - Resolved issue where invalid linked post IDs prevent proper updates on linked posts (props to Mathew L. and a few others for highlighting this issue) [71802]
* Fix - Do not hijack the blog when the main events page is configured to appear on the site's homepage (our thanks to Jason and others for flagging this problem) [72094]
* Fix - Remove extra trailing double-quotes at the end of the timepicker data-format attributes [85603]
* Fix - Fixed an issues where Event Aggregator scheduled imports could not run other than manually [81639]
* Tweak - Prevent stray commas from showing up for some event venues in the List View [72289]
* Tweak - Prevent stray commas from showing up for some event venues in the Day View [85429]
* Tweak - Modify certain event queries to widen the window of opportunity for query caching (props @garretjohnson) [84841]
* Tweak - Improve Event Aggregator message regarding Facebook token expiration [70376]
* Tweak - Support importing from URLs (Event Aggregator) where the protocol hasn't been specified by defaulting to HTTP [76466]
* Tweak - Removed WP API adjustments [85996]
* Tweak - Added filter: `tribe_aggregator_meta_source` to filter the Event Aggregator import source
* Tweak - Added filter: `tribe_events_linked_post_meta_values_{$current_linked_post_meta_key}` for filtering the array of values retrieved for a specific linked post meta field
* Tweak - Updated views: `src/views/day/single-event.php` and `src/views/list/single-event.php`
* Compatibility - Minimum supported version of WordPress is now 4.5
* Language - Improvements to various strings to improve ease of translation (props to @ramiy)
* Language - 5 new strings added, 56 updated, 1 fuzzied, and 3 obsoleted [the-events-calendar]

= [4.5.10.1] 2017-08-16 =

* Fix - Updates common library to resolve a range of issues preventing frontend assets from loading and breaking parts of our user interface [85017]

= [4.5.10] 2017-08-09 =

* Fix - Avoid duplicate events when importing from some iCal, Google Calendar and Facebook feeds in Event Aggregator (our thanks to Jason Sears, controlyours and many other users for highlighting these issues) [67038]
* Fix - Fixed bug that caused scheduled imports to get stuck in a perpetual state of failure when receiving error messages from the Event Aggregator service (our thanks to Antonio Jose and others for flagging this problem) [83767]
* Fix - Resolved issue where errors from the Event Aggregator service were not properly logging/visible on the History tab [83767]
* Tweak - Made linked post fields' auto-save features more stringently check for empty values to prevent the plugin from trying to "save" empty values (our thanks to Jean-Marie for highlighting this problem) [80282]
* Tweak - Moved the organizer e-mail address field label a bit to better accommodate Community Events [80426]
* Tweak - Added filter to tribe_get_display_end_date()'s return value [77730]
* Tweak - Avoid notice-level errors while processing queues within Event Aggregator (our thanks to David Sharpe and others for reporting this) [84020]
* Tweak - Improve compatibility and avoid Javascript errors when running alongside Twenty Seventeen [70853]
* Compatibility - Minimum supported version of WordPress is now 4.4
* Language - 1 new strings added, 119 updated, 0 fuzzied, and 0 obsoleted

= [4.5.9] 2017-07-26 =

* Fix - Send Aggregator callback URL with correct Scheme [83364]
* Fix - Scheduled Aggregator cron for inserting will re-enqueue to complete scheduled imports [83382]
* Fix - Avoid overwriting Venues and Organizers when importing FB events with similarly named Venues and Organizers [75370]
* Fix - Improve handling of large and/or slow Google Calendar and iCal feeds [79975]
* Tweak - Added period "." separator to datepicker formats. [65282]
* Tweak - Added tribe_events_month_get_events_in_month filter to allow overriding of events used in month templates. [83317]

= [4.5.8.1] 2017-07-21 =

* Fix - Fixed an issue where failed EA Imports would hang for a long time before failing [83344]

= [4.5.8] 2017-07-13 =

* Fix - Remove permalink logic for recurring events (Events Calendar PRO will implement instead) [74153]
* Fix - Avoid type error when setting up one-time imports for Facebook URLs (our thanks to @J for flagging this!) [78664]
* Fix - Add a safety check in isOrganizer() function (our thanks to Kevin for flagging this!) [81645]
* Fix - Avoid EA Client hanging when no events are found while attempting an import from a Facebook source [82713]
* Fix - Improve compatibility of The Events Calendar when operating with WPML from within a subdirectory (props: @dgwatkins) [81998]

= [4.5.7] 2017-06-28 =

* Fix - Restore support for translated events category slugs when WPML is active [73478]
* Fix - Improve handling of shortcodes within event view excerpts (props: @awbauer) [81226]
* Fix - Improve compatibility with WPML in relation to event permalinks specifically (props: @dgwatkins) [81224]
* Fix - Improved handling of Venue fields that allows for better form validation in Community Events [76297]
* Tweak - Better detection and reporting of communication failures with the Event Aggregator server
* Tweak - Textual corrections (with thanks to @garrett-eclipse for highlighting many of these) [77196]
* Tweak - New filter added ("tribe_events_linked_posts_dropdown_enable_creation") to facilitate more control over linked posts [80487]
* Tweak - Improve performance of theme compatibility code [71974]
* Tweak - Don't show Event Aggregator system status in Help tab if there's no Event Aggregator license in place [68506]

= [4.5.6] 2017-06-22 =

* Tweak - Improved how Cost field looks and it's consistency across views [71092 & 71094]
* Fix - Resolved issue where the Meta Chunker attempted to inappropriately chunk meta for post post_types [80857]
* Tweak - Added actions: `tribe_events_inside_cost`
* Tweak - Changed views: `day/single-event`, `day/single-featured`, `list/single-event`, `list/single-featured`
* Language - 1 new strings added, 15 updated, 1 fuzzied, and 1 obsoleted [the-events-calendar]
* Language - 0 new strings added, 0 updated, 1 fuzzied, and 0 obsoleted [tribe-common]


= [4.5.5] 2017-06-14 =

* Fix - Removed extra double quotes in organizer link output [71133]
* Fix - Make the list and day view styles match more closely [63599]
* Fix - Better sanitization on CSV imports (thanks to Valentinos Chouris from NCC Group for reporting this) [80311]
* Fix - Prevent tabs from being incorrectly escaped in iCal output (props: KZeni) [80452]
* Fix - Fixed inconsistent font styling of Tribe Bar form labels. [27252]
* Tweak - Removed unused Javascript (jQuery UI Dialog) to help avoid warnings (our thanks to @gama6889 for flagging this) [80766]
* Tweak - Added new filter hooks 'tribe_events_register_event_type_args' and 'tribe_events_register_event_cat_type_args' [80658]

= [4.5.4] 2017-06-06 =

* Tweak - Minor tweaks to the CSS for linked post types (Organizer/Venues)
* Fix - Prevent drag and drop icon showing when singular linked post type is been displayed
* Fix - Resolved issue where scheduled imports sometimes failed to execute [79587]
* Fix - Better sanitization of data (Props to Valentinos Chouris for reporting this) [80310]
* Language - 2 new strings added, 156 updated, 0 fuzzied, and 4 obsoleted [the-events-calendar]
* Language - 4 new strings added, 20 updated, 1 fuzzied, and 0 obsoleted [tribe-common]

= [4.5.3] 2017-06-01 =

* Fix - Made it easier to translate the update confirmation message (our thanks to safu9 for highlighting this) [79729]
* Fix - Fixed compatibility issue with WPML which caused organizers and venues to disappear on translated events [67581]
* Fix — Fixed bug where venues and organizers would be duplicated when their associated event is previewed. [64088]
* Tweak - Other fixes to the plugin verbiage (with thanks to @garrett-eclipse and others)

= [4.5.2.1] 2017-05-19 =

* Fix - Prevent fatal errors occuring in PHP 5.5 and earlier [79208]

= [4.5.2] 2017-05-17 =

* Fix - Correct REST API reference URL (our thanks to Lindsey for flagging this) [78658]
* Fix - Improve Event Aggregator integration to avoid situations where imports continually restart but do not complete [77988]
* Tweak - Make the inclusion or exclusion of the year (within the event schedule string) filterable [78070]
* Tweak - Adjustments to help avoid false positive security alerts being generated in relation to our customizer integration [78355]

= [4.5.1] 2017-05-04 =

* Fix - Prevented errors on EA import screen that happened in exotic circumstance. Thanks @kathryn for reporting this! [75787]
* Fix - Made EA preserve custom dates after reimporting a Facebook Event when option is set. [75787]
* Fix - Enhance month view caching to minimize impact of JSON-LD generation [74656]
* Tweak - Styling/layout improvements within the Event Aggregator screen [77895]

= [4.5.0.2] 2017-05-01 =

* Fix - Ensure compatibility with WordPress version 4.4 and earlier

= [4.5.0.1] 2017-05-01 =

* Fix - Resolving issue where some premium plugins were falsely claiming they were out of date

= [4.5] 2017-05-01 =

* Feature - Event Aggregator now allows users to import from other sites with The Events Calendar [68139]
* Feature - Include a Events REST API endpoint for read operations [70711]
* Feature - Include granular Scheduling for Events Aggregator
* Tweak - Update Authority for modified fields now will include Organizer, Venues and Taxonomy changes [71152]
* Tweak - Clean up direct calls to get events and use wrapper `tribe_get_events()` which has a hook for customizing
* Tweak - Remove including Event Tickets for backwards compatibility as a vendor library [71908]
* Tweak - Create a global ID to increase consistency on all of the imported items with Event Aggregator [75218]
* Fix - Prevent Aggregator to run on Empty Queues thus generating fatals (props to @Donald for the report here) [75377]
* Fix - Categories and Tags are no longer cleared when importing with Event Aggregator (thank you @Nicolas for the report) [74264]
* Fix - Increase consistency on Column Mapping for CSV imports [76476]
* Tweak - Added filters for REST API: `tribe_events_rest_url_prefix`, `tribe_rest_url`, `tribe_events_rest_use_builtin`, `tribe_rest_events_archive_data`, `tribe_rest_event_max_per_page`, `tribe_rest_event_data`, `tribe_rest_venue_data`, `tribe_rest_organizer_data`, `tribe_rest_event_categories_data`, `tribe_rest_event_tags_data`, `tribe_rest_event_taxonomy_term_data`, `tribe_rest_event_featured_image`, `tribe_events_rest_api_enabled`
* Tweak - Added filters for REST API Documentation: `tribe_rest_swagger_cost_details_documentation`, `tribe_rest_swagger_date_details_documentation`, `tribe_rest_swagger_image_details_documentation`, `tribe_rest_swagger_image_size_documentation`, `tribe_rest_swagger_term_documentation`, `tribe_rest_swagger_event_documentation`, `tribe_rest_swagger_organizer_documentation`, `tribe_rest_swagger_venue_documentation`, `tribe_rest_swagger_documentation`
* Tweak - Added filters for Modified fields tracking: `tribe_tracker_post_types`, `tribe_tracker_excluded_meta_keys`, `tribe_tracker_enabled`, `tribe_tracker_enabled_for_terms`, `tribe_tracker_taxonomies`
* Tweak - Added filters for Event Aggregator: `tribe_aggregator_localized_data`, `tribe_aggregator_service_messages`, `tribe_aggregator_url_import_range_options`, `tribe_aggregator_url_import_range_cap`, `tribe_aggregator_url_import_range_start`, `tribe_aggregator_url_import_range_end`
* Tweak - Removed filters for Event Aggregator: `tribe_aggregator_track_modified_fields`
* Tweak - Added actions for Initialization: `tribe_events_bound_implementations`
* Tweak - Removed methods for `Tribe__Events__Main`: `track_event_post_field_changes`, `maybe_load_tickets_framework`
* Tweak - Removed methods for `Tribe__Events__Aggregator__Service`: `has_service_message`

= [4.4.5] 2017-03-23 =

* Fix - Local changes to events should be preserved in accordance with the Event Import Authority setting (thanks to @bryan for reporting this one) [72876]
* Fix - Correct the value for days of the week abbreviation (thanks @mmmmartin03 for the report) [75379]
* Tweak - Enable the month view cache by default on new installations [74867]
* Tweak - External links to Google maps changed from http to https (nice find by @bjf2000 - reported via the .org support page) [74930]
* Tweak - Links to WordPress.org changed from http to https (ultimately this is also credited to @bjf2000's find. Thanks!) [72273]

= [4.4.4] 2017-03-08 =

* Fix - Avoid unnecessarily removing a callback from an action while inside the same action (improves PolyLang compatibility - props @Chouby) [73122]
* Fix - Resolving issue where sites that overrode the wp-admin path would fail to successfully perform a Facebook OAuth with Event Aggregator [74687]
* Tweak - Improve template loading for easier customization by developers and better support of the template hierarchy (props @QWp6t) [72842]

= [4.4.3] 2017-02-22 =

* Fix - Resolved issue where iCal exports on month view were exporting more events than intended (thanks to @s2ldesign for reporting in our forums) [72133]
* Fix - Resolved meta width issue for maps when Pro is active (gracias a @ANTONIO JOSE por el reporte del error)  [69844, 72272]
* Fix - Resolved issue where featured images were not being imported via Event Aggregator Facebook imports (cheers to @Cody for the initial bug report) [72764]
* Fix - Resolved issue where translated 'all' slugs were not respected (thank you @Marianne for your report in the forums) [71996]
* Tweak - Translation improvements and fixes (@Katja - thanks! ) [70068]
* Tweak - Allow "-1" when specifying the "Month view events per day" setting [70497]

= [4.4.2] 2017-02-09 =

* Fix - Ensure the global and source-specific Google Map settings for imports are respected [67228]
* Fix - Prevent PHP 5.2 Strict mode from throwing notices due to usage of `is_a` [72812]
* Fix - Ensure the events list widget's show/hide if there are upcoming events setting is respected [72965]
* Tweak - Add filters for template tag functions related to dates: `tribe_get_start_time`, `tribe_get_end_time`, `tribe_get_start_date` and `tribe_get_end_date` [67759]

= [4.4.1.1] 2017-01-26 =

* Fix - Resolved fatal caused when rendering themes that override tribe styles

= [4.4.1] 2017-01-26 =

* Fix - Resolve the Fatals related to undefined methods and Memory exhaustion [71958, 71912]
* Fix - iCal export for Single events working again [71916]
* Tweak - Changes the Search label to prevent duplicate words (props @oheinrich) [72149]
* Tweak - Add theme version to `tribe-event.css` (props @berler) [71973]
* Fix - Resolve JavaScript error when jQuery was been de-registered [71369]
* Fix - Prevent Fatals when Importing Images on Event Aggregator [70576]
* Fix - Prevent Third Party notes to be escaped, anchor link working again [71872]
* Fix - Google Maps now are using HTTPS instead of HTTP (props @cliffordp)
* Fix - Prevent Fatals on Event Aggregator Cron, due to Activity logging failure [71904]
* Fix - Elminate some cases of problem with Facebook manual import on Event Aggregator [69137]
* Fix - WPML integration smaller incompatibilities [70520, 70522]

= [4.4.0.1] 2017-01-09 =

* Fix - Adds safety check to ensure a smooth activation process when earlier versions of Tribe Common are active

= [4.4] 2017-01-09 =

* Feature - Add dynamic helper text to single event editor to display the events date and time [66484]
* Feature - Add support for featured events [65898]
* Feature - Add support for placing the main events archive on the site homepage [38757]
* Feature - Add support for the theme customizer [67489]
* Feature - Make it possible to adjust map pins via the theme customizer [65889]
* Feature - Support for Event Aggregator in a multisite network context added [61427]
* Fix - Add a link to The Events Calendar Help page in the Network Administration screen of multisite installations [68665]
* Fix - Multisite license editing and displaying consistency [68662]
* Tweak - Adjusted styles and added actions for featured events in the List Widget [65923]
* Tweak - Organizers and Venues are now with a better and cleaner interface [68430]
* Tweak - Eliminate duplicate meta data for organizer posts [25084]
* Tweak - Improved the start/end date user interface [66486, 66487, 66550]
* Tweak - iCal export now includes all events - up to a reasonable limit - rather than just those in the current view [65037]
* Tweak - Adjustments made to the default week view color scheme [69756]
* Tweak - Add AJAX and improve consistency of the venue and organizer UI [38129]

= [4.3.5] 2016-12-20 =

* Tweak - Updated the template override instructions in a number of templates [68229]
* Tweak - Improve behavior of tribe_get_events_title() in respect of single events [46313]
* Tweak - Event Aggregator will only load on the Administration, prevent bigger loads for Front-End users [70812]
* Tweak - Allow better filtering for Organizers and Venue Meta fields (Props: @Chouby from Polylang) [70894]
* Fix - Prevent JavaScript Notices related to Bumpdown [69886]
* Fix - Assets URL on Windows Servers are fully operational again [68377]
* Fix - JavaScript and CSS files will respect HTTPS on all pages [69561]
* Fix - Fixed comment count and visibility issues due to Event Aggregator records [68297]
* Fix - Fixed PHP notices and warnings raised when importing .ics files [69960]
* Fix - Only show link to Venues if Pro is active in List View [69887]
* Fix - Fixed and issue that would make Event Aggregator importing notices remain stuck in the Import screen [70614]
* Fix - Avoid error screen when saving licenses on multisite installations [68599]
* Fix - Fix calendar view links in WPML language switcher [67134]

= [4.3.4.2] 2016-12-13 =

* Fix - Correct an oversight leading to breakages of the /all/ events archive for Events Calendar PRO users [70662]

= [4.3.4.1] 2016-12-09 =

* Fix - Updates Tribe Common to remove some stray characters that were impacting page layouts (props: @Aetles) [70536]

= [4.3.4] 2016-12-08 =

* Tweak - Tribe Common now is loaded only once across our plugin suite, improves performance in some cases [65755]
* Fix - Featured Images for Event Aggregator imports are working as expected again. [69465]
* Fix - Google Calendar and iCalendar files are now updating their respective events [68684]
* Fix - On demand Event Aggregator records will update events correctly [69542]

= [4.3.3] 2016-11-16 =

* Feature - Added Tribe Extension class and loader, to make small addons easier to build [68188]
* Fix - Ordering on Month view is working as expected again [69123]
* Fix - Enable ampersand character in mobile month view titles (thanks @kate for the report of this) [45409]
* Fix - Prevent notices for Event Aggregator License checking [67981]
* Fix - Mismatched text domains are resolved, important for translations (props to @Hans) [68462]
* Fix - Sticky on Month View is working as expected again [68902]
* Fix - Prevent HTTPS websites from pointing to Assets in HTTP [68372]
* Fix - On `WP_Query` we will no-longer overwrite custom `post__not_in` params [42143]

= [4.3.2] 2016-11-02 =

* Fix - Fixes an issue where the text in the Location search field was URL encoded when using the back or forward button for navigation. [61742]
* Fix - Aggregator Errors will not show more than once daily as comments (Thanks @Jacob for your report on the forums) [68094]
* Fix - Event Aggregator ICS default configuration now are been Selected Correctly [67885]
* Fix - Shortcode Month view now will display tooltips correctly [68094]
* Fix - Avoid loading the select2 JavaScript library twice when Advanced Custom Fields is activated (props to @ryan for the initial report [43605]
* Fix - Avoid errors and notices on calendar page when X theme and WPML plugins are active (thanks @ingrid for reporting this one) [64400]

= [4.3.1.1] 2016-10-20 =

* Fix - Corrected a packaging issue from the 4.3.1 release [67936]

= [4.3.1] 2016-10-20 =

* Tweak - Implement the pruning of Event Aggregator history records after 7 days, filterable by tribe_aggregator_record_retention [68283]
* Tweak - Event Aggregator will now verify that the license key has uses remaining before creating a history record [68286]
* Tweak - Improve `tribe_create_event` documentation (Props to Keith) [44871]
* Fix - Resolved an issue where scheduled Event Aggregator imports marked as "On Demand" were being run by cron [68284]
* Fix - Resolved a bug where empty meta fields were being inserted into Event Aggregator record post meta [68290]
* Fix - Resolved a bug where Venue and Organizers urls were been generated incorrectly (Thanks @Matt) [68168]
* Fix - Pagination links on Month view are updating correctly [67977]
* Fix - Resolved the support for translated event category archive slug that could lead to broken links on the front-end while using WPML (Props to Wilco in the support Forums) [62018]
* Fix - Resolved a bug where searching for past events in the List view would always yield no results (Thanks for the report @Davide) [61863]
* Fix - Resolved an issue where long file names would break plugin updates on some Windows installations (pros to @Alan [62552]
* Fix - Resolved an issue where the `/all` link on recurring events on non English websites could be broken (reported by @lumiest - thanks!) [68062]
* Fix - Pagination links on Month view are updating correctly [67977]

= [4.3.0.1] 2016-10-14 =

* Fix - Preventing legacy Facebook events from being duplicated

= [4.3] 2016-10-13 =

* Feature - Added Event Aggregator to enable service-based event imports from iCal feeds, Facebook, and Meetup
* Feature - Revamped the CSV import screens to work within the new Event Aggregator pages
* Tweak - Adjusted some view logic to support the new Event Views shortcode in Pro [44800]
* Tweak - Added a button to copy the system infomation on the help tab [43709]
* Tweak - Added an option for users to opt into automatic system infomation so our support system can grab the system information found on the help tab automatically [31645]
* Tweak - Use an earlier hook for iCal feed generation (props @jlambe) [64141]
* Tweak - Revise and simplify integration with Event Tickets attendee screen [61992]
* Tweak - Added context to a set of strings to make translation easier (props @pedro-mendonca) [64586]
* Tweak - Deprecated various disused functions and classes relating to the Meta Factory [39905]
* Fix - Cease using GLOB_BRACE for including deprecated files due to limited server support [63172]
* Fix - Avoid problems that can occur when hooking and unhooking actions (props @Chouby) [63474]
* Fix - Resolves an issue where we were duplicating a core WordPress hook but with a different set of parameters (props @Chouby) [66455]
* Fix - Correct the datetime formatting issues within the iCal feed (props @henryk) [65968]
* Deprecated - `Tribe__Events__Main::initOptions()` has been deprecated with no replacement
* Deprecated - `Tribe__Events__Main::set_meta_factory_global()` has been deprecated in favor of using the `Tribe__Events__Meta_Factory` class
* Deprecated - The `setup_meta()` method in both the `Tribe__Events__Template__Single_Event` and `Tribe__Events__Template_Factory` classes has been deprecated
* Deprecated - The `the_title()`, `event_date()`, `event_category()`, `event_tag()`, `event_website()`, `event_origin()`, `organizer_name()`, `organizer_email()`, `venue_name()`, `venue_address()`, and `venue_map()` methods have been deprecated in the `Tribe__Events__Advanced_Functions__Register_Meta` class
* Deprecated - The `register()`, `check_exists()`, and `get_args()` methods have been deprecated in the `Tribe__Events__Meta_Factory` class

= [4.2.7] 2016-09-15 =

* Tweak - Additional support for plugin extensions

= [4.2.6] 2016-08-31 =

* Add - tribe_is_event_past() conditional to detect if event end time is past current time (Reported by @Jonathan in our support forums - thanks Jonathan.)

= [4.2.5] 2016-08-17 =

* Fix - Fixed inconsistent template filtering logic for single event template [62525]
* Tweak - Restored preview for published events [64874]

= [4.2.4] 2016-08-03 =

* Tweak - Changed "Event Add-Ons" to load faster [64286]
* Fix - Fixed default venue setting [64628]
* Fix - Fixed default venue state and province settings [64629]

= [4.2.3] 2016-07-20 =

* Fix - In month view, be sure to unhook JSON-LD output when calling unhook function
* Fix - Incorrect JSON-LD event start and end times (thank you @jjbte for reporting on .org forums)
* Fix - Show Google Map and Link checkbox so they show when editing an event (Reported originally by Michael of @NailedIT in the .org forum)
* Fix - Use Community Events Venue Edit Link when on Community Events Forms instead of Admin (also as a result of the report abve from @NailedIT. Thanks again.)

= [4.2.2] 2016-07-06 =

* Fix - Small CSS Issue on Welcome Page
* Fix - Month view on mobile device width doesn't have links to prev/next months
* Fix - Reimport of updated CSV removes featured image (Bug #46149)
* Fix - Fixed the issue that would make multiple organizers details disappear when trying to submit invalid event data using Community
* Fix - Add a check to avoid being unable to switch view when Filter Bar plugin is active and at least one field is set to auto-complete mode
* Fix - Only add the events custom post type to the tag archive queries and not custom queries with tags [45635]
* Fix - When using the filter tribe_events_excerpt_allow_shortcode shortcodes will be maybe be processed in event excerpts in the list views [42289]

= [4.2.1.1] 2016-06-28 =

* Fix - Ensure translations load as expected with all supported versions of WordPress (thanks to @JacobALund for originally reporting this on .org forums)

= [4.2.1] 2016-06-22 =

* Tweak - Adjust the caching rules for Month View for faster loading
* Fix - Replace a bad return type to avoid unnecessary notices in the error log
* Fix - Add missing styles for correctly hide screen reader text
* Fix - Fixes `tribe_get_event_link()` which wasn't working when passing second parameter as `true'
* Tweak - Reduce the ginormous font size of Month View titles in skeleton styles
* Fix - Add styling to adjust List View description to full width
* Fix - Miscellaneous tweaks to improve the Month and Day views
* Fix - Fix a shorthand array that was causing errors in PHP 5.2 and 5.3 when importing events

= [4.2] 2016-06-08 =

* Feature - Added Google Maps API key field in the Settings tab to avoid map timeouts and errors on larger sites (Thanks to Yan for reporting this!)
* Feature - Added support for featured image, multiple organizers, excerpt and more custom fields in the .csv file import function for events (Thank you to Graphic Designer for posting on UserVoice!)
* Feature - Added support for featured image, description, map details and more custom fields in the .csv file import function for venues
* Feature - Added support for featured image and description in the .csv file import function for organizers (Thank you to Rebecca for posting on UserVoice!)
* Feature - Added an oEmbed template for events
* Feature - Improve performance of a query used to determine if there are free/uncosted events (Thank you @fabianmarz for the pull request!)
* Feature - Added support for attaching custom post types to events
* Tweak - Improved filtering of the `tribe_event_featured_image()` function (Cheers to @fabianmarz!)
* Tweak - Add an encoding class for the CSV importer to prevent non utf8 characters from preventing imports (Thanks to screenrage for the report!)
* Tweak - Improved our JSON-LD output to ensure consistency (Props to @garrettjohnson and Lars!)
* Tweak - Language files in the `wp-content/languages/plugins` path will be loaded before attempting to load internal language files (Thank you to user aafhhl for bringing this to our attention!)
* Tweak - Switch to HTTPS for the "Powered by The Events Calendar" link (Thank you Cynthia for reporting this!)
* Tweak - Switch to using HTTPS by default for interactions with Google Maps API
* Tweak - Improved filterability of calendar excerpts by introducing the new `tribe_events_get_the_excerpt` filter hook
* Tweak - Improved filtering of organizer details when importing by CSV (Props to @Geir for bringing this up!)
* Tweak - Adjustments for single event view in Twenty Fifteen theme
* Tweak - Improved performance of query used to test for events without any cost
* Tweak - Added missing semicolon to a laquo (Props to mwender on GitHub for the fix!)
* Tweak - Improve the "stickiness" of CSV import column mappings (Thank you @jamesgol!)
* Tweak - Consistency of JSON-LD markup improved (Cheers to @garrettjohnson for the help!)
* Tweak - Avoid notice-level errors when working with WP CLI on a site where The Events Calendar is also active (Thanks to @sun)
* Tweak - Corrected the spelling of timezone in the CSV Importer's event field
* Tweak - Updated venue and organizer templates to use the new architecture for attaching custom post types to events
* Tweak - Move plugin CSS to PostCSS
* Tweak - Category default view is now set to `default` in place of hardcoding the current default view in the category base rewrite rule [31907]
* Deprecated - `Tribe__Events__PUE__Checker`, `Tribe__Events__PUE__Plugin_Info`, and `Tribe__Events__PUE__Utility` classes are deprecated and are replaced by `Tribe__PUE__Checker`, `Tribe__PUE__Plugin_Info`, and `Tribe__PUE__Utility` classes
* Fixed - Changed the use of `have_posts()` in the maybe iCal links for the main views that could cause an infinite loop
* Accessibility - Focus styles added for search fields
* Accessibility - Add ARIA labels for Month/Day/List sub nav
* Accessibility - Add ARIA label for events footer sub nav heading

= [4.1.4] 2016-05-19 =

* Fix - Improve accuracy of list view pagination after switching from month view
* Tweak - Give the multi-organizer form 'sticky' properties so values persist even if the submission is initially rejected
* Tweak - Resolved minor CSS issues in the welcome page

= [4.1.3] 2016-04-28 =

* Fix - Month View single days are now ordered as follows: sticky events, ongoing multi-day events, all day events, then start time. In other words, all events should be ordered as you'd expect when viewing events in Month View.
* Fix - Updated the compatibility of CSV importer with WordPress 4.5 due to a change in the `post_status` filter. This will help prevent some of the errors you may have seen when importing events using a CSV file.
* Tweak - Added new event names for AJAX success to the List, Month, and Day views to help The Events Calendar's compatibility with our other premium plugins.

= [4.1.2] 2016-04-11 =

* Tweak - Removed an unneeded hook that attempted to add a query argument to event tag links
* Fix - Resolved an issue where events marked as "sticky" would not display as such in Month View
* Fix - Dashes, hyphens, or whatever you like to call them in the events archive slug no longer breaks the URL
* Fix - The notice that pops up when a conflicting "events" page exists can now be dismissed

= [4.1.1.1] 2016-04-07 =

* Security - Tightened up security with post type link filtering (props to Nadal Soler for reporting this issue!)
* Security - Tightened up security around tribe bar submissions (props to Paul Mynarsky for reporting this issue!)

= [4.1.1] 2016-03-30 =

* Fix - Resolved bug where array notices were output on single event pages when venues were not set (props to zaxiscreative for reporting this issue!)
* Fix - Resolved issue where the Month View in mobile sizes retained the long day-of-week names when the abbreviations should have been used (props to Lucy for the bug report!)
* Fix - Fixed bug where a "0" was added to the default Venue name when creating a new event
* Fix - Fixed notice that caused Ajax requests to fail (props to cgrymala on WP.org for reporting this!)
* Fix - Removed quotes from around TZID-specified timezones in iCal feeds which causes problems with some parsers (props to factory44 for reporting the issue that lead to this fix)
* Fix - Resolved various capitalization issues with German translations (props to oheinrich in our forums for pointing out this issue!)

= [4.1.0.1] 2016-03-17 =

* Fix - Resolved multiple issues with the German `de_DE` language file that caused a number of site-breaking issues

= [4.1] 2016-03-15 =

* Feature - Added a tribe_get_venue_website_url() function for fetching Venue website URLs (props to fervorcreative in our forums for this request!)
* Performance - Lazy-load venue and organizer selector data
* Tweak - Allow iCal filenames to be filtered via a new filter: tribe_events_ical_feed_filename
* Tweak - Added a hook to allow single day queries in month view to be filtered: tribe_events_month_daily_events_query_args
* Tweak - Improved the logic around rebuilding known date ranges
* Tweak - Always show the "Merge Duplicates" button for venues and organizers in the Events General Settings page
* Tweak - Allow the "same slug" notice to be dismissed and fix some text in that message
* Tweak - Ignore alpha/beta/rc suffixes on version numbers when checking template versions
* Tweak - Add a filter for month view daily events query: tribe_events_month_daily_events_query_args
* Tweak - Added a more flexible cost range parsing function
* Tweak - Obfuscate license keys Events > Help > System Information
* Fix - Fixed a fatal that sometimes occurred when refreshing the import CSV page
* Fix - Fixed issue where some characters were not escaped appropriately for month and year formats
* Fix - Added missing tribe-loading@2x.gif
* Fix - Fixed a warning produced by passing a DateTime() object into start_date or end_date args of tribe_get_events (props to iamhexcoder for the pull request!)
* Fix - Fixed bug where events in month view were not always sorted in chronological order
* Fix - Fixed the System Info URL in Events > Help
* Fix - Resolved issue where the default country would be "Array" if no default country is set
* Fix - Fixed bug where ajaxurl was sometimes undefined

= [4.0.7] 2016-03-02 =

* Fix - Resolve display issues on templates with Jetpack and a few themes
* Fix - Mobile breakpoints on month view working with custom breakpoints
* Fix - Reordering Venue and Organizer metadata no longer breaks titles
* Fix - Prevented notices from happening when using `the_title` filter
* Fix - iCal links now will respect categories on the first page
* Fix - Prevent third-party bugs with SEO plugins when inserting events programmatically
* Fix - Organizer information is showing up again correctly
* Fix - Modified the add-on license validation method to better explain what is happening
* Fix - Description on mobile views now have the correct class attribute on HTML
* Fix - Added missing semicolon on the list navigation for "&laquo"

= [4.0.6] 2016-02-17 =

* Tweak - Adjust injection of event data into the_content from priority 10 to 9 for better 3rd-party plugin compatibility
* Tweak - Change mobile month view selector to load event details below the calendar for better theme compatibility
* Tweak - Better handling of edge cases on the post_excerpt for List View
* Tweak - Removal of generic CSS classes like `.updated` and `.published`
* Fix - Prevent Notices from appearing when using `tribe_get_organizer()`
* Fix - Make HTML Single Event Pages valid
* Fix - Numeric named categories URLs are now fully working
* Fix - Event Title now Accepts HTML on Tooltips
* Fix - Licenses Tab now will work with `DISALLOW_FILE_MODS` (Props to Sun for spotting and fixing this)

= [4.0.5] 2016-01-15 =

* Security - Security fix with Venues and Organizers (props to grantdayjames for reporting this!)

= [4.0.4] 2015-12-23 =

* Tweak - Including the latest embedded Event Tickets release for backward compatibility

= [4.0.3] 2015-12-22 =

* Tweak - Adjust single-event.php template to allow the "Time" title and content to be filterable (Props to Sitecrafting for highlighting this issue!)
* Fix - Resolved issue with an overly escaped Event Category edit URL that prevented editing categories (Thanks to Ian for the first report of this issue!)
* Fix - Fixed issue where clicking on columns on the Events listed in the Admin Dashboard were ALWAYS sorted by Event start/end date before sorting by the column selected (Cheers to Corrado for bringing this to our attention!)

= [4.0.2] 2015-12-16 =

* Tweak - Adding better support for non-numeric cost values on events (Props to Mirja for highlighting this!)
* Tweak - Avoid notice level errors when advanced events list widget settings are saved (Thank you Johan for reporting the issue!)
* Tweak - Improve messaging in the same-slug warning message (Thanks to Simon for bringing this to our attention!)
* Tweak - Hook to Event Tickets to inject event dates into ticket emails
* Tweak - Adding better support for default venues (Props to Karly for noting this!)
* Tweak - Improve handling of internationalized slugs (Cheers to Oliver for the help!)
* Fix - Ensure the past events list displays the correct events when accessed via ajax (Thank you Jesse for highlighting this!)
* Fix - Support ordering by venue/organizer within event queries (Thank you Doug for bringing this to our attention!)
* Fix - Fixed issue where events with the same date/time would sometimes be excluded from single-event navigation (Cheers to JeremyEnglert for the tip!)
* Fix - Resolved issue where events set with the explicit cost of 0 were not showing as "Free" (Thank you terrizsolo for reporting this!)
* Fix - Fixed bug where the datepicker in Twenty Sixteen was really ugly
* Fix - Fixed bug where using Quick Edit on events caused the table columns in the event list to become jumbled on save (Props to A K for the report!)
* Fix - Resolved bug where category links sometimes included event category 1 (Thank you Anthony for the original report of this problem!)
* Fix - Fixed a settings page URL (Props to Kristy for the heads up!)

= [4.0.1] 2015-12-10 =

* Tweak - Add a warning message for major updates
* Tweak - For SEO reasons, use an h1 for the title rather than an h2 (props to wpexplorer for this fix)
* Tweak - Target the calendar view grid in JS using a simpler selector
* Fix - Resolved WP 4.4 related fatal on the Nav Menu page that prevented the admin footer from rendering/enqueuing JS
* Fix - Resolved bug where visiting /events/upcoming could sometimes result in an infinite redirect loop
* Fix - Removed `wp_trim_excerpt` and use only it's powers, fixing the excerpt problem
* Fix - Fixed bug where the mobile calendar view did not display the date for the date being viewed
* Fix - Fixed bug where the admin toolbar's Events > Import > CSV did not link to the CSV importer page
* Fix - Fixed issue where the events list in the admin dashboard were not ordered in an intuitive manner
* Fix - Resolved bug where sorting by event category or tag resulted in an error
* Fix - Fixed bug where full event content text was displayed where excerpts should have been displayed
* Fix - Resolved issue where events imported via CSV were excluded from single event navigation
* Fix - Fixed bug where /events/list would sometimes 404 on a new install
* Fix - Resolved bug where multiday all-day events displayed the end date as one day later than it should be when the End of Day Cut-off was set to something other than 12am
* Fix - Timezone handling fixed within generated iCal feeds

= [4.0] 2015-12-02 =

* Security - A TON of escaping was added to our codebase thanks to the efforts of the always-helpful Andy Fragen (@afragen)
* Feature - Moved the Ticket framework code into its own plugin (event-tickets)
* Feature - The event cost now supports more international formats with the addition of the tribe_events_cost_separators filter (Thank you remokrol for bringing this to our attention!)
* Feature - Added support for the twentysixteen theme
* Feature - Created a new Add-Ons tab in Settings so that TEC add-ons can have a consolidated settings tab
* Feature - Improve the date formats UI by providing example output for each selected format
* Tweak - Restructured TEC's core settings code for reusability with other standalone plugins like Event Tickets
* Tweak - Deprecate old JS event names in favor of a new JS event naming standard. Example: deprecated tribe_ev_runAjax in favor of run-ajax.tribe
* Tweak - Consolidated import pages for TEC and add-ons
* Tweak - When suggesting a UTF-8 compatibility CSV formatting tool, point to one that still exists
* Tweak - Added the ability to filter attendees CSV items via tribe_events_tickets_attendees_csv_items (Props to @bostondv on GitHub for this patch!)
* Tweak - Updated all excerpt output to use tribe_events_get_the_excerpt() to ensure a consistent display of excerpt content (Cheers to Joseph to pointing this out!)
* Tweak - Add support for wp_get_document_title in response to the WordPress 4.4 deprecation of wp_title
* Tweak - Check post creation permissions before letting users create venues and organizers from the event meta box
* Tweak - Only display data separators between fields that have data when rendering organizers (Thank you Bud for highlighting this issue!)
* Tweak - When a user cannot create organizers, prevent the auto-selection of organizers when editing an event
* Tweak - Remove microformat CSS classes from templates and replace with namespaced content-relevant CSS classes
* Tweak - Changed the "updated" CSS class to "tribe-updated" so that it is properly namespaced (Thank you vijayrajesh!)
* Tweak - The Plugin Update Checker will now auto-save valid plugin keys (Thanks to Denon for originally bringing this up!)
* Tweak - Cleaned up the output of JSON-LD data. Filterable via the new tribe_google_data_markup_json filter
* Tweak - Drop the use of the generic CSS class "placeholder" in favor of "tribe-event-placeholder" (Thanks to Marc on the forums!)
* Tweak - Adjusted the CSS padding on Admin Menu items for Events
* Tweak - Various codesniffer fixes
* Tweak - tribe_get_venue_link() no longer echoes if you ask it to return an <a> element
* Tweak - Error messages for empty Venue names
* Tweak - Improve our responsiveness for the widget mini calendar, allowing smaller sidebars.
* Tweak - No longer retrieve empty costs when fetching all costs for all events
* Tweak - Change the priority of bootstrapping the-events-calendar to ensure it occurs before any of the TEC addons in the event some addons are upgraded to v4.0 later than TEC
* Tweak - Adjust the logic used for adding a noindex/follow tag to event views
* Tweak - No longer hiding default address fields when default venues are selected when Pro is active
* Fix - Resolved issue where the iCal feed did not provide an appropriately formatted timezone in some cases (Cheers to Matt for the report!)
* Fix - Added support for translating some previously untranslatable strings (Props to tititou36, media325, and Stef!)
* Fix - Prevented duplicate CSS IDs on the mini calendars (Cheers to Corrado for the help!)
* Fix - Fixed bug causing tribe_get_single_ical_link() and tribe_get_ical_link() to use the same URL when it shouldn't (Props to Ben Byrne @drywall on Twitter for the heads up!)
* Fix - Fixed issue where the "Add another organizer" text wasn't using the correct singular label (Thank you MIKE for the report!)
* Fix - Various CSS fixes for twenty(ten-fifteen)
* Fix - Improved our handling of `get_current_screen()` across the plugin, avoiding notices and warnings (Thank you Mike for the help!)
* Fix - Fixed bug where accessing object properties on a non object errored out when saving event meta (props to @dalethedeveloper on GitHub for this fix!)
* Fix - Fixed bug where organizer ID meta attached sometimes included a blank record. That blank record is no longer returned in tribe_get_organizer_ids()
* Fix - Fixed error message returned when tabbing away from a blank event name meta box so that it properly indicates that an event name is required (Our thanks to @tapan29bd for this fix!)
* Fix - Resolved issue where Timezone event start/end date property name strings were malformed which guaranteed a a call to get_post_meta for Timezone date strings
* Fix - Fixed CSS issue where the month view calendar could sometimes extend beyond the edge of the page when Skeleton Styles were enabled
* Fix - Fixed a problem where iCal data was generated with incorrect dates in the case of some all days events (thanks to Matt for highlighting this)
* Fix - Resolved a problem causing the previous month view to appear when it should not
* Fix - Fixed issue in mobile month view where date was missing from heading
* Fix - Resolved issue that caused /events/ to 404 if it was visited on a new install before hitting "Save" on the Events > Settings > Display page
* Deprecated - The Tribe__Events__Main::defaultValueReplaceEnabled() method is being deprecated in favor of tribe_get_option('defaultValueReplace'). Schedules for removal in v4.5
* Deprecated - The tribe_event_link() has been deprecated in favor of tribe_get_event_link(). Scheduled for removal in 5.0
* Deprecated - The third parameter of tribe_get_organizer_link() (the $echo parameter) has been deprecated and is scheduled for removal in 5.0
* Deprecated - Tribe__Events__Abstract_Deactivation in favor of Tribe__Abstract_Deactivation
* Deprecated - Tribe__Events__Admin__Helpers in favor of Tribe__Admin__Helpers
* Deprecated - Tribe__Events__App_Shop in favor of Tribe__App_Shop
* Deprecated - Tribe__Events__Autoloader in favor of Tribe__Autoloader
* Deprecated - Tribe__Events__Cache in favor of Tribe__Cache
* Deprecated - Tribe__Events__Cache_Listener in favor of Tribe__Cache_Listener
* Deprecated - Tribe__Events__Changelog_Reader in favor of Tribe__Changelog_Reader
* Deprecated - Tribe__Events__Credits in favor of Tribe__Credits
* Deprecated - Tribe__Events__Date_Utils in favor of Tribe__Date_Utils
* Deprecated - Tribe__Events__Field in favor of Tribe__Field
* Deprecated - Tribe__Events__Settings in favor of Tribe__Settings
* Deprecated - Tribe__Events__Settings_Tab in favor of Tribe__Settings_Tab
* Deprecated - Tribe__Events__Support in favor of Tribe__Support
* Deprecated - Tribe__Events__Template_Part_Cache in favor of Tribe__Template_Part_Cache
* Deprecated - Tribe__Events__Tickets__Attendees_Table in favor of Tribe__Tickets__Attendees_Table in the event-tickets plugin
* Deprecated - Tribe__Events__Tickets__Metabox in favor of Tribe__Tickets__Metabox in the event-tickets plugin
* Deprecated - Tribe__Events__Tickets__Ticket_Object in favor of Tribe__Tickets__Ticket_Object in the event-tickets plugin
* Deprecated - Tribe__Events__Tickets__Tickets in favor of Tribe__Tickets__Tickets in the event-tickets plugin
* Deprecated - Tribe__Events__Tickets__Tickets_Pro in favor of Tribe__Tickets__Tickets_Handler in the event-tickets plugin
* Deprecated - Tribe__Events__Validate in favor of Tribe__Validate
* Deprecated - Tribe__Events__View_Helpers in favor of Tribe__View_Helpers
* Deprecated - Tribe__Events__Main::OPTIONNAME in favor of Tribe__Main::OPTIONNAME
* Deprecated - Tribe__Events__Main::OPTIONNAMENETWORK in favor of Tribe__Main::OPTIONNAMENETWORK
* Deprecated - Tribe__Events__Main::addHelpAdminMenuItem() in favor of Tribe__Settings_Manager::add_help_admin_menu_item()
* Deprecated - Tribe__Events__Main::addNetworkOptionsPage() in favor of Tribe__Settings_Manager::add_network_options_page()
* Deprecated - Tribe__Events__Main::array_insert_after_key() in favor of Tribe__Main::array_insert_after_key()
* Deprecated - Tribe__Events__Main::array_insert_before_key() in favor of Tribe__Main::array_insert_before_key()
* Deprecated - Tribe__Events__Main::debug() in favor of Tribe__Debug::debug()
* Deprecated - Tribe__Events__Main::defaultValueReplaceEnabled() in favor of tribe_get_option( 'defaultValueReplace' )
* Deprecated - Tribe__Events__Main::doHelpTab() in favor of Tribe__Settings_Manager::do_help_tab()
* Deprecated - Tribe__Events__Main::doNetworkSettingTab() in favor of Tribe__Settings_Manager::do_network_settings_tab()
* Deprecated - Tribe__Events__Main::doSettingTabs() in favor of Tribe__Settings_Manager::do_setting_tabs()
* Deprecated - Tribe__Events__Main::do_licenses_tab() in favor of Tribe__Settings_Manager::do_licenses_tab()
* Deprecated - Tribe__Events__Main::getNetworkOption() in favor of Tribe__Settings_Manager::get_network_option()
* Deprecated - Tribe__Events__Main::getNetworkOptions() in favor of Tribe__Settings_Manager::get_network_options()
* Deprecated - Tribe__Events__Main::getNotices() in favor of Tribe__Notices::get()
* Deprecated - Tribe__Events__Main::getOption() in favor of Tribe__Settings_Manager::get_option()
* Deprecated - Tribe__Events__Main::getOptions() in favor of Tribe__Settings_Manager::get_options()
* Deprecated - Tribe__Events__Main::have_addons() in favor of Tribe__Settings_Manager::have_addons()
* Deprecated - Tribe__Events__Main::isNotice() in favor of Tribe__Notices::is_notice()
* Deprecated - Tribe__Events__Main::pluginDir in favor of Tribe__Events__Main::plugin_dir
* Deprecated - Tribe__Events__Main::pluginName in favor of Tribe__Events__Main::plugin_name
* Deprecated - Tribe__Events__Main::pluginPath in favor of Tribe__Events__Main::plugin_path
* Deprecated - Tribe__Events__Main::pluginUrl in favor of Tribe__Events__Main::plugin_url
* Deprecated - Tribe__Events__Main::removeNotice() in favor of Tribe__Notices::remove_notice()
* Deprecated - Tribe__Events__Main::renderDebug() in favor of Tribe__Debug::render()
* Deprecated - Tribe__Events__Main::saveAllTabsHidden() in favor of Tribe__Settings_Manager::save_all_tabs_hidden()
* Deprecated - Tribe__Events__Main::setNetworkOptions() in favor of Tribe__Settings_Manager::set_network_options()
* Deprecated - Tribe__Events__Main::setNotice() in favor of Tribe__Notices::set_notice()
* Deprecated - Tribe__Events__Main::truncate() in favor of tribe_events_get_the_excerpt()
* Deprecated - tribe_event_beginning_of_day() in favor of tribe_beginning_of_day()
* Deprecated - tribe_event_end_of_day() in favor of tribe_end_of_day()
* Deprecated - tribe_event_format_date() in favor of tribe_format_date()
* Deprecated - tribe_events_the_notices() in favor of tribe_the_notices()

= 3.x and previous =

For release notes from the 3.x and older lifecycles, see our [full historical release notes](https://theeventscalendar.com/category/products/release-notes/).<|MERGE_RESOLUTION|>--- conflicted
+++ resolved
@@ -215,14 +215,11 @@
 
 == Changelog ==
 
-<<<<<<< HEAD
+= [4.6.16] TBD =
+
+* Tweak - Add tribe_redirected parameter to enable a visitor to select another view after default mobile redirect, thanks to Marcella for notifying us [102743]
+
 = [4.6.15] 2018-05-09 =
-=======
-= [4.6.16] TBD =
-* Tweak - Add tribe_redirected parameter to enable a visitor to select another view after default mobile redirect, thanks to Marcella for notifying us [102743]
-
-= [4.6.15] TBD =
->>>>>>> 509d1521
 
 * Feature - Added wp-cli command to import events from a source with Event Aggregator. See `wp event-aggregator import-from --help` to know more [104426]
 * Feature - Added wp-cli command to run scheduled imports with Event Aggregator. See `wp event-aggregator run-import --help` to know more [104426]
