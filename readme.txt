--- conflicted
+++ resolved
@@ -4,13 +4,8 @@
 Tags: events, calendar, event, venue, organizer, dates, date, google maps, conference, workshop, concert, meeting, seminar, summit, class, modern tribe, tribe, widget
 Donate link: http://m.tri.be/29
 Requires at least: 4.5
-<<<<<<< HEAD
 Stable tag: 4.6.21
 Tested up to: 4.9.7
-=======
-Stable tag: 4.6.20.1
-Tested up to: 4.9.6
->>>>>>> 37d3ae4f
 Requires PHP: 5.2.4
 License: GPLv2 or later
 License URI: http://www.gnu.org/licenses/gpl-2.0.html
@@ -220,16 +215,14 @@
 
 == Changelog ==
 
-<<<<<<< HEAD
 = [4.6.21] TBD =
 
 * Fix - Ensure no console errors are being displayed if there's no Google Maps API key present. Thanks Greg for flagging this [95312]
-=======
+
 = [4.6.20.1] 2018-07-10 =
 
 * Fix - Fix an issue where Event Aggregator imports might get blocked at 1% progress [110258]
 * Fix - Fix the error displayed when navigating the month view via shortcode. Thanks Lam, @ltcalendar, Disk and others for flagging this! [109589]
->>>>>>> 37d3ae4f
 
 = [4.6.20] 2018-07-09 =
 
