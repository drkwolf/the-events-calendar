=== The Events Calendar ===

Contributors: Shane Pearlman (shane.pearlman), Peter Chester (peterchester), John Gadbois (jgadbois), Kelsey Damas (kelseydamas), Matt Wiebe (mattwiebe), Rob La Gatta (roblagatta),  Justin Endler, Reid Peifer (reid.peifer), Dan Cameron (dancameron) produced by Modern Tribe, Inc. (moderntribe)
Tags: modern tribe, tribe, widget, events, tooltips, grid, month, list, calendar, recurring, event, venue, eventbrite, registration, tickets, ticketing, eventbright, api, dates, date, plugin, posts, sidebar, template, theme, time, google maps, conference, workshop, concert, meeting, seminar, summit, forum, shortcode
Donate link: https://www.paypal.com/cgi-bin/webscr?cmd=_s-xclick&hosted_button_id=QA7QZM4CNQ342
Requires at least: 3.1
Tested up to: 3.2.1
Stable tag: 2.0.2

== Description ==

IMPORTANT NOTICE: If you are upgrading from a previous version of The Events Calendar, please BACK UP your data before upgrading! This is a significant update.

The Events Calendar plugin enables you to rapidly create and manage events. Features include Google Maps integration as well as default templates such as a calendar grid and event list, widget and so much more. Looking for recurring events, the ability to sell tickets, manage conference schedules, accept user submitted events automatically and more? Check out the <a href="http://tri.be/products/?ref=tec-readme">available premium and community add-ons</a>. Have questions or looking to get help from our active user community, <a href="https://www.facebook.com/ModernTribeInc">join us on Facebook</a>, sign up for our newsletter (bottom of the home page) or check out <a href="http://tri.be/support/?ref=tec-readme">our support page</a>. Please note that while we are actively supporting this plugin, we don't provide support for non-paying users.

= The Events Calendar 2.0 =

* Event custom post type
* Easily manage events
* Upcoming Events Widget
* Provides full template to complement the 2010 & 2011 theme out of the box (month and list view)
* Extensive template tags for customization
* MU Compatible
* Google Maps Integration
* Calendar Month view with tooltips
* Includes support for venue, cost, address, start and end time, google maps link

= Events Calendar Pro Features =

* Recurring events
* Saved venues & organizers
* Custom events attributes
* Advanced events manager
* Venue view
* Single day view
* Ajax calendar
* Advanced widgets
* Gcal / ical user download (import)
* and lots more.

<a href="http://tri.be/wordpress-events-calendar-pro/?ref=tec-readme">Grab a copy of Events Calendar Pro!</a>

== Screenshots ==

1. Calendar View
1. List View
1. Single Post
1. Event Editor
1. Event List Admin
1. Settings Panel

== Installation ==

= Install =

1. <a href="http://tri.be/downloading-installing-activating-the-events-calendar-2-0-pro-2-0/?ref=tec-readme">Follow the directions in our simple video</a>
1. Update your permalinks to ensure that the event specific rewrite rules take effect.
1. If you have trouble installing, see the [Codex](http://codex.wordpress.org/Managing_Plugins#Manual_Plugin_Installation) for more helpful info.

= Activate =

No setup required. Just plug and play!

= Requirements =

* PHP 5.2 or above
* WordPress 3.1 or above

== Documentation ==

For template tags, you can view our template tag includes in the "public" folder to read through the functions directly or visit our online documentation at <a href="http://tri.be/support/documentation?ref=tec-readme">http://tri.be/support/documentation</a>

== Changelog ==

= 2.0.2 =

<<<<<<< HEAD
2.0.2 is a minor bug patch for 2.0. Are you upgrading from 1.6.5? Events 2.0 is a MAJOR upgrade, please backup your data and plan a little time in case you have to make any theme edits. Check out the upgrade tutorials in support on the tri.be website.

=======
>>>>>>> 4e0a499f
Small features, UX and Content Tweaks:

* Added link to new user primer (http://tri.be/support/documentation/events-calendar-pro-new-user-primer/) to the activation message.
* Added tribe_is_event_in_category conditional to plugin code base.
* Plugin now adds a default role when registering custom post types.
* Russian language files incorporated (free & PRO) from Mikhail Michouris
* Dutch translation files incorporated (free only) from Rick van Dalen
* Danish translation files incorporated (PRO only) from Christian Andersen
* Italian translation files incorporated (free & PRO) from Stefano Castelli

Bugs:

* Months will now show appropriate day count, instead of 31 days as they were previously.
* Custom recurring events previously not showing start AND end time (just start time); now are showing both.
* Hack to include events in your main loop no longer causes event link to vanish.
* Fixed issue of recurrence settings changing upon publication.
* Fixed other bug related to recurrence details showing incorrect date/time.
* General bugs with weekly recurrence have been squashed.
* Admin page should no longer hang when updating a recurring event.
* Breadcrumbs will now show the correct slug info on Thesis.
* Not entering a name for an organizer or venue doesn’t stop it from publishing, as it did previously.
* Admin events list now appears with soonest event at the top, not the bottom.
* Deleting instances of recurrence now works within individual entries.
* Unnamed venue/organizer now created when no venue or organizer name added.
* Featured image no longer overlaps the map on individual entries in the default 2011 theme.
* Custom recurrence events weren't previously showing end time on the frontend; they will now.
* Comments box now appears on the default page template (was previously only on default events template).
* Minor change to line 1835 of the-events-calendar.class.php.
* Incorporated patch to include file name in permalink for users running the plugin on shared IIS servers.
* Changes to incorrect tag on lines 58, 60 & 62 in views/single.php.
* Next/Previous link in recurring & standalone events both work fine.
* General display tweaks to Calendar widget (wasn't showing future events previously, and CSS was screwy)
* Renamed the dashboard Tribe newsfeed widget to conform with rebranding efforts.
* Worked to better display comments in Thesis & Genesis themes.
* General display bugs related to the WP 3.3 beta.
* Fixed general PHP notices that appeared with debug turned on in your wp-config file.

= 2.0.1 =

Small features, UX and Content Tweeks:
* Enabled method to turn off event upsell messages on your site in wp-config.php - define( 'TRIBE_HIDE_UPSELL', true );
* Updated migration message to help 1.6.5 users have an easier time when they upgrade to 2.0
* Added a "View my events" link in the settings panel to help users find where the calendar lives
* Added Russian and Swedish translation files.
* Broke out advanced functions into their own file "advanced-functions.php"
* Added in line documentation to all template tags and moved them to separate files in the /public folder
* Added and updated documentation on http://tri.be/support/documentation/

Bugs:
* Added "00" in the time drop down when in 24 hour mode
* Updated default end time to "17" for 24 hour mode
* Fixed broken link in the "you need events 2.0 open source" on activation for PRO users.
* More tag now properly crops content in loop
* Custom meta > number only drop down values now carry over
* Resolved an issue where single day view yielded a 404 if date was in the past
* Next event widget now shows the proper event
* Attachments on recurring events now persist across instances
* Custom recurring event error caused by blank end date fixed
* Default state now shows properly
* Title tags wrong in various views fixed
* Event date showing incorrectly for certain cases of recurrence fixed.
* Venue / Organizer data not saving for certain cases of recurrence fixed.

= 2.0 =

<<<<<<< HEAD
This is such a major re-write that we are starting the change log over.
=======
This is such a major re-write that we are starting the change log over.

== Upgrade Notice ==

= 2.0.2 =
2.0.2 is a minor bug patch for 2.0. Are you upgrading from 1.6.5? Events 2.0 is a MAJOR upgrade, please backup your data and plan a little time in case you have to make any theme edits. Check out the upgrade tutorials in support on the tri.be website.
>>>>>>> 4e0a499f
<|MERGE_RESOLUTION|>--- conflicted
+++ resolved
@@ -74,11 +74,6 @@
 
 = 2.0.2 =
 
-<<<<<<< HEAD
-2.0.2 is a minor bug patch for 2.0. Are you upgrading from 1.6.5? Events 2.0 is a MAJOR upgrade, please backup your data and plan a little time in case you have to make any theme edits. Check out the upgrade tutorials in support on the tri.be website.
-
-=======
->>>>>>> 4e0a499f
 Small features, UX and Content Tweaks:
 
 * Added link to new user primer (http://tri.be/support/documentation/events-calendar-pro-new-user-primer/) to the activation message.
@@ -144,13 +139,9 @@
 
 = 2.0 =
 
-<<<<<<< HEAD
-This is such a major re-write that we are starting the change log over.
-=======
 This is such a major re-write that we are starting the change log over.
 
 == Upgrade Notice ==
 
 = 2.0.2 =
-2.0.2 is a minor bug patch for 2.0. Are you upgrading from 1.6.5? Events 2.0 is a MAJOR upgrade, please backup your data and plan a little time in case you have to make any theme edits. Check out the upgrade tutorials in support on the tri.be website.
->>>>>>> 4e0a499f
+2.0.2 is a minor bug patch for 2.0. Are you upgrading from 1.6.5? Events 2.0 is a MAJOR upgrade, please backup your data and plan a little time in case you have to make any theme edits. Check out the upgrade tutorials in support on the tri.be website.