--- conflicted
+++ resolved
@@ -220,11 +220,8 @@
 * Feature - Add featured event column support for CLI imports [108027]
 * Fix - Display the exact search term in the "no results" notice on the events page [106991]
 * Fix - Allow venue and organizer fields to be intentionally empty on Event Singular REST API calls [109482]
-<<<<<<< HEAD
 * Fix - Added basic checks to prevent saving obviously-invalid event meta values, such as sending `EventStartMinute` of `60` (since it should be 0-59) to `tribe_create_event()`. This prevents falling back to "zero" values (e.g. Unix Epoch) when another value was intended. Thanks to @compton-bob for flagging this via our Help Desk. [109722]
-=======
 * Fix - Add Privacy Policy guide for The Events Calendar [108454]
->>>>>>> 95d24a57
 * Tweak - Added event ID parameter to `tribe_events_event_classes` filter to make it more useful [64807]
 
 = [4.6.19] 2018-06-20 =
