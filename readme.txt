=== The Events Calendar ===

Contributors: ModernTribe, borkweb, zbtirrell, barry.hughes, bordoni, brianjessee, brook-tribe, faction23, geoffgraham, ggwicz, jazbek, jbrinley, leahkoerper, lucatume, mastromktg, mat-lipe, mdbitz, MZAWeb, neillmcshea, nicosantos, peterchester, reid.peifer, roblagatta, ryancurban, shelbelliott, shane.pearlman, aguseo, tribecari, trishasalas, courane01, GeoffBel, vicskf
Tags: events, calendar, event, venue, organizer, dates, date, google maps, conference, workshop, concert, meeting, seminar, summit, class, modern tribe, tribe, widget
Donate link: http://m.tri.be/29
Requires at least: 3.9
Stable tag: 4.5.5
Tested up to: 4.7.5
License: GPLv2 or later
License URI: http://www.gnu.org/licenses/gpl-2.0.html

The Events Calendar is a carefully crafted, extensible plugin that lets you easily share your events. Beautiful. Solid. Awesome.

== Description ==

Create an events calendar and manage it with ease. The Events Calendar plugin provides professional-level quality and features backed by a team you can trust.

Packed with loads of useful features, The Events Calendar by Modern Tribe is ready to go right out of the box. It’s extensible, easy to use, and completely customizable.

Looking for additional functionality including recurring events, ticket sales, publicly submitted events, new views, Facebook event integration and more?

<strong>Check out [Events Calendar PRO](http://m.tri.be/mj) and [other add-ons](http://m.tri.be/2a)</strong>

><strong>New Import Tool!</strong>
>We’ve made bulk event imports easier to manage than ever. This add-on service for The Events Calendar allows you to import events from your favorite sources, including Facebook, Meetup, Google Calendar, iCalendar, CSV, and ICS.
>[Check out Event Aggregator now](http://m.tri.be/197u).
>

= BUILT SOLID & SUPPORTED =

The Events Calendar is crafted the WordPress way.

The Events Calendar plugin has been audited by many WordPress industry experts, including core developer Mark Jaquith for security & plugin review team member Pippin Williamson for best practices and plugin compatibility.

Our dedicated support team has poured hundreds of hours into QA, monthly usability tests, and numerous user interviews to guarantee quality and ease-of-use.  We stand behind our work and offer light support weekly for the community via the WordPress.org support forums.

If you need a deeper level of support or a faster response to your specific question, our Events Calendar PRO add-on includes access to our premium support forums with a 24-48 hour response time during the workweek.

Enjoy using The Events Calendar, know how to get under the hood and want to make money helping people? We’re growing our community team and would love to hear from you. If you’re interested, [check this out!](http://m.tri.be/mk)

= PLUG-N-PLAY or HIGHLY CUSTOMIZABLE =

The Events Calendar is built to work out of the box. Just turn it on, configure the settings to match your needs and you’ll be making events in less than 5 minutes.
Or customize it to suit your specific needs. The Events Calendar is built by developers, for developers…it’s ready to be the foundation for your wildest hack sessions:

The Events Calendar is built to work out of the box. Just turn it on, configure the settings to match your needs and you'll be making events in less than 5 minutes.

* WP REST API support
* Skeleton stylesheet to theme fast & efficiently
* Partial template overrides
* Template tags, hooks, and filters
* [Extensive documentation](http://m.tri.be/eu)
* [Library of code snippets](https://github.com/theeventscalendar) on GitHub.

Whether your vision is big or small, you’re in good company. Hundreds of thousands of churches, eateries, small businesses, musicians, venues, and non-profits are publishing and promoting their events with The Events Calendar.

The Events Calendar has been scaled to work on networks with over 25 million unique visitors per month and hundreds of thousands of events. Fortune 100 companies, major universities, government institutions and some seriously epic startups push their events with our platform.

= FEATURES =

Whether you’re operating a hyperlocal hub listing thousands of events, a university with many thousands of users, or you’re a sole business owner listing your classes, The Events Calendar has your back.

Just getting started? Definitely watch and read through the [New User Primer](http://m.tri.be/2d) before going much further.

* Rapidly create events
* Saved venues & organizers
* Calendar month view with tooltips
* List view
* Day view
* Event search
* Google maps
* Widget: Upcoming events list
* Events Taxonomies (Categories & Tags)
* Google Calendar and iCal exporting
* WP REST API endpoints (READ)
* Completely ajaxified for super smooth browsing
* Completely responsive from mobile to tablet to desktop
* Tested on the major theme frameworks such as Avada, Genesis, Woo Themes, Thesis and many more.
* Increase your SEO with Microformats
* Internationalized & Translated
* Multiple stylesheets (Skeleton, Default, Tribe Event Styles) to improve integration
* Extensive Template Tags for Customization
* Hook & Filters up the wazoo
* Caching Support
* Debug Mode for Developers

Looking for something else? We’ve got add-ons available to take your calendar to the next level.

= PRO Features =

Add recurring events, a whole recurring events, a whole range of new views ( week / map / photo / venue / organizer) & widgets (calendar / featured venue / week / event countdown), shortcodes, custom event attributes, default content, location search, much more with [Events Calendar PRO](http://m.tri.be/2c)

= Event Ticketing =

Collect free RSVPs with Event Tickets or add paid ticketing features with [Event Tickets Plus](http://m.tri.be/18wg), including the ability to sell tickets, collect sales, and manage attendees all from within your WordPress dashboard! Works with your favorite eCommerce plugin (WooCommerce, Shopp, Easy Digital Downloads, or WP E-Commerce).

= Bulk Event Import =

Fill your calendar with events from your favorite sources, including Facebook, Meetup, Google Calendar, iCalendar, CSV, and ICS. [Event Aggregator](http://m.tri.be/197u) provides a convenient dashboard to manage scheduled imports, manual imports, filters, one-way sync, import history, and more.

= User-Submitted Events =

Running a community calendar? [Community Events](http://m.tri.be/2g) lets users add events directly to your calendar without needing access to your admin.

= Advanced User Search & Filters =

Have so many amazing events that your users get overwhelmed? [Filter Bar](http://m.tri.be/52) adds a configurable set of filters to your event pages so users can view and search for the exact events that interest them.

= Integrate With Eventbrite =

Connect your calendar with your Eventbrite.com account! [Eventbrite Tickets](http://m.tri.be/18wf) allows you to import/export between The Events Calendar and Eventbrite, and incorporate ticket sales.

[Join us on Facebook](https://www.facebook.com/theeventscalendar/) to be part of our active community, check us out [on Twitter](https://twitter.com/TheEventsCal), and [sign up for our newsletter](http://m.tri.be/rm) for release announcements and discounts.

= SUBMITTING PATCHES =

If you’ve identified a bug and want to submit a patch, we’d welcome it at our [GitHub page for The Events Calendar](https://github.com/moderntribe/the-events-calendar). Simply cue up your proposed patch as a pull request, and we’ll review as part of our monthly release cycle and merge into the codebase if appropriate from there. (If a pull request is rejected, we’ll do our best to tell you why). Users whose pull requests are accepted will receive credit in the plugin's changelog. For more information, check out the readme at our GitHub page. Happy coding!

== Installation ==

= Install & Activate =

Installing the plugin is easy. Just follow these steps:

1. From the dashboard of your site, navigate to Plugins --> Add New.
2. Select the Upload option and hit "Choose File."
3. When the popup appears select the the-events-calendar-x.x.zip file from your desktop. (The 'x.x' will change depending on the current version number).
4. Follow the on-screen instructions and wait as the upload completes.
5. When it's finished, activate the plugin via the prompt. A message will show confirming activation was successful. A link to access the calendar directly on the frontend will be presented here as well.

That's it! Just configure your settings as you see fit, and you're on your way to creating events in style. Need help getting things started? Check out our [new user primer](http://m.tri.be/2l) for help with settings and features.

= Requirements =

* PHP 5.2.4 or greater (recommended: PHP 5.4 or greater)
* WordPress 3.9 or above
* jQuery 1.11.x

== Screenshots ==

1. Month View with Hover
2. Month View
3. List View
4. Day View
5. Single Event
6. Event Editor
7. Events Admin Listing
8. General Settings
9. Display Settings
10. Events List Widget
11. Mobile Month View
12. CSV Importer

== Frequently Asked Questions ==

= Are there any troubleshooting steps you'd suggest I try that might resolve my issue before I post a new thread? =

First, make sure that you're running the latest version of The Events Calendar (4.0 as of this release). If you're running Events Calendar PRO it needs to match the version number of The Events Calendar. And if you've got any other add-ons, make sure those are current / running the latest code as well.

The most common issues we see are either plugin or theme conflicts. You can test if a plugin or theme is conflicting by manually deactivating other plugins until just The Events Calendar is running on your site. If the issue persists from there, revert to the default Twenty Fourteen theme. If the issue is resolved after deactivating a specific plugin or your theme, you'll know that is the source of the conflict.

Note that we aren't going to say "tough luck" if you identify a plugin/theme conflict. While we can't guarantee 100% integration with any plugin or theme out there, we will do our best (and reach out the plugin/theme author as needed) to figure out a solution that benefits everyone.

= I'm still stuck. Where do I go to file a bug or ask a question? =

Users of the free The Events Calendar should post their questions in the plugin's [WordPress.org forum](https://wordpress.org/support/plugin/the-events-calendar/), which we hit about once a week (usually on Wednesdays). Please make sure to read [our sticky post](http://m.tri.be/19oc) providing an overview of the support we provide free users BEFORE posting. If you find you're not getting support in as timely a fashion as you wish, you might want to consider purchasing a PRO license.

If you're already a PRO user, you're entitled access to our more actively-monitored [Events Calendar PRO forum](http://m.tri.be/2r) on our website. We can provide a deeper level of support here and hit these forums on a daily basis during the work week. Generally, except in times of increased support loads, we reply to all comments within 24-48 hours during the business week.

= Events Calendar PRO looks awesome! I'm sold! How can I get my hands on it? =

Events Calendar PRO can be purchased directly on [our website](http://m.tri.be/18wi). There are five (5) license types available, and all licenses include 1 year of access to support + updates.

= I'm interested in PRO or another add-on, but there are a few questions I've got before making the purchase. Can you help me get those addressed? =

Absolutely. If you're not finding your questions answered on the product pages, hit up our [pre-sales forum](http://m.tri.be/2w) on our site. You can save yourself some time by reviewing the threads first to verify if your question has already been asked. If it hasn't, post a new thread as a guest. We'll get you a reply as quickly as we can, so you can make an informed decision regarding purchase.

= What add-ons are available for The Events Calendar, and where can I read more about them? =

Currently, the following add-ons are available for The Events Calendar:

* [Events Calendar PRO](http://m.tri.be/18wi), for adding premium calendar features like recurring events, advanced views, cool widgets, shortcodes, additional fields, and more!
* [Event Aggregator](http://m.tri.be/197u), a service that effortlessly fills your calendar with events from Facebook, Meetup, Google Calendar, iCalendar, CSV, and ICS.
* [Event Tickets](http://m.tri.be/18wj) (free), which allows you to collect RSVPs to events. It can run alongside The Events Calendar or as a standalone plugin that adds RSVP functionality to WordPress posts and pages.
* [Event Tickets Plus](http://m.tri.be/18wk), which allows you to sell tickets for your events using your favorite e-commerce platform.
* [Community Events](http://m.tri.be/2g), for allowing frontend event submission from your readers.
* [Community Tickets](http://m.tri.be/18wl), which allows event organizers to sell tickets to the events they submit via Community Events.
* [Filter Bar](http://m.tri.be/fa), for adding advanced frontend filtering capabilities to your events calendar.
* [Eventbrite Tickets](http://m.tri.be/2e), for selling tickets to your event directly through Eventbrite.

= I have a feature idea. What's the best way to tell you about it? =

We've got a [UserVoice page](https://tribe.uservoice.com/forums/195723-feature-ideas) where we're actively watching for feature ideas from the community. Vote up existing feature requests or add your own, and help us shape the future of the products business in a way that best meets the community's needs.

= I've still got questions. Where can I find answers? =

Check out our extensive [knowledgebase](http://m.tri.be/18wm) for articles on using, tweaking, and troubleshooting our plugins.

== Documentation ==

All of our online documentation can be found on [our documentation site](http://m.tri.be/eu).

Some links you may find particularly useful are:

* [The Events Calendar New User Primer](http://m.tri.be/2l)
* [The Themer's Guide to The Events Calendar](http://m.tri.be/2m)
* [Knowledgebase](http://m.tri.be/18wm)

If you have any questions about this plugin, you can post a thread in our [WordPress.org forum](https://wordpress.org/support/plugin/the-events-calendar). Please search existing threads before opening a new one.

The [Modern Tribe premium support forums](http://m.tri.be/2r) are available for you to read. You won't, however, be able to post a message in any forums beyond Pre-Sale Questions unless you have purchased a premium license.

== Add-Ons ==

But wait: there's more! We've got a whole stable of plugins available to help you be awesome at what you do. Check out a full list of the products below, and over on [our website](http://m.tri.be/18wn).

Our Free Plugins:

* [Event Tickets](https://wordpress.org/plugin/event-tickets/)
* [Advanced Post Manager](https://wordpress.org/plugins/advanced-post-manager/)
* [Blog Copier](https://wordpress.org/plugins/blog-copier/)
* [GigPress](https://wordpress.org/plugins/gigpress/)
* [Image Widget](https://wordpress.org/plugins/image-widget/)
* [Widget Builder](https://wordpress.org/plugins/widget-builder/)

Our Premium Plugins and Services:

* [Events Calendar PRO](http://m.tri.be/18wi)
* [Event Aggregator](http://m.tri.be/197u) (service)
* [Event Tickets Plus](http://m.tri.be/18wk)
* [The Events Calendar: Community Events](http://m.tri.be/2g)
* [The Events Calendar: Community Tickets](http://m.tri.be/18wl)
* [The Events Calendar: Filter Bar](http://m.tri.be/fa)
* [The Events Calendar: Eventbrite Tickets](http://m.tri.be/2e)

== Translations ==

The Events Calendar is translated by volunteers at [translate.wordpress.org](https://translate.wordpress.org/projects/wp-plugins/the-events-calendar/stable). There you can find a list of available languages, download translation files, or help update the translations. Thank you to everyone who helps to maintain our translations!

== Help ==

Welcome to The Events Calendar, a full-featured events management system for WordPress. Thank you so much for using the labor of our love. We are Modern Tribe and we are here to help you be awesome.

If you aren't familiar with The Events Calendar, check out our [new user primer](http://m.tri.be/2p). It'll introduce you to the basics of what the plugin has to offer and will have you creating events in no time. From there, the resources below -- extensive template tag documentation, FAQs, video walkthroughs and more -- will give you a leg up as you dig deeper.

Additional resources available include:

* [Release Schedule](https://theeventscalendar.com/release-schedule/)
* [Known Issues](https://theeventscalendar.com/known-issues/)
* [Documentation](http://m.tri.be/eu)
* [FAQ](http://m.tri.be/2n)
* [Help Videos](http://m.tri.be/2t)
* [Tutorials](http://m.tri.be/2u)
* [Release Notes](http://m.tri.be/2v)
* [Forums](http://m.tri.be/2r)

We hit the [The Events Calendar forum here on WordPress.org](https://wordpress.org/support/plugin/the-events-calendar/) about once a week, assisting users with basic troubleshooting and identifying bugs that have been reported. (If you are looking for more active support, might we suggest buying a PRO license? Our team hits the [Premium Forums](http://m.tri.be/2r) daily.)

Some things to consider before posting on the forum:

* Look through existing threads before posting a new one and check that there isn't already a discussion going on your issue.
* Your issue will be solved more quickly if you run a few checks before making a support request. Deactivate your plugins one by one - if the issue is fixed by deactivating a plugin you know you've got a plugin conflict. To test your Theme, revert to the default Twenty Twelve Theme to see if you are still experiencing the problem. If not, your Theme is the issue. Please provide this information when making your supper request.
* Sometimes, just resetting your permalinks can fix the issue. Visit Events -> Settings -> Permalinks, save your permalinks with a different option and then save with your preferred choice again. This can solve events-related problems and can is worth a shot before creating a new thread.

Still not happy? Shoot us an email to support@theeventscalendar.com or tweet to [@TheEventsCal](https://twitter.com/TheEventsCal) and tell us why. We'll do what we can to make it right.

== Contributors ==

The plugin is made with love by [Modern Tribe Inc](http://m.tri.be/2s).

= Current Contributors =

* [Andras Guseo](https://profiles.wordpress.org/aguseo)
* [Barry Hughes](https://profiles.wordpress.org/barryhughes)
* [Brian Jessee](https://profiles.wordpress.org/brianjessee)
* [Brook Harding](https://profiles.wordpress.org/brook-tribe)
* [Caroline Tucker](https://profiles.wordpress.org/tribecari)
* [Clifford Paulick](https://profiles.wordpress.org/cliffpaulick)
* [Daniel Dvorkin](https://profiles.wordpress.org/MZAWeb)
* [Geoff Graham](https://profiles.wordpress.org/geoffgraham)
* [George Gecewicz](https://profiles.wordpress.org/ggwicz)
* [Gustavo Bordoni](https://profiles.wordpress.org/bordoni)
* [Leah Koerper](https://profiles.wordpress.org/leahkoerper)
* [Luca Tumedei](https://profiles.wordpress.org/lucatume)
* [Matthew Batchelder](https://profiles.wordpress.org/borkweb)
* [Neill McShea](https://profiles.wordpress.org/neillmcshea)
* [Nico Santos](https://profiles.wordpress.org/nicosantos)
* [Peter Chester](https://profiles.wordpress.org/peterchester)
* [Reid Peifer](https://profiles.wordpress.org/reid.peifer)
* [Shane Pearlman](https://profiles.wordpress.org/shane.pearlman)
* [Shelby Elliott](https://profiles.wordpress.org/shelbelliott)
* [Trisha Salas](https://profiles.wordpress.org/trishasalas)
* [Zachary Tirrell](https://profiles.wordpress.org/zbtirrell)

= Past Contributors =

* [Casey Driscoll](https://profiles.wordpress.org/caseypatrickdriscoll)
* [Casey Picker](https://profiles.wordpress.org/ckpicker)
* [Dan Cameron](https://profiles.wordpress.org/dancameron)
* [Jessica Yazbek](https://profiles.wordpress.org/jazbek)
* [Joachim Kudish](https://profiles.wordpress.org/jkudish)
* [John Gadbois](https://profiles.wordpress.org/jgadbois)
* [Jonah West](https://profiles.wordpress.org/jonahcoyote)
* [Jonathan Brinley](https://profiles.wordpress.org/jbrinley)
* [Josh Mallard](https://profiles.wordpress.org/joshlimecuda)
* [Justin Endler](https://profiles.wordpress.org/justinendler)
* [Kelly Groves](https://profiles.wordpress.org/kellykathryn)
* [Kelsey Damas](https://profiles.wordpress.org/kelseydamas)
* [Kyle Unzicker](https://profiles.wordpress.org/kyleunzicker)
* [Mat Lipe](https://profiles.wordpress.org/mat-lipe)
* [Matt Wiebe](https://profiles.wordpress.org/mattwiebe)
* [Matthew Denton](https://profiles.wordpress.org/mdbitz)
* [Nick Ciske](https://profiles.wordpress.org/nickciske)
* [Nick Mastromattei](https://profiles.wordpress.org/mastromktg)
* [Paul Hughes](https://profiles.wordpress.org/paulhughes01)
* [Rob La Gatta](https://profiles.wordpress.org/roblagatta)
* [Ryan Urban](https://profiles.wordpress.org/ryancurban)
* [Samuel Estok](https://profiles.wordpress.org/faction23)
* [Timothy Wood](https://profiles.wordpress.org/codearachnid)

== Upgrade Notice ==

= [4.3] =

Please see the changelog for the complete list of changes in this release. Remember to always make a backup of your database and files before updating!

== Changelog ==

<<<<<<< HEAD
= [4.5.4] TBD =

* Fix - Removed extra double quotes in organizer link output [71133]
=======
= [4.5.5] Maintenance Release/TBD =

* ...

= [4.5.4] Feature Release/TBD =

* Tweak - Minor tweaks to the CSS for linked post types (Organizer/Venues)
* Fix - Prevent drag and drop icon showing when singular linked post type is been displayed
* Language - 2 new strings added, 156 updated, 0 fuzzied, and 4 obsoleted [the-events-calendar]
* Language - 4 new strings added, 20 updated, 1 fuzzied, and 0 obsoleted [tribe-common]
>>>>>>> 5960ab1e

= [4.5.3] 2017-06-01 =

* Fix - Made it easier to translate the update confirmation message (our thanks to safu9 for highlighting this) [79729]
* Fix - Fixed compatibility issue with WPML which caused organizers and venues to disappear on translated events [67581]
* Fix — Fixed bug where venues and organizers would be duplicated when their associated event is previewed. [64088]
* Tweak - Other fixes to the plugin verbiage (with thanks to @garrett-eclipse and others)

= [4.5.2.1] 2017-05-19 =

* Fix - Prevent fatal errors occuring in PHP 5.5 and earlier [79208]

= [4.5.2] 2017-05-17 =

* Fix - Correct REST API reference URL (our thanks to Lindsey for flagging this) [78658]
* Fix - Improve Event Aggregator integration to avoid situations where imports continually restart but do not complete [77988]
* Tweak - Make the inclusion or exclusion of the year (within the event schedule string) filterable [78070]
* Tweak - Adjustments to help avoid false positive security alerts being generated in relation to our customizer integration [78355]

= [4.5.1] 2017-05-04 =

* Fix - Prevented errors on EA import screen that happened in exotic circumstance. Thanks @kathryn for reporting this! [75787]
* Fix - Made EA preserve custom dates after reimporting a Facebook Event when option is set. [75787]
* Fix - Enhance month view caching to minimize impact of JSON-LD generation [74656]
* Tweak - Styling/layout improvements within the Event Aggregator screen [77895]

= [4.5.0.2] 2017-05-01 =

* Fix - Ensure compatibility with WordPress version 4.4 and earlier

= [4.5.0.1] 2017-05-01 =

* Fix - Resolving issue where some premium plugins were falsely claiming they were out of date

= [4.5] 2017-05-01 =

* Feature - Event Aggregator now allows users to import from other sites with The Events Calendar [68139]
* Feature - Include a Events REST API endpoint for read operations [70711]
* Feature - Include granular Scheduling for Events Aggregator
* Tweak - Update Authority for modified fields now will include Organizer, Venues and Taxonomy changes [71152]
* Tweak - Clean up direct calls to get events and use wrapper `tribe_get_events()` which has a hook for customizing
* Tweak - Remove including Event Tickets for backwards compatibility as a vendor library [71908]
* Tweak - Create a global ID to increase consistency on all of the imported items with Event Aggregator [75218]
* Fix - Prevent Aggregator to run on Empty Queues thus generating fatals (props to @Donald for the report here) [75377]
* Fix - Categories and Tags are no longer cleared when importing with Event Aggregator (thank you @Nicolas for the report) [74264]
* Fix - Increase consistency on Column Mapping for CSV imports [76476]
* Tweak - Added filters for REST API: `tribe_events_rest_url_prefix`, `tribe_rest_url`, `tribe_events_rest_use_builtin`, `tribe_rest_events_archive_data`, `tribe_rest_event_max_per_page`, `tribe_rest_event_data`, `tribe_rest_venue_data`, `tribe_rest_organizer_data`, `tribe_rest_event_categories_data`, `tribe_rest_event_tags_data`, `tribe_rest_event_taxonomy_term_data`, `tribe_rest_event_featured_image`, `tribe_events_rest_api_enabled`
* Tweak - Added filters for REST API Documentation: `tribe_rest_swagger_cost_details_documentation`, `tribe_rest_swagger_date_details_documentation`, `tribe_rest_swagger_image_details_documentation`, `tribe_rest_swagger_image_size_documentation`, `tribe_rest_swagger_term_documentation`, `tribe_rest_swagger_event_documentation`, `tribe_rest_swagger_organizer_documentation`, `tribe_rest_swagger_venue_documentation`, `tribe_rest_swagger_documentation`
* Tweak - Added filters for Modified fields tracking: `tribe_tracker_post_types`, `tribe_tracker_excluded_meta_keys`, `tribe_tracker_enabled`, `tribe_tracker_enabled_for_terms`, `tribe_tracker_taxonomies`
* Tweak - Added filters for Event Aggregator: `tribe_aggregator_localized_data`, `tribe_aggregator_service_messages`, `tribe_aggregator_url_import_range_options`, `tribe_aggregator_url_import_range_cap`, `tribe_aggregator_url_import_range_start`, `tribe_aggregator_url_import_range_end`
* Tweak - Removed filters for Event Aggregator: `tribe_aggregator_track_modified_fields`
* Tweak - Added actions for Initialization: `tribe_events_bound_implementations`
* Tweak - Removed methods for `Tribe__Events__Main`: `track_event_post_field_changes`, `maybe_load_tickets_framework`
* Tweak - Removed methods for `Tribe__Events__Aggregator__Service`: `has_service_message`

= [4.4.5] 2017-03-23 =

* Fix - Local changes to events should be preserved in accordance with the Event Import Authority setting (thanks to @bryan for reporting this one) [72876]
* Fix - Correct the value for days of the week abbreviation (thanks @mmmmartin03 for the report) [75379]
* Tweak - Enable the month view cache by default on new installations [74867]
* Tweak - External links to Google maps changed from http to https (nice find by @bjf2000 - reported via the .org support page) [74930]
* Tweak - Links to WordPress.org changed from http to https (ultimately this is also credited to @bjf2000's find. Thanks!) [72273]

= [4.4.4] 2017-03-08 =

* Fix - Avoid unnecessarily removing a callback from an action while inside the same action (improves PolyLang compatibility - props @Chouby) [73122]
* Fix - Resolving issue where sites that overrode the wp-admin path would fail to successfully perform a Facebook OAuth with Event Aggregator [74687]
* Tweak - Improve template loading for easier customization by developers and better support of the template hierarchy (props @QWp6t) [72842]

= [4.4.3] 2017-02-22 =

* Fix - Resolved issue where iCal exports on month view were exporting more events than intended (thanks to @s2ldesign for reporting in our forums) [72133]
* Fix - Resolved meta width issue for maps when Pro is active (gracias a @ANTONIO JOSE por el reporte del error)  [69844, 72272]
* Fix - Resolved issue where featured images were not being imported via Event Aggregator Facebook imports (cheers to @Cody for the inital bug report) [72764]
* Fix - Resolved issue where translated 'all' slugs were not respected (thank you @Marianne for your report in the forums) [71996]
* Tweak - Translation improvements and fixes (@Katja - thanks! ) [70068]
* Tweak - Allow "-1" when specifying the "Month view events per day" setting [70497]

= [4.4.2] 2017-02-09 =

* Fix - Ensure the global and source-specific Google Map settings for imports are respected [67228]
* Fix - Prevent PHP 5.2 Strict mode from throwing notices due to usage of `is_a` [72812]
* Fix - Ensure the events list widget's show/hide if there are upcoming events setting is respected [72965]
* Tweak - Add filters for template tag functions related to dates: `tribe_get_start_time`, `tribe_get_end_time`, `tribe_get_start_date` and `tribe_get_end_date` [67759]

= [4.4.1.1] 2017-01-26 =

* Fix - Resolved fatal caused when rendering themes that override tribe styles

= [4.4.1] 2017-01-26 =

* Fix - Resolve the Fatals related to undefined methods and Memory exhaustion [71958, 71912]
* Fix - iCal export for Single events working again [71916]
* Tweak - Changes the Search label to prevent duplicate words (props @oheinrich) [72149]
* Tweak - Add theme version to `tribe-event.css` (props @berler) [71973]
* Fix - Resolve JavaScript error when jQuery was been de-registered [71369]
* Fix - Prevent Fatals when Importing Images on Event Aggregator [70576]
* Fix - Prevent Third Party notes to be escaped, anchor link working again [71872]
* Fix - Google Maps now are using HTTPS instead of HTTP (props @cliffordp)
* Fix - Prevent Fatals on Event Aggegrator Cron, due to Activity logging failure [71904]
* Fix - Elminate some cases of problem with Facebook manual import on Event Aggregator [69137]
* Fix - WPML integration smaller incompatibilities [70520, 70522]

= [4.4.0.1] 2017-01-09 =

* Fix - Adds safety check to ensure a smooth activation process when earlier versions of Tribe Common are active

= [4.4] 2017-01-09 =

* Feature - Add dynamic helper text to single event editor to display the events date and time [66484]
* Feature - Add support for featured events [65898]
* Feature - Add support for placing the main events archive on the site homepage [38757]
* Feature - Add support for the theme customizer [67489]
* Feature - Make it possible to adjust map pins via the theme customizer [65889]
* Feature - Support for Event Aggregator in a multisite network context added [61427]
* Fix - Add a link to The Events Calendar Help page in the Network Administration screen of multisite installations [68665]
* Fix - Multisite license editing and displaying consistency [68662]
* Tweak - Adjusted styles and added actions for featured events in the List Widget [65923]
* Tweak - Organizers and Venues are now with a better and cleaner interface [68430]
* Tweak - Eliminate duplicate meta data for organizer posts [25084]
* Tweak - Improved the start/end date user interface [66486, 66487, 66550]
* Tweak - iCal export now includes all events - up to a reasonable limit - rather than just those in the current view [65037]
* Tweak - Adjustments made to the default week view colour scheme [69756]
* Tweak - Add AJAX and improve consistency of the venue and organizer UI [38129]

= [4.3.5] 2016-12-20 =

* Tweak - Updated the template override instructions in a number of templates [68229]
* Tweak - Improve behaviour of tribe_get_events_title() in respect of single events [46313]
* Tweak - Event Aggregator will only load on the Administration, prevent bigger loads for Front-End users [70812]
* Tweak - Allow better filtering for Organizers and Venue Meta fields (Props: @Chouby from Polylang) [70894]
* Fix - Prevent JavaScript Notices related to Bumpdown [69886]
* Fix - Assets URL on Windows Servers are fully operational again [68377]
* Fix - JavaScript and CSS files will respect HTTPS on all pages [69561]
* Fix - Fixed comment count and visibility issues due to Event Aggregator records [68297]
* Fix - Fixed PHP notices and warnings raised when importing .ics files [69960]
* Fix - Only show link to Venues if Pro is active in List View [69887]
* Fix - Fixed and issue that would make Event Aggregator importing notices remain stuck in the Import screen [70614]
* Fix - Avoid error screen when saving licenses on multisite installations [68599]
* Fix - Fix calendar view links in WPML language switcher [67134]

= [4.3.4.2] 2016-12-13 =

* Fix - Correct an oversight leading to breakages of the /all/ events archive for Events Calendar PRO users [70662]

= [4.3.4.1] 2016-12-09 =

* Fix - Updates Tribe Common to remove some stray characters that were impacting page layouts (props: @Aetles) [70536]

= [4.3.4] 2016-12-08 =

* Tweak - Tribe Common now is loaded only once across our plugin suite, improves performance on some cases [65755]
* Fix - Featured Images for Event Aggregator imports are works as expected again. [69465]
* Fix - Google Calendar and iCalendar files are now updating it's repective events [68684]
* Fix - On demand Event Aggregator records will update events corretly [69542]

= [4.3.3] 2016-11-16 =

* Feature - Added Tribe Extension class and loader, to make small addons easier to build [68188]
* Fix - Ordering on Month view is working as expected again [69123]
* Fix - Enable ampersand character in mobile month view titles (thanks @kate for the report of this) [45409]
* Fix - Prevent notices for Event Aggregator License checking [67981]
* Fix - Miss-Matched text domains are resolved, important for translations (props to @Hans) [68462]
* Fix - Sticky on Month View is working as expect again [68902]
* Fix - Prevent HTTPS websites from pointing to Assets in HTTP [68372]
* Fix - On `WP_Query` we will no-longer overwrite custom `post__not_in` params [42143]

= [4.3.2] 2016-11-02 =

* Fix - Fixes an issue where the text in the Location search field was URL encoded when using the back or forward button for navigation. [61742]
* Fix - Aggregator Errors will not show more than once daily as comments (Thanks @Jacob for your report on the forums) [68094]
* Fix - Event Aggregator ICS default configuration now are been Selected Correctly [67885]
* Fix - Shortcode Month view now will display tooltips correctly [68094]
* Fix - Avoid loading the select2 JavaScript library twice when Advanced Custom Fields is activated (props to @ryan for the initial report [43605]
* Fix - Avoid errors and notices on calendar page when X theme and WPML plugins are active (thanks @ingrid for reporting this one) [64400]

= [4.3.1.1] 2016-10-20 =

* Fix - Corrected a packaging issue from the 4.3.1 release [67936]

= [4.3.1] 2016-10-20 =

* Tweak - Implement the pruning of Event Aggregator history records after 7 days, filterable by tribe_aggregator_record_retention [68283]
* Tweak - Event Aggregator will now verify that the license key has uses remaining before creating a history record [68286]
* Tweak - Improve `tribe_create_event` documentation (Props to Keith) [44871]
* Fix - Resolved an issue where scheduled Event Aggregator imports marked as "On Demand" were being run by cron [68284]
* Fix - Resolved a bug where empty meta fields were being inserted into Event Aggregator record post meta [68290]
* Fix - Resolved a bug where Venue and Organizers urls were been generated incorrectly (Thanks @Matt) [68168]
* Fix - Pagination links on Month view are updating correctly [67977]
* Fix - Resolved the support for translated event category archive slug that could lead to broken links on the front-end while using WPML (Props to Wilco in the support Forums) [62018]
* Fix - Resolved a bug where searching for past events in the List view would always yield no results (Thanks for the report @Davide) [61863]
* Fix - Resolved an issue where long file names would break plugin updates on some Windows installations (pros to @Alan [62552]
* Fix - Resolved an issue where the `/all` link on recurring events on non English websites could be broken (reported by @lumiest - thanks!) [68062]
* Fix - Pagination links on Month view are updating correctly [67977]

= [4.3.0.1] 2016-10-14 =

* Fix - Preventing legacy Facebook events from been duplicated

= [4.3] 2016-10-13 =

* Feature - Added Event Aggregator to enable service-based event imports from iCal feeds, Facebook, and Meetup
* Feature - Revamped the CSV import screens to work within the new Event Aggregator pages
* Tweak - Adjusted some view logic to support the new Event Views shortcode in Pro [44800]
* Tweak - Added a button to copy the system infomation on the help tab [43709]
* Tweak - Added an option for users to opt into automatic system infomation so our support system can grab the system information found on the help tab automatically [31645]
* Tweak - Use an earlier hook for iCal feed generation (props @jlambe) [64141]
* Tweak - Revise and simplify integration with Event Tickets attendee screen [61992]
* Tweak - Added context to a set of strings to make translation easier (props @pedro-mendonca) [64586]
* Tweak - Deprecated various disused functions and classes relating to the Meta Factory [39905]
* Fix - Cease using GLOB_BRACE for including deprecated files due to limited server support [63172]
* Fix - Avoid problems that can occur when hooking and unhooking actions (props @Chouby) [63474]
* Fix - Resolves an issue where we were duplicating a core WordPress hook but with a different set of parameters (props @Chouby) [66455]
* Fix - Correct the datetime formatting issues within the iCal feed (props @henryk) [65968]
* Deprecated - `Tribe__Events__Main::initOptions()` has been deprecated with no replacement
* Deprecated - `Tribe__Events__Main::set_meta_factory_global()` has been deprecated in favor of using the `Tribe__Events__Meta_Factory` class
* Deprecated - The `setup_meta()` method in both the `Tribe__Events__Template__Single_Event` and `Tribe__Events__Template_Factory` classes has been deprecated
* Deprecated - The `the_title()`, `event_date()`, `event_category()`, `event_tag()`, `event_website()`, `event_origin()`, `organizer_name()`, `organizer_email()`, `venue_name()`, `venue_address()`, and `venue_map()` methods have been deprecated in the `Tribe__Events__Advanced_Functions__Register_Meta` class
* Deprecated - The `register()`, `check_exists()`, and `get_args()` methods have been deprecated in the `Tribe__Events__Meta_Factory` class

= [4.2.7] 2016-09-15 =

* Tweak - Additional support for plugin extensions

= [4.2.6] 2016-08-31 =

* Add - tribe_is_event_past() conditional to detect if event end time is past current time (Reported by @Jonathan in our support forums - thanks Jonathan.)

= [4.2.5] 2016-08-17 =

* Fix - Fixed inconsistent template filtering logic for single event template [62525]
* Tweak - Restored preview for published events [64874]

= [4.2.4] 2016-08-03 =

* Tweak - Changed "Event Add-Ons" to load faster [64286]
* Fix - Fixed default venue setting [64628]
* Fix - Fixed default venue state and province settings [64629]

= [4.2.3] 2016-07-20 =

* Fix - In month view, be sure to unhook JSON-LD output when calling unhook function
* Fix - Incorrect JSON-LD event start and end times (thank you @jjbte for reporting on .org forums)
* Fix - Show Google Map and Link checkbox so they show when editing an event (Reported originally by Michael of @NailedIT in the .org forum)
* Fix - Use Community Events Venue Edit Link when on Community Events Forms instead of Admin (also as a result of the report abve from @NailedIT. Thanks again.)

= [4.2.2] 2016-07-06 =

* Fix - Small CSS Issue on Welcome Page
* Fix - Month view on mobile device width doesn't have links to prev/next months
* Fix - Reimport of updated CSV removes featured image (Bug #46149)
* Fix - Fixed the issue that would make multiple organizers details disappear when trying to submit invalid event data using Community
* Fix - Add a check to avoid being unable to switch view when Filter Bar plugin is active and at least one field is set to auto-complete mode
* Fix - Only add the events custom post type to the tag archive queries and not custom queries with tags [45635]
* Fix - When using the filter tribe_events_excerpt_allow_shortcode shortcodes will be maybe be processed in event excerpts in the list views [42289]

= [4.2.1.1] 2016-06-28 =

* Fix - Ensure translations load as expected with all supported versions of WordPress (thanks to @JacobALund for originally reporting this on .org forums)

= [4.2.1] 2016-06-22 =

* Tweak - Adjust the caching rules for Month View for faster loading
* Fix - Replace a bad return type to avoid unnecessary notices in the error log
* Fix - Add missing styles for correctly hide screen reader text
* Fix - Fixes `tribe_get_event_link()` which wasn't working when passing second parameter as `true'
* Tweak - Reduce the ginormous font size of Month View titles in skeleton styles
* Fix - Add styling to adjust List View description to full width
* Fix - Miscellaneous tweaks to improve the Month and Day views
* Fix - Fix a shorthand array that was causing errors in PHP 5.2 and 5.3 when importing events

= [4.2] 2016-06-08 =

* Feature - Added Google Maps API key field in the Settings tab to avoid map timeouts and errors on larger sites (Thanks to Yan for reporting this!)
* Feature - Added support for featured image, multiple organizers, excerpt and more custom fields in the .csv file import function for events (Thank you to Graphic Designer for posting on UserVoice!)
* Feature - Added support for featured image, description, map details and more custom fields in the .csv file import function for venues
* Feature - Added support for featured image and description in the .csv file import function for organizers (Thank you to Rebecca for posting on UserVoice!)
* Feature - Added an oEmbed template for events
* Feature - Improve performance of a query used to determine if there are free/uncosted events (Thank you @fabianmarz for the pull request!)
* Feature - Added support for attaching custom post types to events
* Tweak - Improved filtering of the `tribe_event_featured_image()` function (Cheers to @fabianmarz!)
* Tweak - Add an encoding class for the CSV importer to prevent non utf8 characters from preventing imports (Thanks to screenrage for the report!)
* Tweak - Improved our JSON-LD output to ensure consistency (Props to @garrettjohnson and Lars!)
* Tweak - Language files in the `wp-content/languages/plugins` path will be loaded before attempting to load internal language files (Thank you to user aafhhl for bringing this to our attention!)
* Tweak - Switch to HTTPS for the "Powered by The Events Calendar" link (Thank you Cynthia for reporting this!)
* Tweak - Switch to using HTTPS by default for interactions with Google Maps API
* Tweak - Improved filterability of calendar excerpts by introducing the new `tribe_events_get_the_excerpt` filter hook
* Tweak - Improved filtering of organizer details when importing by CSV (Props to @Geir for bringing this up!)
* Tweak - Adjustments for single event view in Twenty Fifteen theme
* Tweak - Improved performance of query used to test for events without any cost
* Tweak - Added missing semicolon to a laquo (Props to mwender on GitHub for the fix!)
* Tweak - Improve the "stickiness" of CSV import column mappings (Thank you @jamesgol!)
* Tweak - Consistency of JSON-LD markup improved (Cheers to @garrettjohnson for the help!)
* Tweak - Avoid notice-level errors when working with WP CLI on a site where The Events Calendar is also active (Thanks to @sun)
* Tweak - Corrected the spelling of timezone in the CSV Importer's event field
* Tweak - Updated venue and organizer templates to use the new architecture for attaching custom post types to events
* Tweak - Move plugin CSS to PostCSS
* Tweak - Category default view is now set to `default` in place of hardcoding the current default view in the category base rewrite rule [31907]
* Deprecated - `Tribe__Events__PUE__Checker`, `Tribe__Events__PUE__Plugin_Info`, and `Tribe__Events__PUE__Utility` classes are deprecated and are replaced by `Tribe__PUE__Checker`, `Tribe__PUE__Plugin_Info`, and `Tribe__PUE__Utility` classes
* Fixed - Changed the use of `have_posts()` in the maybe iCal links for the main views that could cause an infinite loop
* Accessibility - Focus styles added for search fields
* Accessibility - Add ARIA labels for Month/Day/List sub nav
* Accessibility - Add ARIA label for events footer sub nav heading

= [4.1.4] 2016-05-19 =

* Fix - Improve accuracy of list view pagination after switching from month view
* Tweak - Give the multi-organizer form 'sticky' properties so values persist even if the submission is initially rejected
* Tweak - Resolved minor CSS issues in the welcome page

= [4.1.3] 2016-04-28 =

* Fix - Month View single days are now ordered as follows: sticky events, ongoing multi-day events, all day events, then start time. In other words, all events should be ordered as you'd expect when viewing events in Month View.
* Fix - Updated the compatibility of CSV importer with WordPress 4.5 due to a change in the `post_status` filter. This will help prevent some of the errors you may have seen when importing events using a CSV file.
* Tweak - Added new event names for AJAX success to the List, Month, and Day views to help The Events Calendar's compatibility with our other premium plugins.

= [4.1.2] 2016-04-11 =

* Tweak - Removed an unneeded hook that attempted to add a query argument to event tag links
* Fix - Resolved an issue where events marked as "sticky" would not display as such in Month View
* Fix - Dashes, hyphens, or whatever you like to call them in the events archive slug no longer breaks the URL
* Fix - The notice that pops up when a conflicting "events" page exists can now be dismissed

= [4.1.1.1] 2016-04-07 =

* Security - Tightened up security with post type link filtering (props to Nadal Soler for reporting this issue!)
* Security - Tightened up security around tribe bar submissions (props to Paul Mynarsky for reporting this issue!)

= [4.1.1] 2016-03-30 =

* Fix - Resolved bug where array notices were output on single event pages when venues were not set (props to zaxiscreative for reporting this issue!)
* Fix - Resolved issue where the Month View in mobile sizes retained the long day-of-week names when the abbreviations should have been used (props to Lucy for the bug report!)
* Fix - Fixed bug where a "0" was added to the default Venue name when creating a new event
* Fix - Fixed notice that caused Ajax requests to fail (props to cgrymala on WP.org for reporting this!)
* Fix - Removed quotes from around TZID-specified timezones in iCal feeds which causes problems with some parsers (props to factory44 for reporting the issue that lead to this fix)
* Fix - Resolved various capitalization issues with German translations (props to oheinrich in our forums for pointing out this issue!)

= [4.1.0.1] 2016-03-17 =

* Fix - Resolved multiple issues with the German `de_DE` language file that caused a number of site-breaking issues

= [4.1] 2016-03-15 =

* Feature - Added a tribe_get_venue_website_url() function for fetching Venue website URLs (props to fervorcreative in our forums for this request!)
* Performance - Lazy-load venue and organizer selector data
* Tweak - Allow iCal filenames to be filtered via a new filter: tribe_events_ical_feed_filename
* Tweak - Added a hook to allow single day queries in month view to be filtered: tribe_events_month_daily_events_query_args
* Tweak - Improved the logic around rebuilding known date ranges
* Tweak - Always show the "Merge Duplicates" button for venues and organizers in the Events General Settings page
* Tweak - Allow the "same slug" notice to be dismissed and fix some text in that message
* Tweak - Ignore alpha/beta/rc suffixes on version numbers when checking template versions
* Tweak - Add a filter for month view daily events query: tribe_events_month_daily_events_query_args
* Tweak - Added a more flexible cost range parsing function
* Tweak - Obfuscate license keys Events > Help > System Information
* Fix - Fixed a fatal that sometimes occurred when refreshing the import CSV page
* Fix - Fixed issue where some characters were not escaped appropriately for month and year formats
* Fix - Added missing tribe-loading@2x.gif
* Fix - Fixed a warning produced by passing a DateTime() object into start_date or end_date args of tribe_get_events (props to iamhexcoder for the pull request!)
* Fix - Fixed bug where events in month view were not always sorted in chronological order
* Fix - Fixed the System Info URL in Events > Help
* Fix - Resolved issue where the default country would be "Array" if no default country is set
* Fix - Fixed bug where ajaxurl was sometimes undefined

= [4.0.7] 2016-03-02 =

* Fix - Resolve display issues on templates with Jetpack and a few themes
* Fix - Mobile breakpoints on month view working with custom breakpoints
* Fix - Reordering Venue and Organizer metadata no longer breaks titles
* Fix - Prevented notices from happening when using `the_title` filter
* Fix - iCal links now will respect categories on the first page
* Fix - Prevent third-party bugs with SEO plugins when inserting events programmatically
* Fix - Organizer information is showing up again correctly
* Fix - Modified the add-on license validation method to better explain what is happening
* Fix - Description on mobile views now have the correct class attribute on HTML
* Fix - Added missing semicolon on the list navigation for "&laquo"

= [4.0.6] 2016-02-17 =

* Tweak - Adjust injection of event data into the_content from priority 10 to 9 for better 3rd-party plugin compatibility
* Tweak - Change mobile month view selector to load event details below the calendar for better theme compatibility
* Tweak - Better handling of edge cases on the post_excerpt for List View
* Tweak - Removal of generic CSS classes like `.updated` and `.published`
* Fix - Prevent Notices from appearing when using `tribe_get_organizer()`
* Fix - Make HTML Single Event Pages valid
* Fix - Numeric named categories URLs are now fully working
* Fix - Event Title now Accepts HTML on Tooltips
* Fix - Licenses Tab now will work with `DISALLOW_FILE_MODS` (Props to Sun for spotting and fixing this)

= [4.0.5] 2016-01-15 =

* Security - Security fix with Venues and Organizers (props to grantdayjames for reporting this!)

= [4.0.4] 2015-12-23 =

* Tweak - Including the latest embedded Event Tickets release for backward compatibility

= [4.0.3] 2015-12-22 =

* Tweak - Adjust single-event.php template to allow the "Time" title and content to be filterable (Props to Sitecrafting for highlighting this issue!)
* Fix - Resolved issue with an overly escaped Event Category edit URL that prevented editing categories (Thanks to Ian for the first report of this issue!)
* Fix - Fixed issue where clicking on columns on the Events listed in the Admin Dashboard were ALWAYS sorted by Event start/end date before sorting by the column selected (Cheers to Corrado for bringing this to our attention!)

= [4.0.2] 2015-12-16 =

* Tweak - Adding better support for non-numeric cost values on events (Props to Mirja for highlighting this!)
* Tweak - Avoid notice level errors when advanced events list widget settings are saved (Thank you Johan for reporting the issue!)
* Tweak - Improve messaging in the same-slug warning message (Thanks to Simon for bringing this to our attention!)
* Tweak - Hook to Event Tickets to inject event dates into ticket emails
* Tweak - Adding better support for default venues (Props to Karly for noting this!)
* Tweak - Improve handling of internationalized slugs (Cheers to Oliver for the help!)
* Fix - Ensure the past events list displays the correct events when accessed via ajax (Thank you Jesse for highlighting this!)
* Fix - Support ordering by venue/organizer within event queries (Thank you Doug for bringing this to our attention!)
* Fix - Fixed issue where events with the same date/time would sometimes be excluded from single-event navigation (Cheers to JeremyEnglert for the tip!)
* Fix - Resolved issue where events set with the explicit cost of 0 were not showing as "Free" (Thank you terrizsolo for reporting this!)
* Fix - Fixed bug where the datepicker in Twenty Sixteen was really ugly
* Fix - Fixed bug where using Quick Edit on events caused the table columns in the event list to become jumbled on save (Props to A K for the report!)
* Fix - Resolved bug where category links sometimes included event category 1 (Thank you Anthony for the original report of this problem!)
* Fix - Fixed a settings page URL (Props to Kristy for the heads up!)

= [4.0.1] 2015-12-10 =

* Tweak - Add a warning message for major updates
* Tweak - For SEO reasons, use an h1 for the title rather than an h2 (props to wpexplorer for this fix)
* Tweak - Target the calendar view grid in JS using a simpler selector
* Fix - Resolved WP 4.4 related fatal on the Nav Menu page that prevented the admin footer from rendering/enqueuing JS
* Fix - Resolved bug where visiting /events/upcoming could sometimes result in an infinite redirect loop
* Fix - Removed `wp_trim_excerpt` and use only it's powers, fixing the excerpt problem
* Fix - Fixed bug where the mobile calendar view did not display the date for the date being viewed
* Fix - Fixed bug where the admin toolbar's Events > Import > CSV did not link to the CSV importer page
* Fix - Fixed issue where the events list in the admin dashboard were not ordered in an intuitive manner
* Fix - Resolved bug where sorting by event category or tag resulted in an error
* Fix - Fixed bug where full event content text was displayed where excerpts should have been displayed
* Fix - Resolved issue where events imported via CSV were excluded from single event navigation
* Fix - Fixed bug where /events/list would sometimes 404 on a new install
* Fix - Resolved bug where multiday all-day events displayed the end date as one day later than it should be when the End of Day Cut-off was set to something other than 12am
* Fix - Timezone handling fixed within generated iCal feeds

= [4.0] 2015-12-02 =

* Security - A TON of escaping was added to our codebase thanks to the efforts of the always-helpful Andy Fragen (@afragen)
* Feature - Moved the Ticket framework code into its own plugin (event-tickets)
* Feature - The event cost now supports more international formats with the addition of the tribe_events_cost_separators filter (Thank you remokrol for bringing this to our attention!)
* Feature - Added support for the twentysixteen theme
* Feature - Created a new Add-Ons tab in Settings so that TEC add-ons can have a consolidated settings tab
* Feature - Improve the date formats UI by providing example output for each selected format
* Tweak - Restructured TEC's core settings code for reusability with other standalone plugins like Event Tickets
* Tweak - Deprecate old JS event names in favor of a new JS event naming standard. Example: deprecated tribe_ev_runAjax in favor of run-ajax.tribe
* Tweak - Consolidated import pages for TEC and add-ons
* Tweak - When suggesting a UTF-8 compatibility CSV formatting tool, point to one that still exists
* Tweak - Added the ability to filter attendees CSV items via tribe_events_tickets_attendees_csv_items (Props to @bostondv on GitHub for this patch!)
* Tweak - Updated all excerpt output to use tribe_events_get_the_excerpt() to ensure a consistent display of excerpt content (Cheers to Joseph to pointing this out!)
* Tweak - Add support for wp_get_document_title in response to the WordPress 4.4 deprecation of wp_title
* Tweak - Check post creation permissions before letting users create venues and organizers from the event meta box
* Tweak - Only display data separators between fields that have data when rendering organizers (Thank you Bud for highlighting this issue!)
* Tweak - When a user cannot create organizers, prevent the auto-selection of organizers when editing an event
* Tweak - Remove microformat CSS classes from templates and replace with namespaced content-relevant CSS classes
* Tweak - Changed the "updated" CSS class to "tribe-updated" so that it is properly namespaced (Thank you vijayrajesh!)
* Tweak - The Plugin Update Checker will now auto-save valid plugin keys (Thanks to Denon for originally bringing this up!)
* Tweak - Cleaned up the output of JSON-LD data. Filterable via the new tribe_google_data_markup_json filter
* Tweak - Drop the use of the generic CSS class "placeholder" in favor of "tribe-event-placeholder" (Thanks to Marc on the forums!)
* Tweak - Adjusted the CSS padding on Admin Menu items for Events
* Tweak - Various codesniffer fixes
* Tweak - tribe_get_venue_link() no longer echoes if you ask it to return an <a> element
* Tweak - Error messages for empty Venue names
* Tweak - Improve our responsiveness for the widget mini calendar, allowing smaller sidebars.
* Tweak - No longer retrieve empty costs when fetching all costs for all events
* Tweak - Change the priority of bootstrapping the-events-calendar to ensure it occurs before any of the TEC addons in the event some addons are upgraded to v4.0 later than TEC
* Tweak - Adjust the logic used for adding a noindex/follow tag to event views
* Tweak - No longer hiding default address fields when default venues are selected when Pro is active
* Fix - Resolved issue where the iCal feed did not provide an appropriately formatted timezone in some cases (Cheers to Matt for the report!)
* Fix - Added support for translating some previously untranslatable strings (Props to tititou36, media325, and Stef!)
* Fix - Prevented duplicate CSS IDs on the mini calendars (Cheers to Corrado for the help!)
* Fix - Fixed bug causing tribe_get_single_ical_link() and tribe_get_ical_link() to use the same URL when it shouldn't (Props to Ben Byrne @drywall on Twitter for the heads up!)
* Fix - Fixed issue where the "Add another organizer" text wasn't using the correct singular label (Thank you MIKE for the report!)
* Fix - Various CSS fixes for twenty(ten-fifteen)
* Fix - Improved our handling of `get_current_screen()` across the plugin, avoiding notices and warnings (Thank you Mike for the help!)
* Fix - Fixed bug where accessing object properties on a non object errored out when saving event meta (props to @dalethedeveloper on GitHub for this fix!)
* Fix - Fixed bug where organizer ID meta attached sometimes included a blank record. That blank record is no longer returned in tribe_get_organizer_ids()
* Fix - Fixed error message returned when tabbing away from a blank event name meta box so that it properly indicates that an event name is required (Our thanks to @tapan29bd for this fix!)
* Fix - Resolved issue where Timezone event start/end date property name strings were malformed which guaranteed a a call to get_post_meta for Timezone date strings
* Fix - Fixed CSS issue where the month view calendar could sometimes extend beyond the edge of the page when Skeleton Styles were enabled
* Fix - Fixed a problem where iCal data was generated with incorrect dates in the case of some all days events (thanks to Matt for highlighting this)
* Fix - Resolved a problem causing the previous month view to appear when it should not
* Fix - Fixed issue in mobile month view where date was missing from heading
* Fix - Resolved issue that caused /events/ to 404 if it was visited on a new install before hitting "Save" on the Events > Settings > Display page
* Deprecated - The Tribe__Events__Main::defaultValueReplaceEnabled() method is being deprecated in favor of tribe_get_option('defaultValueReplace'). Schedules for removal in v4.5
* Deprecated - The tribe_event_link() has been deprecated in favor of tribe_get_event_link(). Scheduled for removal in 5.0
* Deprecated - The third parameter of tribe_get_organizer_link() (the $echo parameter) has been deprecated and is scheduled for removal in 5.0
* Deprecated - Tribe__Events__Abstract_Deactivation in favor of Tribe__Abstract_Deactivation
* Deprecated - Tribe__Events__Admin__Helpers in favor of Tribe__Admin__Helpers
* Deprecated - Tribe__Events__App_Shop in favor of Tribe__App_Shop
* Deprecated - Tribe__Events__Autoloader in favor of Tribe__Autoloader
* Deprecated - Tribe__Events__Cache in favor of Tribe__Cache
* Deprecated - Tribe__Events__Cache_Listener in favor of Tribe__Cache_Listener
* Deprecated - Tribe__Events__Changelog_Reader in favor of Tribe__Changelog_Reader
* Deprecated - Tribe__Events__Credits in favor of Tribe__Credits
* Deprecated - Tribe__Events__Date_Utils in favor of Tribe__Date_Utils
* Deprecated - Tribe__Events__Field in favor of Tribe__Field
* Deprecated - Tribe__Events__Settings in favor of Tribe__Settings
* Deprecated - Tribe__Events__Settings_Tab in favor of Tribe__Settings_Tab
* Deprecated - Tribe__Events__Support in favor of Tribe__Support
* Deprecated - Tribe__Events__Template_Part_Cache in favor of Tribe__Template_Part_Cache
* Deprecated - Tribe__Events__Tickets__Attendees_Table in favor of Tribe__Tickets__Attendees_Table in the event-tickets plugin
* Deprecated - Tribe__Events__Tickets__Metabox in favor of Tribe__Tickets__Metabox in the event-tickets plugin
* Deprecated - Tribe__Events__Tickets__Ticket_Object in favor of Tribe__Tickets__Ticket_Object in the event-tickets plugin
* Deprecated - Tribe__Events__Tickets__Tickets in favor of Tribe__Tickets__Tickets in the event-tickets plugin
* Deprecated - Tribe__Events__Tickets__Tickets_Pro in favor of Tribe__Tickets__Tickets_Handler in the event-tickets plugin
* Deprecated - Tribe__Events__Validate in favor of Tribe__Validate
* Deprecated - Tribe__Events__View_Helpers in favor of Tribe__View_Helpers
* Deprecated - Tribe__Events__Main::OPTIONNAME in favor of Tribe__Main::OPTIONNAME
* Deprecated - Tribe__Events__Main::OPTIONNAMENETWORK in favor of Tribe__Main::OPTIONNAMENETWORK
* Deprecated - Tribe__Events__Main::addHelpAdminMenuItem() in favor of Tribe__Settings_Manager::add_help_admin_menu_item()
* Deprecated - Tribe__Events__Main::addNetworkOptionsPage() in favor of Tribe__Settings_Manager::add_network_options_page()
* Deprecated - Tribe__Events__Main::array_insert_after_key() in favor of Tribe__Main::array_insert_after_key()
* Deprecated - Tribe__Events__Main::array_insert_before_key() in favor of Tribe__Main::array_insert_before_key()
* Deprecated - Tribe__Events__Main::debug() in favor of Tribe__Debug::debug()
* Deprecated - Tribe__Events__Main::defaultValueReplaceEnabled() in favor of tribe_get_option( 'defaultValueReplace' )
* Deprecated - Tribe__Events__Main::doHelpTab() in favor of Tribe__Settings_Manager::do_help_tab()
* Deprecated - Tribe__Events__Main::doNetworkSettingTab() in favor of Tribe__Settings_Manager::do_network_settings_tab()
* Deprecated - Tribe__Events__Main::doSettingTabs() in favor of Tribe__Settings_Manager::do_setting_tabs()
* Deprecated - Tribe__Events__Main::do_licenses_tab() in favor of Tribe__Settings_Manager::do_licenses_tab()
* Deprecated - Tribe__Events__Main::getNetworkOption() in favor of Tribe__Settings_Manager::get_network_option()
* Deprecated - Tribe__Events__Main::getNetworkOptions() in favor of Tribe__Settings_Manager::get_network_options()
* Deprecated - Tribe__Events__Main::getNotices() in favor of Tribe__Notices::get()
* Deprecated - Tribe__Events__Main::getOption() in favor of Tribe__Settings_Manager::get_option()
* Deprecated - Tribe__Events__Main::getOptions() in favor of Tribe__Settings_Manager::get_options()
* Deprecated - Tribe__Events__Main::have_addons() in favor of Tribe__Settings_Manager::have_addons()
* Deprecated - Tribe__Events__Main::isNotice() in favor of Tribe__Notices::is_notice()
* Deprecated - Tribe__Events__Main::pluginDir in favor of Tribe__Events__Main::plugin_dir
* Deprecated - Tribe__Events__Main::pluginName in favor of Tribe__Events__Main::plugin_name
* Deprecated - Tribe__Events__Main::pluginPath in favor of Tribe__Events__Main::plugin_path
* Deprecated - Tribe__Events__Main::pluginUrl in favor of Tribe__Events__Main::plugin_url
* Deprecated - Tribe__Events__Main::removeNotice() in favor of Tribe__Notices::remove_notice()
* Deprecated - Tribe__Events__Main::renderDebug() in favor of Tribe__Debug::render()
* Deprecated - Tribe__Events__Main::saveAllTabsHidden() in favor of Tribe__Settings_Manager::save_all_tabs_hidden()
* Deprecated - Tribe__Events__Main::setNetworkOptions() in favor of Tribe__Settings_Manager::set_network_options()
* Deprecated - Tribe__Events__Main::setNotice() in favor of Tribe__Notices::set_notice()
* Deprecated - Tribe__Events__Main::truncate() in favor of tribe_events_get_the_excerpt()
* Deprecated - tribe_event_beginning_of_day() in favor of tribe_beginning_of_day()
* Deprecated - tribe_event_end_of_day() in favor of tribe_end_of_day()
* Deprecated - tribe_event_format_date() in favor of tribe_format_date()
* Deprecated - tribe_events_the_notices() in favor of tribe_the_notices()

= 3.x and previous =

For release notes from the 3.x and older lifecycles, see our [full historical release notes](https://theeventscalendar.com/category/products/release-notes/).<|MERGE_RESOLUTION|>--- conflicted
+++ resolved
@@ -326,14 +326,9 @@
 
 == Changelog ==
 
-<<<<<<< HEAD
-= [4.5.4] TBD =
+= [4.5.5] Maintenance Release/TBD =
 
 * Fix - Removed extra double quotes in organizer link output [71133]
-=======
-= [4.5.5] Maintenance Release/TBD =
-
-* ...
 
 = [4.5.4] Feature Release/TBD =
 
@@ -341,7 +336,6 @@
 * Fix - Prevent drag and drop icon showing when singular linked post type is been displayed
 * Language - 2 new strings added, 156 updated, 0 fuzzied, and 4 obsoleted [the-events-calendar]
 * Language - 4 new strings added, 20 updated, 1 fuzzied, and 0 obsoleted [tribe-common]
->>>>>>> 5960ab1e
 
 = [4.5.3] 2017-06-01 =
 
