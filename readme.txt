=== The Events Calendar PRO ===

Contributors:  ModernTribe, roblagatta, faction23, jazbek, jbrinley, leahkoerper, brook-tribe, ckpicker, barry.hughes, joshlimecuda, geoffgraham, brianjessee, mdbitz, neillmcshea, peterchester, ryancurban, reid.peifer, shane.pearlman
Tags: events, calendar, event, venue, organizer, dates, date, google maps, conference, workshop, concert, meeting, seminar, summit, class, modern tribe, tribe, widget, pro
Donate link: http://m.tri.be/29
Requires at least: 3.8
Tested up to: 4.1.1
Stable tag: 3.9.3
License: GPLv2 or later
License URI: http://www.gnu.org/licenses/gpl-2.0.html

A premium add-on to The Events Calendar plugin (required), enabling recurrence, custom attributes, venue pages, new widgets and more.

== Description ==

<a href="http://m.tri.be/3r">Events Calendar PRO</a> is a awesomely dynamic add-on for The Events Calendar that adds more features and functionality to an already robust plugin.

The Events Calendar allows you to create and manage events with ease from right within your WordPress dash; no shortcode is needed (nor is one available).  With Events Calendar PRO, you can go even further with recurring events, more calendar views (including Day and Week), Location Search, more widget options, and much more.

Plus, Events Calendar PRO users get access to our premium support forums. Need help or have a question? Post there and we'll get back to you within 24 hours (during the week). We're proud of our great support team and want to help you kick butt with Events Calendar PRO.

= Features =

The following lists the PRO-only features. For a list of The Events Calendar features, check out that plugin's readme.txt or check out <a href="http://m.tri.be/3s">the Product page</a>.

Just getting started? You'll want to watch and read through the <a href="http://m.tri.be/3t">New User Primer</a>.

* Advanced Views: Day, Week, Map, Photo
* Venue and Organizer Pages
* Recurring Events
* Location Search
* Advanced Widgets: Advanced Upcoming Event List, Countdown, Calendar, Venue
* Related Events listing
* Custom Fields
* iCal and Google Calendar download
* Default Content
* Advanced Post Manager in admin
* Premium Forum access & support

== Installation ==

Remember, to use Events Calendar PRO you need to also be running The Events Calendar. You'll need to follow these steps for both plugins, starting with The Events Calendar.

1. From the dashboard of your site, navigate to Plugins --> Add New.
1. Select the Upload option and hit "Choose File."
1. When the popup appears select the the-events-calendar-x.x.zip file or events-calendar-pro-x.x.zip file from your desktop. (The 'x.x' will change depending on the current version number).
1. Follow the on-screen instructions and wait as the upload completes.
1. When it's finished, activate the plugin via the prompt. A message will show confirming activation was successful. A link to access the calendar directly on the frontend will be presented here as well.
1. For access to new updates, make sure you have added your valid License Key under Events --> Settings --> Licenses. You can find your license key on your tri.be account at http://m.tri.be/3u.

That's it! Just configure your settings as you see fit, and you're on your way to creating events in style.

= Where to Begin =

If this is your first time using The Events Calendar and Events Calendar PRO, you're in for a treat! Here are some basics we've found helpful for users jumping into it for the first time:

* Our <a href="http://m.tri.be/3t">New User Primer</a> was designed for folks in your exact position. Featuring both step-by-step videos and written walkthroughs that feature accompanying screenshots, the primer aims to take you from zero to hero in no time.
* <a href="http://m.tri.be/3v">Installation/Setup FAQs</a> from our Support page can help give an overview of what the plugin can and cannot do. This section of the FAQs may be helpful as it aims to address any basic install questions not addressed by the new user primer.
* <a href="http://m.tri.be/9u">Tutorials</a>, based on commonly-requested hacks and tweaks, which will provide you guidance towards accomplishing some highly sought-after tweaks.
* Are you developer looking to build a custom frontend view? We created an example plugin that demonstrates how to register a new view. You can download the plugin at GitHub here: https://github.com/moderntribe/tribe-events-agenda-view
* Take care of your license key. Though not required to create your first event, you'll want to get it in place as soon as possible to guarantee your access to support and upgrades. Need help finding your license key? Check out http://m.tri.be/3w

Otherwise, if you're feeling adventurous, you can get started by heading to the Events menu and adding your first event.

== Frequently Asked Questions ==

= Is there a shortcode available for Events Calendar PRO? +

No, this plugin does not use a shortcode nor is one available at the time being.


= Are there any troubleshooting steps you'd suggest I try that might resolve my issue before I post a new thread? =

First, make sure that you're running the latest version of The Events Calendar (3.9 as of this release). If you're running Events Calendar PRO it needs to match the version number of The Events Calendar. And if you've got any other add-ons, make sure those are current / running the latest code as well.

The most common issues we see are either plugin or theme conflicts. You can test if a plugin or theme is conflicting by manually deactivating other plugins until just The Events Calendar 3.9 is running on your site. If the issue persists from there, revert to the default Twenty Twelve theme. If the issue is resolved after deactivating a specific plugin or your theme, you'll know that is the source of the conflict.

Note that we aren't going to say "tough luck" if you identify a plugin/theme conflict. While we can't guarantee 100% integration with any plugin or theme out there, we will do our best (and reach out the plugin/theme author as needed) to figure out a solution that benefits everyone.

= I'm still stuck. Where do I go to file a bug or ask a question? =

If you're already a PRO user, you're entitled access to our more actively-monitored <a href="http://m.tri.be/3x">PRO forums</a> at the tri.be website. We can provide a deeper level of support here and hit these forums on a daily basis during the work week. No post should go more than 24-hours during that time without a response.

= What add-ons are available for The Events Calendar and Events Calendar PRO, and where can I read more about them? =

Currently, the following add-ons are available for The Events Calendar/Events Calendar PRO:

* <a href="http://m.tri.be/2e">Eventbrite Tickets</a>, for selling tickets to your event directly through Eventbrite.
* <a href="http://m.tri.be/2g">Community Events</a>, for allowing frontend event submission from your readers.
* <a href="http://m.tri.be/2h">Facebook Events</a>, for importing events directly from an organization or page on Facebook.
* <a href="http://m.tri.be/2f">WooCommerce Tickets</a>, for harnessing the power of WooCommerce to sell event tickets directly on your site without being subject to fees or relying on a third-party service.
* <a href="http://m.tri.be/ci">EDD Tickets</a>, for using our ticketing framework to sell tickets on your events through The Events Calendar + Easy Digital Downloads.
* <a href="http://m.tri.be/cu">WPEC Tickets</a>, for using WP-eCommerce + The Events Calendar to sell event tickets directly from the frontend of your site. 
* <a href="http://m.tri.be/dp">Shopp Tickets</a>, for harnessing the power of Shopp to sell event tickets on your WordPress site. 
* <a href="http://m.tri.be/fa">Filter Bar</a>, for adding advanced frontend filtering capabilities to your events calendar.

= I have a feature idea. What's the best way to tell you about it? =

We've got a <a href="https://tribe.uservoice.com/forums/195723-feature-ideas">Modern Tribe UserVoice page</a> where we're actively watching for feature ideas from the community. Vote up existing feature requests or add your own, and help us shape the future of the products business in a way that best meets the community's needs.

= I've still got questions. Do you have a bigger FAQ somewhere? =

We do. If you check out our a href="http://m.tri.be/41">Frequently Asked Questions page</a> on the tri.be site, we've collected and addressed all of the common questions we see posed by users. In some cases we'll provide a Gist; in other cases we'll direct you to a tutorial; and in some situations we'll unfortunately say a certain capability is simply not possible. But the FAQ is a living, breathing document that we're actively updating based on commonly-seen requests.

== Documentation ==

All of our online documentation can be found at http://m.tri.be/42

Some docs you may find particularly useful are:

* <a href="http://m.tri.be/3t">The Events Calendar New User Primer</a>
* <a href="http://m.tri.be/43">The Themer's Guide to The Events Calendar</a>
* <a href="http://m.tri.be/41">The Events Calendar FAQ</a>

Tutorials are available at http://m.tri.be/44

For template tags, head over to our documentation page: http://m.tri.be/42

== Contributors ==

The plugin is produced by <a href="http://m.tri.be/45">Modern Tribe Inc</a>.

= Current Contributors =

* <a href="http://profiles.wordpress.org/users/jazbek">Jessica Yazbek</a>
* <a href="http://profiles.wordpress.org/users/roblagatta">Rob La Gatta</a>
* <a href="http://profiles.wordpress.org/users/barryhughes">Barry Hughes</a>
* <a href="http://profiles.wordpress.org/users/jbrinley">Jonathan Brinley</a>
* <a href="http://profiles.wordpress.org/users/faction23">Samuel Estok</a>
* <a href="http://profiles.wordpress.org/users/brianjessee">Brian Jessee</a>
* <a href="http://profiles.wordpress.org/users/mdbitz”>Matthew Denton</a>
* <a href="http://profiles.wordpress.org/users/geoffgraham">Geoff Graham</a>
* <a href="http://profiles.wordpress.org/users/joshlimecuda”>Josh Mallard</a>
* <a href="http://profiles.wordpress.org/users/neillmcshea">Neill McShea</a>
* <a href="http://profiles.wordpress.org/users/brook-tribe”>Brook Harding</a>
* <a href="http://profiles.wordpress.org/users/ckpicker”>Casey Picker</a>
* <a href="http://profiles.wordpress.org/users/leahkoerper">Leah Koerper</a>
* <a href="http://profiles.wordpress.org/users/peterchester">Peter Chester</a>
* <a href="http://profiles.wordpress.org/users/reid.peifer">Reid Peifer</a>
* <a href="http://profiles.wordpress.org/users/shane.pearlman">Shane Pearlman</a>

= Past Contributors =

* <a href="http://profiles.wordpress.org/users/paulhughes01">Paul Hughes</a>
* <a href="http://profiles.wordpress.org/users/kyleunzicker">Kyle Unzicker</a>
* <a href="http://profiles.wordpress.org/users/MZAWeb">Daniel Dvorkin</a>
* <a href="http://profiles.wordpress.org/users/ryancurban">Ryan Urban</a>
* <a href="http://profiles.wordpress.org/users/caseypatrickdriscoll">Casey Driscoll</a>
* <a href="http://profiles.wordpress.org/users/codearachnid">Timothy Wood</a>
* <a href="http://profiles.wordpress.org/users/kellykathryn">Kelly Groves</a>
* <a href="http://profiles.wordpress.org/users/jonahcoyote">Jonah West</a>
* <a href="http://profiles.wordpress.org/users/jkudish">Joachim Kudish</a>
* <a href="http://profiles.wordpress.org/users/nickciske">Nick Ciske</a>
* <a href="http://profiles.wordpress.org/users/kelseydamas">Kelsey Damas</a>
* <a href="http://profiles.wordpress.org/users/mattwiebe">Matt Wiebe</a>
* <a href="http://profiles.wordpress.org/users/dancameron">Dan Cameron</a>
* <a href="http://profiles.wordpress.org/users/jgadbois">John Gadbois</a>
* Justin Endler

= Translators =

* Afrikaans from Liza Welsh
* Arabic from Mamdouh Samy
* Bosnian from Marko Manojlovic
* Brazilian Portuguese from Emerson Marques
* British English from John Browning
* Bulgarian from Nedko Ivanov
* Catalan from Barbara Partegos Rof
* Chinese from Massound Huang
* Croatian from Marko Manojlovic
* Czech from Petr Bastan
* Danish from Hans Christian Andersen
* Dutch from Dirk Westenberg
* Estonian from Andra Saimre
* Finnish by Elias Okkonen
* French from Sylvain Delisle
* German from Oliver Heinrich
* Greek from Yannis Troullinos
* Hungarian from Balazs Dobos
* Icelandic by Baldvin Örn Berndsen
* Indonesian by Didik Priyanto
* Italian from Gabriele Taffi
* Latvian from Raivis Dejus
* Lithuanian from Gediminas Pankevicius
* Montenegrin from Sasa Vukovic
* Norwegian Bokmål by Morten Ruud
* Norwegian Nynorsk by Torbjørn Lauen
* Polish from Marek Kosina
* Portuguese from Sérgio Leite
* Romanian from Cosmin Vaman
* Russian from Alexander Tinyaev
* Serbian from Marko Manojlovic
* Slovak from Emilia Valova
* Slovenian from Žiga Vajdic
* Spanish from Juanjo Navarro
* Swedish from Jonas Reinicke
* Turkish by Nadin Kokciyan
* Ukranian by Vasily Vishnyakov

* Previous translators include Derin Korman, Stefan Dorscht, Laurent Proulx, Ari-Pekka Koponen, Antonio Pratas, Dennis Gruebner, J.F.M. Cornelissen, Frans Pronk, Roberto Scano, Maria Tsilimidou, Martin Kristan, Ben Andersen, Oliver Heinrich, Mikhail Michouris, Bastien BC, Erik Massop, Ed Boon, Rick van Dalen, Jacob Roel Meijering, Christian Andersen, Michael Sebel, Dionizio Bonfim Bach, Mihai Burcea, Filippo Montanari, David Decker, Kamil Szymanski, "Terje With Lunndal", Sagi Shrieber, Matthew Meyer, Arno Faure, Fanny Heraud, Vincent G from Host1Free, , Petri Kajander, Fran Rosa, Nico (wsMaurik), Panos Efstratiou, Dominique Monhardt, Thomas Butzek, Kjell Vestnes, Luiza Libardi, Diego Meneghetti, Benoit Burgener, Hector Gil Rizo, Burak Pehlevan, and Alexey Fedorov

== Add-Ons ==

But wait: there's more! We've got a whole stable of plugins available to help you kick ass at what you do. Check out a full list of the products below, and over at the <a href="http://m.tri.be/46">Modern Tribe website.</a>

Our Free Plugins:

* <a href="http://wordpress.org/extend/plugins/advanced-post-manager/?ref=tec-readme" target="_blank">Advanced Post Manager</a>
* <a href="http://wordpress.org/plugins/blog-copier/?ref=tec-readme" target="_blank">Blog Copier</a>
* <a href="http://wordpress.org/plugins/image-rotation-repair/?ref=tec-readme" target="_blank">Image Rotation Widget</a>
* <a href="http://wordpress.org/plugins/widget-builder/?ref=tec-readme" target="_blank">Widget Builder</a>

Our Premium Plugins:

* <a href="http://m.tri.be/2c" target="_blank">The Events Calendar PRO</a>
* <a href="http://m.tri.be/2e" target="_blank">The Events Calendar: Eventbrite Tickets</a>
* <a href="http://m.tri.be/2g" target="_blank">The Events Calendar: Community Events</a>
* <a href="http://m.tri.be/2h" target="_blank">The Events Calendar: Facebook Events</a>
* <a href="http://m.tri.be/2i" target="_blank">The Events Calendar: WooCommerce Tickets</a>
* <a href="http://m.tri.be/ci" target="_blank">The Events Calendar: EDD Tickets Tickets</a>
* <a href="http://m.tri.be/cu" target="_blank">The Events Calendar: WPEC Tickets</a>
* <a href="http://m.tri.be/dp" target="_blank">The Events Calendar: Shopp Tickets</a>
* <a href="http://m.tri.be/fa" target="_blank">The Events Calendar: Filter Bar</a>

== Changelog ==

= IMPORTANT NOTICE =

3.x is a complete overhaul of the plugin, and as a result we're starting the changelog fresh. For release notes from the 2.x lifecycle, see <a href="http://m.tri.be/k">our 2.x release notes.</a>

<<<<<<< HEAD
= [Unreleased] unreleased =

= [3.10] 2015-04-30 =

* Fixed a minor issue with recurring event tooltips within the advanced list widget
* Fixed an issue which caused the default venue fields to be automatically inserted within the event editor
* Fixed a bug preventing the view link from appearing for updated venues and organizers
* Replaced scrolling library on week view for better performance and extensibility
* Updated tooltip positioning logic for week view to account for more edge cases
* Updated week view to better handle very short events and long titles.
* Ensured all non critical vendor files will not end up bundled in the final plugin zip
* Introduced batch processing of recurring events to further improve performance and scalability
* Scheduled task responsible for generating recurring events is now removed when the plugin is deactivated
* Added a new additional field type (textareas) to compliment the existing text field
* Added some changelog formatting enhancements after seeing keepachangelog.com :)
* Removed some unnecessary variable logic from some templates 
* Improved the recurring event user interface in relation to events ending after "x" cycles
* Updated the mini-calendar widget to match the list widget styling
* More robust activation and deactivation methods
* More flexible handling of default values to work with The Events Calendar 3.10
* Fixed a bug that allowed invalid dates to be used in the Mini Cal widget
* Ensured that old recurring events are cleaned up on schedule
* Fixed handling of recurrence splitting when hiding events from the front-end
* Incorporated updated Bulgarian translation files, courtesy of Nedko Ivanov
* Incorporated new Hungarian translation files, courtesy of Balazs Dobos
* Incorporated new Slovak translation files, courtesy of Emilia Valova
* Incorporated new British English translation files, courtesy of John Browning
=======
=======
= 3.9.3 =

* Hardened URL output to protect against XSS attacks.

>>>>>>> 4144f41a
= 3.9.2 =

* Addressed a potential security vulnerability related to the ajax_change_month function; we now ensure only valid dates get $_POSTed (thanks to Mikko Verenius for reporting this to us!)

= 3.9.1 =

* Fixed the styling issues in relation to the calendar and advanced list widgets (big thanks to rantfarmentertainment for the first report on our PRO forums about this!)
* Incorporated updated German translation files, courtesy of Oliver Heinrich
* Incorporated updated French translation files, courtesy of Sylvain Delisle

= 3.9 =

* Added a new `[tribe_mini_calendar]` shortcode to make it easy to embed the calendar widget outside of sidebars
* Fixed an issue where some of the view date pickers did not reflect the 'Week starts on' WordPress setting
* Updated CSS selectors to no longer be reliant on microformat classes
* Fixed a plugin compatibility issue preventing the full use of ACF Pro in relation to recurring events
* Removed jquery 1.7 specific fallback javascript bloat, now support >= 1.8
* Implemented changes in relation to front page pagination to improve compatibility with various themes and plugins (thanks to brightspark on the forums for the initial report!)
* Implemented default permalink support to integrate better with certain add-ons, most notably Filter Bar
* Removed some deprecated and unused code
* Implemented internationalization support for map view location tooltips (thanks to csikimacko on the forums for the first report!)
* Removed pagination links from the /all/ view
* Reformatted code to better conform with WordPress code style
* Fixed an issue where all day events had incorrect spacing in the Twenty Thirteen theme on week view
* Incorporated updated Icelandic translation files, courtesy of Baldvin Örn Berndsen
* Incorporated updated German translation files, courtesy of Oliver Heinrich
* Incorporated updated Greek translation files, courtesy of Yannis Troullinos
* Incorporated new Lithuanian translation files, courtesy of Gediminas Pankevicius


= 3.8.1 =

* Removed some instances where deprecated function notices could show in Events Calendar Pro after updating The Events Calendar to 3.8 (thanks to sfbike on the forums for alerting us of this!)
* Switched all includes to use absolute paths to avoid collisions under certain include path settings

= 3.8 =

* Fixed a bug that caused instances of a recurring event to disappear when recurrence was removed and then added back to an event (thanks to drickard on the forums for the original report!)
* Fixed a bug that caused missing custom meta in events in a recurring series (thanks to Jacob Rylander for the heads up on this!)
* Fixed bad nesting in advanced list widget breaking the theme customizer
* Fixed issues with select2 implementation in our widgets breaking the theme customizer (thanks to George on the forums for the first report!)
* Removed confirmation dialog when bulk deleting events
* Added code to correctly identify recurring events as recurring even if they only have one instance (thanks to jrtoy4311 on the forums for reporting this!)
* Removed some unused code
* Fixed a bug causing mixed content issues when events are viewed over HTTPS (thanks to Nathan on the forums for the original report!)
* Enhanced embedded maps to position markers via longitude/latitude whenever that information is available (thanks to gatewaydevelopment on the forums for the original heads up!)
* Incorporated new Russian translation files, courtesy of Alexander Tinyaev
* Incorporated updated Italian translation files, courtesy of Gabriele Taffi
* Incorporated updated Spanish translation files, courtesy of Juanjo Navarro
* Incorporated updated Danish translation files, courtesy of Hans Christian Andersen
* Incorporated updated Dutch translation files, courtesy of Dirk Westenberg
* Incorporated updated Portuguese translation files, courtesy of Sérgio Leite
* Incorporated new Slovenian translation files, courtesy of Žiga Vajdic
* Incorporated updated German translation files, courtesy of Stefan Dorscht and Oliver Heinrich
* Incorporated updated Finnish translation files, courtesy of Elias Okkonen
* Incorporated updated Estonian translation files, courtesy of Andra Saimre

= 3.7 =

* Fixed some untranslatable text strings
* Altered Week View so so as not to link to days with no events
* Added the ability to override labels and slugs for venues and organizers
* Fixed some issues with GET params and IE 8/9
* Fixed an issue where non-standard widget implementation would break the ajax on the Calendar Widget (thanks to whirlmagazine on the forums for reporting this!)
* Added feature to scroll to first event of week on week view, instead of to 8am (thank you chaplin35 for bringing this up!)
* Optimized the Countdown Widget for sites with many events (thanks to vancouverfamily for highlighting this issue!)
* Fixed a problem where the relationship between additional fields and their labels could lead to conflicts (thank you to integrity for bringing this to our attention!)
* Added a notification for when a recurring event extends beyond the cutoff setting date
* Corrected a problem where European format commas for geolocation values were causing problems with Google Maps (thanks to andreassperber for reporting this!)
* Fixed an issue where Week View was being effected by "show only first recurrence" settings (thank you magictigger for bringing this up on the forum!)
* Improved the labeling of the date format settings
* Fixed a bug related to the APM start date filter (thanks to dankron for highlighting this issue!)
* Cleaned up PHPDoc comments
* Corrected a problem where events were not ordered chronologically on Map View (thank you mggillespie for reporting this!)
* Removed 2.x templates from codebase
* Added event classes to the event titles in the Featured Venue widget (props to @afragen for this!)
* Changed Week View pagination so as not to link to weeks before/after the earliest/latest events
* Fixed a bug in Chrome with Photo View where using the browser back button would drop a selected category (thank you to blinktech in the forum for bringing this up!)
* Incorporated new Bulgarian translation files, courtesy of Nedko Ivanov
* Incorporated new Chinese translation files, courtesy of Massound Huang
* Incorporated new Indonesian translation files, courtesy of Didik Priyanto
* Fixed re-registering of Venue Post Type so user customizations made from tribe_events_register_venue_type_args are maintained with PRO enabled.

= 3.6.1 =

* Fixed some CSS/JS minification issues
* Fixed a bug where the calendar widget list pagination wasn’t working properly
* Fixed an issue where the Google Maps API script didn't have a more specific script handle (thanks to @isagenix on the forum for the heads up!)
* Incorporated updated Greek translation files, courtesy of Yannis Troullinos

= 3.6 =

* Incorporated taxonomy filters to the advanced events list widget
* Incorporated a feature to make the end date follow the start date when editing recurrence in the admin
* Deprecated the meta walker and added new templates for custom field data
* Fixed recurring event URLs when using default permalinks
* Fixed the query for days with events in the mini calendar widget
* Added code to prevent the re-creation of deleted instances of recurring events, when the original event is re-saved or the series is split
* Fixed switching a recurring event to a non-recurring event
* Incorporated code to better handle recurring events when importing events from a WordPress XML export
* tribe_get_events() now provides a default value for the eventDisplay query parameter
* Added the iCalendar feed that was formerly only available with Pro
* Moved all HTML Markup (and the loop) to the List Widgettemplate
* Fixed an issue where Category CSS classes were being removed from Events when in Responsive Mode
* Fixed an issue where duplicate Prev/Next Nav elements would display in Photo & Map View when no events were found
* Incorporated code to hide the 'All Day' bar in Week View when no All Day events are found
* Added a 'View All Events at this Venue' link to the Featured Venue Widget
* Split out the Related Events code to it's own template file: views/pro/related-events.php
* Fixed an issue where the selected category wasn't being respecting when paginating on Photo View
* Fixed an issue where using the Mini Calendar widget could break comments on posts
* Incorporated code so that the mini calendar widget will no longer display expired events in the list below the calendar
* Incorporated new Estonian translation files, courtesy of Andra Saimre
* Incorporated updated German translation files, courtesy of Dennis Gruebner
* Incorporated updated Swedish translation files, courtesy of Jonas Reinicke
* Incorporated new Latvian translation files, courtesy of Raivis Dejus
* Incorporated new Afrikaans translation files, courtesy of Liza Welsh
* Incorporated updated Czech translation files, courtesy of Petr Bastan
* Incorporated updated Greek translation files, courtesy of Yannis Troullinos

= 3.5.2 =

* Fixed a bug that creates duplicate instances of events scheduled past the future cutoff date

= 3.5.1 =

* Patched a bug where the “Recurring event instances” setting was impacting month view, instead of just appearing on list-based views (thanks to alexhammerstein on the forums for this report!)
* Addressed an issue caused by our recurrence refactor where certain sites/hosting providers experienced a fatal error blocking admins from the dashboard (thanks to Jared on the forums for the first report!)
* Fixed an uncaught exception/fatal error that appeared during the conversion of recurring events for some users (thanks to Mariruth on the forum for the first report of this!)
* Patched a SQL error that appeared on sites without any events (thanks to user nothingtodo on the forums for the report here!)

= 3.5 =

* Incorporated fully responsive styles and functionality for all Events views! For an overview of the changes, see <a href="http://m.tri.be/hv">this blog post</a>
* Changed how recurring events are stored, to give a unique post ID to each recurrence
* Fixed an issue where the Category class wasn't properly being added to events when paging in Week View (thanks to Andy Fragen on the forums for reporting this!)
* Fixed issue with popstate and bug in webkit when coming back from single venue view
* Fixed issue were week view title would be cut off on short events (thanks to umediagroup on the forums for their report of this!)
* Changed the workflow for breaking instances of a recurring event out of their series
* Fixed recurring event permalinks in tag archives
* Changed Week view to use the "End of day cutoff" setting (thanks to zengirl on the forums for the report here!)
* Updated the recurrence UI to prevent setting a recurrence end date before the series start date
* Fixed an issue where deleting an instance of a recurring event would delete the entire series
* Fixed an issue where the Mini Calendar Widget could skip February when navigating through the months (thanks to timhengeveld on the forums for this report!)
* Optimized some queries related to map view (thanks to crack00r on the forums for the report that got us thinking about this!)
* Fixed an issue where the "Hide if no events" checkbox was not working in the Featured Venue widget
* Fixed an issue where the iCal button would always download all events, instead of the events currently being viewed (thanks to philmacaulay on the forums for the first report of this!)
* Fixed a variety of untranslatable strings
* Incorporated new Ukranian translation files, courtesy of Vasily Vishnyakovw
* Incorporated updated Spanish translation files, courtesy of Juan Jose Reparaz Sarasola
* Incorporated new Montenegrin translation files, courtesy of Sasa Vukovic
* Incorporated updated Norwegian Bokmål translation files, courtesy of Morten Ruud
* Incorporated new Norwegian Nynorsk translation files, courtesy of Torbjørn Lauen
* Incorporated updated Romanian translation files, courtesy of Cosmin Vaman
* Incorporated updated German translation files by Oliver Heinrich
* Incorporated updated Brazilian Portuguese translation files from Emerson Marques
* Incorporated updated Dutch translation files from J.F.M. Cornelissen and Frans Pronk
* Incorporated updated French translation files from Laurent Proulx

= 3.4 =

* Added extra reassurance that All Day events will show first on Day view
* Fixed the automated recurrence description for events with no end date
* Added hooks for use in widgets (thanks to Daniel Maier on the forums for reporting this!)
* HTML tags are now properly stripped from Google Calendar descriptions (thanks to masspeaceaction for reporting this bug at the forums!)
* Fixed a bug where the wrapper div was incorrectly being replicated each time you navigated within the mini calendar widget (thanks to timhengeveld for reporting this bug!)
* Fixed a bug where the calendar widget redirected improperly when set to show 0 events (thanks to Oliver for reporting this one on the forum!)
* Fixed a bug where the "Show only the first instance of each recurring event" option was only affecting the first page of events
* Addressed an issue where the “View All Events” link accessed disabled months for certain PRO users (thanks to yvrmark for reporting this bug!)
* Scheduled events are no longer exposed before being published (thanks to adamfitz for the explanation here!)

= 3.3 =

* Fixed an issue with featured venue widget not returning expected results in all conditions (thanks to millcreekpark on the forums for the heads up here!)
* Calendar widget improvements: query clean up and end-of-day-cutoff setting respected (thanks to davecfraser from the forums for the original report on this front!)
* Map view pagination improved
* Fixed a bug that caused events to disappear when changing the time for an existing series (thanks to Denise Crosbie on the forums for the first report here!)
* Patched a bug that caused multiple instances of recurring events to fail to display (thanks to mastafu on the forums for reporting this!)
* Fixed an issue with the display of multi-day events in week view
* Map view now respects the selected category (thanks to mindful on the forums for originally reporting this!)
* Fixed bug that caused the "Show only the first instance of each recurring event" setting to affect the "See all" page for recurring events
* The TribeField class no longer uses the extract() function
* Deactivating ECP will now also deactivate the default content settings (they will be restored if you reactivate ECP)
* Fixed a JavaScript issue on APM that was breaking some users installs (thanks to user tsdexter for the report and patch!)
* Added CSS classes to the list widget events (thanks to Andy Fragen for requesting these!)
* Incorporated updated German translation files, courtesy of Oliver Heinrich
* Incorporated updated French translation files, courtesy of Bastien BC

= 3.2 =

* Incorporated code to allow for recurring events with no end date (just set "Never" under the appropriate dropdown when setting up your recurrence pattern!)
* Added settings to limit the number of recurring event instances that will be created; instances beyond this will be automatically created on a rolling basis
* Fixed a bug where instances of recurring events would sometimes disappear on certain database configurations
* Tackled a bug where making an event sticky while breaking it from a series would create many copies of the event
* Fixed the canonical URL on recurring events when object caching is enabled (thanks to Kevin on the forums for the initial report!)
* Patched a bug where events with a small time span were not displaying properly in week view
* Addressed a number of compatibility/aesthetic issues with the Twenty Thirteen theme
* Fixed a translation issue relating to day view (thanks to dimitrilongo for the initial report!)
* Fixed an issue with day view not respecting the timezone selection in WordPress' General settings
* Updated the mini calendar widget to not break event views, when the widget appears before the content
* Fixed an issue where the iCal button rendered on views that have no events
* Addressed an issue where events section on single event page showed unrelated events as being Related
* Incorporated text to make explanation for "Recurring event instances" setting clearer
* Fixed an issue with venue descriptions sometimes not displaying on single venue view
* Patched a bug where the Additional Fields link ceases to function in certain non-English languages (thanks to Oliver on the forums for his report!)
* Fixed a bug where the pin marker in map view sometimes showed in the middle of the world (thanks to overseen in the forums for first reporting this!)
* Incorporated code so day view now uses its own template part for single event (instead of using list view's)
* Fixed an iCal export issue where sometimes incorrect event dates showed in the .ics file
* Fixed an error that was making the location search fail in some installs
* Addressed an issue related to i18n for the mini calendar widget
* Patched a notice for PHP 5.3.20

= 3.1 =

* Recurring events can now display more than once in the search results, main blog loop, and other queries that contain multiple post types (thanks to user Darren for the original report!)
* Added a setting for hiding related events (thanks to those on UserVoice who requested this!)
* Fixed error that occurred when ordering the admin listing by venue or organizer (thanks to Bernhard for reporting this!)
* Fixed bug where the Events Calendar title would take over all the pages on the site
* Month view and the mini calendar widget will no longer link to Day view if Day view is disabled
* GEO, CATEGORY, and ATTACH fields added to the iCal feed
* Fixed z-index bug with the recurrence dialog box in the WordPress 3.6 post editor
* Fixed bug where the option to filter the admin Events list by recurrence wasn't working
* Fixed bug where sometimes an event entered at the end of the month wouldn't show on the mini calendar widget
* Fixed intermittent display errors with Photo view
* Fixed two PHP errors on the admin events list
* Fixed incorrect "No results" message after a keyword search on week view
* Updated translations: Brazilian Portuguese (new), Turkish (new), Norwegian Dutch, Icelandic, Greek, Finnish
* Various minor bug and security fixes

= 3.0.5 =

* Fixed issue with the ECP stylesheet being enqueued twice
* Fixed recurring events links in the calendar widget (Thanks to user JANPP for the report!)

= 3.0.4 =

* CSS files in the tribe-events directory of your theme are now loaded in addition to ECP css files, instead of replacing them
* Performance improvements to the plugin update engine
* Improved handling of international characters in iCal exports (thanks to PAUSSUS for catching this)
* Various bug fixes to the Events List and Events Calendar widgets
* Improved location search results (thanks to BISDIGITAL for getting the discussion going on this)
* Addressed some previously non-translatable strings in the Tribe Bar

= 3.0.3 =

* Fixed bug with hard-coded table prefixes
* Made some strings in tribe bar translatable

= 3.0.2 =

* Fixed bug with events not showing up on past view (thanks to MY-WEB and GOLFDAWGG for pointing this out!)
* Miscellaneous bug fixes

= 3.0.1 =

* Fix a bug in the plugin upgrade system to work on MU sites.

= 3.0 =

3.0 is a complete overhaul of the plugin.

== Help ==

Welcome to The Events Calendar and Events Calendar PRO, a full-featured events management system for WordPress. Thank you so much for using the labor of our love. We are Modern Tribe and we are here to help you kick ass.

If you aren't familiar with The Events Calendar and Events Calendar PRO, check out our <a href="http://m.tri.be/3t">new user primer.</a> It'll introduce you to the basics of what the plugin has to offer and will have you creating events in no time. From there, the resources below -- extensive template tag documentation, FAQs, video walkthroughs and more -- will give you a leg up as you dig deeper.

Additional resources available include:

* <a href="http://m.tri.be/42">Documentation</a>
* <a href="http://m.tri.be/3v">FAQ</a>
* <a href="http://m.tri.be/4c">Help Videos</a>
* <a href="http://m.tri.be/44">Tutorials</a>
* <a href="http://m.tri.be/4b">Release Notes</a>
* <a href="http://m.tri.be/3x">Forums</a>

We hit the <a href="http://m.tri.be/3x">premium forums</a> daily during the week to help paid users with site integration, minor customization, troubleshooting, and more.

Some things to consider before posting on the forum:

* Look through existing threads before posting a new one and check that there isn't already a discussion going on your issue.
* Your issue will be solved more quickly if you run a few checks before making a support request. Deactivate your plugins one by one - if the issue is fixed by deactivating a plugin you know you've got a plugin conflict. To test your Theme, revert to the default Twenty Twelve Theme to see if you are still experiencing the problem. If not, your Theme is the issue. Please provide this information when making your supper request.
* Sometimes, just resetting your permalinks can fix the issue. Visit Events -> Settings -> Permalinks, save your permalinks with a different option and then save with your preferred choice again. This can solve events-related problems and can is worth a shot before creating a new thread.

Still not happy? Shoot us an email to pro@tri.be or tweet to @moderntribeinc and tell us why. We'll do what we can to make it right.

== Upgrade Notice ==

IMPORTANT NOTICE: 3.x upgrade is a HUGE upgrade from 2.x versions. If you are upgrading from an older version, please test thoroughly before updating on your live website.

= 3.9 =

Please see the changelog for the complete list of changes in this release. Remember to always make a backup of your database and files before updating!

= 3.8 =

Please see the changelog for the complete list of changes in this release. Remember to always make a backup of your database and files before updating!

= 3.7 =

Please see the changelog for the complete list of changes in this release. Remember to always make a backup of your database and files before updating!

= 3.6 =

Please see the changelog for the complete list of changes in this release. Remember to always make a backup of your database and files before updating!

= 3.5.2 =

Please see the changelog for the complete list of changes in this release. Remember to always make a backup of your database and files before updating!

= 3.5.1 =

Please see the changelog for the complete list of changes in this release. Remember to always make a backup of your database and files before updating!

= 3.5 =

Please see the changelog for the complete list of changes in this release. Remember to always make a backup of your database and files before updating!

= 3.4 =

Please see the changelog for the complete list of changes in this release. Remember to always make a backup of your database and files before updating!

= 3.3 =

Please see the changelog for the complete list of changes in this release. Remember to always make a backup of your database and files before updating!

= 3.2 =

When upgrading to 3.2, please ensure template overrides for Events Calendar Pro in your theme should be moved to [your-theme]/tribe-events/pro directory; a deprecated notice will be generated if they are directly in the [your-theme]/tribe-events folder

= 3.1 =

Please see the changelog for the complete list of changes in this release. Remember to always make a backup of your database and files before updating!

= 3.0 =

3.x is a HUGE upgrade from Events Calendar PRO 2.x. If you're upgrading from 1.3.3 or any release between 2.0 and 2.0.10, make sure to upgrade to Events Calendar PRO 2.0.11 first. If you're upgrading from Events Calendar PRO 2.0.11, please back up your data BEFORE initiating, and be prepared to manually update your customizations based on changes to the plugin's tempting structure.<|MERGE_RESOLUTION|>--- conflicted
+++ resolved
@@ -228,7 +228,6 @@
 
 3.x is a complete overhaul of the plugin, and as a result we're starting the changelog fresh. For release notes from the 2.x lifecycle, see <a href="http://m.tri.be/k">our 2.x release notes.</a>
 
-<<<<<<< HEAD
 = [Unreleased] unreleased =
 
 = [3.10] 2015-04-30 =
@@ -256,13 +255,12 @@
 * Incorporated new Hungarian translation files, courtesy of Balazs Dobos
 * Incorporated new Slovak translation files, courtesy of Emilia Valova
 * Incorporated new British English translation files, courtesy of John Browning
-=======
-=======
+
+
 = 3.9.3 =
 
 * Hardened URL output to protect against XSS attacks.
 
->>>>>>> 4144f41a
 = 3.9.2 =
 
 * Addressed a potential security vulnerability related to the ajax_change_month function; we now ensure only valid dates get $_POSTed (thanks to Mikko Verenius for reporting this to us!)
