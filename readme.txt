=== The Events Calendar PRO ===

Contributors: ModernTribe, barry.hughes, bordoni, borkweb, brianjessee, brook-tribe, faction23, geoffgraham, ggwicz, jazbek, jbrinley, joshlimecuda, leahkoerper, lucatume, mastromktg, mat-lipe, mdbitz, neillmcshea, nicosantos, peterchester, reid.peifer, roblagatta, ryancurban, shane.pearlman, thatdudebutch,  zbtirrell
Tags: events, calendar, event, venue, organizer, dates, date, google maps, conference, workshop, concert, meeting, seminar, summit, class, modern tribe, tribe, widget, pro
Donate link: http://m.tri.be/29
Requires at least: 3.9
Tested up to: 4.4
<<<<<<< HEAD
Stable tag: 4.1beta1
=======
Stable tag: 4.0.7
>>>>>>> a862843c
License: GPLv2 or later
License URI: http://www.gnu.org/licenses/gpl-2.0.html

A premium add-on to The Events Calendar plugin (required), enabling recurrence, custom attributes, venue pages, new widgets and more.

== Description ==

<a href="http://m.tri.be/3r">Events Calendar PRO</a> is a awesomely dynamic add-on for The Events Calendar that adds more features and functionality to an already robust plugin.

The Events Calendar allows you to create and manage events with ease from right within your WordPress dash; no shortcode is needed (nor is one available).  With Events Calendar PRO, you can go even further with recurring events, more calendar views (including Day and Week), Location Search, more widget options, and much more.

Plus, Events Calendar PRO users get access to our premium support forums. Need help or have a question? Post there and we'll get back to you within 24 hours (during the week). We're proud of our great support team and want to help you crush it with Events Calendar PRO.

= Features =

The following lists the PRO-only features. For a list of The Events Calendar features, check out that plugin's readme.txt or check out <a href="http://m.tri.be/3s">the Product page</a>.

Just getting started? You'll want to watch and read through the <a href="http://m.tri.be/3t">New User Primer</a>.

* Advanced Views: Day, Week, Map, Photo
* Venue and Organizer Pages
* Recurring Events
* Location Search
* Advanced Widgets: Advanced Upcoming Event List, Countdown, Calendar, Venue
* Related Events listing
* Custom Fields
* iCal and Google Calendar download
* Default Content
* Premium Forum access & support

== Installation ==

Remember, to use Events Calendar PRO you need to also be running The Events Calendar. You'll need to follow these steps for both plugins, starting with The Events Calendar.

1. From the dashboard of your site, navigate to Plugins --> Add New.
1. Select the Upload option and hit "Choose File."
1. When the popup appears select the the-events-calendar-x.x.zip file or events-calendar-pro-x.x.zip file from your desktop. (The 'x.x' will change depending on the current version number).
1. Follow the on-screen instructions and wait as the upload completes.
1. When it's finished, activate the plugin via the prompt. A message will show confirming activation was successful. A link to access the calendar directly on the frontend will be presented here as well.
1. For access to new updates, make sure you have added your valid License Key under Events --> Settings --> Licenses. You can find your license key on your tri.be account at http://m.tri.be/3u.

That's it! Just configure your settings as you see fit, and you're on your way to creating events in style.

= Requirements =

* PHP 5.2.4 or greater (recommended: PHP 5.4 or greater)
* WordPress 3.9 or above
* jQuery 1.11.x
* The Events Calendar 3.12 or newer

= Where to Begin =

If this is your first time using The Events Calendar and Events Calendar PRO, you're in for a treat! Here are some basics we've found helpful for users jumping into it for the first time:

* Our <a href="http://m.tri.be/3t">New User Primer</a> was designed for folks in your exact position. Featuring both step-by-step videos and written walkthroughs that feature accompanying screenshots, the primer aims to take you from zero to hero in no time.
* <a href="http://m.tri.be/3v">Installation/Setup FAQs</a> from our Support page can help give an overview of what the plugin can and cannot do. This section of the FAQs may be helpful as it aims to address any basic install questions not addressed by the new user primer.
* <a href="http://m.tri.be/9u">Tutorials</a>, based on commonly-requested hacks and tweaks, which will provide you guidance towards accomplishing some highly sought-after tweaks.
* Are you a developer looking to build a custom frontend view? We created an example plugin that demonstrates how to register a new view. You can download the plugin at GitHub here: https://github.com/moderntribe/tribe-events-agenda-view
* Take care of your license key. Though not required to create your first event, you'll want to get it in place as soon as possible to guarantee your access to support and upgrades. Need help finding your license key? Check out http://m.tri.be/3w

Otherwise, if you're feeling adventurous, you can get started by heading to the Events menu and adding your first event.

== Frequently Asked Questions ==

= Is there a shortcode available for Events Calendar PRO? +

No, this plugin does not use a shortcode nor is one available at the time being.

= Are there any troubleshooting steps you'd suggest I try that might resolve my issue before I post a new thread? =

First, make sure that you're running the latest version of The Events Calendar (4.0 as of this release). If you're running Events Calendar PRO it needs to match the version number of The Events Calendar. And if you've got any other add-ons, make sure those are current / running the latest code as well.

The most common issues we see are either plugin or theme conflicts. You
can test if a plugin or theme is conflicting by manually deactivating other plugins until just The Events Calendar 4.0 is running on your site. If the issue persists from there, revert to the default Twenty Twelve theme. If the issue is resolved after deactivating a specific plugin or your theme, you'll know that is the source of the conflict.

Note that we aren't going to say "tough luck" if you identify a plugin/theme conflict. While we can't guarantee 100% integration with any plugin or theme out there, we will do our best (and reach out the plugin/theme author as needed) to figure out a solution that benefits everyone.

= I'm still stuck. Where do I go to file a bug or ask a question? =

If you're already a PRO user, you're entitled access to our more actively-monitored <a href="http://m.tri.be/3x">PRO forums</a> at the theeventscalendar.com website. We can provide a deeper level of support here and hit these forums on a daily basis during the work week. No post should go more than 24-hours during that time without a response.

= What add-ons are available for The Events Calendar and Events Calendar PRO, and where can I read more about them? =

Currently, the following add-ons are available for The Events Calendar/Events Calendar PRO:

* <a href="http://m.tri.be/18wi">Events Calendar PRO</a>, for adding premium calendar features like recurring events, advanced views, cool widgets, shortcodes, additional fields, and more!
* <a href="http://m.tri.be/18wj">Event Tickets</a> (free), which allows you to collect RSVPs to events. It can run alongside The Events Calendar or as a standalone plugin that adds RSVP functionality to WordPress posts and pages.
* <a href="http://m.tri.be/18wk">Event Tickets Plus</a>, which allows you to sell tickets for your events using your favorite e-commerce platform.
* <a href="http://m.tri.be/2g">Community Events</a>, for allowing frontend event submission from your readers.
* <a href="http://m.tri.be/18wl">Community Tickets</a>, which allows event organizers to sell tickets to the events they submit via Community Events.
* <a href="http://m.tri.be/2h">Facebook Events</a>, for importing events directly from an organization or page on Facebook.
* <a href="http://m.tri.be/fa">Filter Bar</a>, for adding advanced frontend filtering capabilities to your events calendar.
* <a href="http://m.tri.be/18h9">iCal Importer</a>, for importing events any iCal feed or ICS file.
* <a href="http://m.tri.be/2e">Eventbrite Tickets</a>, for selling tickets to your event directly through Eventbrite.

= I have a feature idea. What's the best way to tell you about it? =

We've got a <a href="https://tribe.uservoice.com/forums/195723-feature-ideas">Modern Tribe UserVoice page</a> where we're actively watching for feature ideas from the community. Vote up existing feature requests or add your own, and help us shape the future of the products business in a way that best meets the community's needs.

= I've still got questions. Do you have a bigger FAQ somewhere? =

We do. If you check out our a href="http://m.tri.be/41">Frequently Asked Questions page</a> on the tri.be site, we've collected and addressed all of the common questions we see posed by users. In some cases we'll provide a Gist; in other cases we'll direct you to a tutorial; and in some situations we'll unfortunately say a certain capability is simply not possible. But the FAQ is a living, breathing document that we're actively updating based on commonly-seen requests.

== Documentation ==

All of our documentation can be found at http://m.tri.be/42

Some docs you may find particularly useful are:

* <a href="http://m.tri.be/3t">The Events Calendar New User Primer</a>
* <a href="http://m.tri.be/43">The Themer's Guide to The Events Calendar</a>
* <a href="http://m.tri.be/41">The Events Calendar FAQ</a>

Tutorials are available at http://m.tri.be/44

For template tags, head over to our documentation page: http://m.tri.be/42

== Contributors ==

The plugin is produced by <a href="http://m.tri.be/45">Modern Tribe Inc</a>.

= Current Contributors =

<a href="https://profiles.wordpress.org/barryhughes">Barry Hughes</a>
<a href="https://profiles.wordpress.org/brianjessee">Brian Jessee</a>
<a href="https://profiles.wordpress.org/brook-tribe">Brook Harding</a>
<a href="https://profiles.wordpress.org/cliffpaulick">Clifford Paulick</a>
<a href="https://profiles.wordpress.org/MZAWeb">Daniel Dvorkin</a>
<a href="https://profiles.wordpress.org/geoffgraham">Geoff Graham</a>
<a href="https://profiles.wordpress.org/ggwicz">George Gecewicz</a>
<a href="https://profiles.wordpress.org/bordoni">Gustavo Bordoni</a>
<a href="https://profiles.wordpress.org/jazbek">Jessica Yazbek</a>
<a href="https://profiles.wordpress.org/joshlimecuda">Josh Mallard</a>
<a href="https://profiles.wordpress.org/leahkoerper">Leah Koerper</a>
<a href="https://profiles.wordpress.org/lucatume">Luca Tumedei</a>
<a href="https://profiles.wordpress.org/borkweb">Matthew Batchelder</a>
<a href="https://profiles.wordpress.org/neillmcshea">Neill McShea</a>
<a href="https://profiles.wordpress.org/mastromktg">Nick Mastromattei</a>
<a href="https://profiles.wordpress.org/nicosantos”>Nico Santo</a>
<a href="https://profiles.wordpress.org/peterchester">Peter Chester</a>
<a href="https://profiles.wordpress.org/roblagatta">Rob La Gatta</a>
<a href="https://profiles.wordpress.org/reid.peifer">Reid Peifer</a>
<a href="https://profiles.wordpress.org/shane.pearlman">Shane Pearlman</a>
<a href="https://profiles.wordpress.org/thatdudebutch">Wayne Stratton</a>
<a href="https://profiles.wordpress.org/zbtirrell">Zachary Tirrell</a>

= Past Contributors =

<a href="https://profiles.wordpress.org/caseypatrickdriscoll">Casey Driscoll</a>
<a href="https://profiles.wordpress.org/ckpicker">Casey Picker</a>
<a href="https://profiles.wordpress.org/dancameron">Dan Cameron</a>
<a href="https://profiles.wordpress.org/jkudish">Joachim Kudish</a>
<a href="https://profiles.wordpress.org/jgadbois">John Gadbois</a>
<a href="https://profiles.wordpress.org/jonahcoyote">Jonah West</a>
<a href="https://profiles.wordpress.org/jbrinley">Jonathan Brinley</a>
<a href="https://profiles.wordpress.org/justinendler/">Justin Endler</a>
<a href="https://profiles.wordpress.org/kellykathryn">Kelly Groves</a>
<a href="https://profiles.wordpress.org/kelseydamas">Kelsey Damas</a>
<a href="https://profiles.wordpress.org/kyleunzicker">Kyle Unzicker</a>
<a href="https://profiles.wordpress.org/mdbitz">Matthew Denton</a>
<a href="https://profiles.wordpress.org/mattwiebe">Matt Wiebe</a>
<a href="https://profiles.wordpress.org/mat-lipe">Mat Lipe</a>
<a href="https://profiles.wordpress.org/nickciske">Nick Ciske</a>
<a href="https://profiles.wordpress.org/paulhughes01">Paul Hughes</a>
<a href="https://profiles.wordpress.org/ryancurban">Ryan Urban</a>
<a href="https://profiles.wordpress.org/faction23">Samuel Estok</a>
<a href="https://profiles.wordpress.org/codearachnid">Timothy Wood</a>

= Translations =

* Bulgarian
* Chinese (Taiwan)
* Danish
* Dutch
* English (UK)
* Finnish
* French (France)
* German
* Greek
* Hungarian
* Icelandic
* Italian
* Lithuanian
* Polish
* Portuguese (Portugal)
* Portuguese (Brazil)
* Slovak
* Slovenian
* Spanish (Spain)
* Swedish
* Turkish

Many thanks to all our translators!  You can grab the latest translations or contribute at http://translations.theeventscalendar.com

== Add-Ons ==

But wait: there's more! We've got a whole stable of plugins available to help you be awesome at what you do. Check out a full list of the products below, and over at the <a href="http://m.tri.be/46">Modern Tribe website.</a>

Our Free Plugins:

* <a href="https://wordpress.org/plugins/the-events-calendar/" target="_blank">The Events Calendar</a>
* <a href="http://m.tri.be/18vx" target="_blank">Event Tickets</a>
* <a href="http://wordpress.org/extend/plugins/advanced-post-manager/?ref=tec-readme" target="_blank">Advanced Post Manager</a>
* <a href="http://wordpress.org/plugins/blog-copier/?ref=tec-readme" target="_blank">Blog Copier</a>
* <a href="http://wordpress.org/plugins/image-rotation-repair/?ref=tec-readme" target="_blank">Image Rotation Widget</a>
* <a href="http://wordpress.org/plugins/widget-builder/?ref=tec-readme" target="_blank">Widget Builder</a>

Our Premium Plugins:

* <a href="http://m.tri.be/18vy" target="_blank">Event Tickets Plus</a>
* <a href="http://m.tri.be/2e" target="_blank">The Events Calendar: Eventbrite Tickets</a>
* <a href="http://m.tri.be/2g" target="_blank">The Events Calendar: Community Events</a>
* <a href="http://m.tri.be/18vw" target="_blank">The Events Calendar: Community Tickets</a>
* <a href="http://m.tri.be/2h" target="_blank">The Events Calendar: Facebook Events</a>
* <a href="http://m.tri.be/18h9" target="_blank">The Events Calendar: iCal Importer</a>
* <a href="http://m.tri.be/fa" target="_blank">The Events Calendar: Filter Bar</a>

== Changelog ==

<<<<<<< HEAD
= [4.1] unreleased =

* Feature - Added a new "Date" recurrence rule that allows you to set an event to recurr on a single (or any number of) individually specified dates
* Tweak - Added support for manual timezone offests in recurrence exclusion rules
* Tweak - Improved the support of selected query fields when the "Recurring event instances" checkbox in Events > Settings is checked
* Tweak - Show an error message when the Google Maps API query limit has been reached
* Tweak - Improved the handling of addresses in JSON-LD
* Tweak - Removed deprecated sensor get var for Google Maps API endpoint
* Tweak - Changed the distance unit label in Settings to be less-specific to maps as it is used elsewhere
* Tweak - Improved the structure of hierarchical taxonomy terms in List Widget queries (props to Harvard Law for this pull request!)
* Tweak - Simplified the APM Venue and Organizer filters when the Events list is loaded (props to Jake Kantzer for the pull request!)
* Fix - Fixed invalid class name when throwing Tribe notices in the Map template
* Fix - Resolved issue where the Map View slug was not translatable
* Fix - Fixed bug where the wrong class was referenced when setting notices in Map View
* Fix - Improved compatibiliy with ACF on the Edit Event page
=======
= [4.0.7] 2016-03-02 =

* Fix - Load venue shortcode when there are no Events on that venue
* Fix - Default value for `tribe_get_event_website_link_target` is corrected to `_self`
* Fix - Default values for Venue and Organizers are now fully respected across the add-ons
>>>>>>> a862843c

= [4.0.6] 2016-02-17 =

* Fix - Resolved issue where the list widget was displaying dates in the wrong timezone when sitewide timezones were enabled
* Fix - Custom Recurring descriptions are now saving as expected
* Fix - Administration Recurring Exclusion Datepickers are now fully operational with custom formats
* Fix - Prevent "/all" page to show past events
* Fix - Ensure Photo view is fully displayed on Mobile
* Fix - Organizer and Venue URL now respect UTF-8 characters
* Fix - All of our Permalinks will now allow translations with non-alphanumeric characters
* Fix - Fixing Fatals on bad Debug Classes for Map View
* Tweak - "/all" page on Recurring events will be recoginized as a `is_archive` template

= [4.0.5] 2016-01-25 =

* Security - Improved escaping within Advanced Post Manager integration (our thanks to Daniel Kudwien for highlighting this)

= [4.0.4] 2016-01-15 =

* Security - Resolved issue with Organizer and Venue output

= [4.0.3] 2015-12-22 =

* Tweak - When viewing a recurring event that has multiple instances in a single day, display each time in the event details (Thank you Sitecrafting for bringing this up!)
* Fix - Fixed another Isotope reLayout bug that sometimes prevented the rendering of posts in Photo view (Props to Douglas for the report!)

= [4.0.2] 2015-12-16 =

* Tweak - Avoid notice level errors when advanced events list widget settings are saved (Thank you Johan for the report!)
* Tweak - Simplify default values logic to ensure that default values are returned regardless of post type (Thank you Karly!)
* Fix - Fixed bug where recurrence excluses were not always respected (Cheers to inhouse for the help!)
* Fix - Ensure venue and organizer URLs can be localized even with non-Roman alphabets (Thanks for the report Andreas!)
* Fix - Ensure the current default venue fields are reflected in the relevant settings screen (Thank you Carly for highlighting this!)
* Fix - Resolved issue where new recurring events were not targetable by the Recurring APM filter (Props to terrizsolo for the help!)
* Fix - Fixed bug where the Isotope reLayout method was sometimes getting executed before Isotope was initialized causing Photo view to break (Thank you Douglas for bringing this up!)
* Fix - Fixed issue where past events for Map and Photo view were not in descending order (Thank you Jesse!)
* Fix - Resolved bug where week/photo permalinks were sometimes generated incorrectly (Cheers to Anthony for the tip!)
* Fix - Fixed bug with the List Widget where the Organizer displayed even when it is disabled in the widget settings (Thank you Eric!)
* Fix - Resolved translation issues with the List Widget (Props to amazing on the forum for reporting this!)

= [4.0.1] 2015-12-10 =

* Tweak - Included a Filter for filtering Recurrence Output Data `tribe_events_pro_output_recurrence_data`
* Tweak - Add better support for Daylight Saving Time
* Fix - Resolve issue where the "Events List" shortcode view more link was being generated too generically when a category was specified
* Fix - Fixed bug where the "On the..." section of Recurring event fields was failing to save in some cases (props to Adam on the forums for point this out!)
* Fix - Resolved issue where the recurring event clean-up cron was failing to clear some old events
* Fix - Resolved bug where custom yearly recurrence rules were not generating events properly
* Fix - Fixed issue where the Countdown widget was missing the title of the event it was counting down to

= [4.0] 2015-12-02 =

* Feature - Added Customizer support for altering the colors of The Events Calendar (Cheers to the anonymous user who posted the original idea on UserVoice!)
* Feature - Added a new widget and shortcode called "This Week" that displays a events for a given week (with pagination). Short code is [tribe_this_week]
* Feature - Add support for a countdown to the next upcoming event in the Countdown Widget (Thank you Phil de Gruchy for posting this idea on UserVoice!)
* Feature - Add support for twentysixteen
* Feature - Add support for an iCal export link for all events in a series of recurring events via: tribe_get_recurrence_ical_link()
* Tweak - Major tweaks to support the newly genericized tribe-common libraries
* Tweak - Deprecate old JS event names in favor of a new JS event naming standard. Example: deprecated tribe_ev_runAjax in favor of run-ajax.tribe
* Tweak - Altered the storage of selected multichoice values for custom fields so they can be queried more effectively
* Tweak - Add JSON-LD markup to single venus and organizers
* Tweak - Only pre-populate address data for venues when the venue metabox appears on the venue post editor - NOT the event post editor
* Tweak - Simplify the machine-generated recurrence rule descriptions for simple rules (Thank you jberg1 for the help!)
* Tweak - Add support for multiple organizers to the List Widget (Thank media325 for the report!)
* Tweak - Remove microformat CSS classes from templates and replace with namespaced content-relevant CSS classes
* Tweak - Add support for a count argument to the mini calendar shortcode
* Tweak - Refactored part of recurrence code to make testing it easier
* Fix - Resolved bug where recurrence exclusions were not getting respected while generating events
* Fix - Resolved bug where extra spaces were added to the body_class return value (Props to @garrettjohnson for this fix!)
* Fix - Resolved issue where tribe_all_occurences_link() sometimes returned an incorrect URL when an explicit ID was passed
* Fix - Don't escape HTML on additional fields that hold URLs (Thank you Gwenyth for bringing this to our attention!)
* Fix - Updated comment in Week View tooltip and mobile templates to point at the right file for customization instructions
* Fix - Fixed CSS issues with the responsiveness of the Calendar Widget & Countdown Widget
* Fix - Prevent notices in the Venue Widget by declaring default settings
* Fix - Resolved HTML validation issue with the Countdown Widget (Thank you rverduin for reporting this issue!)
* Fix - Various twenty(ten-sixteen) CSS fixes
* Fix - Fixed bug where pre-3.12 recurrence events were returning false when tribe_is_recurring_event() was called
* Fix - Fixed issue where a recurring event's "all" view would not display past instances
* Fix - Fixed bug with APM where sorting some columns caused post filtering to clear
* Fix - Fixed various notices
* Fix - Fixed issue where some strings were trying to use the wrong textdomain for translations (Props to Valu for the help!)
* Fix - Fixed date issue with the List Widget where the fancy date box was always displaying today's date
* Fix - Resolved a problem preventing some category views from working as expected when a non-default language was in use (Thank you Cristina for highlighting this issue!)
* Fix - Resolved a problem whereby mini calendars could incorrectly render some days as populated when set to display events in a specific category (Our thanks to oniregoc for highlighting this!)
* Fix - Fixed some strings that were not getting translated (thanks to Hans-Gerd for reporting this issue!)
* Fix - Fixed monthly exclusion not being respected when creating recurring events
* Deprecated - Deprecating the "defaultValueReplace" option in the Default Content settings tab

= [3.12.6] 2015-11-05 =

* Fix - Ensure the correct date displays within the upcoming events list widget (our thanks to Seth, @farmgirlref and others for highlighting this)

= [3.12.5] 2015-10-28 =

* Feature - Bring back the Recurrence Rule description override field
* Fix - Resolve JS errors on various views where geolocation data is anticipated but unavailable (thanks to @jesse_fo and everyone else who reported this)

= [3.12.4] 2015-10-15 =

* Tweak - Altered our build process to remove utilities and libraries not needed in the finished product (our thanks to both Jay and jbrinley for highlighting this problem)

= [3.12.3] 2015-10-15 =

* Fix - Fixed a bug to ensure date exclusion was being respected when creating recurring events ( thanks to laughmasters, Nadia, Andreas and Jeff for noting this in the forums)
* Fix - Fixed a bug that made the event list and mini calendar widget show wrong date in Date Box due to time() function ( thank you Seth in the support forums for this one)
* Fix - A bug that resulted in custom recurring events showing wrong times and have PHP notices ( Sitecrafting - thank you for the report on this one)
* Fix - 24h Format for your WordPress was resulting in bugs related to Meridian.
* Fix - Simplified information related to recurring events in tooltip (Thanks to David and mmccoycchs for highlighting this)
* Fix - Fixed a bug that occurred when a recurring events created before 3.12 resulted in the primary event not displaying as recurring

= [3.12.2] 2015-10-01 =

* Fix - Avoid modifying permalinks unless it is absolutely necessary (props to Jan for the fix)
* Fix - Ensure we do not inadvertently change the order of posts when events are integrated into the main blog loop
* Fix - Ensure rewrite rules are correctly added (our thanks to Nadia for highlighting this issue)

= [3.12.1] 2015-09-22 =

* Fix - Ensure all event views work reliably event if the permalinks are translated or otherwise customized (our thanks to Antonio Jose and many others for reporting this)
* Fix - Ensure the "/all/" events link works reliably regardless of where it is used (our thanks to Corey and others for the report)
* Fix - Ensure integration of events in the main blog loop does not cause breakages (our thanks to cwheelsone, Tracey and many others on the forums for reporting this)
* Fix - Prevent the AM/PM selector from reversing itself when setting up custom recurrence patterns (thanks to Sitecrafting for highlighting this)
* Fix - Fixed a fatal error that could occur when setting up multiple custom recurrence patterns (thanks to Adam for the heads up on this one)
* Fix - Fixed a bug preventing custom exclusions for recurring event patterns from being observed (thanks go out to nancytimper for highlighting this issue)
* Fix - Fixed a bug stopping custom recurrence times and durations from being respected
* Fix - Fixed a bug where specifying a custom time for a recurring event could incorrectly trigger an error
* Fix - Fixed a problem that could lead visitors to a 404/Not Found page when following certain recurring event URLs
* Fix - Fixed a bug preventing the removal of recurrence rules
* Tweak - Tighten up the cleanup of old recurring events to reduce the possibility of non-event posts being inadvertently removed

= [3.12] 2015-09-08 =

* Security - Resolved JS vulnerability in minified JS by upgrading to uglifyjs 2.4.24
* Feature - Added support for the long awaited Arbitrary Recurrence!  Creating recurring events with multiple granular rulesets is now possible.
* Feature - Added support for WPML, thanks for waiting!
* Feature - Extended CSV imports to include custom fields defined in events settings (Big thanks to zacwasielewski for submitting a similar pull request! You rock! :) )
* Feature - Added none option for both Radio and Dropdown Additional Fields (Thanks to Justin on the forums!)
* Feature - Added support for timezones following the introduction of timezone support in The Events Calendar
* Performance - Removed a no-longer needed join from many queries to provide faster page loads
* Tweak - Pad SQL joins with spacing to avoid conflicts with other plugins that modify SQL (props to jeremyfelt)
* Fix - Fixed issue where generating recurring events did not trigger the rebuilding of the known date range (Thanks to Elizabeth City and the many other forum users who reported this critical bug)
* Fix - Fixed APM Start/End Date filters to stop showing SQL errors
* Fix - Fixed an issue with additional fields not showing as selected when a symbol is included in the label (Props to Justin!)
* Fix - Resolved issue where events without venues were showing up in Map View
* Fix - Fixed a bug where the tribe-mini-calendar-today CSS class was not removed from some days in the mini calendar widget while clicking around (Thanks to mennstudio for the report!)
* Fix - Resolved a bug where "Additional Fields" with a double quote in the title would be saved with a backslash
* Fix - Fixed notices that were being thrown while configuring the Countdown Widget in the Customizer
* Fix - Fixed a problem where recurring event updates did not properly complete (props to Ian for detecting this problem!)
* Fix - Fixed a problem where the first event in a series of recurring events could be excluded from the "All Events" view (Cheers to Ian for reporting this!)
* Deprecated - Functions that added useless SQL have been removed from source: Tribe__Events__Pro__Main::posts_fields() and Tribe__Events__Pro__Main::posts_join()

= [3.11.1] 2015-07-27 =

* Bug - Fixed bug where recurring events were hidden in Month View when recurring event instances were disabled in List View (big thanks to Rebecca Redding on the forum for the first report!)

= [3.11] 2015-07-22 =

* Security - Added escaping to a number of previously un-escaped values
* Feature - Added a pair of filters so that the recurring event cleanup query can be manipulated by plugin/theme authors: tribe_events_pro_clean_up_old_recurring_events_sql and tribe_events_pro_clean_up_old_recurring_events_sql_args (props to fortgordonmwr for the idea!)
* Performance - Paginated recurring event "See All" pages to avoid timeouts when there are many recurring events to display (Props to Jen R. for raising this issue!)
* Performance - Queries were modified to eliminate a join clause, potentially reducing the work needed to build the result set (Thank you MauiTime for inspiring this!)
* Tweak - Improve Dockblock for a few Templates (Thanks to vendaragroup for the help!)
* Tweak - Conformed code to updated coding standards
* Tweak - Made Minical widget template use single letter day headings
* Tweak - When rendering recurring event markers on an event map, only place one marker per event/location combination (Thank you risedigitalsolutions for the inspiration!)
* Tweak - Remove deprecated PHP4 constructor reference
* Bug - Fixed an issue where taxonomy filters applied to the calendar widget could also incorrectly impact the main month view
* Bug - Fixed an issue where related events were not being randomized under some circumstances (Cheers to leviticus for finding this!)
* Bug - Fixed an issue where the WP Customizer save button remained disabled when the Events Calendar widget filters were removed
* Bug - Fixed an issue where the Events Calendar widget form partially overflowed the widget container in the WP Customizer
* Bug - Addressed numerous minor styling issues with the Twenty Fifteen theme
* Bug - Fixed a problem with Checkbox value using quotes and double quotes (' and ") (Thanks to Daniel Maier for tracking this down!)
* Bug - Fixed wording for link to Additional Fields Tutorial
* Bug - Resolved a few PHP warnings and notices

= [3.10.1] 2015-07-01 =

* Bug - Addressed numerous minor styling issues with the Twenty Fifteen theme
* Bug - Fixed bug where an empty Events Calendar widget would cause a "No events found" notice to be displayed despite events being displayed in the main event loop
* Tweak - Removed TribeEventsPro.recurrence JS from the front-end (Props to Marty for this one!)
* Tweak - Made some changes to the EOD cutoff functionality behavior

= [3.10] 2015-06-15 =

* Bug - Fixed a bug where private events were being indicated on the Mini Calendar Widget, even though you couldn't see them (thanks to calach on the forums for the report!)
* Bug - Fixed a minor issue with recurring event tooltips within the advanced list widget (thanks to Daniella on the forums for the heads up!)
* Bug - Fixed an issue which caused the default venue fields to be automatically inserted within the event editor
* Bug - Fixed a bug preventing the view link from appearing for updated venues and organizers
* Bug - Fixed handling of recurrence splitting when hiding events from the front-end
* Bug - Fixed a bug that allowed invalid dates to be used in the Mini Cal widget
* Bug - Fixed a bug that caused the JetPack Visibility option to incorrectly hide other widgets when the Event List Widget is active (thanks to Daniella on the forums for this report, too!)
* Bug - Fixed a bug where resizing browser window caused Week View header to expand its height
* Bug - Fixed a bug with the tooltip improperly HTML escaping characters twice (thanks to evertramos on the dot-org forums for the report!)
* Bug - Removed notices that showed on the calendar widget when viewing week view with WP_DEBUG set to true
* Bug - Fixed issues with all day multiday events in Week View when Week Starts On was changed (thanks to Mark Root-Wiley for reporting this!)
* Bug - Fixed Tooltip to allow translations on recurring events (big thanks to quagis on the forums for the first report!)
* Bug - Fixed the recurring query logic, now only applied to the correct places, widgets are safe again!
* Tweak - Plugin code has been refactored to new standards: that did result in a new file structure and many renamed classes. Old class names will be deprecated in future releases and, while still working as expected, you can keep track of any deprecated classes yours or third party plugins are calling using the Log Deprecated Notices plugin (https://wordpress.org/plugins/log-deprecated-notices/)
* Tweak - Improved the iCal exporting to follow RFC 5545 Standards (thanks to heritagechurch for the original idea!)
* Tweak - Improved Google Maps to prevent 0,0 coordinates to be saved (thanks to csikimacko on the forums for sparking this revolution!)
* Tweak - Improved Map View to prevent category search to show event from outside of the current category
* Tweak - Removed some extra postmeta queries from tribe_is_recurring_event()
* Tweak - Existing all day events will now adjust properly when the EOD cutoff is changed
* Tweak - Updated tooltip positioning logic for week view to account for more edge cases
* Tweak - Updated week view to better handle very short events and long titles (thanks to csikimacko for the heads up!)
* Tweak - Ensured all non critical vendor files will not end up bundled in the final plugin zip
* Tweak - Refactored switch-case based asset handling in core + PRO
* Tweak - Scheduled task responsible for generating recurring events is now removed when the plugin is deactivated
* Tweak - Added some changelog formatting enhancements after seeing keepachangelog.com :)
* Tweak - Removed some unnecessary variable logic from some templates
* Tweak - Improved the recurring event user interface in relation to events ending after "x" cycles
* Tweak - Updated the mini-calendar widget to match the list widget styling
* Tweak - Implemented robust activation and deactivation methods
* Tweak - Tweaked flexible handling of default values to work with The Events Calendar 3.10
* Tweak - Ensured that old recurring events are cleaned up on schedule
* Tweak - Suped up usability for events with short durations in Week View
* Feature - Totally refactored WEEK VIEW! For more, see http://m.tri.be/18du (thanks to Lars - aka mending - for being the wind beneath our wings here!)
* Feature - Added a new additional field type (textareas) to compliment the existing text field
* Feature - Replaced scrolling library on week view for better performance and extensibility
* Feature - Introduced batch processing of recurring events to further improve performance and scalability (thanks to Jen at Mauitime for starting us down this path!)
* Feature - Added the ability for mapping via latitude/longitude coordinates (thanks to Andrew W on the dot-org forums for the idea so many moons ago!)
* Feature - Incorporated updated Bulgarian translation files, courtesy of Nedko Ivanov
* Feature - Incorporated new Hungarian translation files, courtesy of Balazs Dobos
* Feature - Incorporated new Slovak translation files, courtesy of Emilia Valova
* Feature - Incorporated new British English translation files, courtesy of John Browning
* Feature - Incorporated updated Icelandic translation files, courtesy of Baldvin Örn Berndsen

= 3.9.3 =

* Hardened URL output to protect against XSS attacks.

= 3.9.2 =

* Addressed a potential security vulnerability related to the ajax_change_month function; we now ensure only valid dates get $_POSTed (thanks to Mikko Verenius for reporting this to us!)

= 3.9.1 =

* Fixed the styling issues in relation to the calendar and advanced list widgets (big thanks to rantfarmentertainment for the first report on our PRO forums about this!)
* Incorporated updated German translation files, courtesy of Oliver Heinrich
* Incorporated updated French translation files, courtesy of Sylvain Delisle

= 3.9 =

* Added a new `[tribe_mini_calendar]` shortcode to make it easy to embed the calendar widget outside of sidebars
* Fixed an issue where some of the view date pickers did not reflect the 'Week starts on' WordPress setting
* Updated CSS selectors to no longer be reliant on microformat classes
* Fixed a plugin compatibility issue preventing the full use of ACF Pro in relation to recurring events
* Removed jquery 1.7 specific fallback javascript bloat, now support >= 1.8
* Implemented changes in relation to front page pagination to improve compatibility with various themes and plugins (thanks to brightspark on the forums for the initial report!)
* Implemented default permalink support to integrate better with certain add-ons, most notably Filter Bar
* Removed some deprecated and unused code
* Implemented internationalization support for map view location tooltips (thanks to csikimacko on the forums for the first report!)
* Removed pagination links from the /all/ view
* Reformatted code to better conform with WordPress code style
* Fixed an issue where all day events had incorrect spacing in the Twenty Thirteen theme on week view
* Incorporated updated Icelandic translation files, courtesy of Baldvin Örn Berndsen
* Incorporated updated German translation files, courtesy of Oliver Heinrich
* Incorporated updated Greek translation files, courtesy of Yannis Troullinos
* Incorporated new Lithuanian translation files, courtesy of Gediminas Pankevicius


= 3.8.1 =

* Removed some instances where deprecated function notices could show in Events Calendar Pro after updating The Events Calendar to 3.8 (thanks to sfbike on the forums for alerting us of this!)
* Switched all includes to use absolute paths to avoid collisions under certain include path settings

= 3.8 =

* Fixed a bug that caused instances of a recurring event to disappear when recurrence was removed and then added back to an event (thanks to drickard on the forums for the original report!)
* Fixed a bug that caused missing custom meta in events in a recurring series (thanks to Jacob Rylander for the heads up on this!)
* Fixed bad nesting in advanced list widget breaking the theme customizer
* Fixed issues with select2 implementation in our widgets breaking the theme customizer (thanks to George on the forums for the first report!)
* Removed confirmation dialog when bulk deleting events
* Added code to correctly identify recurring events as recurring even if they only have one instance (thanks to jrtoy4311 on the forums for reporting this!)
* Removed some unused code
* Fixed a bug causing mixed content issues when events are viewed over HTTPS (thanks to Nathan on the forums for the original report!)
* Enhanced embedded maps to position markers via longitude/latitude whenever that information is available (thanks to gatewaydevelopment on the forums for the original heads up!)
* Incorporated new Russian translation files, courtesy of Alexander Tinyaev
* Incorporated updated Italian translation files, courtesy of Gabriele Taffi
* Incorporated updated Spanish translation files, courtesy of Juanjo Navarro
* Incorporated updated Danish translation files, courtesy of Hans Christian Andersen
* Incorporated updated Dutch translation files, courtesy of Dirk Westenberg
* Incorporated updated Portuguese translation files, courtesy of Sérgio Leite
* Incorporated new Slovenian translation files, courtesy of Žiga Vajdic
* Incorporated updated German translation files, courtesy of Stefan Dorscht and Oliver Heinrich
* Incorporated updated Finnish translation files, courtesy of Elias Okkonen
* Incorporated updated Estonian translation files, courtesy of Andra Saimre

= 3.7 =

* Fixed some untranslatable text strings
* Altered Week View so so as not to link to days with no events
* Added the ability to override labels and slugs for venues and organizers
* Fixed some issues with GET params and IE 8/9
* Fixed an issue where non-standard widget implementation would break the ajax on the Calendar Widget (thanks to whirlmagazine on the forums for reporting this!)
* Added feature to scroll to first event of week on week view, instead of to 8am (thank you chaplin35 for bringing this up!)
* Optimized the Countdown Widget for sites with many events (thanks to vancouverfamily for highlighting this issue!)
* Fixed a problem where the relationship between additional fields and their labels could lead to conflicts (thank you to integrity for bringing this to our attention!)
* Added a notification for when a recurring event extends beyond the cutoff setting date
* Corrected a problem where European format commas for geolocation values were causing problems with Google Maps (thanks to andreassperber for reporting this!)
* Fixed an issue where Week View was being effected by "show only first recurrence" settings (thank you magictigger for bringing this up on the forum!)
* Improved the labeling of the date format settings
* Fixed a bug related to the APM start date filter (thanks to dankron for highlighting this issue!)
* Cleaned up PHPDoc comments
* Corrected a problem where events were not ordered chronologically on Map View (thank you mggillespie for reporting this!)
* Removed 2.x templates from codebase
* Added event classes to the event titles in the Featured Venue widget (props to @afragen for this!)
* Changed Week View pagination so as not to link to weeks before/after the earliest/latest events
* Fixed a bug in Chrome with Photo View where using the browser back button would drop a selected category (thank you to blinktech in the forum for bringing this up!)
* Incorporated new Bulgarian translation files, courtesy of Nedko Ivanov
* Incorporated new Chinese translation files, courtesy of Massound Huang
* Incorporated new Indonesian translation files, courtesy of Didik Priyanto
* Fixed re-registering of Venue Post Type so user customizations made from tribe_events_register_venue_type_args are maintained with PRO enabled.

= 3.6.1 =

* Fixed some CSS/JS minification issues
* Fixed a bug where the calendar widget list pagination wasn’t working properly
* Fixed an issue where the Google Maps API script didn't have a more specific script handle (thanks to @isagenix on the forum for the heads up!)
* Incorporated updated Greek translation files, courtesy of Yannis Troullinos

= 3.6 =

* Incorporated taxonomy filters to the advanced events list widget
* Incorporated a feature to make the end date follow the start date when editing recurrence in the admin
* Deprecated the meta walker and added new templates for custom field data
* Fixed recurring event URLs when using default permalinks
* Fixed the query for days with events in the mini calendar widget
* Added code to prevent the re-creation of deleted instances of recurring events, when the original event is re-saved or the series is split
* Fixed switching a recurring event to a non-recurring event
* Incorporated code to better handle recurring events when importing events from a WordPress XML export
* tribe_get_events() now provides a default value for the eventDisplay query parameter
* Added the iCalendar feed that was formerly only available with Pro
* Moved all HTML Markup (and the loop) to the List Widgettemplate
* Fixed an issue where Category CSS classes were being removed from Events when in Responsive Mode
* Fixed an issue where duplicate Prev/Next Nav elements would display in Photo & Map View when no events were found
* Incorporated code to hide the 'All Day' bar in Week View when no All Day events are found
* Added a 'View All Events at this Venue' link to the Featured Venue Widget
* Split out the Related Events code to it's own template file: views/pro/related-events.php
* Fixed an issue where the selected category wasn't being respecting when paginating on Photo View
* Fixed an issue where using the Mini Calendar widget could break comments on posts
* Incorporated code so that the mini calendar widget will no longer display expired events in the list below the calendar
* Incorporated new Estonian translation files, courtesy of Andra Saimre
* Incorporated updated German translation files, courtesy of Dennis Gruebner
* Incorporated updated Swedish translation files, courtesy of Jonas Reinicke
* Incorporated new Latvian translation files, courtesy of Raivis Dejus
* Incorporated new Afrikaans translation files, courtesy of Liza Welsh
* Incorporated updated Czech translation files, courtesy of Petr Bastan
* Incorporated updated Greek translation files, courtesy of Yannis Troullinos

= 3.5.2 =

* Fixed a bug that creates duplicate instances of events scheduled past the future cutoff date

= 3.5.1 =

* Patched a bug where the “Recurring event instances” setting was impacting month view, instead of just appearing on list-based views (thanks to alexhammerstein on the forums for this report!)
* Addressed an issue caused by our recurrence refactor where certain sites/hosting providers experienced a fatal error blocking admins from the dashboard (thanks to Jared on the forums for the first report!)
* Fixed an uncaught exception/fatal error that appeared during the conversion of recurring events for some users (thanks to Mariruth on the forum for the first report of this!)
* Patched a SQL error that appeared on sites without any events (thanks to user nothingtodo on the forums for the report here!)

= 3.5 =

* Incorporated fully responsive styles and functionality for all Events views! For an overview of the changes, see <a href="http://m.tri.be/hv">this blog post</a>
* Changed how recurring events are stored, to give a unique post ID to each recurrence
* Fixed an issue where the Category class wasn't properly being added to events when paging in Week View (thanks to Andy Fragen on the forums for reporting this!)
* Fixed issue with popstate and bug in webkit when coming back from single venue view
* Fixed issue were week view title would be cut off on short events (thanks to umediagroup on the forums for their report of this!)
* Changed the workflow for breaking instances of a recurring event out of their series
* Fixed recurring event permalinks in tag archives
* Changed Week view to use the "End of day cutoff" setting (thanks to zengirl on the forums for the report here!)
* Updated the recurrence UI to prevent setting a recurrence end date before the series start date
* Fixed an issue where deleting an instance of a recurring event would delete the entire series
* Fixed an issue where the Mini Calendar Widget could skip February when navigating through the months (thanks to timhengeveld on the forums for this report!)
* Optimized some queries related to map view (thanks to crack00r on the forums for the report that got us thinking about this!)
* Fixed an issue where the "Hide if no events" checkbox was not working in the Featured Venue widget
* Fixed an issue where the iCal button would always download all events, instead of the events currently being viewed (thanks to philmacaulay on the forums for the first report of this!)
* Fixed a variety of untranslatable strings
* Incorporated new Ukranian translation files, courtesy of Vasily Vishnyakovw
* Incorporated updated Spanish translation files, courtesy of Juan Jose Reparaz Sarasola
* Incorporated new Montenegrin translation files, courtesy of Sasa Vukovic
* Incorporated updated Norwegian Bokmål translation files, courtesy of Morten Ruud
* Incorporated new Norwegian Nynorsk translation files, courtesy of Torbjørn Lauen
* Incorporated updated Romanian translation files, courtesy of Cosmin Vaman
* Incorporated updated German translation files by Oliver Heinrich
* Incorporated updated Brazilian Portuguese translation files from Emerson Marques
* Incorporated updated Dutch translation files from J.F.M. Cornelissen and Frans Pronk
* Incorporated updated French translation files from Laurent Proulx

= 3.4 =

* Added extra reassurance that All Day events will show first on Day view
* Fixed the automated recurrence description for events with no end date
* Added hooks for use in widgets (thanks to Daniel Maier on the forums for reporting this!)
* HTML tags are now properly stripped from Google Calendar descriptions (thanks to masspeaceaction for reporting this bug at the forums!)
* Fixed a bug where the wrapper div was incorrectly being replicated each time you navigated within the mini calendar widget (thanks to timhengeveld for reporting this bug!)
* Fixed a bug where the calendar widget redirected improperly when set to show 0 events (thanks to Oliver for reporting this one on the forum!)
* Fixed a bug where the "Show only the first instance of each recurring event" option was only affecting the first page of events
* Addressed an issue where the “View All Events” link accessed disabled months for certain PRO users (thanks to yvrmark for reporting this bug!)
* Scheduled events are no longer exposed before being published (thanks to adamfitz for the explanation here!)

= 3.3 =

* Fixed an issue with featured venue widget not returning expected results in all conditions (thanks to millcreekpark on the forums for the heads up here!)
* Calendar widget improvements: query clean up and end-of-day-cutoff setting respected (thanks to davecfraser from the forums for the original report on this front!)
* Map view pagination improved
* Fixed a bug that caused events to disappear when changing the time for an existing series (thanks to Denise Crosbie on the forums for the first report here!)
* Patched a bug that caused multiple instances of recurring events to fail to display (thanks to mastafu on the forums for reporting this!)
* Fixed an issue with the display of multi-day events in week view
* Map view now respects the selected category (thanks to mindful on the forums for originally reporting this!)
* Fixed bug that caused the "Show only the first instance of each recurring event" setting to affect the "See all" page for recurring events
* The TribeField class no longer uses the extract() function
* Deactivating ECP will now also deactivate the default content settings (they will be restored if you reactivate ECP)
* Fixed a JavaScript issue on APM that was breaking some users installs (thanks to user tsdexter for the report and patch!)
* Added CSS classes to the list widget events (thanks to Andy Fragen for requesting these!)
* Incorporated updated German translation files, courtesy of Oliver Heinrich
* Incorporated updated French translation files, courtesy of Bastien BC

= 3.2 =

* Incorporated code to allow for recurring events with no end date (just set "Never" under the appropriate dropdown when setting up your recurrence pattern!)
* Added settings to limit the number of recurring event instances that will be created; instances beyond this will be automatically created on a rolling basis
* Fixed a bug where instances of recurring events would sometimes disappear on certain database configurations
* Tackled a bug where making an event sticky while breaking it from a series would create many copies of the event
* Fixed the canonical URL on recurring events when object caching is enabled (thanks to Kevin on the forums for the initial report!)
* Patched a bug where events with a small time span were not displaying properly in week view
* Addressed a number of compatibility/aesthetic issues with the Twenty Thirteen theme
* Fixed a translation issue relating to day view (thanks to dimitrilongo for the initial report!)
* Fixed an issue with day view not respecting the timezone selection in WordPress' General settings
* Updated the mini calendar widget to not break event views, when the widget appears before the content
* Fixed an issue where the iCal button rendered on views that have no events
* Addressed an issue where events section on single event page showed unrelated events as being Related
* Incorporated text to make explanation for "Recurring event instances" setting clearer
* Fixed an issue with venue descriptions sometimes not displaying on single venue view
* Patched a bug where the Additional Fields link ceases to function in certain non-English languages (thanks to Oliver on the forums for his report!)
* Fixed a bug where the pin marker in map view sometimes showed in the middle of the world (thanks to overseen in the forums for first reporting this!)
* Incorporated code so day view now uses its own template part for single event (instead of using list view's)
* Fixed an iCal export issue where sometimes incorrect event dates showed in the .ics file
* Fixed an error that was making the location search fail in some installs
* Addressed an issue related to i18n for the mini calendar widget
* Patched a notice for PHP 5.3.20

= 3.1 =

* Recurring events can now display more than once in the search results, main blog loop, and other queries that contain multiple post types (thanks to user Darren for the original report!)
* Added a setting for hiding related events (thanks to those on UserVoice who requested this!)
* Fixed error that occurred when ordering the admin listing by venue or organizer (thanks to Bernhard for reporting this!)
* Fixed bug where the Events Calendar title would take over all the pages on the site
* Month view and the mini calendar widget will no longer link to Day view if Day view is disabled
* GEO, CATEGORY, and ATTACH fields added to the iCal feed
* Fixed z-index bug with the recurrence dialog box in the WordPress 3.6 post editor
* Fixed bug where the option to filter the admin Events list by recurrence wasn't working
* Fixed bug where sometimes an event entered at the end of the month wouldn't show on the mini calendar widget
* Fixed intermittent display errors with Photo view
* Fixed two PHP errors on the admin events list
* Fixed incorrect "No results" message after a keyword search on week view
* Updated translations: Brazilian Portuguese (new), Turkish (new), Norwegian Dutch, Icelandic, Greek, Finnish
* Various minor bug and security fixes

= 3.0.5 =

* Fixed issue with the ECP stylesheet being enqueued twice
* Fixed recurring events links in the calendar widget (Thanks to user JANPP for the report!)

= 3.0.4 =

* CSS files in the tribe-events directory of your theme are now loaded in addition to ECP css files, instead of replacing them
* Performance improvements to the plugin update engine
* Improved handling of international characters in iCal exports (thanks to PAUSSUS for catching this)
* Various bug fixes to the Events List and Events Calendar widgets
* Improved location search results (thanks to BISDIGITAL for getting the discussion going on this)
* Addressed some previously non-translatable strings in the Tribe Bar

= 3.0.3 =

* Fixed bug with hard-coded table prefixes
* Made some strings in tribe bar translatable

= 3.0.2 =

* Fixed bug with events not showing up on past view (thanks to MY-WEB and GOLFDAWGG for pointing this out!)
* Miscellaneous bug fixes

= 3.0.1 =

* Fix a bug in the plugin upgrade system to work on MU sites.

= 3.0 =

3.0 is a complete overhaul of the plugin.

== Help ==

Welcome to The Events Calendar and Events Calendar PRO, a full-featured events management system for WordPress. Thank you so much for using the labor of our love. We are Modern Tribe and we are here to help you be awesome.

If you aren't familiar with The Events Calendar and Events Calendar PRO, check out our <a href="http://m.tri.be/3t">new user primer.</a> It'll introduce you to the basics of what the plugin has to offer and will have you creating events in no time. From there, the resources below -- extensive template tag documentation, FAQs, video walkthroughs and more -- will give you a leg up as you dig deeper.

Additional resources available include:

* <a href="http://m.tri.be/42">Documentation</a>
* <a href="http://m.tri.be/3v">FAQ</a>
* <a href="http://m.tri.be/4c">Help Videos</a>
* <a href="http://m.tri.be/44">Tutorials</a>
* <a href="http://m.tri.be/4b">Release Notes</a>
* <a href="http://m.tri.be/3x">Forums</a>

We hit the <a href="http://m.tri.be/3x">premium forums</a> daily during the week to help paid users with site integration, minor customization, troubleshooting, and more.

Some things to consider before posting on the forum:

* Look through existing threads before posting a new one and check that there isn't already a discussion going on your issue.
* Your issue will be solved more quickly if you run a few checks before making a support request. Deactivate your plugins one by one - if the issue is fixed by deactivating a plugin you know you've got a plugin conflict. To test your Theme, revert to the default Twenty Twelve Theme to see if you are still experiencing the problem. If not, your Theme is the issue. Please provide this information when making your supper request.
* Sometimes, just resetting your permalinks can fix the issue. Visit Events -> Settings -> Permalinks, save your permalinks with a different option and then save with your preferred choice again. This can solve events-related problems and can is worth a shot before creating a new thread.

Still not happy? Shoot us an email to pro@tri.be or tweet to @moderntribeinc and tell us why. We'll do what we can to make it right.

== Upgrade Notice ==

= 3.11 and higher =

Please see the changelog for the complete list of changes in this release. Remember to always make a backup of your database and files before updating!

= 3.10 =

This is a major update; make sure you’ve backed up your site before applying it + are prepared to redo certain customizations (especially anything related to WEEK VIEW) on a staging site before deploying to production. You can see the changelog for the complete list of changes in this release.

= 3.9 =

Please see the changelog for the complete list of changes in this release. Remember to always make a backup of your database and files before updating!

= 3.8 =

Please see the changelog for the complete list of changes in this release. Remember to always make a backup of your database and files before updating!

= 3.7 =

Please see the changelog for the complete list of changes in this release. Remember to always make a backup of your database and files before updating!

= 3.6 =

Please see the changelog for the complete list of changes in this release. Remember to always make a backup of your database and files before updating!

= 3.5.2 =

Please see the changelog for the complete list of changes in this release. Remember to always make a backup of your database and files before updating!

= 3.5.1 =

Please see the changelog for the complete list of changes in this release. Remember to always make a backup of your database and files before updating!

= 3.5 =

Please see the changelog for the complete list of changes in this release. Remember to always make a backup of your database and files before updating!

= 3.4 =

Please see the changelog for the complete list of changes in this release. Remember to always make a backup of your database and files before updating!

= 3.3 =

Please see the changelog for the complete list of changes in this release. Remember to always make a backup of your database and files before updating!

= 3.2 =

When upgrading to 3.2, please ensure template overrides for Events Calendar Pro in your theme should be moved to [your-theme]/tribe-events/pro directory; a deprecated notice will be generated if they are directly in the [your-theme]/tribe-events folder

= 3.1 =

Please see the changelog for the complete list of changes in this release. Remember to always make a backup of your database and files before updating!

= 3.0 =

3.x is a HUGE upgrade from Events Calendar PRO 2.x. If you're upgrading from 1.3.3 or any release between 2.0 and 2.0.10, make sure to upgrade to Events Calendar PRO 2.0.11 first. If you're upgrading from Events Calendar PRO 2.0.11, please back up your data BEFORE initiating, and be prepared to manually update your customizations based on changes to the plugin's tempting structure.<|MERGE_RESOLUTION|>--- conflicted
+++ resolved
@@ -5,11 +5,7 @@
 Donate link: http://m.tri.be/29
 Requires at least: 3.9
 Tested up to: 4.4
-<<<<<<< HEAD
 Stable tag: 4.1beta1
-=======
-Stable tag: 4.0.7
->>>>>>> a862843c
 License: GPLv2 or later
 License URI: http://www.gnu.org/licenses/gpl-2.0.html
 
@@ -229,7 +225,6 @@
 
 == Changelog ==
 
-<<<<<<< HEAD
 = [4.1] unreleased =
 
 * Feature - Added a new "Date" recurrence rule that allows you to set an event to recurr on a single (or any number of) individually specified dates
@@ -245,13 +240,12 @@
 * Fix - Resolved issue where the Map View slug was not translatable
 * Fix - Fixed bug where the wrong class was referenced when setting notices in Map View
 * Fix - Improved compatibiliy with ACF on the Edit Event page
-=======
+
 = [4.0.7] 2016-03-02 =
 
 * Fix - Load venue shortcode when there are no Events on that venue
 * Fix - Default value for `tribe_get_event_website_link_target` is corrected to `_self`
 * Fix - Default values for Venue and Organizers are now fully respected across the add-ons
->>>>>>> a862843c
 
 = [4.0.6] 2016-02-17 =
 
