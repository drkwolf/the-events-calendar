--- conflicted
+++ resolved
@@ -217,11 +217,8 @@
 
 = [4.6.19] TBD =
 
-<<<<<<< HEAD
 * Tweak - Added venue google map link to events in Day view [91610]
-=======
 * Feature - CSV importer now supports a featured event column [72376]
->>>>>>> 8483338c
 
 = [4.6.18] 2018-06-04 =
 
