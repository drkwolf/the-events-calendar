--- conflicted
+++ resolved
@@ -5,11 +5,7 @@
 Donate link: http://m.tri.be/29
 Requires at least: 3.9
 Tested up to: 4.3.1
-<<<<<<< HEAD
-Stable tag: 3.12.2
-=======
 Stable tag: 3.12.3
->>>>>>> f4c2899e
 License: GPLv2 or later
 License URI: http://www.gnu.org/licenses/gpl-2.0.html
 
