=== The Events Calendar ===

Contributors: ModernTribe, aguseo, borkweb, barry.hughes, bordoni, brianjessee, brook-tribe, cliffpaulick, courane01, faction23, GeoffBel, geoffgraham, ggwicz, jbrinley, leahkoerper, jentheo, lucatume, mastromktg, mat-lipe, MZAWeb, neillmcshea, nicosantos, patriciahillebrandt, peterchester, reid.peifer, roblagatta, ryancurban, shane.pearlman, shelbelliott, tribecari, vicskf, zbtirrell
Tags: events, calendar, event, venue, organizer, dates, date, google maps, conference, workshop, concert, meeting, seminar, summit, class, modern tribe, tribe, widget
Donate link: http://m.tri.be/29
Requires at least: 4.5
Stable tag: 4.6.2
Tested up to: 4.8.2
Requires PHP: 5.2.4
License: GPLv2 or later
License URI: http://www.gnu.org/licenses/gpl-2.0.html

The Events Calendar is a carefully crafted, extensible plugin that lets you easily share your events. Beautiful. Solid. Awesome.

== Description ==

Create an events calendar and manage it with ease. The Events Calendar plugin provides professional-level quality and features backed by a team you can trust.

Packed with loads of useful features, The Events Calendar by Modern Tribe is ready to go right out of the box. It’s extensible, easy to use, and completely customizable.

Looking for additional functionality including recurring events, ticket sales, publicly submitted events, new views, Facebook event integration and more?

<strong>Check out [Events Calendar PRO](http://m.tri.be/mj) and [other add-ons](http://m.tri.be/2a)</strong>

><strong>New Import Tool!</strong>
>We’ve made bulk event imports easier to manage than ever. This add-on service for The Events Calendar allows you to import events from your favorite sources, including Facebook, Meetup, Google Calendar, iCalendar, CSV, and ICS.
>[Check out Event Aggregator now](http://m.tri.be/197u).
>

= BUILT SOLID & SUPPORTED =

The Events Calendar is crafted the WordPress way.

The Events Calendar plugin has been audited by many WordPress industry experts, including core developer Mark Jaquith for security & plugin review team member Pippin Williamson for best practices and plugin compatibility.

Our dedicated support team has poured hundreds of hours into QA, monthly usability tests, and numerous user interviews to guarantee quality and ease-of-use.  We stand behind our work and offer light support weekly for the community via the WordPress.org support forums.

If you need a deeper level of support or a faster response to your specific question, our Events Calendar PRO add-on includes access to our premium support forums with a 24-48 hour response time during the workweek.

Enjoy using The Events Calendar, know how to get under the hood and want to make money helping people? We’re growing our community team and would love to hear from you. If you’re interested, [check this out!](http://m.tri.be/mk)

= PLUG-N-PLAY or HIGHLY CUSTOMIZABLE =

The Events Calendar is built to work out of the box. Just turn it on, configure the settings to match your needs and you’ll be making events in less than 5 minutes.
Or customize it to suit your specific needs. The Events Calendar is built by developers, for developers…it’s ready to be the foundation for your wildest hack sessions:

The Events Calendar is built to work out of the box. Just turn it on, configure the settings to match your needs and you'll be making events in less than 5 minutes.

* WP REST API support
* Skeleton stylesheet to theme fast & efficiently
* Partial template overrides
* Template tags, hooks, and filters
* [Extensive documentation](http://m.tri.be/eu)
* [Library of code snippets](https://github.com/theeventscalendar) on GitHub.

Whether your vision is big or small, you’re in good company. Hundreds of thousands of churches, eateries, small businesses, musicians, venues, and non-profits are publishing and promoting their events with The Events Calendar.

The Events Calendar has been scaled to work on networks with over 25 million unique visitors per month and hundreds of thousands of events. Fortune 100 companies, major universities, government institutions and some seriously epic startups push their events with our platform.

= FEATURES =

Whether you’re operating a hyperlocal hub listing thousands of events, a university with many thousands of users, or you’re a sole business owner listing your classes, The Events Calendar has your back.

Just getting started? Definitely watch and read through the [New User Primer](http://m.tri.be/2d) before going much further.

* Rapidly create events
* Saved venues & organizers
* Calendar month view with tooltips
* List view
* Day view
* Event search
* Google maps
* Widget: Upcoming events list
* Events Taxonomies (Categories & Tags)
* Google Calendar and iCal exporting
* WP REST API endpoints (READ)
* Completely ajaxified for super smooth browsing
* Completely responsive from mobile to tablet to desktop
* Tested on the major theme frameworks such as Avada, Genesis, Woo Themes, Thesis and many more.
* Increase your SEO with Microformats
* Internationalized & Translated
* Multiple stylesheets (Skeleton, Default, Tribe Event Styles) to improve integration
* Extensive Template Tags for Customization
* Hook & Filters up the wazoo
* Caching Support
* Debug Mode for Developers

Looking for something else? We’ve got add-ons available to take your calendar to the next level.

= PRO Features =

Add recurring events, a whole recurring events, a whole range of new views ( week / map / photo / venue / organizer) & widgets (calendar / featured venue / week / event countdown), shortcodes, custom event attributes, default content, location search, much more with [Events Calendar PRO](http://m.tri.be/2c)

= Event Ticketing =

Collect free RSVPs with Event Tickets or add paid ticketing features with [Event Tickets Plus](http://m.tri.be/18wg), including the ability to sell tickets, collect sales, and manage attendees all from within your WordPress dashboard! Works with your favorite eCommerce plugin (WooCommerce, Shopp, Easy Digital Downloads, or WP E-Commerce).

= Bulk Event Import =

Fill your calendar with events from your favorite sources, including Facebook, Meetup, Google Calendar, iCalendar, CSV, and ICS. [Event Aggregator](http://m.tri.be/197u) provides a convenient dashboard to manage scheduled imports, manual imports, filters, one-way sync, import history, and more.

= User-Submitted Events =

Running a community calendar? [Community Events](http://m.tri.be/2g) lets users add events directly to your calendar without needing access to your admin.

= Advanced User Search & Filters =

Have so many amazing events that your users get overwhelmed? [Filter Bar](http://m.tri.be/52) adds a configurable set of filters to your event pages so users can view and search for the exact events that interest them.

= Integrate With Eventbrite =

Connect your calendar with your Eventbrite.com account! [Eventbrite Tickets](http://m.tri.be/18wf) allows you to import/export between The Events Calendar and Eventbrite, and incorporate ticket sales.

[Join us on Facebook](https://www.facebook.com/theeventscalendar/) to be part of our active community, check us out [on Twitter](https://twitter.com/TheEventsCal), and [sign up for our newsletter](http://m.tri.be/rm) for release announcements and discounts.

= SUBMITTING PATCHES =

If you’ve identified a bug and want to submit a patch, we’d welcome it at our [GitHub page for The Events Calendar](https://github.com/moderntribe/the-events-calendar). Simply cue up your proposed patch as a pull request, and we’ll review as part of our monthly release cycle and merge into the codebase if appropriate from there. (If a pull request is rejected, we’ll do our best to tell you why). Users whose pull requests are accepted will receive credit in the plugin's changelog. For more information, check out the readme at our GitHub page. Happy coding!

== Installation ==

= Install & Activate =

Installing the plugin is easy. Just follow these steps:

1. From the dashboard of your site, navigate to Plugins --> Add New.
2. Select the Upload option and hit "Choose File."
3. When the popup appears select the the-events-calendar-x.x.zip file from your desktop. (The 'x.x' will change depending on the current version number).
4. Follow the on-screen instructions and wait as the upload completes.
5. When it's finished, activate the plugin via the prompt. A message will show confirming activation was successful. A link to access the calendar directly on the frontend will be presented here as well.

That's it! Just configure your settings as you see fit, and you're on your way to creating events in style. Need help getting things started? Check out our [new user primer](http://m.tri.be/2l) for help with settings and features.

== Screenshots ==

1. Month View with Hover
2. Month View
3. List View
4. Day View
5. Single Event
6. Event Editor
7. Events Admin Listing
8. General Settings
9. Display Settings
10. Events List Widget
11. Mobile Month View
12. CSV Importer

== Frequently Asked Questions ==

= Are there any troubleshooting steps you'd suggest I try that might resolve my issue before I post a new thread? =

First, make sure that you're running the latest version of The Events Calendar (4.0 as of this release). If you're running Events Calendar PRO it needs to match the version number of The Events Calendar. And if you've got any other add-ons, make sure those are current / running the latest code as well.

The most common issues we see are either plugin or theme conflicts. You can test if a plugin or theme is conflicting by manually deactivating other plugins until just The Events Calendar is running on your site. If the issue persists from there, revert to the default Twenty Fourteen theme. If the issue is resolved after deactivating a specific plugin or your theme, you'll know that is the source of the conflict.

Note that we aren't going to say "tough luck" if you identify a plugin/theme conflict. While we can't guarantee 100% integration with any plugin or theme out there, we will do our best (and reach out the plugin/theme author as needed) to figure out a solution that benefits everyone.

= I'm still stuck. Where do I go to file a bug or ask a question? =

Users of the free The Events Calendar should post their questions in the plugin's [WordPress.org forum](https://wordpress.org/support/plugin/the-events-calendar/), which we hit about once a week (usually on Wednesdays). Please make sure to read [our sticky post](http://m.tri.be/19oc) providing an overview of the support we provide free users BEFORE posting. If you find you're not getting support in as timely a fashion as you wish, you might want to consider purchasing a PRO license.

If you're already a PRO user, you're entitled access to our more actively-monitored [Events Calendar PRO forum](http://m.tri.be/2r) on our website. We can provide a deeper level of support here and hit these forums on a daily basis during the work week. Generally, except in times of increased support loads, we reply to all comments within 24-48 hours during the business week.

= Events Calendar PRO looks awesome! I'm sold! How can I get my hands on it? =

Events Calendar PRO can be purchased directly on [our website](http://m.tri.be/18wi). There are five (5) license types available, and all licenses include 1 year of access to support + updates.

= I'm interested in PRO or another add-on, but there are a few questions I've got before making the purchase. Can you help me get those addressed? =

Absolutely. If you're not finding your questions answered on the product pages, hit up our [pre-sales forum](http://m.tri.be/2w) on our site. You can save yourself some time by reviewing the threads first to verify if your question has already been asked. If it hasn't, post a new thread as a guest. We'll get you a reply as quickly as we can, so you can make an informed decision regarding purchase.

= What add-ons are available for The Events Calendar, and where can I read more about them? =

Currently, the following add-ons are available for The Events Calendar:

* [Events Calendar PRO](http://m.tri.be/18wi), for adding premium calendar features like recurring events, advanced views, cool widgets, shortcodes, additional fields, and more!
* [Event Aggregator](http://m.tri.be/197u), a service that effortlessly fills your calendar with events from Facebook, Meetup, Google Calendar, iCalendar, CSV, and ICS.
* [Event Tickets](http://m.tri.be/18wj) (free), which allows you to collect RSVPs to events. It can run alongside The Events Calendar or as a standalone plugin that adds RSVP functionality to WordPress posts and pages.
* [Event Tickets Plus](http://m.tri.be/18wk), which allows you to sell tickets for your events using your favorite e-commerce platform.
* [Community Events](http://m.tri.be/2g), for allowing frontend event submission from your readers.
* [Community Tickets](http://m.tri.be/18wl), which allows event organizers to sell tickets to the events they submit via Community Events.
* [Filter Bar](http://m.tri.be/fa), for adding advanced frontend filtering capabilities to your events calendar.
* [Eventbrite Tickets](http://m.tri.be/2e), for selling tickets to your event directly through Eventbrite.

= I have a feature idea. What's the best way to tell you about it? =

We've got a [UserVoice page](https://tribe.uservoice.com/forums/195723-feature-ideas) where we're actively watching for feature ideas from the community. Vote up existing feature requests or add your own, and help us shape the future of the products business in a way that best meets the community's needs.

= I've still got questions. Where can I find answers? =

Check out our extensive [knowledgebase](http://m.tri.be/18wm) for articles on using, tweaking, and troubleshooting our plugins.

== Documentation ==

All of our online documentation can be found on [our documentation site](http://m.tri.be/eu).

Some links you may find particularly useful are:

* [The Events Calendar New User Primer](http://m.tri.be/2l)
* [The Themer's Guide to The Events Calendar](http://m.tri.be/2m)
* [Knowledgebase](http://m.tri.be/18wm)

If you have any questions about this plugin, you can post a thread in our [WordPress.org forum](https://wordpress.org/support/plugin/the-events-calendar). Please search existing threads before opening a new one.

The [Modern Tribe premium support forums](http://m.tri.be/2r) are available for you to read. You won't, however, be able to post a message in any forums beyond Pre-Sale Questions unless you have purchased a premium license.

== Add-Ons ==

But wait: there's more! We've got a whole stable of plugins available to help you be awesome at what you do. Check out a full list of the products below, and over on [our website](http://m.tri.be/18wn).

Our Free Plugins:

* [Event Tickets](https://wordpress.org/plugins/event-tickets/)
* [Advanced Post Manager](https://wordpress.org/plugins/advanced-post-manager/)
* [Blog Copier](https://wordpress.org/plugins/blog-copier/)
* [GigPress](https://wordpress.org/plugins/gigpress/)
* [Image Widget](https://wordpress.org/plugins/image-widget/)
* [Widget Builder](https://wordpress.org/plugins/widget-builder/)

Our Premium Plugins and Services:

* [Events Calendar PRO](http://m.tri.be/18wi)
* [Event Aggregator](http://m.tri.be/197u) (service)
* [Event Tickets Plus](http://m.tri.be/18wk)
* [The Events Calendar: Community Events](http://m.tri.be/2g)
* [The Events Calendar: Community Tickets](http://m.tri.be/18wl)
* [The Events Calendar: Filter Bar](http://m.tri.be/fa)
* [The Events Calendar: Eventbrite Tickets](http://m.tri.be/2e)

== Translations ==

The Events Calendar is translated by volunteers at [translate.wordpress.org](https://translate.wordpress.org/projects/wp-plugins/the-events-calendar/stable). There you can find a list of available languages, download translation files, or help update the translations. Thank you to everyone who helps to maintain our translations!

== Help ==

Welcome to The Events Calendar, a full-featured events management system for WordPress. Thank you so much for using the labor of our love. We are Modern Tribe and we are here to help you be awesome.

If you aren't familiar with The Events Calendar, check out our [new user primer](http://m.tri.be/2p). It'll introduce you to the basics of what the plugin has to offer and will have you creating events in no time. From there, the resources below -- extensive template tag documentation, FAQs, video walkthroughs and more -- will give you a leg up as you dig deeper.

Additional resources available include:

* [Release Schedule](https://theeventscalendar.com/release-schedule/)
* [Known Issues](https://theeventscalendar.com/known-issues/)
* [Documentation](http://m.tri.be/eu)
* [FAQ](http://m.tri.be/2n)
* [Help Videos](http://m.tri.be/2t)
* [Tutorials](http://m.tri.be/2u)
* [Release Notes](http://m.tri.be/2v)
* [Forums](http://m.tri.be/2r)

We hit the [The Events Calendar forum here on WordPress.org](https://wordpress.org/support/plugin/the-events-calendar/) about once a week, assisting users with basic troubleshooting and identifying bugs that have been reported. (If you are looking for more active support, might we suggest buying a PRO license? Our team hits the [Premium Forums](http://m.tri.be/2r) daily.)

Some things to consider before posting on the forum:

* Look through existing threads before posting a new one and check that there isn't already a discussion going on for your issue.
* Your issue will be solved more quickly if you run a few checks before making a support request. Deactivate your plugins one by one - if the issue is fixed by deactivating a plugin you know you've got a plugin conflict. To test your Theme, revert to the default Twenty Twelve Theme to see if you are still experiencing the problem. If not, your Theme is the issue. Please provide this information when making your support request.
* Sometimes, just resetting your permalinks can fix the issue. Visit Events -> Settings -> Permalinks, save your permalinks with a different option and then save with your preferred choice again. This can solve events-related problems and can is worth a shot before creating a new thread.

Still not happy? Shoot us an email to support@theeventscalendar.com or tweet to [@TheEventsCal](https://twitter.com/TheEventsCal) and tell us why. We'll do what we can to make it right.

== Contributors ==

The plugin is made with love by [Modern Tribe Inc](http://m.tri.be/2s).

= Current Contributors =

* [Andras Guseo](https://profiles.wordpress.org/aguseo)
* [Barry Hughes](https://profiles.wordpress.org/barryhughes)
* [Brian Jessee](https://profiles.wordpress.org/brianjessee)
* [Brook Harding](https://profiles.wordpress.org/brook-tribe)
* [Caroline Tucker](https://profiles.wordpress.org/tribecari)
* [Clifford Paulick](https://profiles.wordpress.org/cliffpaulick)
* [Daniel Dvorkin](https://profiles.wordpress.org/MZAWeb)
* [Geoff Graham](https://profiles.wordpress.org/geoffgraham)
* [George Gecewicz](https://profiles.wordpress.org/ggwicz)
* [Gustavo Bordoni](https://profiles.wordpress.org/bordoni)
* [Leah Koerper](https://profiles.wordpress.org/leahkoerper)
* [Luca Tumedei](https://profiles.wordpress.org/lucatume)
* [Matthew Batchelder](https://profiles.wordpress.org/borkweb)
* [Neill McShea](https://profiles.wordpress.org/neillmcshea)
* [Nico Santos](https://profiles.wordpress.org/nicosantos)
* [Patricia Hillebrandt](https://profiles.wordpress.org/patriciahillebrandt)
* [Peter Chester](https://profiles.wordpress.org/peterchester)
* [Reid Peifer](https://profiles.wordpress.org/reid.peifer)
* [Shane Pearlman](https://profiles.wordpress.org/shane.pearlman)
* [Shelby Elliott](https://profiles.wordpress.org/shelbelliott)
* [Zachary Tirrell](https://profiles.wordpress.org/zbtirrell)

= Past Contributors =

* [Casey Driscoll](https://profiles.wordpress.org/caseypatrickdriscoll)
* [Casey Picker](https://profiles.wordpress.org/ckpicker)
* [Dan Cameron](https://profiles.wordpress.org/dancameron)
* [Jessica Yazbek](https://profiles.wordpress.org/jazbek)
* [Joachim Kudish](https://profiles.wordpress.org/jkudish)
* [John Gadbois](https://profiles.wordpress.org/jgadbois)
* [Jonah West](https://profiles.wordpress.org/jonahcoyote)
* [Jonathan Brinley](https://profiles.wordpress.org/jbrinley)
* [Josh Mallard](https://profiles.wordpress.org/joshlimecuda)
* [Justin Endler](https://profiles.wordpress.org/justinendler)
* [Kelly Groves](https://profiles.wordpress.org/kellykathryn)
* [Kelsey Damas](https://profiles.wordpress.org/kelseydamas)
* [Kyle Unzicker](https://profiles.wordpress.org/kyleunzicker)
* [Mat Lipe](https://profiles.wordpress.org/mat-lipe)
* [Matt Wiebe](https://profiles.wordpress.org/mattwiebe)
* [Matthew Denton](https://profiles.wordpress.org/mdbitz)
* [Nick Ciske](https://profiles.wordpress.org/nickciske)
* [Nick Mastromattei](https://profiles.wordpress.org/mastromktg)
* [Paul Hughes](https://profiles.wordpress.org/paulhughes01)
* [Rob La Gatta](https://profiles.wordpress.org/roblagatta)
* [Ryan Urban](https://profiles.wordpress.org/ryancurban)
* [Samuel Estok](https://profiles.wordpress.org/faction23)
* [Timothy Wood](https://profiles.wordpress.org/codearachnid)
* [Trisha Salas](https://profiles.wordpress.org/trishasalas)

== Upgrade Notice ==

= [4.3] =

Please see the changelog for the complete list of changes in this release. Remember to always make a backup of your database and files before updating!

== Changelog ==

= [4.6.2] TBD =

* Fix - Restored functionality to the "currency position" options in Events Settings, and in the per-event cost settings (props @schola and many others!) [89918] 
* Fix - Fixed issue in Month view with multi-month events not appearing on subsequent months (thanks @shinno.kei & @schittly for helping isolate this) [89747]
* Tweak - Improvements to the readme.txt file surrounding plugin requirements (thanks @ramiy) [90285]
<<<<<<< HEAD
* Tweak - Improve site identification in multisite installations using Event Aggregator to avoid throttling issues [90489]
=======
* Tweak - Avoid notice level errors when a non-existent category archive is requested (our thanks to Charles Simmons for highlighting this) [90697]
* Tweak - Added a new filter `tribe_events_ical_single_event_links` to make customizing the iCal and gCal export links on single-event views easier [90705]
>>>>>>> 8ef59566

= [4.6.1] 2017-10-04 =

* Fix - Fixed "Next Events" and "Previous Events" navigation links in list views, which would sometimes make a category-filtered list view lose its category filter as a user navigated through pages of future or past events (props @forumhelpdesk and @atomicdust for reporting this!) [72013]
* Fix - Fixed some layout issues with the Tribe Bar datepicker that would arise when using a Twentysixteen or Twentyfifteen child them (thanks to @stefanrueegger for reporting this) [46471]
* Fix - Prevented modification of event titles within the loop when using TRIBE_MODIFY_GLOBAL_TITLE [89273]
* Fix - Fixed issue when exporting all-day multi-day events via iCal where the end date was one day early (Thank you @fairmont for reporting this!) [87775]
* Fix - Fixed issues with the jQuery Timepicker vendor script conflicting with other plugins' similar scripts (props: @hcny et al.) [74644]
* Fix - Fixed an issue that would prevent Event Aggregator scheduled imports from running [88395]
* Fix - Fixed the "Start Time" and "End Time" timepicker fields in the event-creation screen to make it impossible to have an end date/time that comes before the start date/time [72686]
* Tweak - Remove unnecessary parameters from some remove_action calls in the plugin (thanks to @JPry on GitHub for submitting this fix!) [88867]
* Tweak - Adjusted the EA cron start time so that it never gets created in the past [88965]
* Tweak - Improved options format in the Event Aggregator settings [88970]
* Tweak - Added a filter to CSV importer for altering the delimiter, escaping, and enclosing characters [70570]
* Tweak - Adjusted the `tribe_update_venue()` template tag so it no longer creates some unnecessary meta fields involving post_title, post_content, etc. (thanks @oheinrich for bringing this to our attention) [66968]
* Tweak - Improved the performance of The Events Calendar REST API tweaking some queries [89743]
* Tweak - Add support for a `found_posts` argument in `tribe_get_events`, `tribe_get_venues` and `tribe_get_organizers` functions to return the number of posts found matching the current query arguments [89743]
* Deprecated - Deprecated the `tribe-events-bar-date-search-default-value` filter; use `tribe_events_bar_date_search_default_value` instead [67482]
* Language - Improvements to aid translatability of text throughout plugin (props: @ramiy) [88982]
* Language - 7 new strings added, 180 updated, 4 fuzzied, and 3 obsoleted

= [4.6] 2017-09-25 =

* Feature - Added full CRUD REST support for Events, Organizers, Venues, Event Categories, and Tags
* Tweak - Updated Bootstrap Datepicker to v1.7.0
* Tweak - Added latitude/longitude to REST responses when available on venues
* Tweak - Added JSON-LD data to REST responses when available
* Tweak - Replaced deprecated first parameter of `tribe_get_organizers()` with a parameter that, when specified with a truthy value, returns only organizers with upcoming events attached to them
* Tweak - Added linked post filters: `tribe_{$this->post_type}_has_events_excluded_post_stati`, `tribe_events_tribe_organizer_create`, `tribe_events_tribe_organizer_update`, `tribe_event_venue_duplicate_post_fields`, `tribe_event_organizer_duplicate_custom_fields`
* Tweak - Added action: `tribe_events_organizer_created`
* Tweak - Added REST filters: `tribe_rest_organizer_default_only_with_upcoming`, `tribe_rest_venue_default_only_with_upcoming`, `tribe_events_rest_term_allow_delete`
* Tweak - Added duplicate-detection filters: `tribe_duplicate_post_strategies`, `tribe_duplicate_post_strategy`, `tribe_duplicate_post_{$strategy}_strategy`
* Language - 152 new strings added, 217 updated, 6 fuzzied, and 1 obsoleted

= [4.5.13] 2017-09-20 =

* Feature - Add link to the featured image in the Events List widget. New filter introduced to control this: `tribe_events_list_widget_featured_image_link` (props to @cabadaj007 for the feature request) [84807]
* Feature - Remove 'France, Metropolitan' option from country list to prevent issues with Google Maps API (thanks @varesanodotfr for pointing this out) [78023]
* Feature - Ignored Events will restore previous status instead of setting to 'publish' [82213]
* Fix - Patched jQuery Resize vendor library to avoid JavaScript conflicts (props to @britner for the original report) [71994]
* Fix - Fixed a typo in the Event List widget options [71081]
* Fix - Addressed some PHP notices that would sometimes emerge in tag-filtered post lists in the wp-admin (thanks to @wfsec28 and others in the forums for reporting this!) [45274]
* Fix - When "Full Styles" or "Tribe Events Styles" are used, prevent duplicate featured images from showing up in the Twenty Seventeen theme (props to @want2what and others in the forums for reporting this) [80955]
* Fix - Fixed the issue that would prevent the start date and date range parameters from being taken into account when using 'Other URL' source in Event Aggregator
* Fix - Aggregator will no longer update comments while inactive [78890]
* Fix - Avoid issues when REST API archive request parameters are not in the original order (thanks @Nslaver for reporting this and providing a fix) [88748]
* Tweak - Aggregator prevents duplicated records with the same params from being created [68833]
* Tweak - Aggregator will now allow for some minor shifts in schedule execution time to help distribute requests to EA Service [86628]
* Tweak - Improve text in the Event Aggregator settings [77452]
* Tweak - Add actions before and after posts are inserted or updated by Event Aggregator to allow custom functions to kick in (`tribe_aggregator_before_insert_posts` and `tribe_aggregator_after_insert_posts`) [87530]
* Tweak - Allow users to import CSV with numerically-named categories by using a flag (currently `%n`) (thanks @Shamsi for reporting) [78340]
* Tweak - Allow date range and events count limits to be set on each type of import (except for 'Other URL') in Event Aggregator [79975]

= [4.5.12.3] 2017-09-19 =

* Fix - Display events on Month View correctly for WordPress version 4.8.2 and up (props @realcrozetva for reporting this) [88952]

= [4.5.12.2] 2017-09-08 =

* Fix - Fixed an issue where manually running Scheduled Imports would always result in a failed import [87321]

= [4.5.12.1] 2017-09-07 =

* Fix - Fixed an issue where events imported via Event Aggregator from an iCal-like source would be duplicated in place of being updated [87654]

= [4.5.12] 2017-09-06 =

* Fix - Fixed an issue where, with certain date formats chosen in the Events display settings, the "Next Month" link navigation wasn't working (props to @tttammi and others for reporting this issue!) [86937]
* Fix - Fixed a typo in REST API Swagger documentation that mentioned "organizer" when it should have stated "venue".
* Fix - Fixed issues with Event Aggregator queueing system where events might be duplicated or incorrectly updated [79975]
* Fix - Prevent notice when the Aggregator Record title is an array [82149]
* Fix - Allows Aggregator Google Map settings to extend the Global Setting by default (props to queerio for reporting this!) [67639]
* Fix - Prevent Warnings when throwing WordPress admin notices from Aggregator daily usage limit (props to cigarplanner for reporting this!) [83187]
* Fix - Resolved problem where Aggregator wouldn't allow you to remove filtering terms for Records [76949]
* Fix - Allow any datepicker format to be used on Aggregator filtering Events (props to matthewseymour for reporting this!) [77819]
* Fix - Added check to see if log directory is readable before listing logs within it (thank you @rodrigochallengeday-org and @richmondmom for reporting this) [86091]
* Tweak - Datatables Head and Foot checkboxes will not select all items, only the current page [77395]
* Tweak - Included tooltip for Aggregator "Hide & Ignore" button for events [67890]
* Tweak - Added all the Aggregator Origins to the Admin Bar [68693]
* Tweak - Added filters: `tribe_get_state_options`
* Tweak - Added template tags: `maybe_format_from_datepicker()`
* Tweak - Added the `tribe_rest_single_event_data` filter to the single event REST API endpoint to allow filtering the returned data (thanks @mwender) [88748]
* Language - 2 new strings added, 90 updated, 0 fuzzied, and 1 obsoleted

= [4.5.11] 2017-08-24 =

* Fix - Avoid Event Aggregator previews or scheduled imports being marked as failures [84259]
* Fix - Fixed start and end date limit parsing for events archive in the REST API code [78375]
* Fix - Fixed issue with `tribe_events_get_the_excerpt()` returning a read more link that sometimes pointed to the current page [70473]
* Fix - Fixed Post ID not being sent to the_title filter for Organizers and Venues (props Anna L.) [85206]
* Fix - Fixed issue where Month View tooltips would often go off-screen in some smaller viewport sizes [65136]
* Fix - Fixed an issue that would sometimes render Event Aggregator options invalid even with a valid license [78469]
* Fix - Fixed an issue where the mobile.php template file would often fail to include an event's featured image [74291]
* Fix - Resolved issue where invalid linked post IDs prevent proper updates on linked posts (props to Mathew L. and a few others for highlighting this issue) [71802]
* Fix - Do not hijack the blog when the main events page is configured to appear on the site's homepage (our thanks to Jason and others for flagging this problem) [72094]
* Fix - Remove extra trailing double-quotes at the end of the timepicker data-format attributes [85603]
* Fix - Fixed an issues where Event Aggregator scheduled imports could not run other than manually [81639]
* Tweak - Prevent stray commas from showing up for some event venues in the List View [72289]
* Tweak - Prevent stray commas from showing up for some event venues in the Day View [85429]
* Tweak - Modify certain event queries to widen the window of opportunity for query caching (props @garretjohnson) [84841]
* Tweak - Improve Event Aggregator message regarding Facebook token expiration [70376]
* Tweak - Support importing from URLs (Event Aggregator) where the protocol hasn't been specified by defaulting to HTTP [76466]
* Tweak - Removed WP API adjustments [85996]
* Tweak - Added filter: `tribe_aggregator_meta_source` to filter the Event Aggregator import source
* Tweak - Added filter: `tribe_events_linked_post_meta_values_{$current_linked_post_meta_key}` for filtering the array of values retrieved for a specific linked post meta field
* Tweak - Updated views: `src/views/day/single-event.php` and `src/views/list/single-event.php`
* Compatibility - Minimum supported version of WordPress is now 4.5
* Language - Improvements to various strings to improve ease of translation (props to @ramiy)
* Language - 5 new strings added, 56 updated, 1 fuzzied, and 3 obsoleted [the-events-calendar]

= [4.5.10.1] 2017-08-16 =

* Fix - Updates common library to resolve a range of issues preventing frontend assets from loading and breaking parts of our user interface [85017]

= [4.5.10] 2017-08-09 =

* Fix - Avoid duplicate events when importing from some iCal, Google Calendar and Facebook feeds in Event Aggregator (our thanks to Jason Sears, controlyours and many other users for highlighting these issues) [67038]
* Fix - Fixed bug that caused scheduled imports to get stuck in a perpetual state of failure when receiving error messages from the Event Aggregator service (our thanks to Antonio Jose and others for flagging this problem) [83767]
* Fix - Resolved issue where errors from the Event Aggregator service were not properly logging/visible on the History tab [83767]
* Tweak - Made linked post fields' auto-save features more stringently check for empty values to prevent the plugin from trying to "save" empty values (our thanks to Jean-Marie for highlighting this problem) [80282]
* Tweak - Moved the organizer e-mail address field label a bit to better accommodate Community Events [80426]
* Tweak - Added filter to tribe_get_display_end_date()'s return value [77730]
* Tweak - Avoid notice-level errors while processing queues within Event Aggregator (our thanks to David Sharpe and others for reporting this) [84020]
* Tweak - Improve compatibility and avoid Javascript errors when running alongside Twenty Seventeen [70853]
* Compatibility - Minimum supported version of WordPress is now 4.4
* Language - 1 new strings added, 119 updated, 0 fuzzied, and 0 obsoleted

= [4.5.9] 2017-07-26 =

* Fix - Send Aggregator callback URL with correct Scheme [83364]
* Fix - Scheduled Aggregator cron for inserting will re-enqueue to complete scheduled imports [83382]
* Fix - Avoid overwriting Venues and Organizers when importing FB events with similarly named Venues and Organizers [75370]
* Fix - Improve handling of large and/or slow Google Calendar and iCal feeds [79975]
* Tweak - Added period "." separator to datepicker formats. [65282]
* Tweak - Added tribe_events_month_get_events_in_month filter to allow overriding of events used in month templates. [83317]

= [4.5.8.1] 2017-07-21 =

* Fix - Fixed an issue where failed EA Imports would hang for a long time before failing [83344]

= [4.5.8] 2017-07-13 =

* Fix - Remove permalink logic for recurring events (Events Calendar PRO will implement instead) [74153]
* Fix - Avoid type error when setting up one-time imports for Facebook URLs (our thanks to @J for flagging this!) [78664]
* Fix - Add a safety check in isOrganizer() function (our thanks to Kevin for flagging this!) [81645]
* Fix - Avoid EA Client hanging when no events are found while attempting an import from a Facebook source [82713]
* Fix - Improve compatibility of The Events Calendar when operating with WPML from within a subdirectory (props: @dgwatkins) [81998]

= [4.5.7] 2017-06-28 =

* Fix - Restore support for translated events category slugs when WPML is active [73478]
* Fix - Improve handling of shortcodes within event view excerpts (props: @awbauer) [81226]
* Fix - Improve compatibility with WPML in relation to event permalinks specifically (props: @dgwatkins) [81224]
* Fix - Improved handling of Venue fields that allows for better form validation in Community Events [76297]
* Tweak - Better detection and reporting of communication failures with the Event Aggregator server
* Tweak - Textual corrections (with thanks to @garrett-eclipse for highlighting many of these) [77196]
* Tweak - New filter added ("tribe_events_linked_posts_dropdown_enable_creation") to facilitate more control over linked posts [80487]
* Tweak - Improve performance of theme compatibility code [71974]
* Tweak - Don't show Event Aggregator system status in Help tab if there's no Event Aggregator license in place [68506]

= [4.5.6] 2017-06-22 =

* Tweak - Improved how Cost field looks and it's consistency across views [71092 & 71094]
* Fix - Resolved issue where the Meta Chunker attempted to inappropriately chunk meta for post post_types [80857]
* Tweak - Added actions: `tribe_events_inside_cost`
* Tweak - Changed views: `day/single-event`, `day/single-featured`, `list/single-event`, `list/single-featured`
* Language - 1 new strings added, 15 updated, 1 fuzzied, and 1 obsoleted [the-events-calendar]
* Language - 0 new strings added, 0 updated, 1 fuzzied, and 0 obsoleted [tribe-common]


= [4.5.5] 2017-06-14 =

* Fix - Removed extra double quotes in organizer link output [71133]
* Fix - Make the list and day view styles match more closely [63599]
* Fix - Better sanitization on CSV imports (thanks to Valentinos Chouris from NCC Group for reporting this) [80311]
* Fix - Prevent tabs from being incorrectly escaped in iCal output (props: KZeni) [80452]
* Fix - Fixed inconsistent font styling of Tribe Bar form labels. [27252]
* Tweak - Removed unused Javascript (jQuery UI Dialog) to help avoid warnings (our thanks to @gama6889 for flagging this) [80766]
* Tweak - Added new filter hooks 'tribe_events_register_event_type_args' and 'tribe_events_register_event_cat_type_args' [80658]

= [4.5.4] 2017-06-06 =

* Tweak - Minor tweaks to the CSS for linked post types (Organizer/Venues)
* Fix - Prevent drag and drop icon showing when singular linked post type is been displayed
* Fix - Resolved issue where scheduled imports sometimes failed to execute [79587]
* Fix - Better sanitization of data (Props to Valentinos Chouris for reporting this) [80310]
* Language - 2 new strings added, 156 updated, 0 fuzzied, and 4 obsoleted [the-events-calendar]
* Language - 4 new strings added, 20 updated, 1 fuzzied, and 0 obsoleted [tribe-common]

= [4.5.3] 2017-06-01 =

* Fix - Made it easier to translate the update confirmation message (our thanks to safu9 for highlighting this) [79729]
* Fix - Fixed compatibility issue with WPML which caused organizers and venues to disappear on translated events [67581]
* Fix — Fixed bug where venues and organizers would be duplicated when their associated event is previewed. [64088]
* Tweak - Other fixes to the plugin verbiage (with thanks to @garrett-eclipse and others)

= [4.5.2.1] 2017-05-19 =

* Fix - Prevent fatal errors occuring in PHP 5.5 and earlier [79208]

= [4.5.2] 2017-05-17 =

* Fix - Correct REST API reference URL (our thanks to Lindsey for flagging this) [78658]
* Fix - Improve Event Aggregator integration to avoid situations where imports continually restart but do not complete [77988]
* Tweak - Make the inclusion or exclusion of the year (within the event schedule string) filterable [78070]
* Tweak - Adjustments to help avoid false positive security alerts being generated in relation to our customizer integration [78355]

= [4.5.1] 2017-05-04 =

* Fix - Prevented errors on EA import screen that happened in exotic circumstance. Thanks @kathryn for reporting this! [75787]
* Fix - Made EA preserve custom dates after reimporting a Facebook Event when option is set. [75787]
* Fix - Enhance month view caching to minimize impact of JSON-LD generation [74656]
* Tweak - Styling/layout improvements within the Event Aggregator screen [77895]

= [4.5.0.2] 2017-05-01 =

* Fix - Ensure compatibility with WordPress version 4.4 and earlier

= [4.5.0.1] 2017-05-01 =

* Fix - Resolving issue where some premium plugins were falsely claiming they were out of date

= [4.5] 2017-05-01 =

* Feature - Event Aggregator now allows users to import from other sites with The Events Calendar [68139]
* Feature - Include a Events REST API endpoint for read operations [70711]
* Feature - Include granular Scheduling for Events Aggregator
* Tweak - Update Authority for modified fields now will include Organizer, Venues and Taxonomy changes [71152]
* Tweak - Clean up direct calls to get events and use wrapper `tribe_get_events()` which has a hook for customizing
* Tweak - Remove including Event Tickets for backwards compatibility as a vendor library [71908]
* Tweak - Create a global ID to increase consistency on all of the imported items with Event Aggregator [75218]
* Fix - Prevent Aggregator to run on Empty Queues thus generating fatals (props to @Donald for the report here) [75377]
* Fix - Categories and Tags are no longer cleared when importing with Event Aggregator (thank you @Nicolas for the report) [74264]
* Fix - Increase consistency on Column Mapping for CSV imports [76476]
* Tweak - Added filters for REST API: `tribe_events_rest_url_prefix`, `tribe_rest_url`, `tribe_events_rest_use_builtin`, `tribe_rest_events_archive_data`, `tribe_rest_event_max_per_page`, `tribe_rest_event_data`, `tribe_rest_venue_data`, `tribe_rest_organizer_data`, `tribe_rest_event_categories_data`, `tribe_rest_event_tags_data`, `tribe_rest_event_taxonomy_term_data`, `tribe_rest_event_featured_image`, `tribe_events_rest_api_enabled`
* Tweak - Added filters for REST API Documentation: `tribe_rest_swagger_cost_details_documentation`, `tribe_rest_swagger_date_details_documentation`, `tribe_rest_swagger_image_details_documentation`, `tribe_rest_swagger_image_size_documentation`, `tribe_rest_swagger_term_documentation`, `tribe_rest_swagger_event_documentation`, `tribe_rest_swagger_organizer_documentation`, `tribe_rest_swagger_venue_documentation`, `tribe_rest_swagger_documentation`
* Tweak - Added filters for Modified fields tracking: `tribe_tracker_post_types`, `tribe_tracker_excluded_meta_keys`, `tribe_tracker_enabled`, `tribe_tracker_enabled_for_terms`, `tribe_tracker_taxonomies`
* Tweak - Added filters for Event Aggregator: `tribe_aggregator_localized_data`, `tribe_aggregator_service_messages`, `tribe_aggregator_url_import_range_options`, `tribe_aggregator_url_import_range_cap`, `tribe_aggregator_url_import_range_start`, `tribe_aggregator_url_import_range_end`
* Tweak - Removed filters for Event Aggregator: `tribe_aggregator_track_modified_fields`
* Tweak - Added actions for Initialization: `tribe_events_bound_implementations`
* Tweak - Removed methods for `Tribe__Events__Main`: `track_event_post_field_changes`, `maybe_load_tickets_framework`
* Tweak - Removed methods for `Tribe__Events__Aggregator__Service`: `has_service_message`

= [4.4.5] 2017-03-23 =

* Fix - Local changes to events should be preserved in accordance with the Event Import Authority setting (thanks to @bryan for reporting this one) [72876]
* Fix - Correct the value for days of the week abbreviation (thanks @mmmmartin03 for the report) [75379]
* Tweak - Enable the month view cache by default on new installations [74867]
* Tweak - External links to Google maps changed from http to https (nice find by @bjf2000 - reported via the .org support page) [74930]
* Tweak - Links to WordPress.org changed from http to https (ultimately this is also credited to @bjf2000's find. Thanks!) [72273]

= [4.4.4] 2017-03-08 =

* Fix - Avoid unnecessarily removing a callback from an action while inside the same action (improves PolyLang compatibility - props @Chouby) [73122]
* Fix - Resolving issue where sites that overrode the wp-admin path would fail to successfully perform a Facebook OAuth with Event Aggregator [74687]
* Tweak - Improve template loading for easier customization by developers and better support of the template hierarchy (props @QWp6t) [72842]

= [4.4.3] 2017-02-22 =

* Fix - Resolved issue where iCal exports on month view were exporting more events than intended (thanks to @s2ldesign for reporting in our forums) [72133]
* Fix - Resolved meta width issue for maps when Pro is active (gracias a @ANTONIO JOSE por el reporte del error)  [69844, 72272]
* Fix - Resolved issue where featured images were not being imported via Event Aggregator Facebook imports (cheers to @Cody for the initial bug report) [72764]
* Fix - Resolved issue where translated 'all' slugs were not respected (thank you @Marianne for your report in the forums) [71996]
* Tweak - Translation improvements and fixes (@Katja - thanks! ) [70068]
* Tweak - Allow "-1" when specifying the "Month view events per day" setting [70497]

= [4.4.2] 2017-02-09 =

* Fix - Ensure the global and source-specific Google Map settings for imports are respected [67228]
* Fix - Prevent PHP 5.2 Strict mode from throwing notices due to usage of `is_a` [72812]
* Fix - Ensure the events list widget's show/hide if there are upcoming events setting is respected [72965]
* Tweak - Add filters for template tag functions related to dates: `tribe_get_start_time`, `tribe_get_end_time`, `tribe_get_start_date` and `tribe_get_end_date` [67759]

= [4.4.1.1] 2017-01-26 =

* Fix - Resolved fatal caused when rendering themes that override tribe styles

= [4.4.1] 2017-01-26 =

* Fix - Resolve the Fatals related to undefined methods and Memory exhaustion [71958, 71912]
* Fix - iCal export for Single events working again [71916]
* Tweak - Changes the Search label to prevent duplicate words (props @oheinrich) [72149]
* Tweak - Add theme version to `tribe-event.css` (props @berler) [71973]
* Fix - Resolve JavaScript error when jQuery was been de-registered [71369]
* Fix - Prevent Fatals when Importing Images on Event Aggregator [70576]
* Fix - Prevent Third Party notes to be escaped, anchor link working again [71872]
* Fix - Google Maps now are using HTTPS instead of HTTP (props @cliffordp)
* Fix - Prevent Fatals on Event Aggregator Cron, due to Activity logging failure [71904]
* Fix - Elminate some cases of problem with Facebook manual import on Event Aggregator [69137]
* Fix - WPML integration smaller incompatibilities [70520, 70522]

= [4.4.0.1] 2017-01-09 =

* Fix - Adds safety check to ensure a smooth activation process when earlier versions of Tribe Common are active

= [4.4] 2017-01-09 =

* Feature - Add dynamic helper text to single event editor to display the events date and time [66484]
* Feature - Add support for featured events [65898]
* Feature - Add support for placing the main events archive on the site homepage [38757]
* Feature - Add support for the theme customizer [67489]
* Feature - Make it possible to adjust map pins via the theme customizer [65889]
* Feature - Support for Event Aggregator in a multisite network context added [61427]
* Fix - Add a link to The Events Calendar Help page in the Network Administration screen of multisite installations [68665]
* Fix - Multisite license editing and displaying consistency [68662]
* Tweak - Adjusted styles and added actions for featured events in the List Widget [65923]
* Tweak - Organizers and Venues are now with a better and cleaner interface [68430]
* Tweak - Eliminate duplicate meta data for organizer posts [25084]
* Tweak - Improved the start/end date user interface [66486, 66487, 66550]
* Tweak - iCal export now includes all events - up to a reasonable limit - rather than just those in the current view [65037]
* Tweak - Adjustments made to the default week view color scheme [69756]
* Tweak - Add AJAX and improve consistency of the venue and organizer UI [38129]

= [4.3.5] 2016-12-20 =

* Tweak - Updated the template override instructions in a number of templates [68229]
* Tweak - Improve behavior of tribe_get_events_title() in respect of single events [46313]
* Tweak - Event Aggregator will only load on the Administration, prevent bigger loads for Front-End users [70812]
* Tweak - Allow better filtering for Organizers and Venue Meta fields (Props: @Chouby from Polylang) [70894]
* Fix - Prevent JavaScript Notices related to Bumpdown [69886]
* Fix - Assets URL on Windows Servers are fully operational again [68377]
* Fix - JavaScript and CSS files will respect HTTPS on all pages [69561]
* Fix - Fixed comment count and visibility issues due to Event Aggregator records [68297]
* Fix - Fixed PHP notices and warnings raised when importing .ics files [69960]
* Fix - Only show link to Venues if Pro is active in List View [69887]
* Fix - Fixed and issue that would make Event Aggregator importing notices remain stuck in the Import screen [70614]
* Fix - Avoid error screen when saving licenses on multisite installations [68599]
* Fix - Fix calendar view links in WPML language switcher [67134]

= [4.3.4.2] 2016-12-13 =

* Fix - Correct an oversight leading to breakages of the /all/ events archive for Events Calendar PRO users [70662]

= [4.3.4.1] 2016-12-09 =

* Fix - Updates Tribe Common to remove some stray characters that were impacting page layouts (props: @Aetles) [70536]

= [4.3.4] 2016-12-08 =

* Tweak - Tribe Common now is loaded only once across our plugin suite, improves performance in some cases [65755]
* Fix - Featured Images for Event Aggregator imports are working as expected again. [69465]
* Fix - Google Calendar and iCalendar files are now updating their respective events [68684]
* Fix - On demand Event Aggregator records will update events correctly [69542]

= [4.3.3] 2016-11-16 =

* Feature - Added Tribe Extension class and loader, to make small addons easier to build [68188]
* Fix - Ordering on Month view is working as expected again [69123]
* Fix - Enable ampersand character in mobile month view titles (thanks @kate for the report of this) [45409]
* Fix - Prevent notices for Event Aggregator License checking [67981]
* Fix - Mismatched text domains are resolved, important for translations (props to @Hans) [68462]
* Fix - Sticky on Month View is working as expected again [68902]
* Fix - Prevent HTTPS websites from pointing to Assets in HTTP [68372]
* Fix - On `WP_Query` we will no-longer overwrite custom `post__not_in` params [42143]

= [4.3.2] 2016-11-02 =

* Fix - Fixes an issue where the text in the Location search field was URL encoded when using the back or forward button for navigation. [61742]
* Fix - Aggregator Errors will not show more than once daily as comments (Thanks @Jacob for your report on the forums) [68094]
* Fix - Event Aggregator ICS default configuration now are been Selected Correctly [67885]
* Fix - Shortcode Month view now will display tooltips correctly [68094]
* Fix - Avoid loading the select2 JavaScript library twice when Advanced Custom Fields is activated (props to @ryan for the initial report [43605]
* Fix - Avoid errors and notices on calendar page when X theme and WPML plugins are active (thanks @ingrid for reporting this one) [64400]

= [4.3.1.1] 2016-10-20 =

* Fix - Corrected a packaging issue from the 4.3.1 release [67936]

= [4.3.1] 2016-10-20 =

* Tweak - Implement the pruning of Event Aggregator history records after 7 days, filterable by tribe_aggregator_record_retention [68283]
* Tweak - Event Aggregator will now verify that the license key has uses remaining before creating a history record [68286]
* Tweak - Improve `tribe_create_event` documentation (Props to Keith) [44871]
* Fix - Resolved an issue where scheduled Event Aggregator imports marked as "On Demand" were being run by cron [68284]
* Fix - Resolved a bug where empty meta fields were being inserted into Event Aggregator record post meta [68290]
* Fix - Resolved a bug where Venue and Organizers urls were been generated incorrectly (Thanks @Matt) [68168]
* Fix - Pagination links on Month view are updating correctly [67977]
* Fix - Resolved the support for translated event category archive slug that could lead to broken links on the front-end while using WPML (Props to Wilco in the support Forums) [62018]
* Fix - Resolved a bug where searching for past events in the List view would always yield no results (Thanks for the report @Davide) [61863]
* Fix - Resolved an issue where long file names would break plugin updates on some Windows installations (pros to @Alan [62552]
* Fix - Resolved an issue where the `/all` link on recurring events on non English websites could be broken (reported by @lumiest - thanks!) [68062]
* Fix - Pagination links on Month view are updating correctly [67977]

= [4.3.0.1] 2016-10-14 =

* Fix - Preventing legacy Facebook events from being duplicated

= [4.3] 2016-10-13 =

* Feature - Added Event Aggregator to enable service-based event imports from iCal feeds, Facebook, and Meetup
* Feature - Revamped the CSV import screens to work within the new Event Aggregator pages
* Tweak - Adjusted some view logic to support the new Event Views shortcode in Pro [44800]
* Tweak - Added a button to copy the system infomation on the help tab [43709]
* Tweak - Added an option for users to opt into automatic system infomation so our support system can grab the system information found on the help tab automatically [31645]
* Tweak - Use an earlier hook for iCal feed generation (props @jlambe) [64141]
* Tweak - Revise and simplify integration with Event Tickets attendee screen [61992]
* Tweak - Added context to a set of strings to make translation easier (props @pedro-mendonca) [64586]
* Tweak - Deprecated various disused functions and classes relating to the Meta Factory [39905]
* Fix - Cease using GLOB_BRACE for including deprecated files due to limited server support [63172]
* Fix - Avoid problems that can occur when hooking and unhooking actions (props @Chouby) [63474]
* Fix - Resolves an issue where we were duplicating a core WordPress hook but with a different set of parameters (props @Chouby) [66455]
* Fix - Correct the datetime formatting issues within the iCal feed (props @henryk) [65968]
* Deprecated - `Tribe__Events__Main::initOptions()` has been deprecated with no replacement
* Deprecated - `Tribe__Events__Main::set_meta_factory_global()` has been deprecated in favor of using the `Tribe__Events__Meta_Factory` class
* Deprecated - The `setup_meta()` method in both the `Tribe__Events__Template__Single_Event` and `Tribe__Events__Template_Factory` classes has been deprecated
* Deprecated - The `the_title()`, `event_date()`, `event_category()`, `event_tag()`, `event_website()`, `event_origin()`, `organizer_name()`, `organizer_email()`, `venue_name()`, `venue_address()`, and `venue_map()` methods have been deprecated in the `Tribe__Events__Advanced_Functions__Register_Meta` class
* Deprecated - The `register()`, `check_exists()`, and `get_args()` methods have been deprecated in the `Tribe__Events__Meta_Factory` class

= [4.2.7] 2016-09-15 =

* Tweak - Additional support for plugin extensions

= [4.2.6] 2016-08-31 =

* Add - tribe_is_event_past() conditional to detect if event end time is past current time (Reported by @Jonathan in our support forums - thanks Jonathan.)

= [4.2.5] 2016-08-17 =

* Fix - Fixed inconsistent template filtering logic for single event template [62525]
* Tweak - Restored preview for published events [64874]

= [4.2.4] 2016-08-03 =

* Tweak - Changed "Event Add-Ons" to load faster [64286]
* Fix - Fixed default venue setting [64628]
* Fix - Fixed default venue state and province settings [64629]

= [4.2.3] 2016-07-20 =

* Fix - In month view, be sure to unhook JSON-LD output when calling unhook function
* Fix - Incorrect JSON-LD event start and end times (thank you @jjbte for reporting on .org forums)
* Fix - Show Google Map and Link checkbox so they show when editing an event (Reported originally by Michael of @NailedIT in the .org forum)
* Fix - Use Community Events Venue Edit Link when on Community Events Forms instead of Admin (also as a result of the report abve from @NailedIT. Thanks again.)

= [4.2.2] 2016-07-06 =

* Fix - Small CSS Issue on Welcome Page
* Fix - Month view on mobile device width doesn't have links to prev/next months
* Fix - Reimport of updated CSV removes featured image (Bug #46149)
* Fix - Fixed the issue that would make multiple organizers details disappear when trying to submit invalid event data using Community
* Fix - Add a check to avoid being unable to switch view when Filter Bar plugin is active and at least one field is set to auto-complete mode
* Fix - Only add the events custom post type to the tag archive queries and not custom queries with tags [45635]
* Fix - When using the filter tribe_events_excerpt_allow_shortcode shortcodes will be maybe be processed in event excerpts in the list views [42289]

= [4.2.1.1] 2016-06-28 =

* Fix - Ensure translations load as expected with all supported versions of WordPress (thanks to @JacobALund for originally reporting this on .org forums)

= [4.2.1] 2016-06-22 =

* Tweak - Adjust the caching rules for Month View for faster loading
* Fix - Replace a bad return type to avoid unnecessary notices in the error log
* Fix - Add missing styles for correctly hide screen reader text
* Fix - Fixes `tribe_get_event_link()` which wasn't working when passing second parameter as `true'
* Tweak - Reduce the ginormous font size of Month View titles in skeleton styles
* Fix - Add styling to adjust List View description to full width
* Fix - Miscellaneous tweaks to improve the Month and Day views
* Fix - Fix a shorthand array that was causing errors in PHP 5.2 and 5.3 when importing events

= [4.2] 2016-06-08 =

* Feature - Added Google Maps API key field in the Settings tab to avoid map timeouts and errors on larger sites (Thanks to Yan for reporting this!)
* Feature - Added support for featured image, multiple organizers, excerpt and more custom fields in the .csv file import function for events (Thank you to Graphic Designer for posting on UserVoice!)
* Feature - Added support for featured image, description, map details and more custom fields in the .csv file import function for venues
* Feature - Added support for featured image and description in the .csv file import function for organizers (Thank you to Rebecca for posting on UserVoice!)
* Feature - Added an oEmbed template for events
* Feature - Improve performance of a query used to determine if there are free/uncosted events (Thank you @fabianmarz for the pull request!)
* Feature - Added support for attaching custom post types to events
* Tweak - Improved filtering of the `tribe_event_featured_image()` function (Cheers to @fabianmarz!)
* Tweak - Add an encoding class for the CSV importer to prevent non utf8 characters from preventing imports (Thanks to screenrage for the report!)
* Tweak - Improved our JSON-LD output to ensure consistency (Props to @garrettjohnson and Lars!)
* Tweak - Language files in the `wp-content/languages/plugins` path will be loaded before attempting to load internal language files (Thank you to user aafhhl for bringing this to our attention!)
* Tweak - Switch to HTTPS for the "Powered by The Events Calendar" link (Thank you Cynthia for reporting this!)
* Tweak - Switch to using HTTPS by default for interactions with Google Maps API
* Tweak - Improved filterability of calendar excerpts by introducing the new `tribe_events_get_the_excerpt` filter hook
* Tweak - Improved filtering of organizer details when importing by CSV (Props to @Geir for bringing this up!)
* Tweak - Adjustments for single event view in Twenty Fifteen theme
* Tweak - Improved performance of query used to test for events without any cost
* Tweak - Added missing semicolon to a laquo (Props to mwender on GitHub for the fix!)
* Tweak - Improve the "stickiness" of CSV import column mappings (Thank you @jamesgol!)
* Tweak - Consistency of JSON-LD markup improved (Cheers to @garrettjohnson for the help!)
* Tweak - Avoid notice-level errors when working with WP CLI on a site where The Events Calendar is also active (Thanks to @sun)
* Tweak - Corrected the spelling of timezone in the CSV Importer's event field
* Tweak - Updated venue and organizer templates to use the new architecture for attaching custom post types to events
* Tweak - Move plugin CSS to PostCSS
* Tweak - Category default view is now set to `default` in place of hardcoding the current default view in the category base rewrite rule [31907]
* Deprecated - `Tribe__Events__PUE__Checker`, `Tribe__Events__PUE__Plugin_Info`, and `Tribe__Events__PUE__Utility` classes are deprecated and are replaced by `Tribe__PUE__Checker`, `Tribe__PUE__Plugin_Info`, and `Tribe__PUE__Utility` classes
* Fixed - Changed the use of `have_posts()` in the maybe iCal links for the main views that could cause an infinite loop
* Accessibility - Focus styles added for search fields
* Accessibility - Add ARIA labels for Month/Day/List sub nav
* Accessibility - Add ARIA label for events footer sub nav heading

= [4.1.4] 2016-05-19 =

* Fix - Improve accuracy of list view pagination after switching from month view
* Tweak - Give the multi-organizer form 'sticky' properties so values persist even if the submission is initially rejected
* Tweak - Resolved minor CSS issues in the welcome page

= [4.1.3] 2016-04-28 =

* Fix - Month View single days are now ordered as follows: sticky events, ongoing multi-day events, all day events, then start time. In other words, all events should be ordered as you'd expect when viewing events in Month View.
* Fix - Updated the compatibility of CSV importer with WordPress 4.5 due to a change in the `post_status` filter. This will help prevent some of the errors you may have seen when importing events using a CSV file.
* Tweak - Added new event names for AJAX success to the List, Month, and Day views to help The Events Calendar's compatibility with our other premium plugins.

= [4.1.2] 2016-04-11 =

* Tweak - Removed an unneeded hook that attempted to add a query argument to event tag links
* Fix - Resolved an issue where events marked as "sticky" would not display as such in Month View
* Fix - Dashes, hyphens, or whatever you like to call them in the events archive slug no longer breaks the URL
* Fix - The notice that pops up when a conflicting "events" page exists can now be dismissed

= [4.1.1.1] 2016-04-07 =

* Security - Tightened up security with post type link filtering (props to Nadal Soler for reporting this issue!)
* Security - Tightened up security around tribe bar submissions (props to Paul Mynarsky for reporting this issue!)

= [4.1.1] 2016-03-30 =

* Fix - Resolved bug where array notices were output on single event pages when venues were not set (props to zaxiscreative for reporting this issue!)
* Fix - Resolved issue where the Month View in mobile sizes retained the long day-of-week names when the abbreviations should have been used (props to Lucy for the bug report!)
* Fix - Fixed bug where a "0" was added to the default Venue name when creating a new event
* Fix - Fixed notice that caused Ajax requests to fail (props to cgrymala on WP.org for reporting this!)
* Fix - Removed quotes from around TZID-specified timezones in iCal feeds which causes problems with some parsers (props to factory44 for reporting the issue that lead to this fix)
* Fix - Resolved various capitalization issues with German translations (props to oheinrich in our forums for pointing out this issue!)

= [4.1.0.1] 2016-03-17 =

* Fix - Resolved multiple issues with the German `de_DE` language file that caused a number of site-breaking issues

= [4.1] 2016-03-15 =

* Feature - Added a tribe_get_venue_website_url() function for fetching Venue website URLs (props to fervorcreative in our forums for this request!)
* Performance - Lazy-load venue and organizer selector data
* Tweak - Allow iCal filenames to be filtered via a new filter: tribe_events_ical_feed_filename
* Tweak - Added a hook to allow single day queries in month view to be filtered: tribe_events_month_daily_events_query_args
* Tweak - Improved the logic around rebuilding known date ranges
* Tweak - Always show the "Merge Duplicates" button for venues and organizers in the Events General Settings page
* Tweak - Allow the "same slug" notice to be dismissed and fix some text in that message
* Tweak - Ignore alpha/beta/rc suffixes on version numbers when checking template versions
* Tweak - Add a filter for month view daily events query: tribe_events_month_daily_events_query_args
* Tweak - Added a more flexible cost range parsing function
* Tweak - Obfuscate license keys Events > Help > System Information
* Fix - Fixed a fatal that sometimes occurred when refreshing the import CSV page
* Fix - Fixed issue where some characters were not escaped appropriately for month and year formats
* Fix - Added missing tribe-loading@2x.gif
* Fix - Fixed a warning produced by passing a DateTime() object into start_date or end_date args of tribe_get_events (props to iamhexcoder for the pull request!)
* Fix - Fixed bug where events in month view were not always sorted in chronological order
* Fix - Fixed the System Info URL in Events > Help
* Fix - Resolved issue where the default country would be "Array" if no default country is set
* Fix - Fixed bug where ajaxurl was sometimes undefined

= [4.0.7] 2016-03-02 =

* Fix - Resolve display issues on templates with Jetpack and a few themes
* Fix - Mobile breakpoints on month view working with custom breakpoints
* Fix - Reordering Venue and Organizer metadata no longer breaks titles
* Fix - Prevented notices from happening when using `the_title` filter
* Fix - iCal links now will respect categories on the first page
* Fix - Prevent third-party bugs with SEO plugins when inserting events programmatically
* Fix - Organizer information is showing up again correctly
* Fix - Modified the add-on license validation method to better explain what is happening
* Fix - Description on mobile views now have the correct class attribute on HTML
* Fix - Added missing semicolon on the list navigation for "&laquo"

= [4.0.6] 2016-02-17 =

* Tweak - Adjust injection of event data into the_content from priority 10 to 9 for better 3rd-party plugin compatibility
* Tweak - Change mobile month view selector to load event details below the calendar for better theme compatibility
* Tweak - Better handling of edge cases on the post_excerpt for List View
* Tweak - Removal of generic CSS classes like `.updated` and `.published`
* Fix - Prevent Notices from appearing when using `tribe_get_organizer()`
* Fix - Make HTML Single Event Pages valid
* Fix - Numeric named categories URLs are now fully working
* Fix - Event Title now Accepts HTML on Tooltips
* Fix - Licenses Tab now will work with `DISALLOW_FILE_MODS` (Props to Sun for spotting and fixing this)

= [4.0.5] 2016-01-15 =

* Security - Security fix with Venues and Organizers (props to grantdayjames for reporting this!)

= [4.0.4] 2015-12-23 =

* Tweak - Including the latest embedded Event Tickets release for backward compatibility

= [4.0.3] 2015-12-22 =

* Tweak - Adjust single-event.php template to allow the "Time" title and content to be filterable (Props to Sitecrafting for highlighting this issue!)
* Fix - Resolved issue with an overly escaped Event Category edit URL that prevented editing categories (Thanks to Ian for the first report of this issue!)
* Fix - Fixed issue where clicking on columns on the Events listed in the Admin Dashboard were ALWAYS sorted by Event start/end date before sorting by the column selected (Cheers to Corrado for bringing this to our attention!)

= [4.0.2] 2015-12-16 =

* Tweak - Adding better support for non-numeric cost values on events (Props to Mirja for highlighting this!)
* Tweak - Avoid notice level errors when advanced events list widget settings are saved (Thank you Johan for reporting the issue!)
* Tweak - Improve messaging in the same-slug warning message (Thanks to Simon for bringing this to our attention!)
* Tweak - Hook to Event Tickets to inject event dates into ticket emails
* Tweak - Adding better support for default venues (Props to Karly for noting this!)
* Tweak - Improve handling of internationalized slugs (Cheers to Oliver for the help!)
* Fix - Ensure the past events list displays the correct events when accessed via ajax (Thank you Jesse for highlighting this!)
* Fix - Support ordering by venue/organizer within event queries (Thank you Doug for bringing this to our attention!)
* Fix - Fixed issue where events with the same date/time would sometimes be excluded from single-event navigation (Cheers to JeremyEnglert for the tip!)
* Fix - Resolved issue where events set with the explicit cost of 0 were not showing as "Free" (Thank you terrizsolo for reporting this!)
* Fix - Fixed bug where the datepicker in Twenty Sixteen was really ugly
* Fix - Fixed bug where using Quick Edit on events caused the table columns in the event list to become jumbled on save (Props to A K for the report!)
* Fix - Resolved bug where category links sometimes included event category 1 (Thank you Anthony for the original report of this problem!)
* Fix - Fixed a settings page URL (Props to Kristy for the heads up!)

= [4.0.1] 2015-12-10 =

* Tweak - Add a warning message for major updates
* Tweak - For SEO reasons, use an h1 for the title rather than an h2 (props to wpexplorer for this fix)
* Tweak - Target the calendar view grid in JS using a simpler selector
* Fix - Resolved WP 4.4 related fatal on the Nav Menu page that prevented the admin footer from rendering/enqueuing JS
* Fix - Resolved bug where visiting /events/upcoming could sometimes result in an infinite redirect loop
* Fix - Removed `wp_trim_excerpt` and use only it's powers, fixing the excerpt problem
* Fix - Fixed bug where the mobile calendar view did not display the date for the date being viewed
* Fix - Fixed bug where the admin toolbar's Events > Import > CSV did not link to the CSV importer page
* Fix - Fixed issue where the events list in the admin dashboard were not ordered in an intuitive manner
* Fix - Resolved bug where sorting by event category or tag resulted in an error
* Fix - Fixed bug where full event content text was displayed where excerpts should have been displayed
* Fix - Resolved issue where events imported via CSV were excluded from single event navigation
* Fix - Fixed bug where /events/list would sometimes 404 on a new install
* Fix - Resolved bug where multiday all-day events displayed the end date as one day later than it should be when the End of Day Cut-off was set to something other than 12am
* Fix - Timezone handling fixed within generated iCal feeds

= [4.0] 2015-12-02 =

* Security - A TON of escaping was added to our codebase thanks to the efforts of the always-helpful Andy Fragen (@afragen)
* Feature - Moved the Ticket framework code into its own plugin (event-tickets)
* Feature - The event cost now supports more international formats with the addition of the tribe_events_cost_separators filter (Thank you remokrol for bringing this to our attention!)
* Feature - Added support for the twentysixteen theme
* Feature - Created a new Add-Ons tab in Settings so that TEC add-ons can have a consolidated settings tab
* Feature - Improve the date formats UI by providing example output for each selected format
* Tweak - Restructured TEC's core settings code for reusability with other standalone plugins like Event Tickets
* Tweak - Deprecate old JS event names in favor of a new JS event naming standard. Example: deprecated tribe_ev_runAjax in favor of run-ajax.tribe
* Tweak - Consolidated import pages for TEC and add-ons
* Tweak - When suggesting a UTF-8 compatibility CSV formatting tool, point to one that still exists
* Tweak - Added the ability to filter attendees CSV items via tribe_events_tickets_attendees_csv_items (Props to @bostondv on GitHub for this patch!)
* Tweak - Updated all excerpt output to use tribe_events_get_the_excerpt() to ensure a consistent display of excerpt content (Cheers to Joseph to pointing this out!)
* Tweak - Add support for wp_get_document_title in response to the WordPress 4.4 deprecation of wp_title
* Tweak - Check post creation permissions before letting users create venues and organizers from the event meta box
* Tweak - Only display data separators between fields that have data when rendering organizers (Thank you Bud for highlighting this issue!)
* Tweak - When a user cannot create organizers, prevent the auto-selection of organizers when editing an event
* Tweak - Remove microformat CSS classes from templates and replace with namespaced content-relevant CSS classes
* Tweak - Changed the "updated" CSS class to "tribe-updated" so that it is properly namespaced (Thank you vijayrajesh!)
* Tweak - The Plugin Update Checker will now auto-save valid plugin keys (Thanks to Denon for originally bringing this up!)
* Tweak - Cleaned up the output of JSON-LD data. Filterable via the new tribe_google_data_markup_json filter
* Tweak - Drop the use of the generic CSS class "placeholder" in favor of "tribe-event-placeholder" (Thanks to Marc on the forums!)
* Tweak - Adjusted the CSS padding on Admin Menu items for Events
* Tweak - Various codesniffer fixes
* Tweak - tribe_get_venue_link() no longer echoes if you ask it to return an <a> element
* Tweak - Error messages for empty Venue names
* Tweak - Improve our responsiveness for the widget mini calendar, allowing smaller sidebars.
* Tweak - No longer retrieve empty costs when fetching all costs for all events
* Tweak - Change the priority of bootstrapping the-events-calendar to ensure it occurs before any of the TEC addons in the event some addons are upgraded to v4.0 later than TEC
* Tweak - Adjust the logic used for adding a noindex/follow tag to event views
* Tweak - No longer hiding default address fields when default venues are selected when Pro is active
* Fix - Resolved issue where the iCal feed did not provide an appropriately formatted timezone in some cases (Cheers to Matt for the report!)
* Fix - Added support for translating some previously untranslatable strings (Props to tititou36, media325, and Stef!)
* Fix - Prevented duplicate CSS IDs on the mini calendars (Cheers to Corrado for the help!)
* Fix - Fixed bug causing tribe_get_single_ical_link() and tribe_get_ical_link() to use the same URL when it shouldn't (Props to Ben Byrne @drywall on Twitter for the heads up!)
* Fix - Fixed issue where the "Add another organizer" text wasn't using the correct singular label (Thank you MIKE for the report!)
* Fix - Various CSS fixes for twenty(ten-fifteen)
* Fix - Improved our handling of `get_current_screen()` across the plugin, avoiding notices and warnings (Thank you Mike for the help!)
* Fix - Fixed bug where accessing object properties on a non object errored out when saving event meta (props to @dalethedeveloper on GitHub for this fix!)
* Fix - Fixed bug where organizer ID meta attached sometimes included a blank record. That blank record is no longer returned in tribe_get_organizer_ids()
* Fix - Fixed error message returned when tabbing away from a blank event name meta box so that it properly indicates that an event name is required (Our thanks to @tapan29bd for this fix!)
* Fix - Resolved issue where Timezone event start/end date property name strings were malformed which guaranteed a a call to get_post_meta for Timezone date strings
* Fix - Fixed CSS issue where the month view calendar could sometimes extend beyond the edge of the page when Skeleton Styles were enabled
* Fix - Fixed a problem where iCal data was generated with incorrect dates in the case of some all days events (thanks to Matt for highlighting this)
* Fix - Resolved a problem causing the previous month view to appear when it should not
* Fix - Fixed issue in mobile month view where date was missing from heading
* Fix - Resolved issue that caused /events/ to 404 if it was visited on a new install before hitting "Save" on the Events > Settings > Display page
* Deprecated - The Tribe__Events__Main::defaultValueReplaceEnabled() method is being deprecated in favor of tribe_get_option('defaultValueReplace'). Schedules for removal in v4.5
* Deprecated - The tribe_event_link() has been deprecated in favor of tribe_get_event_link(). Scheduled for removal in 5.0
* Deprecated - The third parameter of tribe_get_organizer_link() (the $echo parameter) has been deprecated and is scheduled for removal in 5.0
* Deprecated - Tribe__Events__Abstract_Deactivation in favor of Tribe__Abstract_Deactivation
* Deprecated - Tribe__Events__Admin__Helpers in favor of Tribe__Admin__Helpers
* Deprecated - Tribe__Events__App_Shop in favor of Tribe__App_Shop
* Deprecated - Tribe__Events__Autoloader in favor of Tribe__Autoloader
* Deprecated - Tribe__Events__Cache in favor of Tribe__Cache
* Deprecated - Tribe__Events__Cache_Listener in favor of Tribe__Cache_Listener
* Deprecated - Tribe__Events__Changelog_Reader in favor of Tribe__Changelog_Reader
* Deprecated - Tribe__Events__Credits in favor of Tribe__Credits
* Deprecated - Tribe__Events__Date_Utils in favor of Tribe__Date_Utils
* Deprecated - Tribe__Events__Field in favor of Tribe__Field
* Deprecated - Tribe__Events__Settings in favor of Tribe__Settings
* Deprecated - Tribe__Events__Settings_Tab in favor of Tribe__Settings_Tab
* Deprecated - Tribe__Events__Support in favor of Tribe__Support
* Deprecated - Tribe__Events__Template_Part_Cache in favor of Tribe__Template_Part_Cache
* Deprecated - Tribe__Events__Tickets__Attendees_Table in favor of Tribe__Tickets__Attendees_Table in the event-tickets plugin
* Deprecated - Tribe__Events__Tickets__Metabox in favor of Tribe__Tickets__Metabox in the event-tickets plugin
* Deprecated - Tribe__Events__Tickets__Ticket_Object in favor of Tribe__Tickets__Ticket_Object in the event-tickets plugin
* Deprecated - Tribe__Events__Tickets__Tickets in favor of Tribe__Tickets__Tickets in the event-tickets plugin
* Deprecated - Tribe__Events__Tickets__Tickets_Pro in favor of Tribe__Tickets__Tickets_Handler in the event-tickets plugin
* Deprecated - Tribe__Events__Validate in favor of Tribe__Validate
* Deprecated - Tribe__Events__View_Helpers in favor of Tribe__View_Helpers
* Deprecated - Tribe__Events__Main::OPTIONNAME in favor of Tribe__Main::OPTIONNAME
* Deprecated - Tribe__Events__Main::OPTIONNAMENETWORK in favor of Tribe__Main::OPTIONNAMENETWORK
* Deprecated - Tribe__Events__Main::addHelpAdminMenuItem() in favor of Tribe__Settings_Manager::add_help_admin_menu_item()
* Deprecated - Tribe__Events__Main::addNetworkOptionsPage() in favor of Tribe__Settings_Manager::add_network_options_page()
* Deprecated - Tribe__Events__Main::array_insert_after_key() in favor of Tribe__Main::array_insert_after_key()
* Deprecated - Tribe__Events__Main::array_insert_before_key() in favor of Tribe__Main::array_insert_before_key()
* Deprecated - Tribe__Events__Main::debug() in favor of Tribe__Debug::debug()
* Deprecated - Tribe__Events__Main::defaultValueReplaceEnabled() in favor of tribe_get_option( 'defaultValueReplace' )
* Deprecated - Tribe__Events__Main::doHelpTab() in favor of Tribe__Settings_Manager::do_help_tab()
* Deprecated - Tribe__Events__Main::doNetworkSettingTab() in favor of Tribe__Settings_Manager::do_network_settings_tab()
* Deprecated - Tribe__Events__Main::doSettingTabs() in favor of Tribe__Settings_Manager::do_setting_tabs()
* Deprecated - Tribe__Events__Main::do_licenses_tab() in favor of Tribe__Settings_Manager::do_licenses_tab()
* Deprecated - Tribe__Events__Main::getNetworkOption() in favor of Tribe__Settings_Manager::get_network_option()
* Deprecated - Tribe__Events__Main::getNetworkOptions() in favor of Tribe__Settings_Manager::get_network_options()
* Deprecated - Tribe__Events__Main::getNotices() in favor of Tribe__Notices::get()
* Deprecated - Tribe__Events__Main::getOption() in favor of Tribe__Settings_Manager::get_option()
* Deprecated - Tribe__Events__Main::getOptions() in favor of Tribe__Settings_Manager::get_options()
* Deprecated - Tribe__Events__Main::have_addons() in favor of Tribe__Settings_Manager::have_addons()
* Deprecated - Tribe__Events__Main::isNotice() in favor of Tribe__Notices::is_notice()
* Deprecated - Tribe__Events__Main::pluginDir in favor of Tribe__Events__Main::plugin_dir
* Deprecated - Tribe__Events__Main::pluginName in favor of Tribe__Events__Main::plugin_name
* Deprecated - Tribe__Events__Main::pluginPath in favor of Tribe__Events__Main::plugin_path
* Deprecated - Tribe__Events__Main::pluginUrl in favor of Tribe__Events__Main::plugin_url
* Deprecated - Tribe__Events__Main::removeNotice() in favor of Tribe__Notices::remove_notice()
* Deprecated - Tribe__Events__Main::renderDebug() in favor of Tribe__Debug::render()
* Deprecated - Tribe__Events__Main::saveAllTabsHidden() in favor of Tribe__Settings_Manager::save_all_tabs_hidden()
* Deprecated - Tribe__Events__Main::setNetworkOptions() in favor of Tribe__Settings_Manager::set_network_options()
* Deprecated - Tribe__Events__Main::setNotice() in favor of Tribe__Notices::set_notice()
* Deprecated - Tribe__Events__Main::truncate() in favor of tribe_events_get_the_excerpt()
* Deprecated - tribe_event_beginning_of_day() in favor of tribe_beginning_of_day()
* Deprecated - tribe_event_end_of_day() in favor of tribe_end_of_day()
* Deprecated - tribe_event_format_date() in favor of tribe_format_date()
* Deprecated - tribe_events_the_notices() in favor of tribe_the_notices()

= 3.x and previous =

For release notes from the 3.x and older lifecycles, see our [full historical release notes](https://theeventscalendar.com/category/products/release-notes/).<|MERGE_RESOLUTION|>--- conflicted
+++ resolved
@@ -327,12 +327,9 @@
 * Fix - Restored functionality to the "currency position" options in Events Settings, and in the per-event cost settings (props @schola and many others!) [89918] 
 * Fix - Fixed issue in Month view with multi-month events not appearing on subsequent months (thanks @shinno.kei & @schittly for helping isolate this) [89747]
 * Tweak - Improvements to the readme.txt file surrounding plugin requirements (thanks @ramiy) [90285]
-<<<<<<< HEAD
 * Tweak - Improve site identification in multisite installations using Event Aggregator to avoid throttling issues [90489]
-=======
 * Tweak - Avoid notice level errors when a non-existent category archive is requested (our thanks to Charles Simmons for highlighting this) [90697]
 * Tweak - Added a new filter `tribe_events_ical_single_event_links` to make customizing the iCal and gCal export links on single-event views easier [90705]
->>>>>>> 8ef59566
 
 = [4.6.1] 2017-10-04 =
 
