=== The Events Calendar ===

Contributors: ModernTribe, borkweb, aguseo, barry.hughes, bordoni, brianjessee, cliffpaulick, courane01, faction23, GeoffBel, geoffgraham, ggwicz, jbrinley, jentheo, leahkoerper, lucatume, mastromktg, MZAWeb, neillmcshea, nicosantos, patriciahillebrandt, peterchester, reid.peifer, roblagatta, ryancurban, shane.pearlman, tribecari, vicskf, zbtirrell
Tags: events, calendar, event, venue, organizer, dates, date, google maps, conference, workshop, concert, meeting, seminar, summit, class, modern tribe, tribe, widget
Donate link: http://m.tri.be/29
Requires at least: 4.5
Stable tag: 4.6.6
Tested up to: 4.9
Requires PHP: 5.2.4
License: GPLv2 or later
License URI: http://www.gnu.org/licenses/gpl-2.0.html

The Events Calendar is a carefully crafted, extensible plugin that lets you easily share your events. Beautiful. Solid. Awesome.

== Description ==

Create an events calendar and manage it with ease. The Events Calendar plugin provides professional-level quality and features backed by a team you can trust.

Packed with loads of useful features, The Events Calendar by Modern Tribe is ready to go right out of the box. It’s extensible, easy to use, and completely customizable.

Looking for additional functionality including recurring events, ticket sales, publicly submitted events, new views, Facebook event integration and more?

<strong>Check out [Events Calendar PRO](http://m.tri.be/mj) and [other add-ons](http://m.tri.be/2a)</strong>

><strong>New Import Tool!</strong>
>We’ve made bulk event imports easier to manage than ever. This add-on service for The Events Calendar allows you to import events from your favorite sources, including Facebook, Meetup, Google Calendar, iCalendar, CSV, and ICS.
>[Check out Event Aggregator now](http://m.tri.be/197u).

= BUILT SOLID & SUPPORTED =

The Events Calendar is crafted the WordPress way.

The Events Calendar plugin has been audited by many WordPress industry experts, including core developer Mark Jaquith for security & plugin review team member Pippin Williamson for best practices and plugin compatibility.

Our dedicated support team has poured hundreds of hours into QA, monthly usability tests, and numerous user interviews to guarantee quality and ease-of-use.  We stand behind our work and offer light support weekly for the community via the WordPress.org support forums.

If you need a deeper level of support or a faster response to your specific question, our Events Calendar PRO add-on includes access to our premium support forums with a 24-48 hour response time during the workweek.

Enjoy using The Events Calendar, know how to get under the hood and want to make money helping people? We’re growing our community team and would love to hear from you. If you’re interested, [check this out!](http://m.tri.be/mk)

= PLUG-N-PLAY or HIGHLY CUSTOMIZABLE =

The Events Calendar is built to work out of the box. Just turn it on, configure the settings to match your needs and you’ll be making events in less than 5 minutes.
Or customize it to suit your specific needs. The Events Calendar is built by developers, for developers…it’s ready to be the foundation for your wildest hack sessions:

The Events Calendar is built to work out of the box. Just turn it on, configure the settings to match your needs and you'll be making events in less than 5 minutes.

* WP REST API support
* Skeleton stylesheet to theme fast & efficiently
* Partial template overrides
* Template tags, hooks, and filters
* [Extensive documentation](http://m.tri.be/eu)
* [Library of code snippets](https://github.com/theeventscalendar) on GitHub.

Whether your vision is big or small, you’re in good company. Hundreds of thousands of churches, eateries, small businesses, musicians, venues, and non-profits are publishing and promoting their events with The Events Calendar.

The Events Calendar has been scaled to work on networks with over 25 million unique visitors per month and hundreds of thousands of events. Fortune 100 companies, major universities, government institutions and some seriously epic startups push their events with our platform.

= FEATURES =

Whether you’re operating a hyperlocal hub listing thousands of events, a university with many thousands of users, or you’re a sole business owner listing your classes, The Events Calendar has your back.

Just getting started? Definitely watch and read through the [New User Primer](http://m.tri.be/2d) before going much further.

* Rapidly create events
* Saved venues & organizers
* Calendar month view with tooltips
* List view
* Day view
* Event search
* Google maps
* Widget: Upcoming events list
* Events Taxonomies (Categories & Tags)
* Google Calendar and iCal exporting
* WP REST API endpoints (READ)
* Completely ajaxified for super smooth browsing
* Completely responsive from mobile to tablet to desktop
* Tested on the major theme frameworks such as Avada, Genesis, Woo Themes, Thesis and many more.
* Increase your SEO with Microformats
* Internationalized & Translated
* Multiple stylesheets (Skeleton, Default, Tribe Event Styles) to improve integration
* Extensive Template Tags for Customization
* Hook & Filters up the wazoo
* Caching Support
* Debug Mode for Developers

Looking for something else? We’ve got add-ons available to take your calendar to the next level.

= PRO Features =

Add recurring events, a whole recurring events, a whole range of new views ( week / map / photo / venue / organizer) & widgets (calendar / featured venue / week / event countdown), shortcodes, custom event attributes, default content, location search, much more with [Events Calendar PRO](http://m.tri.be/2c)

= Event Ticketing =

Collect free RSVPs with Event Tickets or add paid ticketing features with [Event Tickets Plus](http://m.tri.be/18wg), including the ability to sell tickets, collect sales, and manage attendees all from within your WordPress dashboard! Works with your favorite eCommerce plugin (WooCommerce or Easy Digital Downloads).

= Bulk Event Import =

Fill your calendar with events from your favorite sources, including Facebook, Meetup, Google Calendar, iCalendar, CSV, and ICS. [Event Aggregator](http://m.tri.be/197u) provides a convenient dashboard to manage scheduled imports, manual imports, filters, one-way sync, import history, and more.

= User-Submitted Events =

Running a community calendar? [Community Events](http://m.tri.be/2g) lets users add events directly to your calendar without needing access to your admin.

= Advanced User Search & Filters =

Have so many amazing events that your users get overwhelmed? [Filter Bar](http://m.tri.be/52) adds a configurable set of filters to your event pages so users can view and search for the exact events that interest them.

= Integrate With Eventbrite =

Connect your calendar with your Eventbrite.com account! [Eventbrite Tickets](http://m.tri.be/18wf) allows you to import/export between The Events Calendar and Eventbrite, and incorporate ticket sales.

[Join us on Facebook](https://www.facebook.com/theeventscalendar/) to be part of our active community, check us out [on Twitter](https://twitter.com/TheEventsCal), and [sign up for our newsletter](http://m.tri.be/rm) for release announcements and discounts.

= SUBMITTING PATCHES =

If you’ve identified a bug and want to submit a patch, we’d welcome it at our [GitHub page for The Events Calendar](https://github.com/moderntribe/the-events-calendar). Simply cue up your proposed patch as a pull request, and we’ll review as part of our monthly release cycle and merge into the codebase if appropriate from there. (If a pull request is rejected, we’ll do our best to tell you why). Users whose pull requests are accepted will receive credit in the plugin's changelog. For more information, check out the readme at our GitHub page. Happy coding!

== Installation ==

= Install & Activate =

Installing the plugin is easy. Just follow these steps:

1. From the dashboard of your site, navigate to Plugins --> Add New.
2. Select the Upload option and hit "Choose File."
3. When the popup appears select the the-events-calendar-x.x.zip file from your desktop. (The 'x.x' will change depending on the current version number).
4. Follow the on-screen instructions and wait as the upload completes.
5. When it's finished, activate the plugin via the prompt. A message will show confirming activation was successful. A link to access the calendar directly on the frontend will be presented here as well.

That's it! Just configure your settings as you see fit, and you're on your way to creating events in style. Need help getting things started? Check out our [new user primer](http://m.tri.be/2l) for help with settings and features.

== Screenshots ==

1. Month View with Hover
2. Month View
3. List View
4. Day View
5. Single Event
6. Event Editor
7. Events Admin Listing
8. General Settings
9. Display Settings
10. Events List Widget
11. Mobile Month View
12. CSV Importer

== Frequently Asked Questions ==

= Are there any troubleshooting steps you'd suggest I try that might resolve my issue before I post a new thread? =

First, make sure that you're running the latest version of The Events Calendar (4.0 as of this release). If you're running Events Calendar PRO it needs to match the version number of The Events Calendar. And if you've got any other add-ons, make sure those are current / running the latest code as well.

The most common issues we see are either plugin or theme conflicts. You can test if a plugin or theme is conflicting by manually deactivating other plugins until just The Events Calendar is running on your site. If the issue persists from there, revert to the default Twenty Fourteen theme. If the issue is resolved after deactivating a specific plugin or your theme, you'll know that is the source of the conflict.

Note that we aren't going to say "tough luck" if you identify a plugin/theme conflict. While we can't guarantee 100% integration with any plugin or theme out there, we will do our best (and reach out the plugin/theme author as needed) to figure out a solution that benefits everyone.

= I'm still stuck. Where do I go to file a bug or ask a question? =

Users of the free The Events Calendar should post their questions in the plugin's [WordPress.org forum](https://wordpress.org/support/plugin/the-events-calendar/), which we hit about once a week (usually on Wednesdays). Please make sure to read [our sticky post](http://m.tri.be/19oc) providing an overview of the support we provide free users BEFORE posting. If you find you're not getting support in as timely a fashion as you wish, you might want to consider purchasing a PRO license.

If you're already a PRO user, you're entitled access to our more actively-monitored [Events Calendar PRO forum](http://m.tri.be/2r) on our website. We can provide a deeper level of support here and hit these forums on a daily basis during the work week. Generally, except in times of increased support loads, we reply to all comments within 24-48 hours during the business week.

= Events Calendar PRO looks awesome! I'm sold! How can I get my hands on it? =

Events Calendar PRO can be purchased directly on [our website](http://m.tri.be/18wi). There are five (5) license types available, and all licenses include access to premium support, new feature releases, and regular maintenance updates.

= I'm interested in PRO or another add-on, but there are a few questions I've got before making the purchase. Can you help me get those addressed? =

Absolutely. If you're not finding your questions answered on the product pages, hit up our [pre-sales forum](http://m.tri.be/2w) on our site. You can save yourself some time by reviewing the threads first to verify if your question has already been asked. If it hasn't, post a new thread as a guest. We'll get you a reply as quickly as we can, so you can make an informed decision regarding purchase.

= What add-ons are available for The Events Calendar, and where can I read more about them? =

Currently, the following add-ons are available for The Events Calendar:

* [Events Calendar PRO](http://m.tri.be/18wi), for adding premium calendar features like recurring events, advanced views, cool widgets, shortcodes, additional fields, and more!
* [Event Aggregator](http://m.tri.be/197u), a service that effortlessly fills your calendar with events from Facebook, Meetup, Google Calendar, iCalendar, CSV, and ICS.
* [Event Tickets](http://m.tri.be/18wj) (free), which allows you to collect RSVPs to events. It can run alongside The Events Calendar or as a standalone plugin that adds RSVP functionality to WordPress posts and pages.
* [Event Tickets Plus](http://m.tri.be/18wk), which allows you to sell tickets for your events using your favorite e-commerce platform.
* [Community Events](http://m.tri.be/2g), for allowing frontend event submission from your readers.
* [Community Tickets](http://m.tri.be/18wl), which allows event organizers to sell tickets to the events they submit via Community Events.
* [Filter Bar](http://m.tri.be/fa), for adding advanced frontend filtering capabilities to your events calendar.
* [Eventbrite Tickets](http://m.tri.be/2e), for selling tickets to your event directly through Eventbrite.

= I have a feature idea. What's the best way to tell you about it? =

We've got a [UserVoice page](https://tribe.uservoice.com/forums/195723-feature-ideas) where we're actively watching for feature ideas from the community. Vote up existing feature requests or add your own, and help us shape the future of the products business in a way that best meets the community's needs.

= I've still got questions. Where can I find answers? =

Check out our extensive [knowledgebase](http://m.tri.be/18wm) for articles on using, tweaking, and troubleshooting our plugins.

== Documentation ==

All of our online documentation can be found on [our documentation site](http://m.tri.be/eu).

Some links you may find particularly useful are:

* [The Events Calendar New User Primer](http://m.tri.be/2l)
* [The Themer's Guide to The Events Calendar](http://m.tri.be/2m)
* [Knowledgebase](http://m.tri.be/18wm)

If you have any questions about this plugin, you can post a thread in our [WordPress.org forum](https://wordpress.org/support/plugin/the-events-calendar). Please search existing threads before opening a new one.

The [Modern Tribe premium support forums](http://m.tri.be/2r) are available for you to read. You won't, however, be able to post a message in any forums beyond Pre-Sale Questions unless you have purchased a premium license.

== Add-Ons ==

But wait: there's more! We've got a whole stable of plugins available to help you be awesome at what you do. Check out a full list of the products below, and over on [our website](http://m.tri.be/18wn).

Our Free Plugins:

* [Event Tickets](https://wordpress.org/plugins/event-tickets/)
* [Advanced Post Manager](https://wordpress.org/plugins/advanced-post-manager/)
* [GigPress](https://wordpress.org/plugins/gigpress/)
* [Image Widget](https://wordpress.org/plugins/image-widget/)

Our Premium Plugins and Services:

* [Events Calendar PRO](http://m.tri.be/18wi)
* [Event Aggregator](http://m.tri.be/197u) (service)
* [Event Tickets Plus](http://m.tri.be/18wk)
* [The Events Calendar: Community Events](http://m.tri.be/2g)
* [The Events Calendar: Community Tickets](http://m.tri.be/18wl)
* [The Events Calendar: Filter Bar](http://m.tri.be/fa)
* [The Events Calendar: Eventbrite Tickets](http://m.tri.be/2e)

== Translations ==

The Events Calendar is translated by volunteers at [translate.wordpress.org](https://translate.wordpress.org/projects/wp-plugins/the-events-calendar/stable). There you can find a list of available languages, download translation files, or help update the translations. Thank you to everyone who helps to maintain our translations!

== Help ==

Welcome to The Events Calendar, a full-featured events management system for WordPress. Thank you so much for using the labor of our love. We are Modern Tribe and we are here to help you be awesome.

If you aren't familiar with The Events Calendar, check out our [new user primer](http://m.tri.be/2p). It'll introduce you to the basics of what the plugin has to offer and will have you creating events in no time. From there, the resources below -- extensive template tag documentation, FAQs, video walkthroughs and more -- will give you a leg up as you dig deeper.

Additional resources available include:

* [Release Schedule](https://theeventscalendar.com/release-schedule/)
* [Known Issues](https://theeventscalendar.com/known-issues/)
* [Documentation](http://m.tri.be/eu)
* [FAQ](http://m.tri.be/2n)
* [Help Videos](http://m.tri.be/2t)
* [Tutorials](http://m.tri.be/2u)
* [Release Notes](http://m.tri.be/2v)
* [Forums](http://m.tri.be/2r)

We hit the [The Events Calendar forum here on WordPress.org](https://wordpress.org/support/plugin/the-events-calendar/) about once a week, assisting users with basic troubleshooting and identifying bugs that have been reported. (If you are looking for more active support, might we suggest buying a PRO license? Our team hits the [Premium Forums](http://m.tri.be/2r) daily.)

Some things to consider before posting on the forum:

* Look through existing threads before posting a new one and check that there isn't already a discussion going on for your issue.
* Your issue will be solved more quickly if you run a few checks before making a support request. Deactivate your plugins one by one - if the issue is fixed by deactivating a plugin you know you've got a plugin conflict. To test your Theme, revert to the default Twenty Twelve Theme to see if you are still experiencing the problem. If not, your Theme is the issue. Please provide this information when making your support request.
* Sometimes, just resetting your permalinks can fix the issue. Visit Events -> Settings -> Permalinks, save your permalinks with a different option and then save with your preferred choice again. This can solve events-related problems and can is worth a shot before creating a new thread.

Still not happy? Shoot us an email to support@theeventscalendar.com or tweet to [@TheEventsCal](https://twitter.com/TheEventsCal) and tell us why. We'll do what we can to make it right.

== Contributors ==

The plugin is made with love by [Modern Tribe Inc](http://m.tri.be/2s).

= Current Contributors =

* <a href="https://profiles.wordpress.org/users/barryhughes">Barry Hughes</a>
* <a href="https://profiles.wordpress.org/users/brianjessee">Brian Jessee</a>
* <a href="https://profiles.wordpress.org/users/geoffgraham">Geoff Graham</a>
* <a href="https://profiles.wordpress.org/users/ggwicz">George Gecewicz</a>
* <a href="https://profiles.wordpress.org/users/bordoni">Gustavo Bordoni</a>
* <a href="https://profiles.wordpress.org/users/jbrinley">Jonathan Brinley</a>
* <a href="https://profiles.wordpress.org/users/leahkoerper">Leah Koerper</a>
* <a href="https://profiles.wordpress.org/users/lucatume">Luca Tumedei</a>
* <a href="https://profiles.wordpress.org/users/borkweb">Matthew Batchelder</a>
* <a href="https://profiles.wordpress.org/users/neillmcshea">Neill McShea</a>
* <a href="https://profiles.wordpress.org/users/mastromktg">Nick Mastromattei</a>
* <a href="https://profiles.wordpress.org/users/nicosantos">Nico Santo</a>
* <a href="https://profiles.wordpress.org/users/peterchester">Peter Chester</a>
* <a href="https://profiles.wordpress.org/users/roblagatta">Rob La Gatta</a>
* <a href="https://profiles.wordpress.org/users/reid.peifer">Reid Peifer</a>
* <a href="https://profiles.wordpress.org/users/ryancurban">Ryan Urban</a>
* <a href="https://profiles.wordpress.org/users/faction23">Samuel Estok</a>
* <a href="https://profiles.wordpress.org/users/shane.pearlman">Shane Pearlman</a>
* <a href="https://profiles.wordpress.org/users/zbtirrell">Zachary Tirrell</a>

= Past Contributors =

* <a href="https://profiles.wordpress.org/users/brook-tribe">Brook Harding</a>
* <a href="https://profiles.wordpress.org/users/caseypatrickdriscoll">Casey Driscoll</a>
* <a href="https://profiles.wordpress.org/users/ckpicker">Casey Picker</a>
* <a href="https://profiles.wordpress.org/users/dancameron">Dan Cameron</a>
* <a href="https://profiles.wordpress.org/users/MZAWeb">Daniel Dvorkin</a>
* <a href="https://profiles.wordpress.org/users/jazbek">Jessica Yazbek</a>
* <a href="https://profiles.wordpress.org/users/jkudish">Joachim Kudish</a>
* <a href="https://profiles.wordpress.org/users/jgadbois">John Gadbois</a>
* <a href="https://profiles.wordpress.org/users/jonahcoyote">Jonah West</a>
* <a href="https://profiles.wordpress.org/users/joshlimecuda">Josh Mallard</a>
* <a href="https://profiles.wordpress.org/justinendler/">Justin Endler</a>
* <a href="https://profiles.wordpress.org/users/kellykathryn">Kelly Groves</a>
* <a href="https://profiles.wordpress.org/users/kelseydamas">Kelsey Damas</a>
* <a href="https://profiles.wordpress.org/users/kyleunzicker">Kyle Unzicker</a>
* <a href="https://profiles.wordpress.org/users/mat-lipe">Mat Lipe</a>
* <a href="https://profiles.wordpress.org/users/mdbitz">Matthew Denton</a>
* <a href="https://profiles.wordpress.org/users/mattwiebe">Matt Wiebe</a>
* <a href="https://profiles.wordpress.org/users/nickciske">Nick Ciske</a>
* <a href="https://profiles.wordpress.org/users/paulhughes01">Paul Hughes</a>
* <a href="https://profiles.wordpress.org/users/codearachnid">Timothy Wood</a>
* <a href="https://profiles.wordpress.org/users/thatdudebutch">Wayne Stratton</a>

== Changelog ==

= [4.6.6] TBD =

* Feature - Added Template class which adds a few layers of filtering to any template file included
* Tweak - Add clear warnings and errors to prevent and limit the import of iCalendar sources missing required fields [93600]
* Tweak - Included `tribe_callback_return` for static returns for Hooks
<<<<<<< HEAD
* Language - 4 new strings added, 79 updated, 0 fuzzied, and 0 obsoleted
=======
* Tweak - Improve Aggregator notices including error data on the responses [87326]
>>>>>>> e6f50b8e

= [4.6.5] 2017-11-16 =

* Fix - Improved legacy URL redirect logic to prevent unwanted redirects (our thanks to wesleyanhq and Adam Schwartz for highlighting this issue) [86942]
* Fix - Modified tribe_get_template_part() to remove potential for multiple templates to be rendered in a single call [46630]
* Fix - Fixed an issue where Event Aggregator scheduled imports might remain stuck in pending status [90501, 92614, 91754]
* Fix - Removed code which was automatically populating various address fields with default values when creating a new venue from within the event editor [44732]
* Fix - Resolved some issues with the "Show Map" and "Show Map Link" options in CSV files not being reliably respected on import (props @joappf and many others for highlighting this issue) [82784]
* Fix - Added opportunities to override edit linked post links [89015]
* Fix - Fixed a bug where only some parts of event featured images were clickable in List Views (thanks @mattemkadia for highlighting this issue) [81392]
* Fix - Fixed the broken 'Learn more' URL received after an unsuccessful "Other URL" import preview [92890]
* Fix - Fixed issue in list view navigation with backwards previous/next classes (thanks @secondtoughest) [36230]
* Fix - Fixed an issue where venues and organizers would not be correctly assigned to events in CSV imports with import statuses other than "Publish" [79680]
* Tweak - Remove net import scheduled notes for on domand imports [79079]
* Tweak - Allow for non-Latin characters to be used as the Events URL slug and the Single Event URL slug (thanks @daviddweb for originally reporting this) [61880]
* Tweak - Remove net import scheduled notes for on domand imports [79079]
* Tweak - Fixed some layout issues that would emerge with "Events URL Slug" option when "Plain" permalinks were enabled [92314]
* Tweak - Tweaked some language in Event Aggregator's metabox on individual edit-event screens to reduce confusion around the impact of the Update Authority on CSV imports [77957]
* Tweak - Fix PHP 7.1 compatibility with Event Aggregator (props @BJP NEALE) [90002]
* Tweak - Added new filter: `tribe_events_force_filtered_ical_link`. This makes the "Export Events" URL more easily modifiable (thanks to @tdudley07 for highlighting this issue) [43908]
* Tweak - Made the "End of Day Cutoff" option better accommodate 24-hour and other time formats (thanks @festivalgeneral for bringing this issue to our attention!) [78621]
* Tweak - Made the options presented by the timezone selector filterable (via the newly added `tribe_events_timezone_choice` hook - our thanks to National University's Marketing Department for this idea) [92909]
* Tweak - Improved integration with Twenty Seventeen - main events page now uses full height header when set to front page (thanks @uncovery for pointing this out) [89767]
* Tweak - Ensured REST API taxonomy endpoints are only registered in WordPress versions 4.7 and higher (thanks @dnaber-de for reporting this) [93227]
* Language - 1 new strings added, 132 updated, 0 fuzzied, and 1 obsoleted

= [4.6.4] 2017-11-09 =

* Tweak - Timepicker is now part of Tribe Common, it was removed from The Events Calendar
* Tweak - Required changes to make the plugin compatible with version 4.6 of Event Tickets
* Language - 10 new strings added, 167 updated, 0 fuzzied, and 2 obsoleted

= [4.6.3] 2017-11-02 =

* Fix - Prevent JS error when adding a Pro widget in the WP Customizer screen [72127]
* Fix - Fixed issue where the value of an event's "Show Google Maps Link" option would not properly affect the displaying of the link on List View (props: @etechnologie) [75547]
* Fix - Added some more specification to our jquery-ui-datepicker CSS to limit conflicts with other plugins and themes [90577]
* Fix - Improve shortcode pagination/view change url so it is reusable (props: @der.chef and others) [70021]
* Fix - Ensure the `tribe_json_ld_{type}_object` filter is available to make modifications of event, venue and organizer JSON LD data possible (thanks to Mathew for flagging this problem) [89801]
* Fix - Improved JSON LD output for events by outputting the correct UTC offset where required (our thanks to Nina and many others for flagging this issue) [78233]
* Tweak - Fixed some display issues for the event schedule details (props @mia-caro)
* Tweak - Improved the clarity of and amount of context for some linked post labels to make translation of those labels a little easier and more nuanced (props @hnacc and others) [88589]
* Tweak - Changed the order in which the list view "next events" link is assembled for better translatability (with thanks to @alelouya for highlighting this problem) [72097]
* Tweak - Adjusted linked posts selector HTML to improve compatibility with Batcache [92049]
* Tweak - Improved datepicker handling so an end date on or later than the start date can always be selected [89825]
* Language - 0 new strings added, 7 updated, 0 fuzzied, and 0 obsoleted

= [4.6.2] 2017-10-18 =

* Fix - Restored functionality to the "currency position" options in Events Settings, and in the per-event cost settings (props @schola and many others!) [89918]
* Fix - Fixed issue in Month view with multi-month events not appearing on subsequent months (thanks @shinno.kei & @schittly for helping isolate this) [89747]
* Fix - Made some changes to prevent Month View caching from breaking WPML support when in Month View (props: @mpike and many others!) [82286]
* Fix - Fixed start/end times being displayed in incorrect timezone in structured data (thanks @mtncreative & @esosa) [42125]
* Fix - Fixed an issue that would cause a 404 error if the selected default view was not enabled (thanks @pruneau) [45612]
* Fix - Improved translatability by adding missing textdomains for a number of strings (props @pedro-mendonca) [91071]
* Fix - Removed unneeded escaping to ensure the organizer link displays as expected (pros @f4w-pwharton) [91074]
* Tweak - Improvements to the readme.txt file surrounding plugin requirements (thanks @ramiy) [90285]
* Tweak - Improve site identification in multisite installations using Event Aggregator to avoid throttling issues [90489]
* Tweak - Avoid notice level errors when a non-existent category archive is requested (our thanks to Charles Simmons for highlighting this) [90697]
* Tweak - Added a new filter `tribe_events_ical_single_event_links` to make customizing the iCal and gCal export links on single-event views easier [90705]

= [4.6.1] 2017-10-04 =

* Fix - Fixed "Next Events" and "Previous Events" navigation links in list views, which would sometimes make a category-filtered list view lose its category filter as a user navigated through pages of future or past events (props @forumhelpdesk and @atomicdust for reporting this!) [72013]
* Fix - Fixed some layout issues with the Tribe Bar datepicker that would arise when using a Twentysixteen or Twentyfifteen child them (thanks to @stefanrueegger for reporting this) [46471]
* Fix - Prevented modification of event titles within the loop when using TRIBE_MODIFY_GLOBAL_TITLE [89273]
* Fix - Fixed issue when exporting all-day multi-day events via iCal where the end date was one day early (Thank you @fairmont for reporting this!) [87775]
* Fix - Fixed issues with the jQuery Timepicker vendor script conflicting with other plugins' similar scripts (props: @hcny et al.) [74644]
* Fix - Fixed an issue that would prevent Event Aggregator scheduled imports from running [88395]
* Fix - Fixed the "Start Time" and "End Time" timepicker fields in the event-creation screen to make it impossible to have an end date/time that comes before the start date/time [72686]
* Tweak - Remove unnecessary parameters from some remove_action calls in the plugin (thanks to @JPry on GitHub for submitting this fix!) [88867]
* Tweak - Adjusted the EA cron start time so that it never gets created in the past [88965]
* Tweak - Improved options format in the Event Aggregator settings [88970]
* Tweak - Added a filter to CSV importer for altering the delimiter, escaping, and enclosing characters [70570]
* Tweak - Adjusted the `tribe_update_venue()` template tag so it no longer creates some unnecessary meta fields involving post_title, post_content, etc. (thanks @oheinrich for bringing this to our attention) [66968]
* Tweak - Improved the performance of The Events Calendar REST API tweaking some queries [89743]
* Tweak - Add support for a `found_posts` argument in `tribe_get_events`, `tribe_get_venues` and `tribe_get_organizers` functions to return the number of posts found matching the current query arguments [89743]
* Deprecated - Deprecated the `tribe-events-bar-date-search-default-value` filter; use `tribe_events_bar_date_search_default_value` instead [67482]
* Language - Improvements to aid translatability of text throughout plugin (props: @ramiy) [88982]
* Language - 7 new strings added, 180 updated, 4 fuzzied, and 3 obsoleted

= [4.6] 2017-09-25 =

* Feature - Added full CRUD REST support for Events, Organizers, Venues, Event Categories, and Tags
* Tweak - Updated Bootstrap Datepicker to v1.7.0
* Tweak - Added latitude/longitude to REST responses when available on venues
* Tweak - Added JSON-LD data to REST responses when available
* Tweak - Replaced deprecated first parameter of `tribe_get_organizers()` with a parameter that, when specified with a truthy value, returns only organizers with upcoming events attached to them
* Tweak - Added linked post filters: `tribe_{$this->post_type}_has_events_excluded_post_stati`, `tribe_events_tribe_organizer_create`, `tribe_events_tribe_organizer_update`, `tribe_event_venue_duplicate_post_fields`, `tribe_event_organizer_duplicate_custom_fields`
* Tweak - Added action: `tribe_events_organizer_created`
* Tweak - Added REST filters: `tribe_rest_organizer_default_only_with_upcoming`, `tribe_rest_venue_default_only_with_upcoming`, `tribe_events_rest_term_allow_delete`
* Tweak - Added duplicate-detection filters: `tribe_duplicate_post_strategies`, `tribe_duplicate_post_strategy`, `tribe_duplicate_post_{$strategy}_strategy`
* Language - 152 new strings added, 217 updated, 6 fuzzied, and 1 obsoleted

= [4.5.13] 2017-09-20 =

* Feature - Add link to the featured image in the Events List widget. New filter introduced to control this: `tribe_events_list_widget_featured_image_link` (props to @cabadaj007 for the feature request) [84807]
* Feature - Remove 'France, Metropolitan' option from country list to prevent issues with Google Maps API (thanks @varesanodotfr for pointing this out) [78023]
* Feature - Ignored Events will restore previous status instead of setting to 'publish' [82213]
* Fix - Patched jQuery Resize vendor library to avoid JavaScript conflicts (props to @britner for the original report) [71994]
* Fix - Fixed a typo in the Event List widget options [71081]
* Fix - Addressed some PHP notices that would sometimes emerge in tag-filtered post lists in the wp-admin (thanks to @wfsec28 and others in the forums for reporting this!) [45274]
* Fix - When "Full Styles" or "Tribe Events Styles" are used, prevent duplicate featured images from showing up in the Twenty Seventeen theme (props to @want2what and others in the forums for reporting this) [80955]
* Fix - Fixed the issue that would prevent the start date and date range parameters from being taken into account when using 'Other URL' source in Event Aggregator
* Fix - Aggregator will no longer update comments while inactive [78890]
* Fix - Avoid issues when REST API archive request parameters are not in the original order (thanks @Nslaver for reporting this and providing a fix) [88748]
* Tweak - Aggregator prevents duplicated records with the same params from being created [68833]
* Tweak - Aggregator will now allow for some minor shifts in schedule execution time to help distribute requests to EA Service [86628]
* Tweak - Improve text in the Event Aggregator settings [77452]
* Tweak - Add actions before and after posts are inserted or updated by Event Aggregator to allow custom functions to kick in (`tribe_aggregator_before_insert_posts` and `tribe_aggregator_after_insert_posts`) [87530]
* Tweak - Allow users to import CSV with numerically-named categories by using a flag (currently `%n`) (thanks @Shamsi for reporting) [78340]
* Tweak - Allow date range and events count limits to be set on each type of import (except for 'Other URL') in Event Aggregator [79975]

= [4.5.12.3] 2017-09-19 =

* Fix - Display events on Month View correctly for WordPress version 4.8.2 and up (props @realcrozetva for reporting this) [88952]

= [4.5.12.2] 2017-09-08 =

* Fix - Fixed an issue where manually running Scheduled Imports would always result in a failed import [87321]

= [4.5.12.1] 2017-09-07 =

* Fix - Fixed an issue where events imported via Event Aggregator from an iCal-like source would be duplicated in place of being updated [87654]

= [4.5.12] 2017-09-06 =

* Fix - Fixed an issue where, with certain date formats chosen in the Events display settings, the "Next Month" link navigation wasn't working (props to @tttammi and others for reporting this issue!) [86937]
* Fix - Fixed a typo in REST API Swagger documentation that mentioned "organizer" when it should have stated "venue".
* Fix - Fixed issues with Event Aggregator queueing system where events might be duplicated or incorrectly updated [79975]
* Fix - Prevent notice when the Aggregator Record title is an array [82149]
* Fix - Allows Aggregator Google Map settings to extend the Global Setting by default (props to queerio for reporting this!) [67639]
* Fix - Prevent Warnings when throwing WordPress admin notices from Aggregator daily usage limit (props to cigarplanner for reporting this!) [83187]
* Fix - Resolved problem where Aggregator wouldn't allow you to remove filtering terms for Records [76949]
* Fix - Allow any datepicker format to be used on Aggregator filtering Events (props to matthewseymour for reporting this!) [77819]
* Fix - Added check to see if log directory is readable before listing logs within it (thank you @rodrigochallengeday-org and @richmondmom for reporting this) [86091]
* Tweak - Datatables Head and Foot checkboxes will not select all items, only the current page [77395]
* Tweak - Included tooltip for Aggregator "Hide & Ignore" button for events [67890]
* Tweak - Added all the Aggregator Origins to the Admin Bar [68693]
* Tweak - Added filters: `tribe_get_state_options`
* Tweak - Added template tags: `maybe_format_from_datepicker()`
* Tweak - Added the `tribe_rest_single_event_data` filter to the single event REST API endpoint to allow filtering the returned data (thanks @mwender) [88748]
* Language - 2 new strings added, 90 updated, 0 fuzzied, and 1 obsoleted

= [4.5.11] 2017-08-24 =

* Fix - Avoid Event Aggregator previews or scheduled imports being marked as failures [84259]
* Fix - Fixed start and end date limit parsing for events archive in the REST API code [78375]
* Fix - Fixed issue with `tribe_events_get_the_excerpt()` returning a read more link that sometimes pointed to the current page [70473]
* Fix - Fixed Post ID not being sent to the_title filter for Organizers and Venues (props Anna L.) [85206]
* Fix - Fixed issue where Month View tooltips would often go off-screen in some smaller viewport sizes [65136]
* Fix - Fixed an issue that would sometimes render Event Aggregator options invalid even with a valid license [78469]
* Fix - Fixed an issue where the mobile.php template file would often fail to include an event's featured image [74291]
* Fix - Resolved issue where invalid linked post IDs prevent proper updates on linked posts (props to Mathew L. and a few others for highlighting this issue) [71802]
* Fix - Do not hijack the blog when the main events page is configured to appear on the site's homepage (our thanks to Jason and others for flagging this problem) [72094]
* Fix - Remove extra trailing double-quotes at the end of the timepicker data-format attributes [85603]
* Fix - Fixed an issues where Event Aggregator scheduled imports could not run other than manually [81639]
* Tweak - Prevent stray commas from showing up for some event venues in the List View [72289]
* Tweak - Prevent stray commas from showing up for some event venues in the Day View [85429]
* Tweak - Modify certain event queries to widen the window of opportunity for query caching (props @garretjohnson) [84841]
* Tweak - Improve Event Aggregator message regarding Facebook token expiration [70376]
* Tweak - Support importing from URLs (Event Aggregator) where the protocol hasn't been specified by defaulting to HTTP [76466]
* Tweak - Removed WP API adjustments [85996]
* Tweak - Added filter: `tribe_aggregator_meta_source` to filter the Event Aggregator import source
* Tweak - Added filter: `tribe_events_linked_post_meta_values_{$current_linked_post_meta_key}` for filtering the array of values retrieved for a specific linked post meta field
* Tweak - Updated views: `src/views/day/single-event.php` and `src/views/list/single-event.php`
* Compatibility - Minimum supported version of WordPress is now 4.5
* Language - Improvements to various strings to improve ease of translation (props to @ramiy)
* Language - 5 new strings added, 56 updated, 1 fuzzied, and 3 obsoleted [the-events-calendar]

= [4.5.10.1] 2017-08-16 =

* Fix - Updates common library to resolve a range of issues preventing frontend assets from loading and breaking parts of our user interface [85017]

= [4.5.10] 2017-08-09 =

* Fix - Avoid duplicate events when importing from some iCal, Google Calendar and Facebook feeds in Event Aggregator (our thanks to Jason Sears, controlyours and many other users for highlighting these issues) [67038]
* Fix - Fixed bug that caused scheduled imports to get stuck in a perpetual state of failure when receiving error messages from the Event Aggregator service (our thanks to Antonio Jose and others for flagging this problem) [83767]
* Fix - Resolved issue where errors from the Event Aggregator service were not properly logging/visible on the History tab [83767]
* Tweak - Made linked post fields' auto-save features more stringently check for empty values to prevent the plugin from trying to "save" empty values (our thanks to Jean-Marie for highlighting this problem) [80282]
* Tweak - Moved the organizer e-mail address field label a bit to better accommodate Community Events [80426]
* Tweak - Added filter to tribe_get_display_end_date()'s return value [77730]
* Tweak - Avoid notice-level errors while processing queues within Event Aggregator (our thanks to David Sharpe and others for reporting this) [84020]
* Tweak - Improve compatibility and avoid Javascript errors when running alongside Twenty Seventeen [70853]
* Compatibility - Minimum supported version of WordPress is now 4.4
* Language - 1 new strings added, 119 updated, 0 fuzzied, and 0 obsoleted

= [4.5.9] 2017-07-26 =

* Fix - Send Aggregator callback URL with correct Scheme [83364]
* Fix - Scheduled Aggregator cron for inserting will re-enqueue to complete scheduled imports [83382]
* Fix - Avoid overwriting Venues and Organizers when importing FB events with similarly named Venues and Organizers [75370]
* Fix - Improve handling of large and/or slow Google Calendar and iCal feeds [79975]
* Tweak - Added period "." separator to datepicker formats. [65282]
* Tweak - Added tribe_events_month_get_events_in_month filter to allow overriding of events used in month templates. [83317]

= [4.5.8.1] 2017-07-21 =

* Fix - Fixed an issue where failed EA Imports would hang for a long time before failing [83344]

= [4.5.8] 2017-07-13 =

* Fix - Remove permalink logic for recurring events (Events Calendar PRO will implement instead) [74153]
* Fix - Avoid type error when setting up one-time imports for Facebook URLs (our thanks to @J for flagging this!) [78664]
* Fix - Add a safety check in isOrganizer() function (our thanks to Kevin for flagging this!) [81645]
* Fix - Avoid EA Client hanging when no events are found while attempting an import from a Facebook source [82713]
* Fix - Improve compatibility of The Events Calendar when operating with WPML from within a subdirectory (props: @dgwatkins) [81998]

= [4.5.7] 2017-06-28 =

* Fix - Restore support for translated events category slugs when WPML is active [73478]
* Fix - Improve handling of shortcodes within event view excerpts (props: @awbauer) [81226]
* Fix - Improve compatibility with WPML in relation to event permalinks specifically (props: @dgwatkins) [81224]
* Fix - Improved handling of Venue fields that allows for better form validation in Community Events [76297]
* Tweak - Better detection and reporting of communication failures with the Event Aggregator server
* Tweak - Textual corrections (with thanks to @garrett-eclipse for highlighting many of these) [77196]
* Tweak - New filter added ("tribe_events_linked_posts_dropdown_enable_creation") to facilitate more control over linked posts [80487]
* Tweak - Improve performance of theme compatibility code [71974]
* Tweak - Don't show Event Aggregator system status in Help tab if there's no Event Aggregator license in place [68506]

= [4.5.6] 2017-06-22 =

* Tweak - Improved how Cost field looks and it's consistency across views [71092 & 71094]
* Fix - Resolved issue where the Meta Chunker attempted to inappropriately chunk meta for post post_types [80857]
* Tweak - Added actions: `tribe_events_inside_cost`
* Tweak - Changed views: `day/single-event`, `day/single-featured`, `list/single-event`, `list/single-featured`
* Language - 1 new strings added, 15 updated, 1 fuzzied, and 1 obsoleted [the-events-calendar]
* Language - 0 new strings added, 0 updated, 1 fuzzied, and 0 obsoleted [tribe-common]


= [4.5.5] 2017-06-14 =

* Fix - Removed extra double quotes in organizer link output [71133]
* Fix - Make the list and day view styles match more closely [63599]
* Fix - Better sanitization on CSV imports (thanks to Valentinos Chouris from NCC Group for reporting this) [80311]
* Fix - Prevent tabs from being incorrectly escaped in iCal output (props: KZeni) [80452]
* Fix - Fixed inconsistent font styling of Tribe Bar form labels. [27252]
* Tweak - Removed unused Javascript (jQuery UI Dialog) to help avoid warnings (our thanks to @gama6889 for flagging this) [80766]
* Tweak - Added new filter hooks 'tribe_events_register_event_type_args' and 'tribe_events_register_event_cat_type_args' [80658]

= [4.5.4] 2017-06-06 =

* Tweak - Minor tweaks to the CSS for linked post types (Organizer/Venues)
* Fix - Prevent drag and drop icon showing when singular linked post type is been displayed
* Fix - Resolved issue where scheduled imports sometimes failed to execute [79587]
* Fix - Better sanitization of data (Props to Valentinos Chouris for reporting this) [80310]
* Language - 2 new strings added, 156 updated, 0 fuzzied, and 4 obsoleted [the-events-calendar]
* Language - 4 new strings added, 20 updated, 1 fuzzied, and 0 obsoleted [tribe-common]

= [4.5.3] 2017-06-01 =

* Fix - Made it easier to translate the update confirmation message (our thanks to safu9 for highlighting this) [79729]
* Fix - Fixed compatibility issue with WPML which caused organizers and venues to disappear on translated events [67581]
* Fix — Fixed bug where venues and organizers would be duplicated when their associated event is previewed. [64088]
* Tweak - Other fixes to the plugin verbiage (with thanks to @garrett-eclipse and others)

= [4.5.2.1] 2017-05-19 =

* Fix - Prevent fatal errors occuring in PHP 5.5 and earlier [79208]

= [4.5.2] 2017-05-17 =

* Fix - Correct REST API reference URL (our thanks to Lindsey for flagging this) [78658]
* Fix - Improve Event Aggregator integration to avoid situations where imports continually restart but do not complete [77988]
* Tweak - Make the inclusion or exclusion of the year (within the event schedule string) filterable [78070]
* Tweak - Adjustments to help avoid false positive security alerts being generated in relation to our customizer integration [78355]

= [4.5.1] 2017-05-04 =

* Fix - Prevented errors on EA import screen that happened in exotic circumstance. Thanks @kathryn for reporting this! [75787]
* Fix - Made EA preserve custom dates after reimporting a Facebook Event when option is set. [75787]
* Fix - Enhance month view caching to minimize impact of JSON-LD generation [74656]
* Tweak - Styling/layout improvements within the Event Aggregator screen [77895]

= [4.5.0.2] 2017-05-01 =

* Fix - Ensure compatibility with WordPress version 4.4 and earlier

= [4.5.0.1] 2017-05-01 =

* Fix - Resolving issue where some premium plugins were falsely claiming they were out of date

= [4.5] 2017-05-01 =

* Feature - Event Aggregator now allows users to import from other sites with The Events Calendar [68139]
* Feature - Include a Events REST API endpoint for read operations [70711]
* Feature - Include granular Scheduling for Events Aggregator
* Tweak - Update Authority for modified fields now will include Organizer, Venues and Taxonomy changes [71152]
* Tweak - Clean up direct calls to get events and use wrapper `tribe_get_events()` which has a hook for customizing
* Tweak - Remove including Event Tickets for backwards compatibility as a vendor library [71908]
* Tweak - Create a global ID to increase consistency on all of the imported items with Event Aggregator [75218]
* Fix - Prevent Aggregator to run on Empty Queues thus generating fatals (props to @Donald for the report here) [75377]
* Fix - Categories and Tags are no longer cleared when importing with Event Aggregator (thank you @Nicolas for the report) [74264]
* Fix - Increase consistency on Column Mapping for CSV imports [76476]
* Tweak - Added filters for REST API: `tribe_events_rest_url_prefix`, `tribe_rest_url`, `tribe_events_rest_use_builtin`, `tribe_rest_events_archive_data`, `tribe_rest_event_max_per_page`, `tribe_rest_event_data`, `tribe_rest_venue_data`, `tribe_rest_organizer_data`, `tribe_rest_event_categories_data`, `tribe_rest_event_tags_data`, `tribe_rest_event_taxonomy_term_data`, `tribe_rest_event_featured_image`, `tribe_events_rest_api_enabled`
* Tweak - Added filters for REST API Documentation: `tribe_rest_swagger_cost_details_documentation`, `tribe_rest_swagger_date_details_documentation`, `tribe_rest_swagger_image_details_documentation`, `tribe_rest_swagger_image_size_documentation`, `tribe_rest_swagger_term_documentation`, `tribe_rest_swagger_event_documentation`, `tribe_rest_swagger_organizer_documentation`, `tribe_rest_swagger_venue_documentation`, `tribe_rest_swagger_documentation`
* Tweak - Added filters for Modified fields tracking: `tribe_tracker_post_types`, `tribe_tracker_excluded_meta_keys`, `tribe_tracker_enabled`, `tribe_tracker_enabled_for_terms`, `tribe_tracker_taxonomies`
* Tweak - Added filters for Event Aggregator: `tribe_aggregator_localized_data`, `tribe_aggregator_service_messages`, `tribe_aggregator_url_import_range_options`, `tribe_aggregator_url_import_range_cap`, `tribe_aggregator_url_import_range_start`, `tribe_aggregator_url_import_range_end`
* Tweak - Removed filters for Event Aggregator: `tribe_aggregator_track_modified_fields`
* Tweak - Added actions for Initialization: `tribe_events_bound_implementations`
* Tweak - Removed methods for `Tribe__Events__Main`: `track_event_post_field_changes`, `maybe_load_tickets_framework`
* Tweak - Removed methods for `Tribe__Events__Aggregator__Service`: `has_service_message`

= [4.4.5] 2017-03-23 =

* Fix - Local changes to events should be preserved in accordance with the Event Import Authority setting (thanks to @bryan for reporting this one) [72876]
* Fix - Correct the value for days of the week abbreviation (thanks @mmmmartin03 for the report) [75379]
* Tweak - Enable the month view cache by default on new installations [74867]
* Tweak - External links to Google maps changed from http to https (nice find by @bjf2000 - reported via the .org support page) [74930]
* Tweak - Links to WordPress.org changed from http to https (ultimately this is also credited to @bjf2000's find. Thanks!) [72273]

= [4.4.4] 2017-03-08 =

* Fix - Avoid unnecessarily removing a callback from an action while inside the same action (improves PolyLang compatibility - props @Chouby) [73122]
* Fix - Resolving issue where sites that overrode the wp-admin path would fail to successfully perform a Facebook OAuth with Event Aggregator [74687]
* Tweak - Improve template loading for easier customization by developers and better support of the template hierarchy (props @QWp6t) [72842]

= [4.4.3] 2017-02-22 =

* Fix - Resolved issue where iCal exports on month view were exporting more events than intended (thanks to @s2ldesign for reporting in our forums) [72133]
* Fix - Resolved meta width issue for maps when Pro is active (gracias a @ANTONIO JOSE por el reporte del error)  [69844, 72272]
* Fix - Resolved issue where featured images were not being imported via Event Aggregator Facebook imports (cheers to @Cody for the initial bug report) [72764]
* Fix - Resolved issue where translated 'all' slugs were not respected (thank you @Marianne for your report in the forums) [71996]
* Tweak - Translation improvements and fixes (@Katja - thanks! ) [70068]
* Tweak - Allow "-1" when specifying the "Month view events per day" setting [70497]

= [4.4.2] 2017-02-09 =

* Fix - Ensure the global and source-specific Google Map settings for imports are respected [67228]
* Fix - Prevent PHP 5.2 Strict mode from throwing notices due to usage of `is_a` [72812]
* Fix - Ensure the events list widget's show/hide if there are upcoming events setting is respected [72965]
* Tweak - Add filters for template tag functions related to dates: `tribe_get_start_time`, `tribe_get_end_time`, `tribe_get_start_date` and `tribe_get_end_date` [67759]

= [4.4.1.1] 2017-01-26 =

* Fix - Resolved fatal caused when rendering themes that override tribe styles

= [4.4.1] 2017-01-26 =

* Fix - Resolve the Fatals related to undefined methods and Memory exhaustion [71958, 71912]
* Fix - iCal export for Single events working again [71916]
* Tweak - Changes the Search label to prevent duplicate words (props @oheinrich) [72149]
* Tweak - Add theme version to `tribe-event.css` (props @berler) [71973]
* Fix - Resolve JavaScript error when jQuery was been de-registered [71369]
* Fix - Prevent Fatals when Importing Images on Event Aggregator [70576]
* Fix - Prevent Third Party notes to be escaped, anchor link working again [71872]
* Fix - Google Maps now are using HTTPS instead of HTTP (props @cliffordp)
* Fix - Prevent Fatals on Event Aggregator Cron, due to Activity logging failure [71904]
* Fix - Elminate some cases of problem with Facebook manual import on Event Aggregator [69137]
* Fix - WPML integration smaller incompatibilities [70520, 70522]

= [4.4.0.1] 2017-01-09 =

* Fix - Adds safety check to ensure a smooth activation process when earlier versions of Tribe Common are active

= [4.4] 2017-01-09 =

* Feature - Add dynamic helper text to single event editor to display the events date and time [66484]
* Feature - Add support for featured events [65898]
* Feature - Add support for placing the main events archive on the site homepage [38757]
* Feature - Add support for the theme customizer [67489]
* Feature - Make it possible to adjust map pins via the theme customizer [65889]
* Feature - Support for Event Aggregator in a multisite network context added [61427]
* Fix - Add a link to The Events Calendar Help page in the Network Administration screen of multisite installations [68665]
* Fix - Multisite license editing and displaying consistency [68662]
* Tweak - Adjusted styles and added actions for featured events in the List Widget [65923]
* Tweak - Organizers and Venues are now with a better and cleaner interface [68430]
* Tweak - Eliminate duplicate meta data for organizer posts [25084]
* Tweak - Improved the start/end date user interface [66486, 66487, 66550]
* Tweak - iCal export now includes all events - up to a reasonable limit - rather than just those in the current view [65037]
* Tweak - Adjustments made to the default week view color scheme [69756]
* Tweak - Add AJAX and improve consistency of the venue and organizer UI [38129]

= [4.3.5] 2016-12-20 =

* Tweak - Updated the template override instructions in a number of templates [68229]
* Tweak - Improve behavior of tribe_get_events_title() in respect of single events [46313]
* Tweak - Event Aggregator will only load on the Administration, prevent bigger loads for Front-End users [70812]
* Tweak - Allow better filtering for Organizers and Venue Meta fields (Props: @Chouby from Polylang) [70894]
* Fix - Prevent JavaScript Notices related to Bumpdown [69886]
* Fix - Assets URL on Windows Servers are fully operational again [68377]
* Fix - JavaScript and CSS files will respect HTTPS on all pages [69561]
* Fix - Fixed comment count and visibility issues due to Event Aggregator records [68297]
* Fix - Fixed PHP notices and warnings raised when importing .ics files [69960]
* Fix - Only show link to Venues if Pro is active in List View [69887]
* Fix - Fixed and issue that would make Event Aggregator importing notices remain stuck in the Import screen [70614]
* Fix - Avoid error screen when saving licenses on multisite installations [68599]
* Fix - Fix calendar view links in WPML language switcher [67134]

= [4.3.4.2] 2016-12-13 =

* Fix - Correct an oversight leading to breakages of the /all/ events archive for Events Calendar PRO users [70662]

= [4.3.4.1] 2016-12-09 =

* Fix - Updates Tribe Common to remove some stray characters that were impacting page layouts (props: @Aetles) [70536]

= [4.3.4] 2016-12-08 =

* Tweak - Tribe Common now is loaded only once across our plugin suite, improves performance in some cases [65755]
* Fix - Featured Images for Event Aggregator imports are working as expected again. [69465]
* Fix - Google Calendar and iCalendar files are now updating their respective events [68684]
* Fix - On demand Event Aggregator records will update events correctly [69542]

= [4.3.3] 2016-11-16 =

* Feature - Added Tribe Extension class and loader, to make small addons easier to build [68188]
* Fix - Ordering on Month view is working as expected again [69123]
* Fix - Enable ampersand character in mobile month view titles (thanks @kate for the report of this) [45409]
* Fix - Prevent notices for Event Aggregator License checking [67981]
* Fix - Mismatched text domains are resolved, important for translations (props to @Hans) [68462]
* Fix - Sticky on Month View is working as expected again [68902]
* Fix - Prevent HTTPS websites from pointing to Assets in HTTP [68372]
* Fix - On `WP_Query` we will no-longer overwrite custom `post__not_in` params [42143]

= [4.3.2] 2016-11-02 =

* Fix - Fixes an issue where the text in the Location search field was URL encoded when using the back or forward button for navigation. [61742]
* Fix - Aggregator Errors will not show more than once daily as comments (Thanks @Jacob for your report on the forums) [68094]
* Fix - Event Aggregator ICS default configuration now are been Selected Correctly [67885]
* Fix - Shortcode Month view now will display tooltips correctly [68094]
* Fix - Avoid loading the select2 JavaScript library twice when Advanced Custom Fields is activated (props to @ryan for the initial report [43605]
* Fix - Avoid errors and notices on calendar page when X theme and WPML plugins are active (thanks @ingrid for reporting this one) [64400]

= [4.3.1.1] 2016-10-20 =

* Fix - Corrected a packaging issue from the 4.3.1 release [67936]

= [4.3.1] 2016-10-20 =

* Tweak - Implement the pruning of Event Aggregator history records after 7 days, filterable by tribe_aggregator_record_retention [68283]
* Tweak - Event Aggregator will now verify that the license key has uses remaining before creating a history record [68286]
* Tweak - Improve `tribe_create_event` documentation (Props to Keith) [44871]
* Fix - Resolved an issue where scheduled Event Aggregator imports marked as "On Demand" were being run by cron [68284]
* Fix - Resolved a bug where empty meta fields were being inserted into Event Aggregator record post meta [68290]
* Fix - Resolved a bug where Venue and Organizers urls were been generated incorrectly (Thanks @Matt) [68168]
* Fix - Pagination links on Month view are updating correctly [67977]
* Fix - Resolved the support for translated event category archive slug that could lead to broken links on the front-end while using WPML (Props to Wilco in the support Forums) [62018]
* Fix - Resolved a bug where searching for past events in the List view would always yield no results (Thanks for the report @Davide) [61863]
* Fix - Resolved an issue where long file names would break plugin updates on some Windows installations (pros to @Alan [62552]
* Fix - Resolved an issue where the `/all` link on recurring events on non English websites could be broken (reported by @lumiest - thanks!) [68062]
* Fix - Pagination links on Month view are updating correctly [67977]

= [4.3.0.1] 2016-10-14 =

* Fix - Preventing legacy Facebook events from being duplicated

= [4.3] 2016-10-13 =

* Feature - Added Event Aggregator to enable service-based event imports from iCal feeds, Facebook, and Meetup
* Feature - Revamped the CSV import screens to work within the new Event Aggregator pages
* Tweak - Adjusted some view logic to support the new Event Views shortcode in Pro [44800]
* Tweak - Added a button to copy the system infomation on the help tab [43709]
* Tweak - Added an option for users to opt into automatic system infomation so our support system can grab the system information found on the help tab automatically [31645]
* Tweak - Use an earlier hook for iCal feed generation (props @jlambe) [64141]
* Tweak - Revise and simplify integration with Event Tickets attendee screen [61992]
* Tweak - Added context to a set of strings to make translation easier (props @pedro-mendonca) [64586]
* Tweak - Deprecated various disused functions and classes relating to the Meta Factory [39905]
* Fix - Cease using GLOB_BRACE for including deprecated files due to limited server support [63172]
* Fix - Avoid problems that can occur when hooking and unhooking actions (props @Chouby) [63474]
* Fix - Resolves an issue where we were duplicating a core WordPress hook but with a different set of parameters (props @Chouby) [66455]
* Fix - Correct the datetime formatting issues within the iCal feed (props @henryk) [65968]
* Deprecated - `Tribe__Events__Main::initOptions()` has been deprecated with no replacement
* Deprecated - `Tribe__Events__Main::set_meta_factory_global()` has been deprecated in favor of using the `Tribe__Events__Meta_Factory` class
* Deprecated - The `setup_meta()` method in both the `Tribe__Events__Template__Single_Event` and `Tribe__Events__Template_Factory` classes has been deprecated
* Deprecated - The `the_title()`, `event_date()`, `event_category()`, `event_tag()`, `event_website()`, `event_origin()`, `organizer_name()`, `organizer_email()`, `venue_name()`, `venue_address()`, and `venue_map()` methods have been deprecated in the `Tribe__Events__Advanced_Functions__Register_Meta` class
* Deprecated - The `register()`, `check_exists()`, and `get_args()` methods have been deprecated in the `Tribe__Events__Meta_Factory` class

= [4.2.7] 2016-09-15 =

* Tweak - Additional support for plugin extensions

= [4.2.6] 2016-08-31 =

* Add - tribe_is_event_past() conditional to detect if event end time is past current time (Reported by @Jonathan in our support forums - thanks Jonathan.)

= [4.2.5] 2016-08-17 =

* Fix - Fixed inconsistent template filtering logic for single event template [62525]
* Tweak - Restored preview for published events [64874]

= [4.2.4] 2016-08-03 =

* Tweak - Changed "Event Add-Ons" to load faster [64286]
* Fix - Fixed default venue setting [64628]
* Fix - Fixed default venue state and province settings [64629]

= [4.2.3] 2016-07-20 =

* Fix - In month view, be sure to unhook JSON-LD output when calling unhook function
* Fix - Incorrect JSON-LD event start and end times (thank you @jjbte for reporting on .org forums)
* Fix - Show Google Map and Link checkbox so they show when editing an event (Reported originally by Michael of @NailedIT in the .org forum)
* Fix - Use Community Events Venue Edit Link when on Community Events Forms instead of Admin (also as a result of the report abve from @NailedIT. Thanks again.)

= [4.2.2] 2016-07-06 =

* Fix - Small CSS Issue on Welcome Page
* Fix - Month view on mobile device width doesn't have links to prev/next months
* Fix - Reimport of updated CSV removes featured image (Bug #46149)
* Fix - Fixed the issue that would make multiple organizers details disappear when trying to submit invalid event data using Community
* Fix - Add a check to avoid being unable to switch view when Filter Bar plugin is active and at least one field is set to auto-complete mode
* Fix - Only add the events custom post type to the tag archive queries and not custom queries with tags [45635]
* Fix - When using the filter tribe_events_excerpt_allow_shortcode shortcodes will be maybe be processed in event excerpts in the list views [42289]

= [4.2.1.1] 2016-06-28 =

* Fix - Ensure translations load as expected with all supported versions of WordPress (thanks to @JacobALund for originally reporting this on .org forums)

= [4.2.1] 2016-06-22 =

* Tweak - Adjust the caching rules for Month View for faster loading
* Fix - Replace a bad return type to avoid unnecessary notices in the error log
* Fix - Add missing styles for correctly hide screen reader text
* Fix - Fixes `tribe_get_event_link()` which wasn't working when passing second parameter as `true'
* Tweak - Reduce the ginormous font size of Month View titles in skeleton styles
* Fix - Add styling to adjust List View description to full width
* Fix - Miscellaneous tweaks to improve the Month and Day views
* Fix - Fix a shorthand array that was causing errors in PHP 5.2 and 5.3 when importing events

= [4.2] 2016-06-08 =

* Feature - Added Google Maps API key field in the Settings tab to avoid map timeouts and errors on larger sites (Thanks to Yan for reporting this!)
* Feature - Added support for featured image, multiple organizers, excerpt and more custom fields in the .csv file import function for events (Thank you to Graphic Designer for posting on UserVoice!)
* Feature - Added support for featured image, description, map details and more custom fields in the .csv file import function for venues
* Feature - Added support for featured image and description in the .csv file import function for organizers (Thank you to Rebecca for posting on UserVoice!)
* Feature - Added an oEmbed template for events
* Feature - Improve performance of a query used to determine if there are free/uncosted events (Thank you @fabianmarz for the pull request!)
* Feature - Added support for attaching custom post types to events
* Tweak - Improved filtering of the `tribe_event_featured_image()` function (Cheers to @fabianmarz!)
* Tweak - Add an encoding class for the CSV importer to prevent non utf8 characters from preventing imports (Thanks to screenrage for the report!)
* Tweak - Improved our JSON-LD output to ensure consistency (Props to @garrettjohnson and Lars!)
* Tweak - Language files in the `wp-content/languages/plugins` path will be loaded before attempting to load internal language files (Thank you to user aafhhl for bringing this to our attention!)
* Tweak - Switch to HTTPS for the "Powered by The Events Calendar" link (Thank you Cynthia for reporting this!)
* Tweak - Switch to using HTTPS by default for interactions with Google Maps API
* Tweak - Improved filterability of calendar excerpts by introducing the new `tribe_events_get_the_excerpt` filter hook
* Tweak - Improved filtering of organizer details when importing by CSV (Props to @Geir for bringing this up!)
* Tweak - Adjustments for single event view in Twenty Fifteen theme
* Tweak - Improved performance of query used to test for events without any cost
* Tweak - Added missing semicolon to a laquo (Props to mwender on GitHub for the fix!)
* Tweak - Improve the "stickiness" of CSV import column mappings (Thank you @jamesgol!)
* Tweak - Consistency of JSON-LD markup improved (Cheers to @garrettjohnson for the help!)
* Tweak - Avoid notice-level errors when working with WP CLI on a site where The Events Calendar is also active (Thanks to @sun)
* Tweak - Corrected the spelling of timezone in the CSV Importer's event field
* Tweak - Updated venue and organizer templates to use the new architecture for attaching custom post types to events
* Tweak - Move plugin CSS to PostCSS
* Tweak - Category default view is now set to `default` in place of hardcoding the current default view in the category base rewrite rule [31907]
* Deprecated - `Tribe__Events__PUE__Checker`, `Tribe__Events__PUE__Plugin_Info`, and `Tribe__Events__PUE__Utility` classes are deprecated and are replaced by `Tribe__PUE__Checker`, `Tribe__PUE__Plugin_Info`, and `Tribe__PUE__Utility` classes
* Fixed - Changed the use of `have_posts()` in the maybe iCal links for the main views that could cause an infinite loop
* Accessibility - Focus styles added for search fields
* Accessibility - Add ARIA labels for Month/Day/List sub nav
* Accessibility - Add ARIA label for events footer sub nav heading

= [4.1.4] 2016-05-19 =

* Fix - Improve accuracy of list view pagination after switching from month view
* Tweak - Give the multi-organizer form 'sticky' properties so values persist even if the submission is initially rejected
* Tweak - Resolved minor CSS issues in the welcome page

= [4.1.3] 2016-04-28 =

* Fix - Month View single days are now ordered as follows: sticky events, ongoing multi-day events, all day events, then start time. In other words, all events should be ordered as you'd expect when viewing events in Month View.
* Fix - Updated the compatibility of CSV importer with WordPress 4.5 due to a change in the `post_status` filter. This will help prevent some of the errors you may have seen when importing events using a CSV file.
* Tweak - Added new event names for AJAX success to the List, Month, and Day views to help The Events Calendar's compatibility with our other premium plugins.

= [4.1.2] 2016-04-11 =

* Tweak - Removed an unneeded hook that attempted to add a query argument to event tag links
* Fix - Resolved an issue where events marked as "sticky" would not display as such in Month View
* Fix - Dashes, hyphens, or whatever you like to call them in the events archive slug no longer breaks the URL
* Fix - The notice that pops up when a conflicting "events" page exists can now be dismissed

= [4.1.1.1] 2016-04-07 =

* Security - Tightened up security with post type link filtering (props to Nadal Soler for reporting this issue!)
* Security - Tightened up security around tribe bar submissions (props to Paul Mynarsky for reporting this issue!)

= [4.1.1] 2016-03-30 =

* Fix - Resolved bug where array notices were output on single event pages when venues were not set (props to zaxiscreative for reporting this issue!)
* Fix - Resolved issue where the Month View in mobile sizes retained the long day-of-week names when the abbreviations should have been used (props to Lucy for the bug report!)
* Fix - Fixed bug where a "0" was added to the default Venue name when creating a new event
* Fix - Fixed notice that caused Ajax requests to fail (props to cgrymala on WP.org for reporting this!)
* Fix - Removed quotes from around TZID-specified timezones in iCal feeds which causes problems with some parsers (props to factory44 for reporting the issue that lead to this fix)
* Fix - Resolved various capitalization issues with German translations (props to oheinrich in our forums for pointing out this issue!)

= [4.1.0.1] 2016-03-17 =

* Fix - Resolved multiple issues with the German `de_DE` language file that caused a number of site-breaking issues

= [4.1] 2016-03-15 =

* Feature - Added a tribe_get_venue_website_url() function for fetching Venue website URLs (props to fervorcreative in our forums for this request!)
* Performance - Lazy-load venue and organizer selector data
* Tweak - Allow iCal filenames to be filtered via a new filter: tribe_events_ical_feed_filename
* Tweak - Added a hook to allow single day queries in month view to be filtered: tribe_events_month_daily_events_query_args
* Tweak - Improved the logic around rebuilding known date ranges
* Tweak - Always show the "Merge Duplicates" button for venues and organizers in the Events General Settings page
* Tweak - Allow the "same slug" notice to be dismissed and fix some text in that message
* Tweak - Ignore alpha/beta/rc suffixes on version numbers when checking template versions
* Tweak - Add a filter for month view daily events query: tribe_events_month_daily_events_query_args
* Tweak - Added a more flexible cost range parsing function
* Tweak - Obfuscate license keys Events > Help > System Information
* Fix - Fixed a fatal that sometimes occurred when refreshing the import CSV page
* Fix - Fixed issue where some characters were not escaped appropriately for month and year formats
* Fix - Added missing tribe-loading@2x.gif
* Fix - Fixed a warning produced by passing a DateTime() object into start_date or end_date args of tribe_get_events (props to iamhexcoder for the pull request!)
* Fix - Fixed bug where events in month view were not always sorted in chronological order
* Fix - Fixed the System Info URL in Events > Help
* Fix - Resolved issue where the default country would be "Array" if no default country is set
* Fix - Fixed bug where ajaxurl was sometimes undefined

= [4.0.7] 2016-03-02 =

* Fix - Resolve display issues on templates with Jetpack and a few themes
* Fix - Mobile breakpoints on month view working with custom breakpoints
* Fix - Reordering Venue and Organizer metadata no longer breaks titles
* Fix - Prevented notices from happening when using `the_title` filter
* Fix - iCal links now will respect categories on the first page
* Fix - Prevent third-party bugs with SEO plugins when inserting events programmatically
* Fix - Organizer information is showing up again correctly
* Fix - Modified the add-on license validation method to better explain what is happening
* Fix - Description on mobile views now have the correct class attribute on HTML
* Fix - Added missing semicolon on the list navigation for "&laquo"

= [4.0.6] 2016-02-17 =

* Tweak - Adjust injection of event data into the_content from priority 10 to 9 for better 3rd-party plugin compatibility
* Tweak - Change mobile month view selector to load event details below the calendar for better theme compatibility
* Tweak - Better handling of edge cases on the post_excerpt for List View
* Tweak - Removal of generic CSS classes like `.updated` and `.published`
* Fix - Prevent Notices from appearing when using `tribe_get_organizer()`
* Fix - Make HTML Single Event Pages valid
* Fix - Numeric named categories URLs are now fully working
* Fix - Event Title now Accepts HTML on Tooltips
* Fix - Licenses Tab now will work with `DISALLOW_FILE_MODS` (Props to Sun for spotting and fixing this)

= [4.0.5] 2016-01-15 =

* Security - Security fix with Venues and Organizers (props to grantdayjames for reporting this!)

= [4.0.4] 2015-12-23 =

* Tweak - Including the latest embedded Event Tickets release for backward compatibility

= [4.0.3] 2015-12-22 =

* Tweak - Adjust single-event.php template to allow the "Time" title and content to be filterable (Props to Sitecrafting for highlighting this issue!)
* Fix - Resolved issue with an overly escaped Event Category edit URL that prevented editing categories (Thanks to Ian for the first report of this issue!)
* Fix - Fixed issue where clicking on columns on the Events listed in the Admin Dashboard were ALWAYS sorted by Event start/end date before sorting by the column selected (Cheers to Corrado for bringing this to our attention!)

= [4.0.2] 2015-12-16 =

* Tweak - Adding better support for non-numeric cost values on events (Props to Mirja for highlighting this!)
* Tweak - Avoid notice level errors when advanced events list widget settings are saved (Thank you Johan for reporting the issue!)
* Tweak - Improve messaging in the same-slug warning message (Thanks to Simon for bringing this to our attention!)
* Tweak - Hook to Event Tickets to inject event dates into ticket emails
* Tweak - Adding better support for default venues (Props to Karly for noting this!)
* Tweak - Improve handling of internationalized slugs (Cheers to Oliver for the help!)
* Fix - Ensure the past events list displays the correct events when accessed via ajax (Thank you Jesse for highlighting this!)
* Fix - Support ordering by venue/organizer within event queries (Thank you Doug for bringing this to our attention!)
* Fix - Fixed issue where events with the same date/time would sometimes be excluded from single-event navigation (Cheers to JeremyEnglert for the tip!)
* Fix - Resolved issue where events set with the explicit cost of 0 were not showing as "Free" (Thank you terrizsolo for reporting this!)
* Fix - Fixed bug where the datepicker in Twenty Sixteen was really ugly
* Fix - Fixed bug where using Quick Edit on events caused the table columns in the event list to become jumbled on save (Props to A K for the report!)
* Fix - Resolved bug where category links sometimes included event category 1 (Thank you Anthony for the original report of this problem!)
* Fix - Fixed a settings page URL (Props to Kristy for the heads up!)

= [4.0.1] 2015-12-10 =

* Tweak - Add a warning message for major updates
* Tweak - For SEO reasons, use an h1 for the title rather than an h2 (props to wpexplorer for this fix)
* Tweak - Target the calendar view grid in JS using a simpler selector
* Fix - Resolved WP 4.4 related fatal on the Nav Menu page that prevented the admin footer from rendering/enqueuing JS
* Fix - Resolved bug where visiting /events/upcoming could sometimes result in an infinite redirect loop
* Fix - Removed `wp_trim_excerpt` and use only it's powers, fixing the excerpt problem
* Fix - Fixed bug where the mobile calendar view did not display the date for the date being viewed
* Fix - Fixed bug where the admin toolbar's Events > Import > CSV did not link to the CSV importer page
* Fix - Fixed issue where the events list in the admin dashboard were not ordered in an intuitive manner
* Fix - Resolved bug where sorting by event category or tag resulted in an error
* Fix - Fixed bug where full event content text was displayed where excerpts should have been displayed
* Fix - Resolved issue where events imported via CSV were excluded from single event navigation
* Fix - Fixed bug where /events/list would sometimes 404 on a new install
* Fix - Resolved bug where multiday all-day events displayed the end date as one day later than it should be when the End of Day Cut-off was set to something other than 12am
* Fix - Timezone handling fixed within generated iCal feeds

= [4.0] 2015-12-02 =

* Security - A TON of escaping was added to our codebase thanks to the efforts of the always-helpful Andy Fragen (@afragen)
* Feature - Moved the Ticket framework code into its own plugin (event-tickets)
* Feature - The event cost now supports more international formats with the addition of the tribe_events_cost_separators filter (Thank you remokrol for bringing this to our attention!)
* Feature - Added support for the twentysixteen theme
* Feature - Created a new Add-Ons tab in Settings so that TEC add-ons can have a consolidated settings tab
* Feature - Improve the date formats UI by providing example output for each selected format
* Tweak - Restructured TEC's core settings code for reusability with other standalone plugins like Event Tickets
* Tweak - Deprecate old JS event names in favor of a new JS event naming standard. Example: deprecated tribe_ev_runAjax in favor of run-ajax.tribe
* Tweak - Consolidated import pages for TEC and add-ons
* Tweak - When suggesting a UTF-8 compatibility CSV formatting tool, point to one that still exists
* Tweak - Added the ability to filter attendees CSV items via tribe_events_tickets_attendees_csv_items (Props to @bostondv on GitHub for this patch!)
* Tweak - Updated all excerpt output to use tribe_events_get_the_excerpt() to ensure a consistent display of excerpt content (Cheers to Joseph to pointing this out!)
* Tweak - Add support for wp_get_document_title in response to the WordPress 4.4 deprecation of wp_title
* Tweak - Check post creation permissions before letting users create venues and organizers from the event meta box
* Tweak - Only display data separators between fields that have data when rendering organizers (Thank you Bud for highlighting this issue!)
* Tweak - When a user cannot create organizers, prevent the auto-selection of organizers when editing an event
* Tweak - Remove microformat CSS classes from templates and replace with namespaced content-relevant CSS classes
* Tweak - Changed the "updated" CSS class to "tribe-updated" so that it is properly namespaced (Thank you vijayrajesh!)
* Tweak - The Plugin Update Checker will now auto-save valid plugin keys (Thanks to Denon for originally bringing this up!)
* Tweak - Cleaned up the output of JSON-LD data. Filterable via the new tribe_google_data_markup_json filter
* Tweak - Drop the use of the generic CSS class "placeholder" in favor of "tribe-event-placeholder" (Thanks to Marc on the forums!)
* Tweak - Adjusted the CSS padding on Admin Menu items for Events
* Tweak - Various codesniffer fixes
* Tweak - tribe_get_venue_link() no longer echoes if you ask it to return an <a> element
* Tweak - Error messages for empty Venue names
* Tweak - Improve our responsiveness for the widget mini calendar, allowing smaller sidebars.
* Tweak - No longer retrieve empty costs when fetching all costs for all events
* Tweak - Change the priority of bootstrapping the-events-calendar to ensure it occurs before any of the TEC addons in the event some addons are upgraded to v4.0 later than TEC
* Tweak - Adjust the logic used for adding a noindex/follow tag to event views
* Tweak - No longer hiding default address fields when default venues are selected when Pro is active
* Fix - Resolved issue where the iCal feed did not provide an appropriately formatted timezone in some cases (Cheers to Matt for the report!)
* Fix - Added support for translating some previously untranslatable strings (Props to tititou36, media325, and Stef!)
* Fix - Prevented duplicate CSS IDs on the mini calendars (Cheers to Corrado for the help!)
* Fix - Fixed bug causing tribe_get_single_ical_link() and tribe_get_ical_link() to use the same URL when it shouldn't (Props to Ben Byrne @drywall on Twitter for the heads up!)
* Fix - Fixed issue where the "Add another organizer" text wasn't using the correct singular label (Thank you MIKE for the report!)
* Fix - Various CSS fixes for twenty(ten-fifteen)
* Fix - Improved our handling of `get_current_screen()` across the plugin, avoiding notices and warnings (Thank you Mike for the help!)
* Fix - Fixed bug where accessing object properties on a non object errored out when saving event meta (props to @dalethedeveloper on GitHub for this fix!)
* Fix - Fixed bug where organizer ID meta attached sometimes included a blank record. That blank record is no longer returned in tribe_get_organizer_ids()
* Fix - Fixed error message returned when tabbing away from a blank event name meta box so that it properly indicates that an event name is required (Our thanks to @tapan29bd for this fix!)
* Fix - Resolved issue where Timezone event start/end date property name strings were malformed which guaranteed a a call to get_post_meta for Timezone date strings
* Fix - Fixed CSS issue where the month view calendar could sometimes extend beyond the edge of the page when Skeleton Styles were enabled
* Fix - Fixed a problem where iCal data was generated with incorrect dates in the case of some all days events (thanks to Matt for highlighting this)
* Fix - Resolved a problem causing the previous month view to appear when it should not
* Fix - Fixed issue in mobile month view where date was missing from heading
* Fix - Resolved issue that caused /events/ to 404 if it was visited on a new install before hitting "Save" on the Events > Settings > Display page
* Deprecated - The Tribe__Events__Main::defaultValueReplaceEnabled() method is being deprecated in favor of tribe_get_option('defaultValueReplace'). Schedules for removal in v4.5
* Deprecated - The tribe_event_link() has been deprecated in favor of tribe_get_event_link(). Scheduled for removal in 5.0
* Deprecated - The third parameter of tribe_get_organizer_link() (the $echo parameter) has been deprecated and is scheduled for removal in 5.0
* Deprecated - Tribe__Events__Abstract_Deactivation in favor of Tribe__Abstract_Deactivation
* Deprecated - Tribe__Events__Admin__Helpers in favor of Tribe__Admin__Helpers
* Deprecated - Tribe__Events__App_Shop in favor of Tribe__App_Shop
* Deprecated - Tribe__Events__Autoloader in favor of Tribe__Autoloader
* Deprecated - Tribe__Events__Cache in favor of Tribe__Cache
* Deprecated - Tribe__Events__Cache_Listener in favor of Tribe__Cache_Listener
* Deprecated - Tribe__Events__Changelog_Reader in favor of Tribe__Changelog_Reader
* Deprecated - Tribe__Events__Credits in favor of Tribe__Credits
* Deprecated - Tribe__Events__Date_Utils in favor of Tribe__Date_Utils
* Deprecated - Tribe__Events__Field in favor of Tribe__Field
* Deprecated - Tribe__Events__Settings in favor of Tribe__Settings
* Deprecated - Tribe__Events__Settings_Tab in favor of Tribe__Settings_Tab
* Deprecated - Tribe__Events__Support in favor of Tribe__Support
* Deprecated - Tribe__Events__Template_Part_Cache in favor of Tribe__Template_Part_Cache
* Deprecated - Tribe__Events__Tickets__Attendees_Table in favor of Tribe__Tickets__Attendees_Table in the event-tickets plugin
* Deprecated - Tribe__Events__Tickets__Metabox in favor of Tribe__Tickets__Metabox in the event-tickets plugin
* Deprecated - Tribe__Events__Tickets__Ticket_Object in favor of Tribe__Tickets__Ticket_Object in the event-tickets plugin
* Deprecated - Tribe__Events__Tickets__Tickets in favor of Tribe__Tickets__Tickets in the event-tickets plugin
* Deprecated - Tribe__Events__Tickets__Tickets_Pro in favor of Tribe__Tickets__Tickets_Handler in the event-tickets plugin
* Deprecated - Tribe__Events__Validate in favor of Tribe__Validate
* Deprecated - Tribe__Events__View_Helpers in favor of Tribe__View_Helpers
* Deprecated - Tribe__Events__Main::OPTIONNAME in favor of Tribe__Main::OPTIONNAME
* Deprecated - Tribe__Events__Main::OPTIONNAMENETWORK in favor of Tribe__Main::OPTIONNAMENETWORK
* Deprecated - Tribe__Events__Main::addHelpAdminMenuItem() in favor of Tribe__Settings_Manager::add_help_admin_menu_item()
* Deprecated - Tribe__Events__Main::addNetworkOptionsPage() in favor of Tribe__Settings_Manager::add_network_options_page()
* Deprecated - Tribe__Events__Main::array_insert_after_key() in favor of Tribe__Main::array_insert_after_key()
* Deprecated - Tribe__Events__Main::array_insert_before_key() in favor of Tribe__Main::array_insert_before_key()
* Deprecated - Tribe__Events__Main::debug() in favor of Tribe__Debug::debug()
* Deprecated - Tribe__Events__Main::defaultValueReplaceEnabled() in favor of tribe_get_option( 'defaultValueReplace' )
* Deprecated - Tribe__Events__Main::doHelpTab() in favor of Tribe__Settings_Manager::do_help_tab()
* Deprecated - Tribe__Events__Main::doNetworkSettingTab() in favor of Tribe__Settings_Manager::do_network_settings_tab()
* Deprecated - Tribe__Events__Main::doSettingTabs() in favor of Tribe__Settings_Manager::do_setting_tabs()
* Deprecated - Tribe__Events__Main::do_licenses_tab() in favor of Tribe__Settings_Manager::do_licenses_tab()
* Deprecated - Tribe__Events__Main::getNetworkOption() in favor of Tribe__Settings_Manager::get_network_option()
* Deprecated - Tribe__Events__Main::getNetworkOptions() in favor of Tribe__Settings_Manager::get_network_options()
* Deprecated - Tribe__Events__Main::getNotices() in favor of Tribe__Notices::get()
* Deprecated - Tribe__Events__Main::getOption() in favor of Tribe__Settings_Manager::get_option()
* Deprecated - Tribe__Events__Main::getOptions() in favor of Tribe__Settings_Manager::get_options()
* Deprecated - Tribe__Events__Main::have_addons() in favor of Tribe__Settings_Manager::have_addons()
* Deprecated - Tribe__Events__Main::isNotice() in favor of Tribe__Notices::is_notice()
* Deprecated - Tribe__Events__Main::pluginDir in favor of Tribe__Events__Main::plugin_dir
* Deprecated - Tribe__Events__Main::pluginName in favor of Tribe__Events__Main::plugin_name
* Deprecated - Tribe__Events__Main::pluginPath in favor of Tribe__Events__Main::plugin_path
* Deprecated - Tribe__Events__Main::pluginUrl in favor of Tribe__Events__Main::plugin_url
* Deprecated - Tribe__Events__Main::removeNotice() in favor of Tribe__Notices::remove_notice()
* Deprecated - Tribe__Events__Main::renderDebug() in favor of Tribe__Debug::render()
* Deprecated - Tribe__Events__Main::saveAllTabsHidden() in favor of Tribe__Settings_Manager::save_all_tabs_hidden()
* Deprecated - Tribe__Events__Main::setNetworkOptions() in favor of Tribe__Settings_Manager::set_network_options()
* Deprecated - Tribe__Events__Main::setNotice() in favor of Tribe__Notices::set_notice()
* Deprecated - Tribe__Events__Main::truncate() in favor of tribe_events_get_the_excerpt()
* Deprecated - tribe_event_beginning_of_day() in favor of tribe_beginning_of_day()
* Deprecated - tribe_event_end_of_day() in favor of tribe_end_of_day()
* Deprecated - tribe_event_format_date() in favor of tribe_format_date()
* Deprecated - tribe_events_the_notices() in favor of tribe_the_notices()

= 3.x and previous =

For release notes from the 3.x and older lifecycles, see our [full historical release notes](https://theeventscalendar.com/category/products/release-notes/).<|MERGE_RESOLUTION|>--- conflicted
+++ resolved
@@ -313,11 +313,8 @@
 * Feature - Added Template class which adds a few layers of filtering to any template file included
 * Tweak - Add clear warnings and errors to prevent and limit the import of iCalendar sources missing required fields [93600]
 * Tweak - Included `tribe_callback_return` for static returns for Hooks
-<<<<<<< HEAD
+* Tweak - Improve Aggregator notices including error data on the responses [87326]
 * Language - 4 new strings added, 79 updated, 0 fuzzied, and 0 obsoleted
-=======
-* Tweak - Improve Aggregator notices including error data on the responses [87326]
->>>>>>> e6f50b8e
 
 = [4.6.5] 2017-11-16 =
 
