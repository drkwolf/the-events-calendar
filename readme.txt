--- conflicted
+++ resolved
@@ -237,17 +237,14 @@
 * Tweak - Add the `'tribe_aggregator_async_import_event_task` filter to allow overriding the Event Aggregator asynchronous import task [107929]
 * Tweak - Added venue google map link to events in Day view [91610]
 * Tweak - Renamed the Time zone mode option "Use the local time zones for each event" to "Use manual timezones for each event" (thanks @hikeitbaby for the suggestion) [67148]
-<<<<<<< HEAD
 * Tweak - Accessibility repair: heading hierarchy improvements throughout.
 * Tweak - Accessibility repair: make sure all elements have unique `id` attributes.
 * Tweak - Accessibility repair: remove redundant tab stops on feature image links.
 * Tweak - Accessibility repair: filter bar view selector adjustments.
 * Tweak - Accessibility repair: provide meaningful aria labels for filter bar inputs.
 * Tweak - Accessibility repair: hide Google Map embeds from screen readers.
-=======
 * Tweak - Enable only url imports for Eventbrite when that plugin is not active [107415]
 * Tweak - The EB 4.5 migration process to better detect events for migration and insure all fields are migrated [106623]
->>>>>>> db9e2d44
 
 = [4.6.18] 2018-06-04 =
 
