=== The Events Calendar ===

Contributors: ModernTribe, aguseo, borkweb, barry.hughes, bordoni, brianjessee, brook-tribe, cliffpaulick, courane01, faction23, GeoffBel, geoffgraham, ggwicz, jbrinley, leahkoerper, lucatume, mastromktg, mat-lipe, MZAWeb, neillmcshea, nicosantos, patriciahillebrandt, peterchester, reid.peifer, roblagatta, ryancurban, shane.pearlman, shelbelliott, tribecari, vicskf, zbtirrell
Tags: events, calendar, event, venue, organizer, dates, date, google maps, conference, workshop, concert, meeting, seminar, summit, class, modern tribe, tribe, widget
Donate link: http://m.tri.be/29
Requires at least: 3.9
Stable tag: 4.5.9
Tested up to: 4.8
License: GPLv2 or later
License URI: http://www.gnu.org/licenses/gpl-2.0.html

The Events Calendar is a carefully crafted, extensible plugin that lets you easily share your events. Beautiful. Solid. Awesome.

== Description ==

Create an events calendar and manage it with ease. The Events Calendar plugin provides professional-level quality and features backed by a team you can trust.

Packed with loads of useful features, The Events Calendar by Modern Tribe is ready to go right out of the box. It’s extensible, easy to use, and completely customizable.

Looking for additional functionality including recurring events, ticket sales, publicly submitted events, new views, Facebook event integration and more?

<strong>Check out [Events Calendar PRO](http://m.tri.be/mj) and [other add-ons](http://m.tri.be/2a)</strong>

><strong>New Import Tool!</strong>
>We’ve made bulk event imports easier to manage than ever. This add-on service for The Events Calendar allows you to import events from your favorite sources, including Facebook, Meetup, Google Calendar, iCalendar, CSV, and ICS.
>[Check out Event Aggregator now](http://m.tri.be/197u).
>

= BUILT SOLID & SUPPORTED =

The Events Calendar is crafted the WordPress way.

The Events Calendar plugin has been audited by many WordPress industry experts, including core developer Mark Jaquith for security & plugin review team member Pippin Williamson for best practices and plugin compatibility.

Our dedicated support team has poured hundreds of hours into QA, monthly usability tests, and numerous user interviews to guarantee quality and ease-of-use.  We stand behind our work and offer light support weekly for the community via the WordPress.org support forums.

If you need a deeper level of support or a faster response to your specific question, our Events Calendar PRO add-on includes access to our premium support forums with a 24-48 hour response time during the workweek.

Enjoy using The Events Calendar, know how to get under the hood and want to make money helping people? We’re growing our community team and would love to hear from you. If you’re interested, [check this out!](http://m.tri.be/mk)

= PLUG-N-PLAY or HIGHLY CUSTOMIZABLE =

The Events Calendar is built to work out of the box. Just turn it on, configure the settings to match your needs and you’ll be making events in less than 5 minutes.
Or customize it to suit your specific needs. The Events Calendar is built by developers, for developers…it’s ready to be the foundation for your wildest hack sessions:

The Events Calendar is built to work out of the box. Just turn it on, configure the settings to match your needs and you'll be making events in less than 5 minutes.

* WP REST API support
* Skeleton stylesheet to theme fast & efficiently
* Partial template overrides
* Template tags, hooks, and filters
* [Extensive documentation](http://m.tri.be/eu)
* [Library of code snippets](https://github.com/theeventscalendar) on GitHub.

Whether your vision is big or small, you’re in good company. Hundreds of thousands of churches, eateries, small businesses, musicians, venues, and non-profits are publishing and promoting their events with The Events Calendar.

The Events Calendar has been scaled to work on networks with over 25 million unique visitors per month and hundreds of thousands of events. Fortune 100 companies, major universities, government institutions and some seriously epic startups push their events with our platform.

= FEATURES =

Whether you’re operating a hyperlocal hub listing thousands of events, a university with many thousands of users, or you’re a sole business owner listing your classes, The Events Calendar has your back.

Just getting started? Definitely watch and read through the [New User Primer](http://m.tri.be/2d) before going much further.

* Rapidly create events
* Saved venues & organizers
* Calendar month view with tooltips
* List view
* Day view
* Event search
* Google maps
* Widget: Upcoming events list
* Events Taxonomies (Categories & Tags)
* Google Calendar and iCal exporting
* WP REST API endpoints (READ)
* Completely ajaxified for super smooth browsing
* Completely responsive from mobile to tablet to desktop
* Tested on the major theme frameworks such as Avada, Genesis, Woo Themes, Thesis and many more.
* Increase your SEO with Microformats
* Internationalized & Translated
* Multiple stylesheets (Skeleton, Default, Tribe Event Styles) to improve integration
* Extensive Template Tags for Customization
* Hook & Filters up the wazoo
* Caching Support
* Debug Mode for Developers

Looking for something else? We’ve got add-ons available to take your calendar to the next level.

= PRO Features =

Add recurring events, a whole recurring events, a whole range of new views ( week / map / photo / venue / organizer) & widgets (calendar / featured venue / week / event countdown), shortcodes, custom event attributes, default content, location search, much more with [Events Calendar PRO](http://m.tri.be/2c)

= Event Ticketing =

Collect free RSVPs with Event Tickets or add paid ticketing features with [Event Tickets Plus](http://m.tri.be/18wg), including the ability to sell tickets, collect sales, and manage attendees all from within your WordPress dashboard! Works with your favorite eCommerce plugin (WooCommerce, Shopp, Easy Digital Downloads, or WP E-Commerce).

= Bulk Event Import =

Fill your calendar with events from your favorite sources, including Facebook, Meetup, Google Calendar, iCalendar, CSV, and ICS. [Event Aggregator](http://m.tri.be/197u) provides a convenient dashboard to manage scheduled imports, manual imports, filters, one-way sync, import history, and more.

= User-Submitted Events =

Running a community calendar? [Community Events](http://m.tri.be/2g) lets users add events directly to your calendar without needing access to your admin.

= Advanced User Search & Filters =

Have so many amazing events that your users get overwhelmed? [Filter Bar](http://m.tri.be/52) adds a configurable set of filters to your event pages so users can view and search for the exact events that interest them.

= Integrate With Eventbrite =

Connect your calendar with your Eventbrite.com account! [Eventbrite Tickets](http://m.tri.be/18wf) allows you to import/export between The Events Calendar and Eventbrite, and incorporate ticket sales.

[Join us on Facebook](https://www.facebook.com/theeventscalendar/) to be part of our active community, check us out [on Twitter](https://twitter.com/TheEventsCal), and [sign up for our newsletter](http://m.tri.be/rm) for release announcements and discounts.

= SUBMITTING PATCHES =

If you’ve identified a bug and want to submit a patch, we’d welcome it at our [GitHub page for The Events Calendar](https://github.com/moderntribe/the-events-calendar). Simply cue up your proposed patch as a pull request, and we’ll review as part of our monthly release cycle and merge into the codebase if appropriate from there. (If a pull request is rejected, we’ll do our best to tell you why). Users whose pull requests are accepted will receive credit in the plugin's changelog. For more information, check out the readme at our GitHub page. Happy coding!

== Installation ==

= Install & Activate =

Installing the plugin is easy. Just follow these steps:

1. From the dashboard of your site, navigate to Plugins --> Add New.
2. Select the Upload option and hit "Choose File."
3. When the popup appears select the the-events-calendar-x.x.zip file from your desktop. (The 'x.x' will change depending on the current version number).
4. Follow the on-screen instructions and wait as the upload completes.
5. When it's finished, activate the plugin via the prompt. A message will show confirming activation was successful. A link to access the calendar directly on the frontend will be presented here as well.

That's it! Just configure your settings as you see fit, and you're on your way to creating events in style. Need help getting things started? Check out our [new user primer](http://m.tri.be/2l) for help with settings and features.

= Requirements =

* PHP 5.2.4 or greater (recommended: PHP 5.4 or greater)
* WordPress 3.9 or above
* jQuery 1.11.x

== Screenshots ==

1. Month View with Hover
2. Month View
3. List View
4. Day View
5. Single Event
6. Event Editor
7. Events Admin Listing
8. General Settings
9. Display Settings
10. Events List Widget
11. Mobile Month View
12. CSV Importer

== Frequently Asked Questions ==

= Are there any troubleshooting steps you'd suggest I try that might resolve my issue before I post a new thread? =

First, make sure that you're running the latest version of The Events Calendar (4.0 as of this release). If you're running Events Calendar PRO it needs to match the version number of The Events Calendar. And if you've got any other add-ons, make sure those are current / running the latest code as well.

The most common issues we see are either plugin or theme conflicts. You can test if a plugin or theme is conflicting by manually deactivating other plugins until just The Events Calendar is running on your site. If the issue persists from there, revert to the default Twenty Fourteen theme. If the issue is resolved after deactivating a specific plugin or your theme, you'll know that is the source of the conflict.

Note that we aren't going to say "tough luck" if you identify a plugin/theme conflict. While we can't guarantee 100% integration with any plugin or theme out there, we will do our best (and reach out the plugin/theme author as needed) to figure out a solution that benefits everyone.

= I'm still stuck. Where do I go to file a bug or ask a question? =

Users of the free The Events Calendar should post their questions in the plugin's [WordPress.org forum](https://wordpress.org/support/plugin/the-events-calendar/), which we hit about once a week (usually on Wednesdays). Please make sure to read [our sticky post](http://m.tri.be/19oc) providing an overview of the support we provide free users BEFORE posting. If you find you're not getting support in as timely a fashion as you wish, you might want to consider purchasing a PRO license.

If you're already a PRO user, you're entitled access to our more actively-monitored [Events Calendar PRO forum](http://m.tri.be/2r) on our website. We can provide a deeper level of support here and hit these forums on a daily basis during the work week. Generally, except in times of increased support loads, we reply to all comments within 24-48 hours during the business week.

= Events Calendar PRO looks awesome! I'm sold! How can I get my hands on it? =

Events Calendar PRO can be purchased directly on [our website](http://m.tri.be/18wi). There are five (5) license types available, and all licenses include 1 year of access to support + updates.

= I'm interested in PRO or another add-on, but there are a few questions I've got before making the purchase. Can you help me get those addressed? =

Absolutely. If you're not finding your questions answered on the product pages, hit up our [pre-sales forum](http://m.tri.be/2w) on our site. You can save yourself some time by reviewing the threads first to verify if your question has already been asked. If it hasn't, post a new thread as a guest. We'll get you a reply as quickly as we can, so you can make an informed decision regarding purchase.

= What add-ons are available for The Events Calendar, and where can I read more about them? =

Currently, the following add-ons are available for The Events Calendar:

* [Events Calendar PRO](http://m.tri.be/18wi), for adding premium calendar features like recurring events, advanced views, cool widgets, shortcodes, additional fields, and more!
* [Event Aggregator](http://m.tri.be/197u), a service that effortlessly fills your calendar with events from Facebook, Meetup, Google Calendar, iCalendar, CSV, and ICS.
* [Event Tickets](http://m.tri.be/18wj) (free), which allows you to collect RSVPs to events. It can run alongside The Events Calendar or as a standalone plugin that adds RSVP functionality to WordPress posts and pages.
* [Event Tickets Plus](http://m.tri.be/18wk), which allows you to sell tickets for your events using your favorite e-commerce platform.
* [Community Events](http://m.tri.be/2g), for allowing frontend event submission from your readers.
* [Community Tickets](http://m.tri.be/18wl), which allows event organizers to sell tickets to the events they submit via Community Events.
* [Filter Bar](http://m.tri.be/fa), for adding advanced frontend filtering capabilities to your events calendar.
* [Eventbrite Tickets](http://m.tri.be/2e), for selling tickets to your event directly through Eventbrite.

= I have a feature idea. What's the best way to tell you about it? =

We've got a [UserVoice page](https://tribe.uservoice.com/forums/195723-feature-ideas) where we're actively watching for feature ideas from the community. Vote up existing feature requests or add your own, and help us shape the future of the products business in a way that best meets the community's needs.

= I've still got questions. Where can I find answers? =

Check out our extensive [knowledgebase](http://m.tri.be/18wm) for articles on using, tweaking, and troubleshooting our plugins.

== Documentation ==

All of our online documentation can be found on [our documentation site](http://m.tri.be/eu).

Some links you may find particularly useful are:

* [The Events Calendar New User Primer](http://m.tri.be/2l)
* [The Themer's Guide to The Events Calendar](http://m.tri.be/2m)
* [Knowledgebase](http://m.tri.be/18wm)

If you have any questions about this plugin, you can post a thread in our [WordPress.org forum](https://wordpress.org/support/plugin/the-events-calendar). Please search existing threads before opening a new one.

The [Modern Tribe premium support forums](http://m.tri.be/2r) are available for you to read. You won't, however, be able to post a message in any forums beyond Pre-Sale Questions unless you have purchased a premium license.

== Add-Ons ==

But wait: there's more! We've got a whole stable of plugins available to help you be awesome at what you do. Check out a full list of the products below, and over on [our website](http://m.tri.be/18wn).

Our Free Plugins:

* [Event Tickets](https://wordpress.org/plugin/event-tickets/)
* [Advanced Post Manager](https://wordpress.org/plugins/advanced-post-manager/)
* [Blog Copier](https://wordpress.org/plugins/blog-copier/)
* [GigPress](https://wordpress.org/plugins/gigpress/)
* [Image Widget](https://wordpress.org/plugins/image-widget/)
* [Widget Builder](https://wordpress.org/plugins/widget-builder/)

Our Premium Plugins and Services:

* [Events Calendar PRO](http://m.tri.be/18wi)
* [Event Aggregator](http://m.tri.be/197u) (service)
* [Event Tickets Plus](http://m.tri.be/18wk)
* [The Events Calendar: Community Events](http://m.tri.be/2g)
* [The Events Calendar: Community Tickets](http://m.tri.be/18wl)
* [The Events Calendar: Filter Bar](http://m.tri.be/fa)
* [The Events Calendar: Eventbrite Tickets](http://m.tri.be/2e)

== Translations ==

The Events Calendar is translated by volunteers at [translate.wordpress.org](https://translate.wordpress.org/projects/wp-plugins/the-events-calendar/stable). There you can find a list of available languages, download translation files, or help update the translations. Thank you to everyone who helps to maintain our translations!

== Help ==

Welcome to The Events Calendar, a full-featured events management system for WordPress. Thank you so much for using the labor of our love. We are Modern Tribe and we are here to help you be awesome.

If you aren't familiar with The Events Calendar, check out our [new user primer](http://m.tri.be/2p). It'll introduce you to the basics of what the plugin has to offer and will have you creating events in no time. From there, the resources below -- extensive template tag documentation, FAQs, video walkthroughs and more -- will give you a leg up as you dig deeper.

Additional resources available include:

* [Release Schedule](https://theeventscalendar.com/release-schedule/)
* [Known Issues](https://theeventscalendar.com/known-issues/)
* [Documentation](http://m.tri.be/eu)
* [FAQ](http://m.tri.be/2n)
* [Help Videos](http://m.tri.be/2t)
* [Tutorials](http://m.tri.be/2u)
* [Release Notes](http://m.tri.be/2v)
* [Forums](http://m.tri.be/2r)

We hit the [The Events Calendar forum here on WordPress.org](https://wordpress.org/support/plugin/the-events-calendar/) about once a week, assisting users with basic troubleshooting and identifying bugs that have been reported. (If you are looking for more active support, might we suggest buying a PRO license? Our team hits the [Premium Forums](http://m.tri.be/2r) daily.)

Some things to consider before posting on the forum:

* Look through existing threads before posting a new one and check that there isn't already a discussion going on for your issue.
* Your issue will be solved more quickly if you run a few checks before making a support request. Deactivate your plugins one by one - if the issue is fixed by deactivating a plugin you know you've got a plugin conflict. To test your Theme, revert to the default Twenty Twelve Theme to see if you are still experiencing the problem. If not, your Theme is the issue. Please provide this information when making your support request.
* Sometimes, just resetting your permalinks can fix the issue. Visit Events -> Settings -> Permalinks, save your permalinks with a different option and then save with your preferred choice again. This can solve events-related problems and can is worth a shot before creating a new thread.

Still not happy? Shoot us an email to support@theeventscalendar.com or tweet to [@TheEventsCal](https://twitter.com/TheEventsCal) and tell us why. We'll do what we can to make it right.

== Contributors ==

The plugin is made with love by [Modern Tribe Inc](http://m.tri.be/2s).

= Current Contributors =

* [Andras Guseo](https://profiles.wordpress.org/aguseo)
* [Barry Hughes](https://profiles.wordpress.org/barryhughes)
* [Brian Jessee](https://profiles.wordpress.org/brianjessee)
* [Brook Harding](https://profiles.wordpress.org/brook-tribe)
* [Caroline Tucker](https://profiles.wordpress.org/tribecari)
* [Clifford Paulick](https://profiles.wordpress.org/cliffpaulick)
* [Daniel Dvorkin](https://profiles.wordpress.org/MZAWeb)
* [Geoff Graham](https://profiles.wordpress.org/geoffgraham)
* [George Gecewicz](https://profiles.wordpress.org/ggwicz)
* [Gustavo Bordoni](https://profiles.wordpress.org/bordoni)
* [Leah Koerper](https://profiles.wordpress.org/leahkoerper)
* [Luca Tumedei](https://profiles.wordpress.org/lucatume)
* [Matthew Batchelder](https://profiles.wordpress.org/borkweb)
* [Neill McShea](https://profiles.wordpress.org/neillmcshea)
* [Nico Santos](https://profiles.wordpress.org/nicosantos)
* [Patricia Hillebrandt](https://profiles.wordpress.org/patriciahillebrandt)
* [Peter Chester](https://profiles.wordpress.org/peterchester)
* [Reid Peifer](https://profiles.wordpress.org/reid.peifer)
* [Shane Pearlman](https://profiles.wordpress.org/shane.pearlman)
* [Shelby Elliott](https://profiles.wordpress.org/shelbelliott)
* [Zachary Tirrell](https://profiles.wordpress.org/zbtirrell)

= Past Contributors =

* [Casey Driscoll](https://profiles.wordpress.org/caseypatrickdriscoll)
* [Casey Picker](https://profiles.wordpress.org/ckpicker)
* [Dan Cameron](https://profiles.wordpress.org/dancameron)
* [Jessica Yazbek](https://profiles.wordpress.org/jazbek)
* [Joachim Kudish](https://profiles.wordpress.org/jkudish)
* [John Gadbois](https://profiles.wordpress.org/jgadbois)
* [Jonah West](https://profiles.wordpress.org/jonahcoyote)
* [Jonathan Brinley](https://profiles.wordpress.org/jbrinley)
* [Josh Mallard](https://profiles.wordpress.org/joshlimecuda)
* [Justin Endler](https://profiles.wordpress.org/justinendler)
* [Kelly Groves](https://profiles.wordpress.org/kellykathryn)
* [Kelsey Damas](https://profiles.wordpress.org/kelseydamas)
* [Kyle Unzicker](https://profiles.wordpress.org/kyleunzicker)
* [Mat Lipe](https://profiles.wordpress.org/mat-lipe)
* [Matt Wiebe](https://profiles.wordpress.org/mattwiebe)
* [Matthew Denton](https://profiles.wordpress.org/mdbitz)
* [Nick Ciske](https://profiles.wordpress.org/nickciske)
* [Nick Mastromattei](https://profiles.wordpress.org/mastromktg)
* [Paul Hughes](https://profiles.wordpress.org/paulhughes01)
* [Rob La Gatta](https://profiles.wordpress.org/roblagatta)
* [Ryan Urban](https://profiles.wordpress.org/ryancurban)
* [Samuel Estok](https://profiles.wordpress.org/faction23)
* [Timothy Wood](https://profiles.wordpress.org/codearachnid)
* [Trisha Salas](https://profiles.wordpress.org/trishasalas)

== Upgrade Notice ==

= [4.3] =

Please see the changelog for the complete list of changes in this release. Remember to always make a backup of your database and files before updating!

== Changelog ==

= [4.5.9] TBD =

<<<<<<< HEAD
* Fix - Improve handling of large and/or slow Google Calendar and iCal feeds [79975]
=======
* Fix - Avoid overwriting Venues and Organizers when importing FB events with similarly named Venues and Organizers [75370]
>>>>>>> 5095baa6

= [4.5.8] 2017-07-13 =

* Fix - Remove permalink logic for recurring events (Events Calendar PRO will implement instead) [74153]
* Fix - Avoid type error when setting up one-time imports for Facebook URLs (our thanks to @J for flagging this!) [78664]
* Fix - Add a safety check in isOrganizer() function (our thanks to Kevin for flagging this!) [81645]
* Fix - Avoid EA Client hanging when no events are found while attempting an import from a Facebook source [82713]
* Fix - Improve compatibility of The Events Calendar when operating with WPML from within a subdirectory (props: @dgwatkins) [81998]

= [4.5.7] 2017-06-28 =

* Fix - Restore support for translated events category slugs when WPML is active [73478]
* Fix - Improve handling of shortcodes within event view excerpts (props: @awbauer) [81226]
* Fix - Improve compatibility with WPML in relation to event permalinks specifically (props: @dgwatkins) [81224]
* Fix - Improved handling of Venue fields that allows for better form validation in Community Events [76297]
* Tweak - Better detection and reporting of communication failures with the Event Aggregator server
* Tweak - Textual corrections (with thanks to @garrett-eclipse for highlighting many of these) [77196]
* Tweak - New filter added ("tribe_events_linked_posts_dropdown_enable_creation") to facilitate more control over linked posts [80487]
* Tweak - Improve performance of theme compatibility code [71974]
* Tweak - Don't show Event Aggregator system status in Help tab if there's no Event Aggregator license in place [68506]

= [4.5.6] 2017-06-22 =

* Tweak - Improved how Cost field looks and it's consistency across views [71092 & 71094]
* Fix - Resolved issue where the Meta Chunker attempted to inappropriately chunk meta for post post_types [80857]
* Tweak - Added actions: `tribe_events_inside_cost`
* Tweak - Changed views: `day/single-event`, `day/single-featured`, `list/single-event`, `list/single-featured`
* Language - 1 new strings added, 15 updated, 1 fuzzied, and 1 obsoleted [the-events-calendar]
* Language - 0 new strings added, 0 updated, 1 fuzzied, and 0 obsoleted [tribe-common]


= [4.5.5] 2017-06-14 =

* Fix - Removed extra double quotes in organizer link output [71133]
* Fix - Make the list and day view styles match more closely [63599]
* Fix - Better sanitization on CSV imports (thanks to Valentinos Chouris from NCC Group for reporting this) [80311]
* Fix - Prevent tabs from being incorrectly escaped in iCal output (props: KZeni) [80452]
* Fix - Fixed inconsistent font styling of Tribe Bar form labels. [27252]
* Tweak - Removed unused Javascript (jQuery UI Dialog) to help avoid warnings (our thanks to @gama6889 for flagging this) [80766]
* Tweak - Added new filter hooks 'tribe_events_register_event_type_args' and 'tribe_events_register_event_cat_type_args' [80658]

= [4.5.4] 2017-06-06 =

* Tweak - Minor tweaks to the CSS for linked post types (Organizer/Venues)
* Fix - Prevent drag and drop icon showing when singular linked post type is been displayed
* Fix - Resolved issue where scheduled imports sometimes failed to execute [79587]
* Fix - Better sanitization of data (Props to Valentinos Chouris for reporting this) [80310]
* Language - 2 new strings added, 156 updated, 0 fuzzied, and 4 obsoleted [the-events-calendar]
* Language - 4 new strings added, 20 updated, 1 fuzzied, and 0 obsoleted [tribe-common]

= [4.5.3] 2017-06-01 =

* Fix - Made it easier to translate the update confirmation message (our thanks to safu9 for highlighting this) [79729]
* Fix - Fixed compatibility issue with WPML which caused organizers and venues to disappear on translated events [67581]
* Fix — Fixed bug where venues and organizers would be duplicated when their associated event is previewed. [64088]
* Tweak - Other fixes to the plugin verbiage (with thanks to @garrett-eclipse and others)

= [4.5.2.1] 2017-05-19 =

* Fix - Prevent fatal errors occuring in PHP 5.5 and earlier [79208]

= [4.5.2] 2017-05-17 =

* Fix - Correct REST API reference URL (our thanks to Lindsey for flagging this) [78658]
* Fix - Improve Event Aggregator integration to avoid situations where imports continually restart but do not complete [77988]
* Tweak - Make the inclusion or exclusion of the year (within the event schedule string) filterable [78070]
* Tweak - Adjustments to help avoid false positive security alerts being generated in relation to our customizer integration [78355]

= [4.5.1] 2017-05-04 =

* Fix - Prevented errors on EA import screen that happened in exotic circumstance. Thanks @kathryn for reporting this! [75787]
* Fix - Made EA preserve custom dates after reimporting a Facebook Event when option is set. [75787]
* Fix - Enhance month view caching to minimize impact of JSON-LD generation [74656]
* Tweak - Styling/layout improvements within the Event Aggregator screen [77895]

= [4.5.0.2] 2017-05-01 =

* Fix - Ensure compatibility with WordPress version 4.4 and earlier

= [4.5.0.1] 2017-05-01 =

* Fix - Resolving issue where some premium plugins were falsely claiming they were out of date

= [4.5] 2017-05-01 =

* Feature - Event Aggregator now allows users to import from other sites with The Events Calendar [68139]
* Feature - Include a Events REST API endpoint for read operations [70711]
* Feature - Include granular Scheduling for Events Aggregator
* Tweak - Update Authority for modified fields now will include Organizer, Venues and Taxonomy changes [71152]
* Tweak - Clean up direct calls to get events and use wrapper `tribe_get_events()` which has a hook for customizing
* Tweak - Remove including Event Tickets for backwards compatibility as a vendor library [71908]
* Tweak - Create a global ID to increase consistency on all of the imported items with Event Aggregator [75218]
* Fix - Prevent Aggregator to run on Empty Queues thus generating fatals (props to @Donald for the report here) [75377]
* Fix - Categories and Tags are no longer cleared when importing with Event Aggregator (thank you @Nicolas for the report) [74264]
* Fix - Increase consistency on Column Mapping for CSV imports [76476]
* Tweak - Added filters for REST API: `tribe_events_rest_url_prefix`, `tribe_rest_url`, `tribe_events_rest_use_builtin`, `tribe_rest_events_archive_data`, `tribe_rest_event_max_per_page`, `tribe_rest_event_data`, `tribe_rest_venue_data`, `tribe_rest_organizer_data`, `tribe_rest_event_categories_data`, `tribe_rest_event_tags_data`, `tribe_rest_event_taxonomy_term_data`, `tribe_rest_event_featured_image`, `tribe_events_rest_api_enabled`
* Tweak - Added filters for REST API Documentation: `tribe_rest_swagger_cost_details_documentation`, `tribe_rest_swagger_date_details_documentation`, `tribe_rest_swagger_image_details_documentation`, `tribe_rest_swagger_image_size_documentation`, `tribe_rest_swagger_term_documentation`, `tribe_rest_swagger_event_documentation`, `tribe_rest_swagger_organizer_documentation`, `tribe_rest_swagger_venue_documentation`, `tribe_rest_swagger_documentation`
* Tweak - Added filters for Modified fields tracking: `tribe_tracker_post_types`, `tribe_tracker_excluded_meta_keys`, `tribe_tracker_enabled`, `tribe_tracker_enabled_for_terms`, `tribe_tracker_taxonomies`
* Tweak - Added filters for Event Aggregator: `tribe_aggregator_localized_data`, `tribe_aggregator_service_messages`, `tribe_aggregator_url_import_range_options`, `tribe_aggregator_url_import_range_cap`, `tribe_aggregator_url_import_range_start`, `tribe_aggregator_url_import_range_end`
* Tweak - Removed filters for Event Aggregator: `tribe_aggregator_track_modified_fields`
* Tweak - Added actions for Initialization: `tribe_events_bound_implementations`
* Tweak - Removed methods for `Tribe__Events__Main`: `track_event_post_field_changes`, `maybe_load_tickets_framework`
* Tweak - Removed methods for `Tribe__Events__Aggregator__Service`: `has_service_message`

= [4.4.5] 2017-03-23 =

* Fix - Local changes to events should be preserved in accordance with the Event Import Authority setting (thanks to @bryan for reporting this one) [72876]
* Fix - Correct the value for days of the week abbreviation (thanks @mmmmartin03 for the report) [75379]
* Tweak - Enable the month view cache by default on new installations [74867]
* Tweak - External links to Google maps changed from http to https (nice find by @bjf2000 - reported via the .org support page) [74930]
* Tweak - Links to WordPress.org changed from http to https (ultimately this is also credited to @bjf2000's find. Thanks!) [72273]

= [4.4.4] 2017-03-08 =

* Fix - Avoid unnecessarily removing a callback from an action while inside the same action (improves PolyLang compatibility - props @Chouby) [73122]
* Fix - Resolving issue where sites that overrode the wp-admin path would fail to successfully perform a Facebook OAuth with Event Aggregator [74687]
* Tweak - Improve template loading for easier customization by developers and better support of the template hierarchy (props @QWp6t) [72842]

= [4.4.3] 2017-02-22 =

* Fix - Resolved issue where iCal exports on month view were exporting more events than intended (thanks to @s2ldesign for reporting in our forums) [72133]
* Fix - Resolved meta width issue for maps when Pro is active (gracias a @ANTONIO JOSE por el reporte del error)  [69844, 72272]
* Fix - Resolved issue where featured images were not being imported via Event Aggregator Facebook imports (cheers to @Cody for the initial bug report) [72764]
* Fix - Resolved issue where translated 'all' slugs were not respected (thank you @Marianne for your report in the forums) [71996]
* Tweak - Translation improvements and fixes (@Katja - thanks! ) [70068]
* Tweak - Allow "-1" when specifying the "Month view events per day" setting [70497]

= [4.4.2] 2017-02-09 =

* Fix - Ensure the global and source-specific Google Map settings for imports are respected [67228]
* Fix - Prevent PHP 5.2 Strict mode from throwing notices due to usage of `is_a` [72812]
* Fix - Ensure the events list widget's show/hide if there are upcoming events setting is respected [72965]
* Tweak - Add filters for template tag functions related to dates: `tribe_get_start_time`, `tribe_get_end_time`, `tribe_get_start_date` and `tribe_get_end_date` [67759]

= [4.4.1.1] 2017-01-26 =

* Fix - Resolved fatal caused when rendering themes that override tribe styles

= [4.4.1] 2017-01-26 =

* Fix - Resolve the Fatals related to undefined methods and Memory exhaustion [71958, 71912]
* Fix - iCal export for Single events working again [71916]
* Tweak - Changes the Search label to prevent duplicate words (props @oheinrich) [72149]
* Tweak - Add theme version to `tribe-event.css` (props @berler) [71973]
* Fix - Resolve JavaScript error when jQuery was been de-registered [71369]
* Fix - Prevent Fatals when Importing Images on Event Aggregator [70576]
* Fix - Prevent Third Party notes to be escaped, anchor link working again [71872]
* Fix - Google Maps now are using HTTPS instead of HTTP (props @cliffordp)
* Fix - Prevent Fatals on Event Aggregator Cron, due to Activity logging failure [71904]
* Fix - Elminate some cases of problem with Facebook manual import on Event Aggregator [69137]
* Fix - WPML integration smaller incompatibilities [70520, 70522]

= [4.4.0.1] 2017-01-09 =

* Fix - Adds safety check to ensure a smooth activation process when earlier versions of Tribe Common are active

= [4.4] 2017-01-09 =

* Feature - Add dynamic helper text to single event editor to display the events date and time [66484]
* Feature - Add support for featured events [65898]
* Feature - Add support for placing the main events archive on the site homepage [38757]
* Feature - Add support for the theme customizer [67489]
* Feature - Make it possible to adjust map pins via the theme customizer [65889]
* Feature - Support for Event Aggregator in a multisite network context added [61427]
* Fix - Add a link to The Events Calendar Help page in the Network Administration screen of multisite installations [68665]
* Fix - Multisite license editing and displaying consistency [68662]
* Tweak - Adjusted styles and added actions for featured events in the List Widget [65923]
* Tweak - Organizers and Venues are now with a better and cleaner interface [68430]
* Tweak - Eliminate duplicate meta data for organizer posts [25084]
* Tweak - Improved the start/end date user interface [66486, 66487, 66550]
* Tweak - iCal export now includes all events - up to a reasonable limit - rather than just those in the current view [65037]
* Tweak - Adjustments made to the default week view color scheme [69756]
* Tweak - Add AJAX and improve consistency of the venue and organizer UI [38129]

= [4.3.5] 2016-12-20 =

* Tweak - Updated the template override instructions in a number of templates [68229]
* Tweak - Improve behavior of tribe_get_events_title() in respect of single events [46313]
* Tweak - Event Aggregator will only load on the Administration, prevent bigger loads for Front-End users [70812]
* Tweak - Allow better filtering for Organizers and Venue Meta fields (Props: @Chouby from Polylang) [70894]
* Fix - Prevent JavaScript Notices related to Bumpdown [69886]
* Fix - Assets URL on Windows Servers are fully operational again [68377]
* Fix - JavaScript and CSS files will respect HTTPS on all pages [69561]
* Fix - Fixed comment count and visibility issues due to Event Aggregator records [68297]
* Fix - Fixed PHP notices and warnings raised when importing .ics files [69960]
* Fix - Only show link to Venues if Pro is active in List View [69887]
* Fix - Fixed and issue that would make Event Aggregator importing notices remain stuck in the Import screen [70614]
* Fix - Avoid error screen when saving licenses on multisite installations [68599]
* Fix - Fix calendar view links in WPML language switcher [67134]

= [4.3.4.2] 2016-12-13 =

* Fix - Correct an oversight leading to breakages of the /all/ events archive for Events Calendar PRO users [70662]

= [4.3.4.1] 2016-12-09 =

* Fix - Updates Tribe Common to remove some stray characters that were impacting page layouts (props: @Aetles) [70536]

= [4.3.4] 2016-12-08 =

* Tweak - Tribe Common now is loaded only once across our plugin suite, improves performance in some cases [65755]
* Fix - Featured Images for Event Aggregator imports are working as expected again. [69465]
* Fix - Google Calendar and iCalendar files are now updating their respective events [68684]
* Fix - On demand Event Aggregator records will update events correctly [69542]

= [4.3.3] 2016-11-16 =

* Feature - Added Tribe Extension class and loader, to make small addons easier to build [68188]
* Fix - Ordering on Month view is working as expected again [69123]
* Fix - Enable ampersand character in mobile month view titles (thanks @kate for the report of this) [45409]
* Fix - Prevent notices for Event Aggregator License checking [67981]
* Fix - Mismatched text domains are resolved, important for translations (props to @Hans) [68462]
* Fix - Sticky on Month View is working as expected again [68902]
* Fix - Prevent HTTPS websites from pointing to Assets in HTTP [68372]
* Fix - On `WP_Query` we will no-longer overwrite custom `post__not_in` params [42143]

= [4.3.2] 2016-11-02 =

* Fix - Fixes an issue where the text in the Location search field was URL encoded when using the back or forward button for navigation. [61742]
* Fix - Aggregator Errors will not show more than once daily as comments (Thanks @Jacob for your report on the forums) [68094]
* Fix - Event Aggregator ICS default configuration now are been Selected Correctly [67885]
* Fix - Shortcode Month view now will display tooltips correctly [68094]
* Fix - Avoid loading the select2 JavaScript library twice when Advanced Custom Fields is activated (props to @ryan for the initial report [43605]
* Fix - Avoid errors and notices on calendar page when X theme and WPML plugins are active (thanks @ingrid for reporting this one) [64400]

= [4.3.1.1] 2016-10-20 =

* Fix - Corrected a packaging issue from the 4.3.1 release [67936]

= [4.3.1] 2016-10-20 =

* Tweak - Implement the pruning of Event Aggregator history records after 7 days, filterable by tribe_aggregator_record_retention [68283]
* Tweak - Event Aggregator will now verify that the license key has uses remaining before creating a history record [68286]
* Tweak - Improve `tribe_create_event` documentation (Props to Keith) [44871]
* Fix - Resolved an issue where scheduled Event Aggregator imports marked as "On Demand" were being run by cron [68284]
* Fix - Resolved a bug where empty meta fields were being inserted into Event Aggregator record post meta [68290]
* Fix - Resolved a bug where Venue and Organizers urls were been generated incorrectly (Thanks @Matt) [68168]
* Fix - Pagination links on Month view are updating correctly [67977]
* Fix - Resolved the support for translated event category archive slug that could lead to broken links on the front-end while using WPML (Props to Wilco in the support Forums) [62018]
* Fix - Resolved a bug where searching for past events in the List view would always yield no results (Thanks for the report @Davide) [61863]
* Fix - Resolved an issue where long file names would break plugin updates on some Windows installations (pros to @Alan [62552]
* Fix - Resolved an issue where the `/all` link on recurring events on non English websites could be broken (reported by @lumiest - thanks!) [68062]
* Fix - Pagination links on Month view are updating correctly [67977]

= [4.3.0.1] 2016-10-14 =

* Fix - Preventing legacy Facebook events from being duplicated

= [4.3] 2016-10-13 =

* Feature - Added Event Aggregator to enable service-based event imports from iCal feeds, Facebook, and Meetup
* Feature - Revamped the CSV import screens to work within the new Event Aggregator pages
* Tweak - Adjusted some view logic to support the new Event Views shortcode in Pro [44800]
* Tweak - Added a button to copy the system infomation on the help tab [43709]
* Tweak - Added an option for users to opt into automatic system infomation so our support system can grab the system information found on the help tab automatically [31645]
* Tweak - Use an earlier hook for iCal feed generation (props @jlambe) [64141]
* Tweak - Revise and simplify integration with Event Tickets attendee screen [61992]
* Tweak - Added context to a set of strings to make translation easier (props @pedro-mendonca) [64586]
* Tweak - Deprecated various disused functions and classes relating to the Meta Factory [39905]
* Fix - Cease using GLOB_BRACE for including deprecated files due to limited server support [63172]
* Fix - Avoid problems that can occur when hooking and unhooking actions (props @Chouby) [63474]
* Fix - Resolves an issue where we were duplicating a core WordPress hook but with a different set of parameters (props @Chouby) [66455]
* Fix - Correct the datetime formatting issues within the iCal feed (props @henryk) [65968]
* Deprecated - `Tribe__Events__Main::initOptions()` has been deprecated with no replacement
* Deprecated - `Tribe__Events__Main::set_meta_factory_global()` has been deprecated in favor of using the `Tribe__Events__Meta_Factory` class
* Deprecated - The `setup_meta()` method in both the `Tribe__Events__Template__Single_Event` and `Tribe__Events__Template_Factory` classes has been deprecated
* Deprecated - The `the_title()`, `event_date()`, `event_category()`, `event_tag()`, `event_website()`, `event_origin()`, `organizer_name()`, `organizer_email()`, `venue_name()`, `venue_address()`, and `venue_map()` methods have been deprecated in the `Tribe__Events__Advanced_Functions__Register_Meta` class
* Deprecated - The `register()`, `check_exists()`, and `get_args()` methods have been deprecated in the `Tribe__Events__Meta_Factory` class

= [4.2.7] 2016-09-15 =

* Tweak - Additional support for plugin extensions

= [4.2.6] 2016-08-31 =

* Add - tribe_is_event_past() conditional to detect if event end time is past current time (Reported by @Jonathan in our support forums - thanks Jonathan.)

= [4.2.5] 2016-08-17 =

* Fix - Fixed inconsistent template filtering logic for single event template [62525]
* Tweak - Restored preview for published events [64874]

= [4.2.4] 2016-08-03 =

* Tweak - Changed "Event Add-Ons" to load faster [64286]
* Fix - Fixed default venue setting [64628]
* Fix - Fixed default venue state and province settings [64629]

= [4.2.3] 2016-07-20 =

* Fix - In month view, be sure to unhook JSON-LD output when calling unhook function
* Fix - Incorrect JSON-LD event start and end times (thank you @jjbte for reporting on .org forums)
* Fix - Show Google Map and Link checkbox so they show when editing an event (Reported originally by Michael of @NailedIT in the .org forum)
* Fix - Use Community Events Venue Edit Link when on Community Events Forms instead of Admin (also as a result of the report abve from @NailedIT. Thanks again.)

= [4.2.2] 2016-07-06 =

* Fix - Small CSS Issue on Welcome Page
* Fix - Month view on mobile device width doesn't have links to prev/next months
* Fix - Reimport of updated CSV removes featured image (Bug #46149)
* Fix - Fixed the issue that would make multiple organizers details disappear when trying to submit invalid event data using Community
* Fix - Add a check to avoid being unable to switch view when Filter Bar plugin is active and at least one field is set to auto-complete mode
* Fix - Only add the events custom post type to the tag archive queries and not custom queries with tags [45635]
* Fix - When using the filter tribe_events_excerpt_allow_shortcode shortcodes will be maybe be processed in event excerpts in the list views [42289]

= [4.2.1.1] 2016-06-28 =

* Fix - Ensure translations load as expected with all supported versions of WordPress (thanks to @JacobALund for originally reporting this on .org forums)

= [4.2.1] 2016-06-22 =

* Tweak - Adjust the caching rules for Month View for faster loading
* Fix - Replace a bad return type to avoid unnecessary notices in the error log
* Fix - Add missing styles for correctly hide screen reader text
* Fix - Fixes `tribe_get_event_link()` which wasn't working when passing second parameter as `true'
* Tweak - Reduce the ginormous font size of Month View titles in skeleton styles
* Fix - Add styling to adjust List View description to full width
* Fix - Miscellaneous tweaks to improve the Month and Day views
* Fix - Fix a shorthand array that was causing errors in PHP 5.2 and 5.3 when importing events

= [4.2] 2016-06-08 =

* Feature - Added Google Maps API key field in the Settings tab to avoid map timeouts and errors on larger sites (Thanks to Yan for reporting this!)
* Feature - Added support for featured image, multiple organizers, excerpt and more custom fields in the .csv file import function for events (Thank you to Graphic Designer for posting on UserVoice!)
* Feature - Added support for featured image, description, map details and more custom fields in the .csv file import function for venues
* Feature - Added support for featured image and description in the .csv file import function for organizers (Thank you to Rebecca for posting on UserVoice!)
* Feature - Added an oEmbed template for events
* Feature - Improve performance of a query used to determine if there are free/uncosted events (Thank you @fabianmarz for the pull request!)
* Feature - Added support for attaching custom post types to events
* Tweak - Improved filtering of the `tribe_event_featured_image()` function (Cheers to @fabianmarz!)
* Tweak - Add an encoding class for the CSV importer to prevent non utf8 characters from preventing imports (Thanks to screenrage for the report!)
* Tweak - Improved our JSON-LD output to ensure consistency (Props to @garrettjohnson and Lars!)
* Tweak - Language files in the `wp-content/languages/plugins` path will be loaded before attempting to load internal language files (Thank you to user aafhhl for bringing this to our attention!)
* Tweak - Switch to HTTPS for the "Powered by The Events Calendar" link (Thank you Cynthia for reporting this!)
* Tweak - Switch to using HTTPS by default for interactions with Google Maps API
* Tweak - Improved filterability of calendar excerpts by introducing the new `tribe_events_get_the_excerpt` filter hook
* Tweak - Improved filtering of organizer details when importing by CSV (Props to @Geir for bringing this up!)
* Tweak - Adjustments for single event view in Twenty Fifteen theme
* Tweak - Improved performance of query used to test for events without any cost
* Tweak - Added missing semicolon to a laquo (Props to mwender on GitHub for the fix!)
* Tweak - Improve the "stickiness" of CSV import column mappings (Thank you @jamesgol!)
* Tweak - Consistency of JSON-LD markup improved (Cheers to @garrettjohnson for the help!)
* Tweak - Avoid notice-level errors when working with WP CLI on a site where The Events Calendar is also active (Thanks to @sun)
* Tweak - Corrected the spelling of timezone in the CSV Importer's event field
* Tweak - Updated venue and organizer templates to use the new architecture for attaching custom post types to events
* Tweak - Move plugin CSS to PostCSS
* Tweak - Category default view is now set to `default` in place of hardcoding the current default view in the category base rewrite rule [31907]
* Deprecated - `Tribe__Events__PUE__Checker`, `Tribe__Events__PUE__Plugin_Info`, and `Tribe__Events__PUE__Utility` classes are deprecated and are replaced by `Tribe__PUE__Checker`, `Tribe__PUE__Plugin_Info`, and `Tribe__PUE__Utility` classes
* Fixed - Changed the use of `have_posts()` in the maybe iCal links for the main views that could cause an infinite loop
* Accessibility - Focus styles added for search fields
* Accessibility - Add ARIA labels for Month/Day/List sub nav
* Accessibility - Add ARIA label for events footer sub nav heading

= [4.1.4] 2016-05-19 =

* Fix - Improve accuracy of list view pagination after switching from month view
* Tweak - Give the multi-organizer form 'sticky' properties so values persist even if the submission is initially rejected
* Tweak - Resolved minor CSS issues in the welcome page

= [4.1.3] 2016-04-28 =

* Fix - Month View single days are now ordered as follows: sticky events, ongoing multi-day events, all day events, then start time. In other words, all events should be ordered as you'd expect when viewing events in Month View.
* Fix - Updated the compatibility of CSV importer with WordPress 4.5 due to a change in the `post_status` filter. This will help prevent some of the errors you may have seen when importing events using a CSV file.
* Tweak - Added new event names for AJAX success to the List, Month, and Day views to help The Events Calendar's compatibility with our other premium plugins.

= [4.1.2] 2016-04-11 =

* Tweak - Removed an unneeded hook that attempted to add a query argument to event tag links
* Fix - Resolved an issue where events marked as "sticky" would not display as such in Month View
* Fix - Dashes, hyphens, or whatever you like to call them in the events archive slug no longer breaks the URL
* Fix - The notice that pops up when a conflicting "events" page exists can now be dismissed

= [4.1.1.1] 2016-04-07 =

* Security - Tightened up security with post type link filtering (props to Nadal Soler for reporting this issue!)
* Security - Tightened up security around tribe bar submissions (props to Paul Mynarsky for reporting this issue!)

= [4.1.1] 2016-03-30 =

* Fix - Resolved bug where array notices were output on single event pages when venues were not set (props to zaxiscreative for reporting this issue!)
* Fix - Resolved issue where the Month View in mobile sizes retained the long day-of-week names when the abbreviations should have been used (props to Lucy for the bug report!)
* Fix - Fixed bug where a "0" was added to the default Venue name when creating a new event
* Fix - Fixed notice that caused Ajax requests to fail (props to cgrymala on WP.org for reporting this!)
* Fix - Removed quotes from around TZID-specified timezones in iCal feeds which causes problems with some parsers (props to factory44 for reporting the issue that lead to this fix)
* Fix - Resolved various capitalization issues with German translations (props to oheinrich in our forums for pointing out this issue!)

= [4.1.0.1] 2016-03-17 =

* Fix - Resolved multiple issues with the German `de_DE` language file that caused a number of site-breaking issues

= [4.1] 2016-03-15 =

* Feature - Added a tribe_get_venue_website_url() function for fetching Venue website URLs (props to fervorcreative in our forums for this request!)
* Performance - Lazy-load venue and organizer selector data
* Tweak - Allow iCal filenames to be filtered via a new filter: tribe_events_ical_feed_filename
* Tweak - Added a hook to allow single day queries in month view to be filtered: tribe_events_month_daily_events_query_args
* Tweak - Improved the logic around rebuilding known date ranges
* Tweak - Always show the "Merge Duplicates" button for venues and organizers in the Events General Settings page
* Tweak - Allow the "same slug" notice to be dismissed and fix some text in that message
* Tweak - Ignore alpha/beta/rc suffixes on version numbers when checking template versions
* Tweak - Add a filter for month view daily events query: tribe_events_month_daily_events_query_args
* Tweak - Added a more flexible cost range parsing function
* Tweak - Obfuscate license keys Events > Help > System Information
* Fix - Fixed a fatal that sometimes occurred when refreshing the import CSV page
* Fix - Fixed issue where some characters were not escaped appropriately for month and year formats
* Fix - Added missing tribe-loading@2x.gif
* Fix - Fixed a warning produced by passing a DateTime() object into start_date or end_date args of tribe_get_events (props to iamhexcoder for the pull request!)
* Fix - Fixed bug where events in month view were not always sorted in chronological order
* Fix - Fixed the System Info URL in Events > Help
* Fix - Resolved issue where the default country would be "Array" if no default country is set
* Fix - Fixed bug where ajaxurl was sometimes undefined

= [4.0.7] 2016-03-02 =

* Fix - Resolve display issues on templates with Jetpack and a few themes
* Fix - Mobile breakpoints on month view working with custom breakpoints
* Fix - Reordering Venue and Organizer metadata no longer breaks titles
* Fix - Prevented notices from happening when using `the_title` filter
* Fix - iCal links now will respect categories on the first page
* Fix - Prevent third-party bugs with SEO plugins when inserting events programmatically
* Fix - Organizer information is showing up again correctly
* Fix - Modified the add-on license validation method to better explain what is happening
* Fix - Description on mobile views now have the correct class attribute on HTML
* Fix - Added missing semicolon on the list navigation for "&laquo"

= [4.0.6] 2016-02-17 =

* Tweak - Adjust injection of event data into the_content from priority 10 to 9 for better 3rd-party plugin compatibility
* Tweak - Change mobile month view selector to load event details below the calendar for better theme compatibility
* Tweak - Better handling of edge cases on the post_excerpt for List View
* Tweak - Removal of generic CSS classes like `.updated` and `.published`
* Fix - Prevent Notices from appearing when using `tribe_get_organizer()`
* Fix - Make HTML Single Event Pages valid
* Fix - Numeric named categories URLs are now fully working
* Fix - Event Title now Accepts HTML on Tooltips
* Fix - Licenses Tab now will work with `DISALLOW_FILE_MODS` (Props to Sun for spotting and fixing this)

= [4.0.5] 2016-01-15 =

* Security - Security fix with Venues and Organizers (props to grantdayjames for reporting this!)

= [4.0.4] 2015-12-23 =

* Tweak - Including the latest embedded Event Tickets release for backward compatibility

= [4.0.3] 2015-12-22 =

* Tweak - Adjust single-event.php template to allow the "Time" title and content to be filterable (Props to Sitecrafting for highlighting this issue!)
* Fix - Resolved issue with an overly escaped Event Category edit URL that prevented editing categories (Thanks to Ian for the first report of this issue!)
* Fix - Fixed issue where clicking on columns on the Events listed in the Admin Dashboard were ALWAYS sorted by Event start/end date before sorting by the column selected (Cheers to Corrado for bringing this to our attention!)

= [4.0.2] 2015-12-16 =

* Tweak - Adding better support for non-numeric cost values on events (Props to Mirja for highlighting this!)
* Tweak - Avoid notice level errors when advanced events list widget settings are saved (Thank you Johan for reporting the issue!)
* Tweak - Improve messaging in the same-slug warning message (Thanks to Simon for bringing this to our attention!)
* Tweak - Hook to Event Tickets to inject event dates into ticket emails
* Tweak - Adding better support for default venues (Props to Karly for noting this!)
* Tweak - Improve handling of internationalized slugs (Cheers to Oliver for the help!)
* Fix - Ensure the past events list displays the correct events when accessed via ajax (Thank you Jesse for highlighting this!)
* Fix - Support ordering by venue/organizer within event queries (Thank you Doug for bringing this to our attention!)
* Fix - Fixed issue where events with the same date/time would sometimes be excluded from single-event navigation (Cheers to JeremyEnglert for the tip!)
* Fix - Resolved issue where events set with the explicit cost of 0 were not showing as "Free" (Thank you terrizsolo for reporting this!)
* Fix - Fixed bug where the datepicker in Twenty Sixteen was really ugly
* Fix - Fixed bug where using Quick Edit on events caused the table columns in the event list to become jumbled on save (Props to A K for the report!)
* Fix - Resolved bug where category links sometimes included event category 1 (Thank you Anthony for the original report of this problem!)
* Fix - Fixed a settings page URL (Props to Kristy for the heads up!)

= [4.0.1] 2015-12-10 =

* Tweak - Add a warning message for major updates
* Tweak - For SEO reasons, use an h1 for the title rather than an h2 (props to wpexplorer for this fix)
* Tweak - Target the calendar view grid in JS using a simpler selector
* Fix - Resolved WP 4.4 related fatal on the Nav Menu page that prevented the admin footer from rendering/enqueuing JS
* Fix - Resolved bug where visiting /events/upcoming could sometimes result in an infinite redirect loop
* Fix - Removed `wp_trim_excerpt` and use only it's powers, fixing the excerpt problem
* Fix - Fixed bug where the mobile calendar view did not display the date for the date being viewed
* Fix - Fixed bug where the admin toolbar's Events > Import > CSV did not link to the CSV importer page
* Fix - Fixed issue where the events list in the admin dashboard were not ordered in an intuitive manner
* Fix - Resolved bug where sorting by event category or tag resulted in an error
* Fix - Fixed bug where full event content text was displayed where excerpts should have been displayed
* Fix - Resolved issue where events imported via CSV were excluded from single event navigation
* Fix - Fixed bug where /events/list would sometimes 404 on a new install
* Fix - Resolved bug where multiday all-day events displayed the end date as one day later than it should be when the End of Day Cut-off was set to something other than 12am
* Fix - Timezone handling fixed within generated iCal feeds

= [4.0] 2015-12-02 =

* Security - A TON of escaping was added to our codebase thanks to the efforts of the always-helpful Andy Fragen (@afragen)
* Feature - Moved the Ticket framework code into its own plugin (event-tickets)
* Feature - The event cost now supports more international formats with the addition of the tribe_events_cost_separators filter (Thank you remokrol for bringing this to our attention!)
* Feature - Added support for the twentysixteen theme
* Feature - Created a new Add-Ons tab in Settings so that TEC add-ons can have a consolidated settings tab
* Feature - Improve the date formats UI by providing example output for each selected format
* Tweak - Restructured TEC's core settings code for reusability with other standalone plugins like Event Tickets
* Tweak - Deprecate old JS event names in favor of a new JS event naming standard. Example: deprecated tribe_ev_runAjax in favor of run-ajax.tribe
* Tweak - Consolidated import pages for TEC and add-ons
* Tweak - When suggesting a UTF-8 compatibility CSV formatting tool, point to one that still exists
* Tweak - Added the ability to filter attendees CSV items via tribe_events_tickets_attendees_csv_items (Props to @bostondv on GitHub for this patch!)
* Tweak - Updated all excerpt output to use tribe_events_get_the_excerpt() to ensure a consistent display of excerpt content (Cheers to Joseph to pointing this out!)
* Tweak - Add support for wp_get_document_title in response to the WordPress 4.4 deprecation of wp_title
* Tweak - Check post creation permissions before letting users create venues and organizers from the event meta box
* Tweak - Only display data separators between fields that have data when rendering organizers (Thank you Bud for highlighting this issue!)
* Tweak - When a user cannot create organizers, prevent the auto-selection of organizers when editing an event
* Tweak - Remove microformat CSS classes from templates and replace with namespaced content-relevant CSS classes
* Tweak - Changed the "updated" CSS class to "tribe-updated" so that it is properly namespaced (Thank you vijayrajesh!)
* Tweak - The Plugin Update Checker will now auto-save valid plugin keys (Thanks to Denon for originally bringing this up!)
* Tweak - Cleaned up the output of JSON-LD data. Filterable via the new tribe_google_data_markup_json filter
* Tweak - Drop the use of the generic CSS class "placeholder" in favor of "tribe-event-placeholder" (Thanks to Marc on the forums!)
* Tweak - Adjusted the CSS padding on Admin Menu items for Events
* Tweak - Various codesniffer fixes
* Tweak - tribe_get_venue_link() no longer echoes if you ask it to return an <a> element
* Tweak - Error messages for empty Venue names
* Tweak - Improve our responsiveness for the widget mini calendar, allowing smaller sidebars.
* Tweak - No longer retrieve empty costs when fetching all costs for all events
* Tweak - Change the priority of bootstrapping the-events-calendar to ensure it occurs before any of the TEC addons in the event some addons are upgraded to v4.0 later than TEC
* Tweak - Adjust the logic used for adding a noindex/follow tag to event views
* Tweak - No longer hiding default address fields when default venues are selected when Pro is active
* Fix - Resolved issue where the iCal feed did not provide an appropriately formatted timezone in some cases (Cheers to Matt for the report!)
* Fix - Added support for translating some previously untranslatable strings (Props to tititou36, media325, and Stef!)
* Fix - Prevented duplicate CSS IDs on the mini calendars (Cheers to Corrado for the help!)
* Fix - Fixed bug causing tribe_get_single_ical_link() and tribe_get_ical_link() to use the same URL when it shouldn't (Props to Ben Byrne @drywall on Twitter for the heads up!)
* Fix - Fixed issue where the "Add another organizer" text wasn't using the correct singular label (Thank you MIKE for the report!)
* Fix - Various CSS fixes for twenty(ten-fifteen)
* Fix - Improved our handling of `get_current_screen()` across the plugin, avoiding notices and warnings (Thank you Mike for the help!)
* Fix - Fixed bug where accessing object properties on a non object errored out when saving event meta (props to @dalethedeveloper on GitHub for this fix!)
* Fix - Fixed bug where organizer ID meta attached sometimes included a blank record. That blank record is no longer returned in tribe_get_organizer_ids()
* Fix - Fixed error message returned when tabbing away from a blank event name meta box so that it properly indicates that an event name is required (Our thanks to @tapan29bd for this fix!)
* Fix - Resolved issue where Timezone event start/end date property name strings were malformed which guaranteed a a call to get_post_meta for Timezone date strings
* Fix - Fixed CSS issue where the month view calendar could sometimes extend beyond the edge of the page when Skeleton Styles were enabled
* Fix - Fixed a problem where iCal data was generated with incorrect dates in the case of some all days events (thanks to Matt for highlighting this)
* Fix - Resolved a problem causing the previous month view to appear when it should not
* Fix - Fixed issue in mobile month view where date was missing from heading
* Fix - Resolved issue that caused /events/ to 404 if it was visited on a new install before hitting "Save" on the Events > Settings > Display page
* Deprecated - The Tribe__Events__Main::defaultValueReplaceEnabled() method is being deprecated in favor of tribe_get_option('defaultValueReplace'). Schedules for removal in v4.5
* Deprecated - The tribe_event_link() has been deprecated in favor of tribe_get_event_link(). Scheduled for removal in 5.0
* Deprecated - The third parameter of tribe_get_organizer_link() (the $echo parameter) has been deprecated and is scheduled for removal in 5.0
* Deprecated - Tribe__Events__Abstract_Deactivation in favor of Tribe__Abstract_Deactivation
* Deprecated - Tribe__Events__Admin__Helpers in favor of Tribe__Admin__Helpers
* Deprecated - Tribe__Events__App_Shop in favor of Tribe__App_Shop
* Deprecated - Tribe__Events__Autoloader in favor of Tribe__Autoloader
* Deprecated - Tribe__Events__Cache in favor of Tribe__Cache
* Deprecated - Tribe__Events__Cache_Listener in favor of Tribe__Cache_Listener
* Deprecated - Tribe__Events__Changelog_Reader in favor of Tribe__Changelog_Reader
* Deprecated - Tribe__Events__Credits in favor of Tribe__Credits
* Deprecated - Tribe__Events__Date_Utils in favor of Tribe__Date_Utils
* Deprecated - Tribe__Events__Field in favor of Tribe__Field
* Deprecated - Tribe__Events__Settings in favor of Tribe__Settings
* Deprecated - Tribe__Events__Settings_Tab in favor of Tribe__Settings_Tab
* Deprecated - Tribe__Events__Support in favor of Tribe__Support
* Deprecated - Tribe__Events__Template_Part_Cache in favor of Tribe__Template_Part_Cache
* Deprecated - Tribe__Events__Tickets__Attendees_Table in favor of Tribe__Tickets__Attendees_Table in the event-tickets plugin
* Deprecated - Tribe__Events__Tickets__Metabox in favor of Tribe__Tickets__Metabox in the event-tickets plugin
* Deprecated - Tribe__Events__Tickets__Ticket_Object in favor of Tribe__Tickets__Ticket_Object in the event-tickets plugin
* Deprecated - Tribe__Events__Tickets__Tickets in favor of Tribe__Tickets__Tickets in the event-tickets plugin
* Deprecated - Tribe__Events__Tickets__Tickets_Pro in favor of Tribe__Tickets__Tickets_Handler in the event-tickets plugin
* Deprecated - Tribe__Events__Validate in favor of Tribe__Validate
* Deprecated - Tribe__Events__View_Helpers in favor of Tribe__View_Helpers
* Deprecated - Tribe__Events__Main::OPTIONNAME in favor of Tribe__Main::OPTIONNAME
* Deprecated - Tribe__Events__Main::OPTIONNAMENETWORK in favor of Tribe__Main::OPTIONNAMENETWORK
* Deprecated - Tribe__Events__Main::addHelpAdminMenuItem() in favor of Tribe__Settings_Manager::add_help_admin_menu_item()
* Deprecated - Tribe__Events__Main::addNetworkOptionsPage() in favor of Tribe__Settings_Manager::add_network_options_page()
* Deprecated - Tribe__Events__Main::array_insert_after_key() in favor of Tribe__Main::array_insert_after_key()
* Deprecated - Tribe__Events__Main::array_insert_before_key() in favor of Tribe__Main::array_insert_before_key()
* Deprecated - Tribe__Events__Main::debug() in favor of Tribe__Debug::debug()
* Deprecated - Tribe__Events__Main::defaultValueReplaceEnabled() in favor of tribe_get_option( 'defaultValueReplace' )
* Deprecated - Tribe__Events__Main::doHelpTab() in favor of Tribe__Settings_Manager::do_help_tab()
* Deprecated - Tribe__Events__Main::doNetworkSettingTab() in favor of Tribe__Settings_Manager::do_network_settings_tab()
* Deprecated - Tribe__Events__Main::doSettingTabs() in favor of Tribe__Settings_Manager::do_setting_tabs()
* Deprecated - Tribe__Events__Main::do_licenses_tab() in favor of Tribe__Settings_Manager::do_licenses_tab()
* Deprecated - Tribe__Events__Main::getNetworkOption() in favor of Tribe__Settings_Manager::get_network_option()
* Deprecated - Tribe__Events__Main::getNetworkOptions() in favor of Tribe__Settings_Manager::get_network_options()
* Deprecated - Tribe__Events__Main::getNotices() in favor of Tribe__Notices::get()
* Deprecated - Tribe__Events__Main::getOption() in favor of Tribe__Settings_Manager::get_option()
* Deprecated - Tribe__Events__Main::getOptions() in favor of Tribe__Settings_Manager::get_options()
* Deprecated - Tribe__Events__Main::have_addons() in favor of Tribe__Settings_Manager::have_addons()
* Deprecated - Tribe__Events__Main::isNotice() in favor of Tribe__Notices::is_notice()
* Deprecated - Tribe__Events__Main::pluginDir in favor of Tribe__Events__Main::plugin_dir
* Deprecated - Tribe__Events__Main::pluginName in favor of Tribe__Events__Main::plugin_name
* Deprecated - Tribe__Events__Main::pluginPath in favor of Tribe__Events__Main::plugin_path
* Deprecated - Tribe__Events__Main::pluginUrl in favor of Tribe__Events__Main::plugin_url
* Deprecated - Tribe__Events__Main::removeNotice() in favor of Tribe__Notices::remove_notice()
* Deprecated - Tribe__Events__Main::renderDebug() in favor of Tribe__Debug::render()
* Deprecated - Tribe__Events__Main::saveAllTabsHidden() in favor of Tribe__Settings_Manager::save_all_tabs_hidden()
* Deprecated - Tribe__Events__Main::setNetworkOptions() in favor of Tribe__Settings_Manager::set_network_options()
* Deprecated - Tribe__Events__Main::setNotice() in favor of Tribe__Notices::set_notice()
* Deprecated - Tribe__Events__Main::truncate() in favor of tribe_events_get_the_excerpt()
* Deprecated - tribe_event_beginning_of_day() in favor of tribe_beginning_of_day()
* Deprecated - tribe_event_end_of_day() in favor of tribe_end_of_day()
* Deprecated - tribe_event_format_date() in favor of tribe_format_date()
* Deprecated - tribe_events_the_notices() in favor of tribe_the_notices()

= 3.x and previous =

For release notes from the 3.x and older lifecycles, see our [full historical release notes](https://theeventscalendar.com/category/products/release-notes/).<|MERGE_RESOLUTION|>--- conflicted
+++ resolved
@@ -329,11 +329,8 @@
 
 = [4.5.9] TBD =
 
-<<<<<<< HEAD
+* Fix - Avoid overwriting Venues and Organizers when importing FB events with similarly named Venues and Organizers [75370]
 * Fix - Improve handling of large and/or slow Google Calendar and iCal feeds [79975]
-=======
-* Fix - Avoid overwriting Venues and Organizers when importing FB events with similarly named Venues and Organizers [75370]
->>>>>>> 5095baa6
 
 = [4.5.8] 2017-07-13 =
 
