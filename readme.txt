--- conflicted
+++ resolved
@@ -310,11 +310,8 @@
 
 = [4.6.12] TBD =
 
-<<<<<<< HEAD
 * Fix - Add version parameter to _doing_it_wrong to prevent PHP notices in date utils (props to @sharewisdom for pointing this out) [99117]
-=======
 * Fix - Prevent error on the admin during the generation of the columns [99266]
->>>>>>> 3340df5b
 * Tweak - Rename 'Use Javascript to control date filtering' option to 'Enable live refresh' and modify explanatory copy [98022]
 
 = [4.6.11] 2018-02-14 =
