--- conflicted
+++ resolved
@@ -316,12 +316,9 @@
 * Fix - If the canonical attribute is set on the page make sure does not affect the redirection on mobile if desktop view is different from mobile [68716]
 * Fix - Ensure "Main Events Page" exists as an option in the dropdown menu of available static front pages in the Customizer's "Homepage Settings" screen [97978]
 * Fix - When a protected event is created make sure the tooltip does not create any console error [99089]
-<<<<<<< HEAD
-* Tweak - Replaced direct references to $wp_query global with new `tribe_get_global_query_object()` function to mitigate errors on sites with plugins or themes that manipulate that global directly (thanks @archetypalsxe for highlighting this issue!) [100199]
-=======
 * Fix - Events are marked as "past events" based on date comparison using timezones (globally or individually) [91168]
 * Fix - Exported events on Venue and Organizer page are the ones being displayed on the list [70727]
->>>>>>> bae907af
+* Tweak - Replaced direct references to $wp_query global with new `tribe_get_global_query_object()` function to mitigate errors on sites with plugins or themes that manipulate that global directly (thanks @archetypalsxe for highlighting this issue!) [100199]
 * Tweak - Rename 'Use Javascript to control date filtering' option to 'Enable live refresh' and modify explanatory copy [98022]
 * Tweak - Prevent the `tribe_get_prev_event_link()` and `tribe_get_next_event_link()` queries from running more times than necessary on single-event views, which improves performance [94587]
 * Tweak - Refactor link attributes generation to extend mechanism to handle pagination on list view [97772]
