--- conflicted
+++ resolved
@@ -318,7 +318,6 @@
 
 == Changelog ==
 
-<<<<<<< HEAD
 = [4.0 beta] unreleased =
 
 * Security - A TON of escaping was added to our codebase thanks to the efforts of Andy Fragen (@afragen)
@@ -415,10 +414,7 @@
 * Deprecated - tribe_event_format_date() in favor of tribe_format_date()
 * Deprecated - tribe_events_the_notices() in favor of tribe_the_notices()
 
-= [3.12.4] unreleased =
-=======
 = [3.12.4] 2015-11-04 =
->>>>>>> 84ee0d33
 
 * Feature - Added support for the new Events Community Tickets plugin
 * Tweak - Wrapping functions in conditionals to avoid fatals in our upcoming 4.0 release
