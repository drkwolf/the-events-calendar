--- conflicted
+++ resolved
@@ -312,11 +312,8 @@
 
 * Fix - Add version parameter to _doing_it_wrong to prevent PHP notices in date utils (props to @sharewisdom for pointing this out) [99117]
 * Fix - Prevent error on the admin during the generation of the columns [99266]
-<<<<<<< HEAD
 * Fix - If the canonical attribute is set on the page make sure does not affect the redirection on mobile if desktop view is different from mobile [68716]
-=======
 * Fix - Ensure "Main Events Page" exists as an option in the dropdown menu of available static front pages in the Customizer's "Homepage Settings" screen [97978] 
->>>>>>> f438a40e
 * Tweak - Rename 'Use Javascript to control date filtering' option to 'Enable live refresh' and modify explanatory copy [98022]
 * Tweak - Prevent the `tribe_get_prev_event_link()` and `tribe_get_next_event_link()` queries from running more times than necessary on single-event views, which improves performance [94587]
 
