=== The Events Calendar ===

Contributors: ModernTribe, aguseo, borkweb, barry.hughes, bordoni, brianjessee, brook-tribe, cliffpaulick, courane01, faction23, GeoffBel, geoffgraham, ggwicz, jbrinley, leahkoerper, jentheo, lucatume, mastromktg, mat-lipe, MZAWeb, neillmcshea, nicosantos, patriciahillebrandt, peterchester, reid.peifer, roblagatta, ryancurban, shane.pearlman, shelbelliott, tribecari, vicskf, zbtirrell
Tags: events, calendar, event, venue, organizer, dates, date, google maps, conference, workshop, concert, meeting, seminar, summit, class, modern tribe, tribe, widget
Donate link: http://m.tri.be/29
Requires at least: 3.9
Stable tag: 4.5.9
Tested up to: 4.8
License: GPLv2 or later
License URI: http://www.gnu.org/licenses/gpl-2.0.html

The Events Calendar is a carefully crafted, extensible plugin that lets you easily share your events. Beautiful. Solid. Awesome.

== Description ==

Create an events calendar and manage it with ease. The Events Calendar plugin provides professional-level quality and features backed by a team you can trust.

Packed with loads of useful features, The Events Calendar by Modern Tribe is ready to go right out of the box. It’s extensible, easy to use, and completely customizable.

Looking for additional functionality including recurring events, ticket sales, publicly submitted events, new views, Facebook event integration and more?

<strong>Check out [Events Calendar PRO](http://m.tri.be/mj) and [other add-ons](http://m.tri.be/2a)</strong>

><strong>New Import Tool!</strong>
>We’ve made bulk event imports easier to manage than ever. This add-on service for The Events Calendar allows you to import events from your favorite sources, including Facebook, Meetup, Google Calendar, iCalendar, CSV, and ICS.
>[Check out Event Aggregator now](http://m.tri.be/197u).
>

= BUILT SOLID & SUPPORTED =

The Events Calendar is crafted the WordPress way.

The Events Calendar plugin has been audited by many WordPress industry experts, including core developer Mark Jaquith for security & plugin review team member Pippin Williamson for best practices and plugin compatibility.

Our dedicated support team has poured hundreds of hours into QA, monthly usability tests, and numerous user interviews to guarantee quality and ease-of-use.  We stand behind our work and offer light support weekly for the community via the WordPress.org support forums.

If you need a deeper level of support or a faster response to your specific question, our Events Calendar PRO add-on includes access to our premium support forums with a 24-48 hour response time during the workweek.

Enjoy using The Events Calendar, know how to get under the hood and want to make money helping people? We’re growing our community team and would love to hear from you. If you’re interested, [check this out!](http://m.tri.be/mk)

= PLUG-N-PLAY or HIGHLY CUSTOMIZABLE =

The Events Calendar is built to work out of the box. Just turn it on, configure the settings to match your needs and you’ll be making events in less than 5 minutes.
Or customize it to suit your specific needs. The Events Calendar is built by developers, for developers…it’s ready to be the foundation for your wildest hack sessions:

The Events Calendar is built to work out of the box. Just turn it on, configure the settings to match your needs and you'll be making events in less than 5 minutes.

* WP REST API support
* Skeleton stylesheet to theme fast & efficiently
* Partial template overrides
* Template tags, hooks, and filters
* [Extensive documentation](http://m.tri.be/eu)
* [Library of code snippets](https://github.com/theeventscalendar) on GitHub.

Whether your vision is big or small, you’re in good company. Hundreds of thousands of churches, eateries, small businesses, musicians, venues, and non-profits are publishing and promoting their events with The Events Calendar.

The Events Calendar has been scaled to work on networks with over 25 million unique visitors per month and hundreds of thousands of events. Fortune 100 companies, major universities, government institutions and some seriously epic startups push their events with our platform.

= FEATURES =

Whether you’re operating a hyperlocal hub listing thousands of events, a university with many thousands of users, or you’re a sole business owner listing your classes, The Events Calendar has your back.

Just getting started? Definitely watch and read through the [New User Primer](http://m.tri.be/2d) before going much further.

* Rapidly create events
* Saved venues & organizers
* Calendar month view with tooltips
* List view
* Day view
* Event search
* Google maps
* Widget: Upcoming events list
* Events Taxonomies (Categories & Tags)
* Google Calendar and iCal exporting
* WP REST API endpoints (READ)
* Completely ajaxified for super smooth browsing
* Completely responsive from mobile to tablet to desktop
* Tested on the major theme frameworks such as Avada, Genesis, Woo Themes, Thesis and many more.
* Increase your SEO with Microformats
* Internationalized & Translated
* Multiple stylesheets (Skeleton, Default, Tribe Event Styles) to improve integration
* Extensive Template Tags for Customization
* Hook & Filters up the wazoo
* Caching Support
* Debug Mode for Developers

Looking for something else? We’ve got add-ons available to take your calendar to the next level.

= PRO Features =

Add recurring events, a whole recurring events, a whole range of new views ( week / map / photo / venue / organizer) & widgets (calendar / featured venue / week / event countdown), shortcodes, custom event attributes, default content, location search, much more with [Events Calendar PRO](http://m.tri.be/2c)

= Event Ticketing =

Collect free RSVPs with Event Tickets or add paid ticketing features with [Event Tickets Plus](http://m.tri.be/18wg), including the ability to sell tickets, collect sales, and manage attendees all from within your WordPress dashboard! Works with your favorite eCommerce plugin (WooCommerce, Shopp, Easy Digital Downloads, or WP E-Commerce).

= Bulk Event Import =

Fill your calendar with events from your favorite sources, including Facebook, Meetup, Google Calendar, iCalendar, CSV, and ICS. [Event Aggregator](http://m.tri.be/197u) provides a convenient dashboard to manage scheduled imports, manual imports, filters, one-way sync, import history, and more.

= User-Submitted Events =

Running a community calendar? [Community Events](http://m.tri.be/2g) lets users add events directly to your calendar without needing access to your admin.

= Advanced User Search & Filters =

Have so many amazing events that your users get overwhelmed? [Filter Bar](http://m.tri.be/52) adds a configurable set of filters to your event pages so users can view and search for the exact events that interest them.

= Integrate With Eventbrite =

Connect your calendar with your Eventbrite.com account! [Eventbrite Tickets](http://m.tri.be/18wf) allows you to import/export between The Events Calendar and Eventbrite, and incorporate ticket sales.

[Join us on Facebook](https://www.facebook.com/theeventscalendar/) to be part of our active community, check us out [on Twitter](https://twitter.com/TheEventsCal), and [sign up for our newsletter](http://m.tri.be/rm) for release announcements and discounts.

= SUBMITTING PATCHES =

If you’ve identified a bug and want to submit a patch, we’d welcome it at our [GitHub page for The Events Calendar](https://github.com/moderntribe/the-events-calendar). Simply cue up your proposed patch as a pull request, and we’ll review as part of our monthly release cycle and merge into the codebase if appropriate from there. (If a pull request is rejected, we’ll do our best to tell you why). Users whose pull requests are accepted will receive credit in the plugin's changelog. For more information, check out the readme at our GitHub page. Happy coding!

== Installation ==

= Install & Activate =

Installing the plugin is easy. Just follow these steps:

1. From the dashboard of your site, navigate to Plugins --> Add New.
2. Select the Upload option and hit "Choose File."
3. When the popup appears select the the-events-calendar-x.x.zip file from your desktop. (The 'x.x' will change depending on the current version number).
4. Follow the on-screen instructions and wait as the upload completes.
5. When it's finished, activate the plugin via the prompt. A message will show confirming activation was successful. A link to access the calendar directly on the frontend will be presented here as well.

That's it! Just configure your settings as you see fit, and you're on your way to creating events in style. Need help getting things started? Check out our [new user primer](http://m.tri.be/2l) for help with settings and features.

= Requirements =

* PHP 5.2.4 or greater (recommended: PHP 5.4 or greater)
* WordPress 3.9 or above
* jQuery 1.11.x

== Screenshots ==

1. Month View with Hover
2. Month View
3. List View
4. Day View
5. Single Event
6. Event Editor
7. Events Admin Listing
8. General Settings
9. Display Settings
10. Events List Widget
11. Mobile Month View
12. CSV Importer

== Frequently Asked Questions ==

= Are there any troubleshooting steps you'd suggest I try that might resolve my issue before I post a new thread? =

First, make sure that you're running the latest version of The Events Calendar (4.0 as of this release). If you're running Events Calendar PRO it needs to match the version number of The Events Calendar. And if you've got any other add-ons, make sure those are current / running the latest code as well.

The most common issues we see are either plugin or theme conflicts. You can test if a plugin or theme is conflicting by manually deactivating other plugins until just The Events Calendar is running on your site. If the issue persists from there, revert to the default Twenty Fourteen theme. If the issue is resolved after deactivating a specific plugin or your theme, you'll know that is the source of the conflict.

Note that we aren't going to say "tough luck" if you identify a plugin/theme conflict. While we can't guarantee 100% integration with any plugin or theme out there, we will do our best (and reach out the plugin/theme author as needed) to figure out a solution that benefits everyone.

= I'm still stuck. Where do I go to file a bug or ask a question? =

Users of the free The Events Calendar should post their questions in the plugin's [WordPress.org forum](https://wordpress.org/support/plugin/the-events-calendar/), which we hit about once a week (usually on Wednesdays). Please make sure to read [our sticky post](http://m.tri.be/19oc) providing an overview of the support we provide free users BEFORE posting. If you find you're not getting support in as timely a fashion as you wish, you might want to consider purchasing a PRO license.

If you're already a PRO user, you're entitled access to our more actively-monitored [Events Calendar PRO forum](http://m.tri.be/2r) on our website. We can provide a deeper level of support here and hit these forums on a daily basis during the work week. Generally, except in times of increased support loads, we reply to all comments within 24-48 hours during the business week.

= Events Calendar PRO looks awesome! I'm sold! How can I get my hands on it? =

Events Calendar PRO can be purchased directly on [our website](http://m.tri.be/18wi). There are five (5) license types available, and all licenses include 1 year of access to support + updates.

= I'm interested in PRO or another add-on, but there are a few questions I've got before making the purchase. Can you help me get those addressed? =

Absolutely. If you're not finding your questions answered on the product pages, hit up our [pre-sales forum](http://m.tri.be/2w) on our site. You can save yourself some time by reviewing the threads first to verify if your question has already been asked. If it hasn't, post a new thread as a guest. We'll get you a reply as quickly as we can, so you can make an informed decision regarding purchase.

= What add-ons are available for The Events Calendar, and where can I read more about them? =

Currently, the following add-ons are available for The Events Calendar:

* [Events Calendar PRO](http://m.tri.be/18wi), for adding premium calendar features like recurring events, advanced views, cool widgets, shortcodes, additional fields, and more!
* [Event Aggregator](http://m.tri.be/197u), a service that effortlessly fills your calendar with events from Facebook, Meetup, Google Calendar, iCalendar, CSV, and ICS.
* [Event Tickets](http://m.tri.be/18wj) (free), which allows you to collect RSVPs to events. It can run alongside The Events Calendar or as a standalone plugin that adds RSVP functionality to WordPress posts and pages.
* [Event Tickets Plus](http://m.tri.be/18wk), which allows you to sell tickets for your events using your favorite e-commerce platform.
* [Community Events](http://m.tri.be/2g), for allowing frontend event submission from your readers.
* [Community Tickets](http://m.tri.be/18wl), which allows event organizers to sell tickets to the events they submit via Community Events.
* [Filter Bar](http://m.tri.be/fa), for adding advanced frontend filtering capabilities to your events calendar.
* [Eventbrite Tickets](http://m.tri.be/2e), for selling tickets to your event directly through Eventbrite.

= I have a feature idea. What's the best way to tell you about it? =

We've got a [UserVoice page](https://tribe.uservoice.com/forums/195723-feature-ideas) where we're actively watching for feature ideas from the community. Vote up existing feature requests or add your own, and help us shape the future of the products business in a way that best meets the community's needs.

= I've still got questions. Where can I find answers? =

Check out our extensive [knowledgebase](http://m.tri.be/18wm) for articles on using, tweaking, and troubleshooting our plugins.

== Documentation ==

All of our online documentation can be found on [our documentation site](http://m.tri.be/eu).

Some links you may find particularly useful are:

* [The Events Calendar New User Primer](http://m.tri.be/2l)
* [The Themer's Guide to The Events Calendar](http://m.tri.be/2m)
* [Knowledgebase](http://m.tri.be/18wm)

If you have any questions about this plugin, you can post a thread in our [WordPress.org forum](https://wordpress.org/support/plugin/the-events-calendar). Please search existing threads before opening a new one.

The [Modern Tribe premium support forums](http://m.tri.be/2r) are available for you to read. You won't, however, be able to post a message in any forums beyond Pre-Sale Questions unless you have purchased a premium license.

== Add-Ons ==

But wait: there's more! We've got a whole stable of plugins available to help you be awesome at what you do. Check out a full list of the products below, and over on [our website](http://m.tri.be/18wn).

Our Free Plugins:

* [Event Tickets](https://wordpress.org/plugin/event-tickets/)
* [Advanced Post Manager](https://wordpress.org/plugins/advanced-post-manager/)
* [Blog Copier](https://wordpress.org/plugins/blog-copier/)
* [GigPress](https://wordpress.org/plugins/gigpress/)
* [Image Widget](https://wordpress.org/plugins/image-widget/)
* [Widget Builder](https://wordpress.org/plugins/widget-builder/)

Our Premium Plugins and Services:

* [Events Calendar PRO](http://m.tri.be/18wi)
* [Event Aggregator](http://m.tri.be/197u) (service)
* [Event Tickets Plus](http://m.tri.be/18wk)
* [The Events Calendar: Community Events](http://m.tri.be/2g)
* [The Events Calendar: Community Tickets](http://m.tri.be/18wl)
* [The Events Calendar: Filter Bar](http://m.tri.be/fa)
* [The Events Calendar: Eventbrite Tickets](http://m.tri.be/2e)

== Translations ==

The Events Calendar is translated by volunteers at [translate.wordpress.org](https://translate.wordpress.org/projects/wp-plugins/the-events-calendar/stable). There you can find a list of available languages, download translation files, or help update the translations. Thank you to everyone who helps to maintain our translations!

== Help ==

Welcome to The Events Calendar, a full-featured events management system for WordPress. Thank you so much for using the labor of our love. We are Modern Tribe and we are here to help you be awesome.

If you aren't familiar with The Events Calendar, check out our [new user primer](http://m.tri.be/2p). It'll introduce you to the basics of what the plugin has to offer and will have you creating events in no time. From there, the resources below -- extensive template tag documentation, FAQs, video walkthroughs and more -- will give you a leg up as you dig deeper.

Additional resources available include:

* [Release Schedule](https://theeventscalendar.com/release-schedule/)
* [Known Issues](https://theeventscalendar.com/known-issues/)
* [Documentation](http://m.tri.be/eu)
* [FAQ](http://m.tri.be/2n)
* [Help Videos](http://m.tri.be/2t)
* [Tutorials](http://m.tri.be/2u)
* [Release Notes](http://m.tri.be/2v)
* [Forums](http://m.tri.be/2r)

We hit the [The Events Calendar forum here on WordPress.org](https://wordpress.org/support/plugin/the-events-calendar/) about once a week, assisting users with basic troubleshooting and identifying bugs that have been reported. (If you are looking for more active support, might we suggest buying a PRO license? Our team hits the [Premium Forums](http://m.tri.be/2r) daily.)

Some things to consider before posting on the forum:

* Look through existing threads before posting a new one and check that there isn't already a discussion going on for your issue.
* Your issue will be solved more quickly if you run a few checks before making a support request. Deactivate your plugins one by one - if the issue is fixed by deactivating a plugin you know you've got a plugin conflict. To test your Theme, revert to the default Twenty Twelve Theme to see if you are still experiencing the problem. If not, your Theme is the issue. Please provide this information when making your support request.
* Sometimes, just resetting your permalinks can fix the issue. Visit Events -> Settings -> Permalinks, save your permalinks with a different option and then save with your preferred choice again. This can solve events-related problems and can is worth a shot before creating a new thread.

Still not happy? Shoot us an email to support@theeventscalendar.com or tweet to [@TheEventsCal](https://twitter.com/TheEventsCal) and tell us why. We'll do what we can to make it right.

== Contributors ==

The plugin is made with love by [Modern Tribe Inc](http://m.tri.be/2s).

= Current Contributors =

* [Andras Guseo](https://profiles.wordpress.org/aguseo)
* [Barry Hughes](https://profiles.wordpress.org/barryhughes)
* [Brian Jessee](https://profiles.wordpress.org/brianjessee)
* [Brook Harding](https://profiles.wordpress.org/brook-tribe)
* [Caroline Tucker](https://profiles.wordpress.org/tribecari)
* [Clifford Paulick](https://profiles.wordpress.org/cliffpaulick)
* [Daniel Dvorkin](https://profiles.wordpress.org/MZAWeb)
* [Geoff Graham](https://profiles.wordpress.org/geoffgraham)
* [George Gecewicz](https://profiles.wordpress.org/ggwicz)
* [Gustavo Bordoni](https://profiles.wordpress.org/bordoni)
* [Leah Koerper](https://profiles.wordpress.org/leahkoerper)
* [Luca Tumedei](https://profiles.wordpress.org/lucatume)
* [Matthew Batchelder](https://profiles.wordpress.org/borkweb)
* [Neill McShea](https://profiles.wordpress.org/neillmcshea)
* [Nico Santos](https://profiles.wordpress.org/nicosantos)
* [Patricia Hillebrandt](https://profiles.wordpress.org/patriciahillebrandt)
* [Peter Chester](https://profiles.wordpress.org/peterchester)
* [Reid Peifer](https://profiles.wordpress.org/reid.peifer)
* [Shane Pearlman](https://profiles.wordpress.org/shane.pearlman)
* [Shelby Elliott](https://profiles.wordpress.org/shelbelliott)
* [Zachary Tirrell](https://profiles.wordpress.org/zbtirrell)

= Past Contributors =

* [Casey Driscoll](https://profiles.wordpress.org/caseypatrickdriscoll)
* [Casey Picker](https://profiles.wordpress.org/ckpicker)
* [Dan Cameron](https://profiles.wordpress.org/dancameron)
* [Jessica Yazbek](https://profiles.wordpress.org/jazbek)
* [Joachim Kudish](https://profiles.wordpress.org/jkudish)
* [John Gadbois](https://profiles.wordpress.org/jgadbois)
* [Jonah West](https://profiles.wordpress.org/jonahcoyote)
* [Jonathan Brinley](https://profiles.wordpress.org/jbrinley)
* [Josh Mallard](https://profiles.wordpress.org/joshlimecuda)
* [Justin Endler](https://profiles.wordpress.org/justinendler)
* [Kelly Groves](https://profiles.wordpress.org/kellykathryn)
* [Kelsey Damas](https://profiles.wordpress.org/kelseydamas)
* [Kyle Unzicker](https://profiles.wordpress.org/kyleunzicker)
* [Mat Lipe](https://profiles.wordpress.org/mat-lipe)
* [Matt Wiebe](https://profiles.wordpress.org/mattwiebe)
* [Matthew Denton](https://profiles.wordpress.org/mdbitz)
* [Nick Ciske](https://profiles.wordpress.org/nickciske)
* [Nick Mastromattei](https://profiles.wordpress.org/mastromktg)
* [Paul Hughes](https://profiles.wordpress.org/paulhughes01)
* [Rob La Gatta](https://profiles.wordpress.org/roblagatta)
* [Ryan Urban](https://profiles.wordpress.org/ryancurban)
* [Samuel Estok](https://profiles.wordpress.org/faction23)
* [Timothy Wood](https://profiles.wordpress.org/codearachnid)
* [Trisha Salas](https://profiles.wordpress.org/trishasalas)

== Upgrade Notice ==

= [4.3] =

Please see the changelog for the complete list of changes in this release. Remember to always make a backup of your database and files before updating!

== Changelog ==

= [4.5.10] TBD =

<<<<<<< HEAD
* Tweak - Tweaked the Organizer e-mail address field label a bit to better accomodate Community Events [80426]
=======
* Fix - avoid duplicate events when importing from some iCal, GoogleCalendar and Facebook feeds in Event Aggregator [67038]
>>>>>>> 1f621078

= [4.5.9] 2017-07-26 =

* Fix - Send Aggregator callback URL with correct Scheme [83364]
* Fix - Scheduled Aggregator cron for inserting will re-enqueue to complete scheduled imports [83382]
* Fix - Avoid overwriting Venues and Organizers when importing FB events with similarly named Venues and Organizers [75370]
* Fix - Improve handling of large and/or slow Google Calendar and iCal feeds [79975]
* Tweak - Added period "." separator to datepicker formats. [65282]
* Tweak - Added tribe_events_month_get_events_in_month filter to allow overriding of events used in month templates. [83317]

= [4.5.8.1] 2017-07-21 =

* Fix - Fixed an issue where failed EA Imports would hang for a long time before failing [83344]

= [4.5.8] 2017-07-13 =

* Fix - Remove permalink logic for recurring events (Events Calendar PRO will implement instead) [74153]
* Fix - Avoid type error when setting up one-time imports for Facebook URLs (our thanks to @J for flagging this!) [78664]
* Fix - Add a safety check in isOrganizer() function (our thanks to Kevin for flagging this!) [81645]
* Fix - Avoid EA Client hanging when no events are found while attempting an import from a Facebook source [82713]
* Fix - Improve compatibility of The Events Calendar when operating with WPML from within a subdirectory (props: @dgwatkins) [81998]

= [4.5.7] 2017-06-28 =

* Fix - Restore support for translated events category slugs when WPML is active [73478]
* Fix - Improve handling of shortcodes within event view excerpts (props: @awbauer) [81226]
* Fix - Improve compatibility with WPML in relation to event permalinks specifically (props: @dgwatkins) [81224]
* Fix - Improved handling of Venue fields that allows for better form validation in Community Events [76297]
* Tweak - Better detection and reporting of communication failures with the Event Aggregator server
* Tweak - Textual corrections (with thanks to @garrett-eclipse for highlighting many of these) [77196]
* Tweak - New filter added ("tribe_events_linked_posts_dropdown_enable_creation") to facilitate more control over linked posts [80487]
* Tweak - Improve performance of theme compatibility code [71974]
* Tweak - Don't show Event Aggregator system status in Help tab if there's no Event Aggregator license in place [68506]

= [4.5.6] 2017-06-22 =

* Tweak - Improved how Cost field looks and it's consistency across views [71092 & 71094]
* Fix - Resolved issue where the Meta Chunker attempted to inappropriately chunk meta for post post_types [80857]
* Tweak - Added actions: `tribe_events_inside_cost`
* Tweak - Changed views: `day/single-event`, `day/single-featured`, `list/single-event`, `list/single-featured`
* Language - 1 new strings added, 15 updated, 1 fuzzied, and 1 obsoleted [the-events-calendar]
* Language - 0 new strings added, 0 updated, 1 fuzzied, and 0 obsoleted [tribe-common]


= [4.5.5] 2017-06-14 =

* Fix - Removed extra double quotes in organizer link output [71133]
* Fix - Make the list and day view styles match more closely [63599]
* Fix - Better sanitization on CSV imports (thanks to Valentinos Chouris from NCC Group for reporting this) [80311]
* Fix - Prevent tabs from being incorrectly escaped in iCal output (props: KZeni) [80452]
* Fix - Fixed inconsistent font styling of Tribe Bar form labels. [27252]
* Tweak - Removed unused Javascript (jQuery UI Dialog) to help avoid warnings (our thanks to @gama6889 for flagging this) [80766]
* Tweak - Added new filter hooks 'tribe_events_register_event_type_args' and 'tribe_events_register_event_cat_type_args' [80658]

= [4.5.4] 2017-06-06 =

* Tweak - Minor tweaks to the CSS for linked post types (Organizer/Venues)
* Fix - Prevent drag and drop icon showing when singular linked post type is been displayed
* Fix - Resolved issue where scheduled imports sometimes failed to execute [79587]
* Fix - Better sanitization of data (Props to Valentinos Chouris for reporting this) [80310]
* Language - 2 new strings added, 156 updated, 0 fuzzied, and 4 obsoleted [the-events-calendar]
* Language - 4 new strings added, 20 updated, 1 fuzzied, and 0 obsoleted [tribe-common]

= [4.5.3] 2017-06-01 =

* Fix - Made it easier to translate the update confirmation message (our thanks to safu9 for highlighting this) [79729]
* Fix - Fixed compatibility issue with WPML which caused organizers and venues to disappear on translated events [67581]
* Fix — Fixed bug where venues and organizers would be duplicated when their associated event is previewed. [64088]
* Tweak - Other fixes to the plugin verbiage (with thanks to @garrett-eclipse and others)

= [4.5.2.1] 2017-05-19 =

* Fix - Prevent fatal errors occuring in PHP 5.5 and earlier [79208]

= [4.5.2] 2017-05-17 =

* Fix - Correct REST API reference URL (our thanks to Lindsey for flagging this) [78658]
* Fix - Improve Event Aggregator integration to avoid situations where imports continually restart but do not complete [77988]
* Tweak - Make the inclusion or exclusion of the year (within the event schedule string) filterable [78070]
* Tweak - Adjustments to help avoid false positive security alerts being generated in relation to our customizer integration [78355]

= [4.5.1] 2017-05-04 =

* Fix - Prevented errors on EA import screen that happened in exotic circumstance. Thanks @kathryn for reporting this! [75787]
* Fix - Made EA preserve custom dates after reimporting a Facebook Event when option is set. [75787]
* Fix - Enhance month view caching to minimize impact of JSON-LD generation [74656]
* Tweak - Styling/layout improvements within the Event Aggregator screen [77895]

= [4.5.0.2] 2017-05-01 =

* Fix - Ensure compatibility with WordPress version 4.4 and earlier

= [4.5.0.1] 2017-05-01 =

* Fix - Resolving issue where some premium plugins were falsely claiming they were out of date

= [4.5] 2017-05-01 =

* Feature - Event Aggregator now allows users to import from other sites with The Events Calendar [68139]
* Feature - Include a Events REST API endpoint for read operations [70711]
* Feature - Include granular Scheduling for Events Aggregator
* Tweak - Update Authority for modified fields now will include Organizer, Venues and Taxonomy changes [71152]
* Tweak - Clean up direct calls to get events and use wrapper `tribe_get_events()` which has a hook for customizing
* Tweak - Remove including Event Tickets for backwards compatibility as a vendor library [71908]
* Tweak - Create a global ID to increase consistency on all of the imported items with Event Aggregator [75218]
* Fix - Prevent Aggregator to run on Empty Queues thus generating fatals (props to @Donald for the report here) [75377]
* Fix - Categories and Tags are no longer cleared when importing with Event Aggregator (thank you @Nicolas for the report) [74264]
* Fix - Increase consistency on Column Mapping for CSV imports [76476]
* Tweak - Added filters for REST API: `tribe_events_rest_url_prefix`, `tribe_rest_url`, `tribe_events_rest_use_builtin`, `tribe_rest_events_archive_data`, `tribe_rest_event_max_per_page`, `tribe_rest_event_data`, `tribe_rest_venue_data`, `tribe_rest_organizer_data`, `tribe_rest_event_categories_data`, `tribe_rest_event_tags_data`, `tribe_rest_event_taxonomy_term_data`, `tribe_rest_event_featured_image`, `tribe_events_rest_api_enabled`
* Tweak - Added filters for REST API Documentation: `tribe_rest_swagger_cost_details_documentation`, `tribe_rest_swagger_date_details_documentation`, `tribe_rest_swagger_image_details_documentation`, `tribe_rest_swagger_image_size_documentation`, `tribe_rest_swagger_term_documentation`, `tribe_rest_swagger_event_documentation`, `tribe_rest_swagger_organizer_documentation`, `tribe_rest_swagger_venue_documentation`, `tribe_rest_swagger_documentation`
* Tweak - Added filters for Modified fields tracking: `tribe_tracker_post_types`, `tribe_tracker_excluded_meta_keys`, `tribe_tracker_enabled`, `tribe_tracker_enabled_for_terms`, `tribe_tracker_taxonomies`
* Tweak - Added filters for Event Aggregator: `tribe_aggregator_localized_data`, `tribe_aggregator_service_messages`, `tribe_aggregator_url_import_range_options`, `tribe_aggregator_url_import_range_cap`, `tribe_aggregator_url_import_range_start`, `tribe_aggregator_url_import_range_end`
* Tweak - Removed filters for Event Aggregator: `tribe_aggregator_track_modified_fields`
* Tweak - Added actions for Initialization: `tribe_events_bound_implementations`
* Tweak - Removed methods for `Tribe__Events__Main`: `track_event_post_field_changes`, `maybe_load_tickets_framework`
* Tweak - Removed methods for `Tribe__Events__Aggregator__Service`: `has_service_message`

= [4.4.5] 2017-03-23 =

* Fix - Local changes to events should be preserved in accordance with the Event Import Authority setting (thanks to @bryan for reporting this one) [72876]
* Fix - Correct the value for days of the week abbreviation (thanks @mmmmartin03 for the report) [75379]
* Tweak - Enable the month view cache by default on new installations [74867]
* Tweak - External links to Google maps changed from http to https (nice find by @bjf2000 - reported via the .org support page) [74930]
* Tweak - Links to WordPress.org changed from http to https (ultimately this is also credited to @bjf2000's find. Thanks!) [72273]

= [4.4.4] 2017-03-08 =

* Fix - Avoid unnecessarily removing a callback from an action while inside the same action (improves PolyLang compatibility - props @Chouby) [73122]
* Fix - Resolving issue where sites that overrode the wp-admin path would fail to successfully perform a Facebook OAuth with Event Aggregator [74687]
* Tweak - Improve template loading for easier customization by developers and better support of the template hierarchy (props @QWp6t) [72842]

= [4.4.3] 2017-02-22 =

* Fix - Resolved issue where iCal exports on month view were exporting more events than intended (thanks to @s2ldesign for reporting in our forums) [72133]
* Fix - Resolved meta width issue for maps when Pro is active (gracias a @ANTONIO JOSE por el reporte del error)  [69844, 72272]
* Fix - Resolved issue where featured images were not being imported via Event Aggregator Facebook imports (cheers to @Cody for the initial bug report) [72764]
* Fix - Resolved issue where translated 'all' slugs were not respected (thank you @Marianne for your report in the forums) [71996]
* Tweak - Translation improvements and fixes (@Katja - thanks! ) [70068]
* Tweak - Allow "-1" when specifying the "Month view events per day" setting [70497]

= [4.4.2] 2017-02-09 =

* Fix - Ensure the global and source-specific Google Map settings for imports are respected [67228]
* Fix - Prevent PHP 5.2 Strict mode from throwing notices due to usage of `is_a` [72812]
* Fix - Ensure the events list widget's show/hide if there are upcoming events setting is respected [72965]
* Tweak - Add filters for template tag functions related to dates: `tribe_get_start_time`, `tribe_get_end_time`, `tribe_get_start_date` and `tribe_get_end_date` [67759]

= [4.4.1.1] 2017-01-26 =

* Fix - Resolved fatal caused when rendering themes that override tribe styles

= [4.4.1] 2017-01-26 =

* Fix - Resolve the Fatals related to undefined methods and Memory exhaustion [71958, 71912]
* Fix - iCal export for Single events working again [71916]
* Tweak - Changes the Search label to prevent duplicate words (props @oheinrich) [72149]
* Tweak - Add theme version to `tribe-event.css` (props @berler) [71973]
* Fix - Resolve JavaScript error when jQuery was been de-registered [71369]
* Fix - Prevent Fatals when Importing Images on Event Aggregator [70576]
* Fix - Prevent Third Party notes to be escaped, anchor link working again [71872]
* Fix - Google Maps now are using HTTPS instead of HTTP (props @cliffordp)
* Fix - Prevent Fatals on Event Aggregator Cron, due to Activity logging failure [71904]
* Fix - Elminate some cases of problem with Facebook manual import on Event Aggregator [69137]
* Fix - WPML integration smaller incompatibilities [70520, 70522]

= [4.4.0.1] 2017-01-09 =

* Fix - Adds safety check to ensure a smooth activation process when earlier versions of Tribe Common are active

= [4.4] 2017-01-09 =

* Feature - Add dynamic helper text to single event editor to display the events date and time [66484]
* Feature - Add support for featured events [65898]
* Feature - Add support for placing the main events archive on the site homepage [38757]
* Feature - Add support for the theme customizer [67489]
* Feature - Make it possible to adjust map pins via the theme customizer [65889]
* Feature - Support for Event Aggregator in a multisite network context added [61427]
* Fix - Add a link to The Events Calendar Help page in the Network Administration screen of multisite installations [68665]
* Fix - Multisite license editing and displaying consistency [68662]
* Tweak - Adjusted styles and added actions for featured events in the List Widget [65923]
* Tweak - Organizers and Venues are now with a better and cleaner interface [68430]
* Tweak - Eliminate duplicate meta data for organizer posts [25084]
* Tweak - Improved the start/end date user interface [66486, 66487, 66550]
* Tweak - iCal export now includes all events - up to a reasonable limit - rather than just those in the current view [65037]
* Tweak - Adjustments made to the default week view color scheme [69756]
* Tweak - Add AJAX and improve consistency of the venue and organizer UI [38129]

= [4.3.5] 2016-12-20 =

* Tweak - Updated the template override instructions in a number of templates [68229]
* Tweak - Improve behavior of tribe_get_events_title() in respect of single events [46313]
* Tweak - Event Aggregator will only load on the Administration, prevent bigger loads for Front-End users [70812]
* Tweak - Allow better filtering for Organizers and Venue Meta fields (Props: @Chouby from Polylang) [70894]
* Fix - Prevent JavaScript Notices related to Bumpdown [69886]
* Fix - Assets URL on Windows Servers are fully operational again [68377]
* Fix - JavaScript and CSS files will respect HTTPS on all pages [69561]
* Fix - Fixed comment count and visibility issues due to Event Aggregator records [68297]
* Fix - Fixed PHP notices and warnings raised when importing .ics files [69960]
* Fix - Only show link to Venues if Pro is active in List View [69887]
* Fix - Fixed and issue that would make Event Aggregator importing notices remain stuck in the Import screen [70614]
* Fix - Avoid error screen when saving licenses on multisite installations [68599]
* Fix - Fix calendar view links in WPML language switcher [67134]

= [4.3.4.2] 2016-12-13 =

* Fix - Correct an oversight leading to breakages of the /all/ events archive for Events Calendar PRO users [70662]

= [4.3.4.1] 2016-12-09 =

* Fix - Updates Tribe Common to remove some stray characters that were impacting page layouts (props: @Aetles) [70536]

= [4.3.4] 2016-12-08 =

* Tweak - Tribe Common now is loaded only once across our plugin suite, improves performance in some cases [65755]
* Fix - Featured Images for Event Aggregator imports are working as expected again. [69465]
* Fix - Google Calendar and iCalendar files are now updating their respective events [68684]
* Fix - On demand Event Aggregator records will update events correctly [69542]

= [4.3.3] 2016-11-16 =

* Feature - Added Tribe Extension class and loader, to make small addons easier to build [68188]
* Fix - Ordering on Month view is working as expected again [69123]
* Fix - Enable ampersand character in mobile month view titles (thanks @kate for the report of this) [45409]
* Fix - Prevent notices for Event Aggregator License checking [67981]
* Fix - Mismatched text domains are resolved, important for translations (props to @Hans) [68462]
* Fix - Sticky on Month View is working as expected again [68902]
* Fix - Prevent HTTPS websites from pointing to Assets in HTTP [68372]
* Fix - On `WP_Query` we will no-longer overwrite custom `post__not_in` params [42143]

= [4.3.2] 2016-11-02 =

* Fix - Fixes an issue where the text in the Location search field was URL encoded when using the back or forward button for navigation. [61742]
* Fix - Aggregator Errors will not show more than once daily as comments (Thanks @Jacob for your report on the forums) [68094]
* Fix - Event Aggregator ICS default configuration now are been Selected Correctly [67885]
* Fix - Shortcode Month view now will display tooltips correctly [68094]
* Fix - Avoid loading the select2 JavaScript library twice when Advanced Custom Fields is activated (props to @ryan for the initial report [43605]
* Fix - Avoid errors and notices on calendar page when X theme and WPML plugins are active (thanks @ingrid for reporting this one) [64400]

= [4.3.1.1] 2016-10-20 =

* Fix - Corrected a packaging issue from the 4.3.1 release [67936]

= [4.3.1] 2016-10-20 =

* Tweak - Implement the pruning of Event Aggregator history records after 7 days, filterable by tribe_aggregator_record_retention [68283]
* Tweak - Event Aggregator will now verify that the license key has uses remaining before creating a history record [68286]
* Tweak - Improve `tribe_create_event` documentation (Props to Keith) [44871]
* Fix - Resolved an issue where scheduled Event Aggregator imports marked as "On Demand" were being run by cron [68284]
* Fix - Resolved a bug where empty meta fields were being inserted into Event Aggregator record post meta [68290]
* Fix - Resolved a bug where Venue and Organizers urls were been generated incorrectly (Thanks @Matt) [68168]
* Fix - Pagination links on Month view are updating correctly [67977]
* Fix - Resolved the support for translated event category archive slug that could lead to broken links on the front-end while using WPML (Props to Wilco in the support Forums) [62018]
* Fix - Resolved a bug where searching for past events in the List view would always yield no results (Thanks for the report @Davide) [61863]
* Fix - Resolved an issue where long file names would break plugin updates on some Windows installations (pros to @Alan [62552]
* Fix - Resolved an issue where the `/all` link on recurring events on non English websites could be broken (reported by @lumiest - thanks!) [68062]
* Fix - Pagination links on Month view are updating correctly [67977]

= [4.3.0.1] 2016-10-14 =

* Fix - Preventing legacy Facebook events from being duplicated

= [4.3] 2016-10-13 =

* Feature - Added Event Aggregator to enable service-based event imports from iCal feeds, Facebook, and Meetup
* Feature - Revamped the CSV import screens to work within the new Event Aggregator pages
* Tweak - Adjusted some view logic to support the new Event Views shortcode in Pro [44800]
* Tweak - Added a button to copy the system infomation on the help tab [43709]
* Tweak - Added an option for users to opt into automatic system infomation so our support system can grab the system information found on the help tab automatically [31645]
* Tweak - Use an earlier hook for iCal feed generation (props @jlambe) [64141]
* Tweak - Revise and simplify integration with Event Tickets attendee screen [61992]
* Tweak - Added context to a set of strings to make translation easier (props @pedro-mendonca) [64586]
* Tweak - Deprecated various disused functions and classes relating to the Meta Factory [39905]
* Fix - Cease using GLOB_BRACE for including deprecated files due to limited server support [63172]
* Fix - Avoid problems that can occur when hooking and unhooking actions (props @Chouby) [63474]
* Fix - Resolves an issue where we were duplicating a core WordPress hook but with a different set of parameters (props @Chouby) [66455]
* Fix - Correct the datetime formatting issues within the iCal feed (props @henryk) [65968]
* Deprecated - `Tribe__Events__Main::initOptions()` has been deprecated with no replacement
* Deprecated - `Tribe__Events__Main::set_meta_factory_global()` has been deprecated in favor of using the `Tribe__Events__Meta_Factory` class
* Deprecated - The `setup_meta()` method in both the `Tribe__Events__Template__Single_Event` and `Tribe__Events__Template_Factory` classes has been deprecated
* Deprecated - The `the_title()`, `event_date()`, `event_category()`, `event_tag()`, `event_website()`, `event_origin()`, `organizer_name()`, `organizer_email()`, `venue_name()`, `venue_address()`, and `venue_map()` methods have been deprecated in the `Tribe__Events__Advanced_Functions__Register_Meta` class
* Deprecated - The `register()`, `check_exists()`, and `get_args()` methods have been deprecated in the `Tribe__Events__Meta_Factory` class

= [4.2.7] 2016-09-15 =

* Tweak - Additional support for plugin extensions

= [4.2.6] 2016-08-31 =

* Add - tribe_is_event_past() conditional to detect if event end time is past current time (Reported by @Jonathan in our support forums - thanks Jonathan.)

= [4.2.5] 2016-08-17 =

* Fix - Fixed inconsistent template filtering logic for single event template [62525]
* Tweak - Restored preview for published events [64874]

= [4.2.4] 2016-08-03 =

* Tweak - Changed "Event Add-Ons" to load faster [64286]
* Fix - Fixed default venue setting [64628]
* Fix - Fixed default venue state and province settings [64629]

= [4.2.3] 2016-07-20 =

* Fix - In month view, be sure to unhook JSON-LD output when calling unhook function
* Fix - Incorrect JSON-LD event start and end times (thank you @jjbte for reporting on .org forums)
* Fix - Show Google Map and Link checkbox so they show when editing an event (Reported originally by Michael of @NailedIT in the .org forum)
* Fix - Use Community Events Venue Edit Link when on Community Events Forms instead of Admin (also as a result of the report abve from @NailedIT. Thanks again.)

= [4.2.2] 2016-07-06 =

* Fix - Small CSS Issue on Welcome Page
* Fix - Month view on mobile device width doesn't have links to prev/next months
* Fix - Reimport of updated CSV removes featured image (Bug #46149)
* Fix - Fixed the issue that would make multiple organizers details disappear when trying to submit invalid event data using Community
* Fix - Add a check to avoid being unable to switch view when Filter Bar plugin is active and at least one field is set to auto-complete mode
* Fix - Only add the events custom post type to the tag archive queries and not custom queries with tags [45635]
* Fix - When using the filter tribe_events_excerpt_allow_shortcode shortcodes will be maybe be processed in event excerpts in the list views [42289]

= [4.2.1.1] 2016-06-28 =

* Fix - Ensure translations load as expected with all supported versions of WordPress (thanks to @JacobALund for originally reporting this on .org forums)

= [4.2.1] 2016-06-22 =

* Tweak - Adjust the caching rules for Month View for faster loading
* Fix - Replace a bad return type to avoid unnecessary notices in the error log
* Fix - Add missing styles for correctly hide screen reader text
* Fix - Fixes `tribe_get_event_link()` which wasn't working when passing second parameter as `true'
* Tweak - Reduce the ginormous font size of Month View titles in skeleton styles
* Fix - Add styling to adjust List View description to full width
* Fix - Miscellaneous tweaks to improve the Month and Day views
* Fix - Fix a shorthand array that was causing errors in PHP 5.2 and 5.3 when importing events

= [4.2] 2016-06-08 =

* Feature - Added Google Maps API key field in the Settings tab to avoid map timeouts and errors on larger sites (Thanks to Yan for reporting this!)
* Feature - Added support for featured image, multiple organizers, excerpt and more custom fields in the .csv file import function for events (Thank you to Graphic Designer for posting on UserVoice!)
* Feature - Added support for featured image, description, map details and more custom fields in the .csv file import function for venues
* Feature - Added support for featured image and description in the .csv file import function for organizers (Thank you to Rebecca for posting on UserVoice!)
* Feature - Added an oEmbed template for events
* Feature - Improve performance of a query used to determine if there are free/uncosted events (Thank you @fabianmarz for the pull request!)
* Feature - Added support for attaching custom post types to events
* Tweak - Improved filtering of the `tribe_event_featured_image()` function (Cheers to @fabianmarz!)
* Tweak - Add an encoding class for the CSV importer to prevent non utf8 characters from preventing imports (Thanks to screenrage for the report!)
* Tweak - Improved our JSON-LD output to ensure consistency (Props to @garrettjohnson and Lars!)
* Tweak - Language files in the `wp-content/languages/plugins` path will be loaded before attempting to load internal language files (Thank you to user aafhhl for bringing this to our attention!)
* Tweak - Switch to HTTPS for the "Powered by The Events Calendar" link (Thank you Cynthia for reporting this!)
* Tweak - Switch to using HTTPS by default for interactions with Google Maps API
* Tweak - Improved filterability of calendar excerpts by introducing the new `tribe_events_get_the_excerpt` filter hook
* Tweak - Improved filtering of organizer details when importing by CSV (Props to @Geir for bringing this up!)
* Tweak - Adjustments for single event view in Twenty Fifteen theme
* Tweak - Improved performance of query used to test for events without any cost
* Tweak - Added missing semicolon to a laquo (Props to mwender on GitHub for the fix!)
* Tweak - Improve the "stickiness" of CSV import column mappings (Thank you @jamesgol!)
* Tweak - Consistency of JSON-LD markup improved (Cheers to @garrettjohnson for the help!)
* Tweak - Avoid notice-level errors when working with WP CLI on a site where The Events Calendar is also active (Thanks to @sun)
* Tweak - Corrected the spelling of timezone in the CSV Importer's event field
* Tweak - Updated venue and organizer templates to use the new architecture for attaching custom post types to events
* Tweak - Move plugin CSS to PostCSS
* Tweak - Category default view is now set to `default` in place of hardcoding the current default view in the category base rewrite rule [31907]
* Deprecated - `Tribe__Events__PUE__Checker`, `Tribe__Events__PUE__Plugin_Info`, and `Tribe__Events__PUE__Utility` classes are deprecated and are replaced by `Tribe__PUE__Checker`, `Tribe__PUE__Plugin_Info`, and `Tribe__PUE__Utility` classes
* Fixed - Changed the use of `have_posts()` in the maybe iCal links for the main views that could cause an infinite loop
* Accessibility - Focus styles added for search fields
* Accessibility - Add ARIA labels for Month/Day/List sub nav
* Accessibility - Add ARIA label for events footer sub nav heading

= [4.1.4] 2016-05-19 =

* Fix - Improve accuracy of list view pagination after switching from month view
* Tweak - Give the multi-organizer form 'sticky' properties so values persist even if the submission is initially rejected
* Tweak - Resolved minor CSS issues in the welcome page

= [4.1.3] 2016-04-28 =

* Fix - Month View single days are now ordered as follows: sticky events, ongoing multi-day events, all day events, then start time. In other words, all events should be ordered as you'd expect when viewing events in Month View.
* Fix - Updated the compatibility of CSV importer with WordPress 4.5 due to a change in the `post_status` filter. This will help prevent some of the errors you may have seen when importing events using a CSV file.
* Tweak - Added new event names for AJAX success to the List, Month, and Day views to help The Events Calendar's compatibility with our other premium plugins.

= [4.1.2] 2016-04-11 =

* Tweak - Removed an unneeded hook that attempted to add a query argument to event tag links
* Fix - Resolved an issue where events marked as "sticky" would not display as such in Month View
* Fix - Dashes, hyphens, or whatever you like to call them in the events archive slug no longer breaks the URL
* Fix - The notice that pops up when a conflicting "events" page exists can now be dismissed

= [4.1.1.1] 2016-04-07 =

* Security - Tightened up security with post type link filtering (props to Nadal Soler for reporting this issue!)
* Security - Tightened up security around tribe bar submissions (props to Paul Mynarsky for reporting this issue!)

= [4.1.1] 2016-03-30 =

* Fix - Resolved bug where array notices were output on single event pages when venues were not set (props to zaxiscreative for reporting this issue!)
* Fix - Resolved issue where the Month View in mobile sizes retained the long day-of-week names when the abbreviations should have been used (props to Lucy for the bug report!)
* Fix - Fixed bug where a "0" was added to the default Venue name when creating a new event
* Fix - Fixed notice that caused Ajax requests to fail (props to cgrymala on WP.org for reporting this!)
* Fix - Removed quotes from around TZID-specified timezones in iCal feeds which causes problems with some parsers (props to factory44 for reporting the issue that lead to this fix)
* Fix - Resolved various capitalization issues with German translations (props to oheinrich in our forums for pointing out this issue!)

= [4.1.0.1] 2016-03-17 =

* Fix - Resolved multiple issues with the German `de_DE` language file that caused a number of site-breaking issues

= [4.1] 2016-03-15 =

* Feature - Added a tribe_get_venue_website_url() function for fetching Venue website URLs (props to fervorcreative in our forums for this request!)
* Performance - Lazy-load venue and organizer selector data
* Tweak - Allow iCal filenames to be filtered via a new filter: tribe_events_ical_feed_filename
* Tweak - Added a hook to allow single day queries in month view to be filtered: tribe_events_month_daily_events_query_args
* Tweak - Improved the logic around rebuilding known date ranges
* Tweak - Always show the "Merge Duplicates" button for venues and organizers in the Events General Settings page
* Tweak - Allow the "same slug" notice to be dismissed and fix some text in that message
* Tweak - Ignore alpha/beta/rc suffixes on version numbers when checking template versions
* Tweak - Add a filter for month view daily events query: tribe_events_month_daily_events_query_args
* Tweak - Added a more flexible cost range parsing function
* Tweak - Obfuscate license keys Events > Help > System Information
* Fix - Fixed a fatal that sometimes occurred when refreshing the import CSV page
* Fix - Fixed issue where some characters were not escaped appropriately for month and year formats
* Fix - Added missing tribe-loading@2x.gif
* Fix - Fixed a warning produced by passing a DateTime() object into start_date or end_date args of tribe_get_events (props to iamhexcoder for the pull request!)
* Fix - Fixed bug where events in month view were not always sorted in chronological order
* Fix - Fixed the System Info URL in Events > Help
* Fix - Resolved issue where the default country would be "Array" if no default country is set
* Fix - Fixed bug where ajaxurl was sometimes undefined

= [4.0.7] 2016-03-02 =

* Fix - Resolve display issues on templates with Jetpack and a few themes
* Fix - Mobile breakpoints on month view working with custom breakpoints
* Fix - Reordering Venue and Organizer metadata no longer breaks titles
* Fix - Prevented notices from happening when using `the_title` filter
* Fix - iCal links now will respect categories on the first page
* Fix - Prevent third-party bugs with SEO plugins when inserting events programmatically
* Fix - Organizer information is showing up again correctly
* Fix - Modified the add-on license validation method to better explain what is happening
* Fix - Description on mobile views now have the correct class attribute on HTML
* Fix - Added missing semicolon on the list navigation for "&laquo"

= [4.0.6] 2016-02-17 =

* Tweak - Adjust injection of event data into the_content from priority 10 to 9 for better 3rd-party plugin compatibility
* Tweak - Change mobile month view selector to load event details below the calendar for better theme compatibility
* Tweak - Better handling of edge cases on the post_excerpt for List View
* Tweak - Removal of generic CSS classes like `.updated` and `.published`
* Fix - Prevent Notices from appearing when using `tribe_get_organizer()`
* Fix - Make HTML Single Event Pages valid
* Fix - Numeric named categories URLs are now fully working
* Fix - Event Title now Accepts HTML on Tooltips
* Fix - Licenses Tab now will work with `DISALLOW_FILE_MODS` (Props to Sun for spotting and fixing this)

= [4.0.5] 2016-01-15 =

* Security - Security fix with Venues and Organizers (props to grantdayjames for reporting this!)

= [4.0.4] 2015-12-23 =

* Tweak - Including the latest embedded Event Tickets release for backward compatibility

= [4.0.3] 2015-12-22 =

* Tweak - Adjust single-event.php template to allow the "Time" title and content to be filterable (Props to Sitecrafting for highlighting this issue!)
* Fix - Resolved issue with an overly escaped Event Category edit URL that prevented editing categories (Thanks to Ian for the first report of this issue!)
* Fix - Fixed issue where clicking on columns on the Events listed in the Admin Dashboard were ALWAYS sorted by Event start/end date before sorting by the column selected (Cheers to Corrado for bringing this to our attention!)

= [4.0.2] 2015-12-16 =

* Tweak - Adding better support for non-numeric cost values on events (Props to Mirja for highlighting this!)
* Tweak - Avoid notice level errors when advanced events list widget settings are saved (Thank you Johan for reporting the issue!)
* Tweak - Improve messaging in the same-slug warning message (Thanks to Simon for bringing this to our attention!)
* Tweak - Hook to Event Tickets to inject event dates into ticket emails
* Tweak - Adding better support for default venues (Props to Karly for noting this!)
* Tweak - Improve handling of internationalized slugs (Cheers to Oliver for the help!)
* Fix - Ensure the past events list displays the correct events when accessed via ajax (Thank you Jesse for highlighting this!)
* Fix - Support ordering by venue/organizer within event queries (Thank you Doug for bringing this to our attention!)
* Fix - Fixed issue where events with the same date/time would sometimes be excluded from single-event navigation (Cheers to JeremyEnglert for the tip!)
* Fix - Resolved issue where events set with the explicit cost of 0 were not showing as "Free" (Thank you terrizsolo for reporting this!)
* Fix - Fixed bug where the datepicker in Twenty Sixteen was really ugly
* Fix - Fixed bug where using Quick Edit on events caused the table columns in the event list to become jumbled on save (Props to A K for the report!)
* Fix - Resolved bug where category links sometimes included event category 1 (Thank you Anthony for the original report of this problem!)
* Fix - Fixed a settings page URL (Props to Kristy for the heads up!)

= [4.0.1] 2015-12-10 =

* Tweak - Add a warning message for major updates
* Tweak - For SEO reasons, use an h1 for the title rather than an h2 (props to wpexplorer for this fix)
* Tweak - Target the calendar view grid in JS using a simpler selector
* Fix - Resolved WP 4.4 related fatal on the Nav Menu page that prevented the admin footer from rendering/enqueuing JS
* Fix - Resolved bug where visiting /events/upcoming could sometimes result in an infinite redirect loop
* Fix - Removed `wp_trim_excerpt` and use only it's powers, fixing the excerpt problem
* Fix - Fixed bug where the mobile calendar view did not display the date for the date being viewed
* Fix - Fixed bug where the admin toolbar's Events > Import > CSV did not link to the CSV importer page
* Fix - Fixed issue where the events list in the admin dashboard were not ordered in an intuitive manner
* Fix - Resolved bug where sorting by event category or tag resulted in an error
* Fix - Fixed bug where full event content text was displayed where excerpts should have been displayed
* Fix - Resolved issue where events imported via CSV were excluded from single event navigation
* Fix - Fixed bug where /events/list would sometimes 404 on a new install
* Fix - Resolved bug where multiday all-day events displayed the end date as one day later than it should be when the End of Day Cut-off was set to something other than 12am
* Fix - Timezone handling fixed within generated iCal feeds

= [4.0] 2015-12-02 =

* Security - A TON of escaping was added to our codebase thanks to the efforts of the always-helpful Andy Fragen (@afragen)
* Feature - Moved the Ticket framework code into its own plugin (event-tickets)
* Feature - The event cost now supports more international formats with the addition of the tribe_events_cost_separators filter (Thank you remokrol for bringing this to our attention!)
* Feature - Added support for the twentysixteen theme
* Feature - Created a new Add-Ons tab in Settings so that TEC add-ons can have a consolidated settings tab
* Feature - Improve the date formats UI by providing example output for each selected format
* Tweak - Restructured TEC's core settings code for reusability with other standalone plugins like Event Tickets
* Tweak - Deprecate old JS event names in favor of a new JS event naming standard. Example: deprecated tribe_ev_runAjax in favor of run-ajax.tribe
* Tweak - Consolidated import pages for TEC and add-ons
* Tweak - When suggesting a UTF-8 compatibility CSV formatting tool, point to one that still exists
* Tweak - Added the ability to filter attendees CSV items via tribe_events_tickets_attendees_csv_items (Props to @bostondv on GitHub for this patch!)
* Tweak - Updated all excerpt output to use tribe_events_get_the_excerpt() to ensure a consistent display of excerpt content (Cheers to Joseph to pointing this out!)
* Tweak - Add support for wp_get_document_title in response to the WordPress 4.4 deprecation of wp_title
* Tweak - Check post creation permissions before letting users create venues and organizers from the event meta box
* Tweak - Only display data separators between fields that have data when rendering organizers (Thank you Bud for highlighting this issue!)
* Tweak - When a user cannot create organizers, prevent the auto-selection of organizers when editing an event
* Tweak - Remove microformat CSS classes from templates and replace with namespaced content-relevant CSS classes
* Tweak - Changed the "updated" CSS class to "tribe-updated" so that it is properly namespaced (Thank you vijayrajesh!)
* Tweak - The Plugin Update Checker will now auto-save valid plugin keys (Thanks to Denon for originally bringing this up!)
* Tweak - Cleaned up the output of JSON-LD data. Filterable via the new tribe_google_data_markup_json filter
* Tweak - Drop the use of the generic CSS class "placeholder" in favor of "tribe-event-placeholder" (Thanks to Marc on the forums!)
* Tweak - Adjusted the CSS padding on Admin Menu items for Events
* Tweak - Various codesniffer fixes
* Tweak - tribe_get_venue_link() no longer echoes if you ask it to return an <a> element
* Tweak - Error messages for empty Venue names
* Tweak - Improve our responsiveness for the widget mini calendar, allowing smaller sidebars.
* Tweak - No longer retrieve empty costs when fetching all costs for all events
* Tweak - Change the priority of bootstrapping the-events-calendar to ensure it occurs before any of the TEC addons in the event some addons are upgraded to v4.0 later than TEC
* Tweak - Adjust the logic used for adding a noindex/follow tag to event views
* Tweak - No longer hiding default address fields when default venues are selected when Pro is active
* Fix - Resolved issue where the iCal feed did not provide an appropriately formatted timezone in some cases (Cheers to Matt for the report!)
* Fix - Added support for translating some previously untranslatable strings (Props to tititou36, media325, and Stef!)
* Fix - Prevented duplicate CSS IDs on the mini calendars (Cheers to Corrado for the help!)
* Fix - Fixed bug causing tribe_get_single_ical_link() and tribe_get_ical_link() to use the same URL when it shouldn't (Props to Ben Byrne @drywall on Twitter for the heads up!)
* Fix - Fixed issue where the "Add another organizer" text wasn't using the correct singular label (Thank you MIKE for the report!)
* Fix - Various CSS fixes for twenty(ten-fifteen)
* Fix - Improved our handling of `get_current_screen()` across the plugin, avoiding notices and warnings (Thank you Mike for the help!)
* Fix - Fixed bug where accessing object properties on a non object errored out when saving event meta (props to @dalethedeveloper on GitHub for this fix!)
* Fix - Fixed bug where organizer ID meta attached sometimes included a blank record. That blank record is no longer returned in tribe_get_organizer_ids()
* Fix - Fixed error message returned when tabbing away from a blank event name meta box so that it properly indicates that an event name is required (Our thanks to @tapan29bd for this fix!)
* Fix - Resolved issue where Timezone event start/end date property name strings were malformed which guaranteed a a call to get_post_meta for Timezone date strings
* Fix - Fixed CSS issue where the month view calendar could sometimes extend beyond the edge of the page when Skeleton Styles were enabled
* Fix - Fixed a problem where iCal data was generated with incorrect dates in the case of some all days events (thanks to Matt for highlighting this)
* Fix - Resolved a problem causing the previous month view to appear when it should not
* Fix - Fixed issue in mobile month view where date was missing from heading
* Fix - Resolved issue that caused /events/ to 404 if it was visited on a new install before hitting "Save" on the Events > Settings > Display page
* Deprecated - The Tribe__Events__Main::defaultValueReplaceEnabled() method is being deprecated in favor of tribe_get_option('defaultValueReplace'). Schedules for removal in v4.5
* Deprecated - The tribe_event_link() has been deprecated in favor of tribe_get_event_link(). Scheduled for removal in 5.0
* Deprecated - The third parameter of tribe_get_organizer_link() (the $echo parameter) has been deprecated and is scheduled for removal in 5.0
* Deprecated - Tribe__Events__Abstract_Deactivation in favor of Tribe__Abstract_Deactivation
* Deprecated - Tribe__Events__Admin__Helpers in favor of Tribe__Admin__Helpers
* Deprecated - Tribe__Events__App_Shop in favor of Tribe__App_Shop
* Deprecated - Tribe__Events__Autoloader in favor of Tribe__Autoloader
* Deprecated - Tribe__Events__Cache in favor of Tribe__Cache
* Deprecated - Tribe__Events__Cache_Listener in favor of Tribe__Cache_Listener
* Deprecated - Tribe__Events__Changelog_Reader in favor of Tribe__Changelog_Reader
* Deprecated - Tribe__Events__Credits in favor of Tribe__Credits
* Deprecated - Tribe__Events__Date_Utils in favor of Tribe__Date_Utils
* Deprecated - Tribe__Events__Field in favor of Tribe__Field
* Deprecated - Tribe__Events__Settings in favor of Tribe__Settings
* Deprecated - Tribe__Events__Settings_Tab in favor of Tribe__Settings_Tab
* Deprecated - Tribe__Events__Support in favor of Tribe__Support
* Deprecated - Tribe__Events__Template_Part_Cache in favor of Tribe__Template_Part_Cache
* Deprecated - Tribe__Events__Tickets__Attendees_Table in favor of Tribe__Tickets__Attendees_Table in the event-tickets plugin
* Deprecated - Tribe__Events__Tickets__Metabox in favor of Tribe__Tickets__Metabox in the event-tickets plugin
* Deprecated - Tribe__Events__Tickets__Ticket_Object in favor of Tribe__Tickets__Ticket_Object in the event-tickets plugin
* Deprecated - Tribe__Events__Tickets__Tickets in favor of Tribe__Tickets__Tickets in the event-tickets plugin
* Deprecated - Tribe__Events__Tickets__Tickets_Pro in favor of Tribe__Tickets__Tickets_Handler in the event-tickets plugin
* Deprecated - Tribe__Events__Validate in favor of Tribe__Validate
* Deprecated - Tribe__Events__View_Helpers in favor of Tribe__View_Helpers
* Deprecated - Tribe__Events__Main::OPTIONNAME in favor of Tribe__Main::OPTIONNAME
* Deprecated - Tribe__Events__Main::OPTIONNAMENETWORK in favor of Tribe__Main::OPTIONNAMENETWORK
* Deprecated - Tribe__Events__Main::addHelpAdminMenuItem() in favor of Tribe__Settings_Manager::add_help_admin_menu_item()
* Deprecated - Tribe__Events__Main::addNetworkOptionsPage() in favor of Tribe__Settings_Manager::add_network_options_page()
* Deprecated - Tribe__Events__Main::array_insert_after_key() in favor of Tribe__Main::array_insert_after_key()
* Deprecated - Tribe__Events__Main::array_insert_before_key() in favor of Tribe__Main::array_insert_before_key()
* Deprecated - Tribe__Events__Main::debug() in favor of Tribe__Debug::debug()
* Deprecated - Tribe__Events__Main::defaultValueReplaceEnabled() in favor of tribe_get_option( 'defaultValueReplace' )
* Deprecated - Tribe__Events__Main::doHelpTab() in favor of Tribe__Settings_Manager::do_help_tab()
* Deprecated - Tribe__Events__Main::doNetworkSettingTab() in favor of Tribe__Settings_Manager::do_network_settings_tab()
* Deprecated - Tribe__Events__Main::doSettingTabs() in favor of Tribe__Settings_Manager::do_setting_tabs()
* Deprecated - Tribe__Events__Main::do_licenses_tab() in favor of Tribe__Settings_Manager::do_licenses_tab()
* Deprecated - Tribe__Events__Main::getNetworkOption() in favor of Tribe__Settings_Manager::get_network_option()
* Deprecated - Tribe__Events__Main::getNetworkOptions() in favor of Tribe__Settings_Manager::get_network_options()
* Deprecated - Tribe__Events__Main::getNotices() in favor of Tribe__Notices::get()
* Deprecated - Tribe__Events__Main::getOption() in favor of Tribe__Settings_Manager::get_option()
* Deprecated - Tribe__Events__Main::getOptions() in favor of Tribe__Settings_Manager::get_options()
* Deprecated - Tribe__Events__Main::have_addons() in favor of Tribe__Settings_Manager::have_addons()
* Deprecated - Tribe__Events__Main::isNotice() in favor of Tribe__Notices::is_notice()
* Deprecated - Tribe__Events__Main::pluginDir in favor of Tribe__Events__Main::plugin_dir
* Deprecated - Tribe__Events__Main::pluginName in favor of Tribe__Events__Main::plugin_name
* Deprecated - Tribe__Events__Main::pluginPath in favor of Tribe__Events__Main::plugin_path
* Deprecated - Tribe__Events__Main::pluginUrl in favor of Tribe__Events__Main::plugin_url
* Deprecated - Tribe__Events__Main::removeNotice() in favor of Tribe__Notices::remove_notice()
* Deprecated - Tribe__Events__Main::renderDebug() in favor of Tribe__Debug::render()
* Deprecated - Tribe__Events__Main::saveAllTabsHidden() in favor of Tribe__Settings_Manager::save_all_tabs_hidden()
* Deprecated - Tribe__Events__Main::setNetworkOptions() in favor of Tribe__Settings_Manager::set_network_options()
* Deprecated - Tribe__Events__Main::setNotice() in favor of Tribe__Notices::set_notice()
* Deprecated - Tribe__Events__Main::truncate() in favor of tribe_events_get_the_excerpt()
* Deprecated - tribe_event_beginning_of_day() in favor of tribe_beginning_of_day()
* Deprecated - tribe_event_end_of_day() in favor of tribe_end_of_day()
* Deprecated - tribe_event_format_date() in favor of tribe_format_date()
* Deprecated - tribe_events_the_notices() in favor of tribe_the_notices()

= 3.x and previous =

For release notes from the 3.x and older lifecycles, see our [full historical release notes](https://theeventscalendar.com/category/products/release-notes/).<|MERGE_RESOLUTION|>--- conflicted
+++ resolved
@@ -329,11 +329,8 @@
 
 = [4.5.10] TBD =
 
-<<<<<<< HEAD
 * Tweak - Tweaked the Organizer e-mail address field label a bit to better accomodate Community Events [80426]
-=======
 * Fix - avoid duplicate events when importing from some iCal, GoogleCalendar and Facebook feeds in Event Aggregator [67038]
->>>>>>> 1f621078
 
 = [4.5.9] 2017-07-26 =
 
