=== The Events Calendar ===

Contributors: ModernTribe, borkweb, barry.hughes, bordoni, brianjessee, aguseo, cliffpaulick, courane01, faction23, GeoffBel, geoffgraham, ggwicz, jbrinley, jentheo, leahkoerper, lucatume, mastromktg, MZAWeb, neillmcshea, nicosantos, patriciahillebrandt, peterchester, reid.peifer, roblagatta, ryancurban, shane.pearlman, tribecari, vicskf, zbtirrell
Tags: events, calendar, event, venue, organizer, dates, date, google maps, conference, workshop, concert, meeting, seminar, summit, class, modern tribe, tribe, widget
Donate link: http://m.tri.be/29
Requires at least: 4.5
Stable tag: 4.6.18
Tested up to: 4.9.6
Requires PHP: 5.2.4
License: GPLv2 or later
License URI: http://www.gnu.org/licenses/gpl-2.0.html

The Events Calendar is a carefully crafted, extensible plugin that lets you easily manage and share events. Beautiful. Solid. Awesome.

== Description ==

Create an events calendar and manage it with ease. The Events Calendar plugin provides professional-level quality and features backed by a team you can trust.

Packed with loads of useful features, The Events Calendar by Modern Tribe is ready to go right out of the box. It’s extensible, easy to use, and completely customizable.

Just getting started? Read through the [New User Primer](http://m.tri.be/2d) to get set up.

Looking for additional functionality including recurring events, ticket sales, publicly submitted events, automatic imports, and more?

<strong>Check out [Events Calendar PRO](http://m.tri.be/mj) and [other add-ons](http://m.tri.be/2a)</strong>

><strong>New Import Tool!</strong>
>We’ve made bulk event imports easier to manage than ever. This add-on service for The Events Calendar allows you to import events from your favorite sources, including Meetup, Google Calendar, iCalendar, CSV, and ICS.
>[Check out Event Aggregator now](http://m.tri.be/197u).

= Built solid & supported =

The Events Calendar is crafted the WordPress way with hours of strategy, design, development, and testing going into each release. We stand behind our work and offer light support weekly for the community via the WordPress.org support forums.

If you need a deeper level of support or a faster response to your specific question, our Events Calendar PRO add-on includes access to our premium support forums with a 24-48 hour response time during the workweek.

Enjoy using The Events Calendar, know how to customize it, and want to make money helping people? We’re growing our community team and would love to hear from you. If you’re interested, [check this out!](http://m.tri.be/mk)

= Plug-n-play & highly customizable =

The Events Calendar is built to work out of the box. Just turn it on, configure the settings to match your needs and you'll be making events in less than 5 minutes.

By developers, for developers... it's ready to be the foundation for your wildest hack sessions. Complete with a skeleton stylesheet to theme fast and efficiently, loads of tools including partial template overrides, a host of template tags, hooks and filters, [careful documentation](http://m.tri.be/eu), as well as a [library of free extensions](http://m.tri.be/ext). The Events Calendar is built FOR people who build websites.

Whether your vision is big or small, you’re in good company. Hundreds of thousands of churches, eateries, small businesses, musicians, venues, and non-profits are publishing and promoting their events with The Events Calendar.

The Events Calendar has been scaled to work on networks with over 25 million unique visitors per month and hundreds of thousands of events. Fortune 100 companies, major universities, government institutions, and some seriously epic startups showcase their events with our platform.

= Features =

Whether you’re operating a hyperlocal hub listing thousands of events, a university with many thousands of users, or you’re a sole business owner listing your classes, The Events Calendar has your back.

* Rapidly create events
* Saved venues & organizers
* Calendar month view with tooltips
* Event List view
* Day view
* Event search
* Google maps
* Widget: Upcoming events list
* Events Taxonomies (Categories & Tags)
* Google Calendar and iCal exporting
* WP REST API endpoints
* Completely ajaxified for super smooth browsing
* Completely responsive from mobile to tablet to desktop
* Tested on the major theme frameworks such as Avada, Genesis, Woo Themes, Thesis and many more.
* Increase your SEO with Microformats
* Internationalized & translated
* Multiple stylesheets to improve integration
* Extensive template tags for customization
* Hooks & filters galore
* Caching support
* Debug mode for developers
* [Library of extensions](http://m.tri.be/1a0r)

= Submitting Patches =

If you’ve identified a bug and have a fix, we’d welcome it at our [GitHub page for The Events Calendar](https://github.com/moderntribe/the-events-calendar). Simply submit a pull request so we can review as part of our [release cycle](http://m.tri.be/release-schedule) and merge into the codebase if appropriate from there. If a pull request is rejected, we'll do our best to tell you why. Users whose pull requests are accepted will receive credit in the plugin's changelog. For more information, check out the readme at our GitHub page. Happy coding!

== Installation ==

= Install & Activate =

Installing the plugin is easy. Just follow these steps:

1. From the dashboard of your site, navigate to Plugins --> Add New.
2. Select the Upload option and hit "Choose File."
3. When the popup appears select the the-events-calendar-x.x.zip file from your desktop. (The 'x.x' will change depending on the current version number).
4. Follow the on-screen instructions and wait as the upload completes.
5. When it's finished, activate the plugin via the prompt. A message will show confirming activation was successful. A link to access the calendar directly on the frontend will be presented here as well.

That's it! Just configure your settings as you see fit, and you're on your way to creating events in style. Need help getting things started? Check out our [new user primer](http://m.tri.be/2l) for help with settings and features.

== Screenshots ==

1. Month View with hover
2. Month View
3. List View
4. Day View
5. Single event
6. Event Editor
7. Events admin listing
8. General Settings
9. Display Settings
10. Events List Widget
11. Mobile Month View
12. CSV Importer

== Frequently Asked Questions ==

= Are there any troubleshooting steps you'd suggest I try that might resolve my issue before I post a new thread? =

First, make sure that you're running the latest version of The Events Calendar (4.6 as of this release). If you're running Events Calendar PRO it needs to match the version number of The Events Calendar. And if you've got any other add-ons, make sure those are current / running the latest code as well.

The most common issues we see are either plugin or theme conflicts. You can test if a plugin or theme is conflicting by manually deactivating other plugins until just The Events Calendar is running on your site. If the issue persists from there, revert to the default Twenty Fourteen theme. If the issue is resolved after deactivating a specific plugin or your theme, you'll know that is the source of the conflict.

Note that we aren't going to say "tough luck" if you identify a plugin/theme conflict. While we can't guarantee 100% integration with any plugin or theme out there, we will do our best (and reach out the plugin/theme author as needed) to figure out a solution that benefits everyone.

= I'm still stuck. Where do I go to file a bug or ask a question? =

Users of the free The Events Calendar should post their questions in the plugin's [WordPress.org forum](https://wordpress.org/support/plugin/the-events-calendar/), which we hit about once a week (usually on Wednesdays). Please make sure to read [our sticky post](http://m.tri.be/19oc) providing an overview of the support we provide free users BEFORE posting. If you find you're not getting support in as timely a fashion as you wish, you might want to consider purchasing a PRO license.

If you're already a PRO user, you're entitled access to our more actively-monitored [Events Calendar PRO forum](http://m.tri.be/2r) on our website. We can provide a deeper level of support here and hit these forums on a daily basis during the work week. Generally, except in times of increased support loads, we reply to all comments within 24-48 hours during the business week.

= Events Calendar PRO looks awesome! I'm sold! How can I get my hands on it? =

Events Calendar PRO can be purchased directly on [our website](http://m.tri.be/18wi). There are five (5) license types available, and all licenses include access to premium support, new feature releases, and regular maintenance updates.

= I'm interested in PRO or another add-on, but there are a few questions I've got before making the purchase. Can you help me get those addressed? =

Absolutely. If you're not finding your questions answered on the product pages, hit up our [pre-sales forum](http://m.tri.be/2w) on our site. You can save yourself some time by reviewing the threads first to verify if your question has already been asked. If it hasn't, post a new thread as a guest. We'll get you a reply as quickly as we can, so you can make an informed decision regarding purchase.

= What add-ons are available for The Events Calendar, and where can I read more about them? =

The following add-ons are available for The Events Calendar:

* [Events Calendar PRO](http://m.tri.be/18wi), for adding premium calendar features like recurring events, advanced views, cool widgets, shortcodes, additional fields, and more!
* [Event Aggregator](http://m.tri.be/197u), a service that effortlessly fills your calendar with events from Meetup, Google Calendar, iCalendar, Eventbrite, CSV, and ICS.
* [Event Tickets](http://m.tri.be/18wj) (free), which allows you to collect RSVPs to events. It can run alongside The Events Calendar or as a standalone plugin that adds RSVP functionality to WordPress posts and pages.
* [Event Tickets Plus](http://m.tri.be/18wk), which allows you to sell tickets for your events using your favorite e-commerce platform.
* [Community Events](http://m.tri.be/2g), for allowing frontend event submission from your readers.
* [Community Tickets](http://m.tri.be/18wl), which allows event organizers to sell tickets to the events they submit via Community Events.
* [Filter Bar](http://m.tri.be/fa), for adding advanced frontend filtering capabilities to your events calendar.
* [Eventbrite Tickets](http://m.tri.be/2e), for selling tickets to your event directly through Eventbrite.

= I have a feature idea. What's the best way to tell you about it? =

We've got a [UserVoice page](https://tribe.uservoice.com/forums/195723-feature-ideas) where we're actively watching for feature ideas from the community. Vote up existing feature requests or add your own, and help us shape the future of the products business in a way that best meets the community's needs.

= I've still got questions. Where can I find answers? =

Check out our extensive [knowledgebase](http://m.tri.be/18wm) for articles on using, tweaking, and troubleshooting our plugins.

== Documentation ==

All of our online documentation can be found on [our documentation site](http://m.tri.be/eu).

Some links you may find particularly useful are:

* [The Events Calendar New User Primer](http://m.tri.be/2l)
* [The Themer's Guide to The Events Calendar](http://m.tri.be/2m)
* [Knowledgebase](http://m.tri.be/18wm)

If you have any questions about this plugin, you can post a thread in our [WordPress.org forum](https://wordpress.org/support/plugin/the-events-calendar). Please search existing threads before opening a new one.

The [Modern Tribe premium support forums](http://m.tri.be/2r) are available for you to read. You won't, however, be able to post a message in any forums beyond Pre-Sale Questions unless you have purchased a premium license.

== Add-Ons ==

But wait: there's more! We've got a whole stable of plugins available to help you be awesome at what you do. Check out a full list of the products below, and over on [our website](http://m.tri.be/18wn).

Our Free Plugins:

* [Event Tickets](https://wordpress.org/plugins/event-tickets/)
* [Advanced Post Manager](https://wordpress.org/plugins/advanced-post-manager/)
* [GigPress](https://wordpress.org/plugins/gigpress/)
* [Image Widget](https://wordpress.org/plugins/image-widget/)

Our Premium Plugins and Services:

* [Events Calendar PRO](http://m.tri.be/18wi)
* [Event Aggregator](http://m.tri.be/197u) (service)
* [Event Tickets Plus](http://m.tri.be/18wk)
* [Community Events](http://m.tri.be/2g)
* [Community Tickets](http://m.tri.be/18wl)
* [Filter Bar](http://m.tri.be/fa)
* [Eventbrite Tickets](http://m.tri.be/2e)

== Help ==

Welcome to The Events Calendar, a full-featured events management system for WordPress. Thank you so much for using the labor of our love. We are Modern Tribe and we are here to help you be awesome.

If you aren't familiar with The Events Calendar, check out our [new user primer](http://m.tri.be/2p). It'll introduce you to the basics of what the plugin has to offer and will have you creating events in no time. From there, the resources below -- extensive template tag documentation, FAQs, video walkthroughs and more -- will give you a leg up as you dig deeper.

Additional resources available include:

* [Release Schedule](https://theeventscalendar.com/release-schedule/)
* [Known Issues](https://theeventscalendar.com/known-issues/)
* [Documentation](http://m.tri.be/eu)
* [FAQ](http://m.tri.be/2n)
* [Help Videos](http://m.tri.be/2t)
* [Tutorials](http://m.tri.be/2u)
* [Release Notes](http://m.tri.be/2v)
* [Forums](http://m.tri.be/2r)

We hit the [The Events Calendar forum here on WordPress.org](https://wordpress.org/support/plugin/the-events-calendar/) about once a week, assisting users with basic troubleshooting and identifying bugs that have been reported. (If you are looking for more active support, might we suggest buying a PRO license? Our team hits the [Premium Forums](http://m.tri.be/2r) daily.)

Some things to consider before posting on the forum:

* Look through existing threads before posting a new one and check that there isn't already a discussion going on for your issue.
* Your issue will be solved more quickly if you run a few checks before making a support request. Deactivate your plugins one by one - if the issue is fixed by deactivating a plugin you know you've got a plugin conflict. To test your Theme, revert to the default Twenty Twelve Theme to see if you are still experiencing the problem. If not, your Theme is the issue. Please provide this information when making your support request.
* Sometimes, just resetting your permalinks can fix the issue. Visit Events -> Settings -> Permalinks, save your permalinks with a different option and then save with your preferred choice again. This can solve events-related problems and can is worth a shot before creating a new thread.

Still not happy? Shoot us an email to support@theeventscalendar.com or tweet to [@TheEventsCal](https://twitter.com/TheEventsCal) and tell us why. We'll do what we can to make it right.

== Changelog ==

= [4.6.19] TBD =

<<<<<<< HEAD
* Add - CSV importer now supports a featured event column [72376]
* Fix - Make the date picker respect the "Start of the week" Setting. Thanks to @websource, @dsb and others for flagging this! [76320]
* Fix - Improve Event Import message responses from Event Aggregator for certain cases where "Unknown service message" would be returned [107606]
* Fix - Make the date picker respect the "Start of the week" Setting. Thanks to @websource, @dsb and others for flagging this! [76320]
* Fix - Correct the "View All" link when using the events month view and plain permalinks. props to Kay and Robert for notifying us [72544]
* Fix - Correct the pagination in list view when a keyword is being searched. Thanks to @versi, @akr and Mary for reporting this! [94613]
* Tweak - Modify the default values for the CSV settings if there's no EA license [94426]
* Tweak - Added classes to meta output in Single Event meta templates to facilitate customization [62704]
* Tweak - Enable only url imports for Eventbrite when that plugin is not active [107415]
* Tweak - Added venue google map link to events in Day view [91610]
=======
* Feature - CSV importer now supports a featured event column [72376]
* Fix - More robust handling of errors and exceptions during Event Aggregator imports [107929]
* Fix - Ensure that the "Export Events" button is properly displayed in month view when paginating. Thanks to @linpleva, Steven, Will and others for flagging this! [104751]
* Fix - Month view pagination for datepicker formats: YYYY.MM.DD, MM.DD.YYYY, and DD.MM.YYYY. Thanks @netzwerk, @wdburgdorf, @oliverwick and others for notifying us! [105443]
* Fix - Resolved customizer inconsistencies with month/week views and full styles [69758]
* Fix - Improve Event Import message responses from Event Aggregator for certain cases where "Unknown service message" would be returned [107606]
* Fix - Make the date picker respect the "Start of the week" Setting. Thanks to @websource, @dsb and others for flagging this! [76320]
* Fix - Correct the "View All" link when using the events month view and plain permalinks. props to Kay and Robert for notifying us [72544]
* Fix - Keep filter bar date when changing from month to list view, with all datepicker formats. Thanks to Caio for reporting this! [83018]
* Fix - Correct the pagination in list view when a keyword is being searched. Thanks to @versi, @akr and Mary for reporting this! [94613]
* Fix - Split linked posts (Organizers and Venues) by ownership, for all users [71349]
* Tweak - Modify the default values for the CSV settings if there's no EA license [94426]
* Tweak - Added classes to meta output in Single Event meta templates to facilitate customization [62704]
* Tweak - Add the `tribe_aggregator_async_insert_event` filter to allow overriding the Event Aggregator asynchronous event insertion [107929]
* Tweak - Add the `'tribe_aggregator_async_import_event_task` filter to allow overriding the Event Aggregator asynchronous import task [107929]
* Tweak - Added venue google map link to events in Day view [91610]
* Tweak - Renamed the Time zone mode option "Use the local time zones for each event" to "Use manual timezones for each event" (thanks @hikeitbaby for the suggestion) [67148]
>>>>>>> 7392e46a

= [4.6.18] 2018-06-04 =

* Add - Eventbrite to Event Aggregator import origins [61172]
* Add - Priority attribute to Import Setting fields to be able to customize order of fields [61173]
* Add - Default category and change authority for Eventbrite Imports [61173]
* Add - Ability to schedule Eventbrite imports through Event Aggregator [35454]
* Add - Preview for Eventbrite events in the import screen ordered from farthest future event to closest [70130]
* Add - Import Eventbrite events using the Other URL import origin [81825]
* Add - Ability to preview and import multiple Eventbrite events using the Organizer URL [94284]
* Add - Import from Eventbrite Location Search URL, i.e. https://www.eventbrite.com/d/or--portland/events/ [94588]
* Tweak - Move Eventbrite settings from Legacy Import to Settings Import Tab [94388]
* Tweak - Add Eventbrite imports to the Import History Tab [81826]
* Tweak - Remove Legacy Imports UI [81829]

= [4.6.17] 2018-05-29 =

* Tweak - Add tribe_redirected parameter to enable a visitor to select another view after default mobile redirect, thanks to Marcella for notifying us [102743]
* Fix - Hide any errors generated by servers that don't support `set_time_limit()` (props to @jsww for flagging this!) [64183]
* Fix - Add a warning when the site Timezone is set to UTC [105217]
* Fix - An issue with organizers and venues not being attached to events on Eventbrite import  [106869]
* Language - 4 new strings added, 170 updated, 1 fuzzied, and 0 obsoleted

= [4.6.16] 2018-05-16 =

* Tweak - Replaced the Aggregator queue processing system to run independently of WP Cron (not for CSV) [105650]
* Fix - Prevents notices for Events Community when handling State and Province fields [106415]

= [4.6.15] 2018-05-09 =

* Feature - Added wp-cli command to import events from a source with Event Aggregator. See `wp event-aggregator import-from --help` to know more [104426]
* Feature - Added wp-cli command to run scheduled imports with Event Aggregator. See `wp event-aggregator run-import --help` to know more [104426]
* Fix - Ensure that organizers can be deleted when an event has multiple organizers [103715]
* Fix - Fixed a bug where the `[tribe_events]` Month View pagination would fail when no Tribe Bar was visible and plain permalinks were being used [95720]
* Fix - Prevent `url_to_postid` from running when on the main events page to avoid query conflicts [94328]
* Fix - Prevent 404s and malformed URLs that would sometimes arise when navigating to a past-events view from the "All"-events view on a single recurring event [43925]
* Fix - Make the `[tribe_events]` shortcode's output scroll to top when using the List View to match the non-shortcode List View  [81509]
* Fix - Ensure that default venue and address values are used throughout various venue-creation forms [63915]
* Tweak - Honor the return types for `tribe_has_next_event` and `tribe_has_previous_event` when the global query is null
* Language - 28 new strings added, 290 updated, 29 fuzzied, and 7 obsoleted

= [4.6.14.1] 2018-04-18 =

* Fix - Fixed fatal error that would sometimes arise when The Events Calendar was set to display on the front page

= [4.6.14] 2018-04-18 =

* Fix - Updated the "front page" logic to store the value in the DB instead of "mocking" the view via JS [100832]
* Fix - Fixed the generation of PHP warnings on retrieval of posts if the "Include events in main blog loop" option is checked (thanks to Colin Carmichael for reporting this problem) [97667]
* Fix - Made the `tribe-ea-record` custom post type (used to store Event Aggregator record information) private [99106]
* Fix - Expanded the size of the time zone input in the admin to allow for better visibility for long names [100363]
* Fix - If the main events page is set to be the site's front page, ensure it shows as "selected" in the Customizer's front page option [100832]
* Fix - Fixed an issue where failed Event Aggregator scheduled imports would re-attempt the import too soon [102489]
* Fix - Ensure the Tribe Bar displays all the available ranges of dates and times [100646]
* Fix - Hid the filters in the Tribe Bar if a unique view is enabled [75114]
* Fix - Fixed some imported-event handling so that events with no time and that aren't all-day events do not display on the front-end [93979]
* Fix - Changed the HTTP status codes of empty event, venue, organizer, category, and tag archives from 404 to 200 and return empty arrays to stick with WP REST API standard [102283]
* Fix - Better "guessing" on column mapping during the import of CSV file (thanks to April in our Help Desk for flagging this problem!) [96162]
* Fix - Add new `tribe_events_linked_post_type_meta_key` filter, required to be set for each custom linked post type, to output custom linked post types in their drag-and-drop order (thanks @natureslens for highlighting the issue) [100733]
* Tweak - Added the `tribe_aggregator_find_matching_organizer` and `tribe_aggregator_find_matching_venue` filters in Events Aggregator to allow the definition of custom Venue and Organizer match criteria [97292]
* Tweak - Display the retry time for a failed Event Aggregator scheduled import in the Scheduled tab [102489]
* Tweak - Add new filter, `tribe_events_import_event_duplicate_matches`, to determine if an event is part of the duplicates matches [77956]
* Tweak - Ensure "secondary" maps, e.g. in the sidebar, have the same full-width behavior as "main" maps [74052]
* Tweak - Restore some missing header navigation elements [99742]
* Tweak - Add notice if an import is missing required columns [67886]
* Tweak - Save time zone and time zone abbreviation fields (if provided) even if date was not changed when saving event through API [102705]

= [4.6.13] 2018-03-28 =

* Feature - Added facilities allowing users to trash or permanently delete expired events [98826]
* Fix - Corrected the behavior of the previous/next event links rendered on single event pages (props to @jeremyfelt for fixing this) [101757]
* Fix - Save order of organizers as displayed in the admin (thanks to JobInfo and others for report) [79126]
* Tweak - Added Gutenberg compatibility for the Gutenberg Extension plugin
* Tweak - Added new filter `tribe_tickets_venue_action_links_edit_url` to modify the venue edit link for the sales and attendee reports [93923]
* Tweak - Altered day view to start at 00:00:00 and not 00:00:01 [99641]

= [4.6.12] 2018-03-08 =

* Fix - Resolved an oversight resulting in notice-level errors when the `tribe_event_is_on_date()` function was called incorrectly (props to @sharewisdom for pointing this out) [99117]
* Fix - Resolved errors within the admin environment when the "ticketed" view of events is generated [99266]
* Fix - Improved compatibility with WordPress SEO in relation to the default mobile events view [68716]
* Fix - Resolved Javascript errors in month view which were triggered under some conditions by the presence of password-protected events [99089]
* Fix - Improved logic responsible for identifying which events are expired (in the past) by using timezone-aware comparisons [91168]
* Fix - Corrected the export of upcoming events from single organizer pages (added to support changes in Events Calendar PRO) [70727]
* Tweak - Added safety checks around our use of the global $wp_query object (thanks @archetypalsxe for highlighting this issue!) [100199]
* Tweak - Renamed 'Use Javascript to control date filtering' option to 'Enable live refresh' and improved the associated helper text [98022]
* Tweak - Added caching to reduce the number of HTTP requests being made in relation to Event Aggregator within the admin environment [99486]
* Tweak - Improved performance by reducing the number of queries that run in single event pages (in relation to `tribe_get_prev_event_link()` and `tribe_get_next_event_link()` specifically) [94587]
* Tweak - Added pagination to single organizer and venue pages [97772]
* Tweak - Improved compatibility with the Twety Seventeen theme (ensuring the calendar is full-width if set to be the site's homepage) [97977]
* Language - 3 new strings added, 161 updated, 1 fuzzied, and 2 obsoleted

= [4.6.11.1] 2018-02-16 =

* Fix - The render of the venue and organizer templates (thanks to Antonio and others for reporting this in our forums) [99550]
* Fix - Make sure events on calendar are not affected by DST changes [99537]

= [4.6.11] 2018-02-14 =

* Fix - Ensure parity of CSS styles between the default Month View and the embedded Month Views generated by Events Calendar PRO's [tribe_events] shortcode (thanks @copoloff for reporting this bug!) [92329]
* Fix - If `tribe_ical_feed_calname`  is empty the property `X-WR-CALNAME` is not added to the .ics file [46620]
* Fix - Stopped modifications of the main query if is in a single post to allow custom variables don't affect the page loading when using shortcode (our thanks to Joseph Reckley and others for highlighting this problem) [91787]
* Tweak - Fixed a handful of small CSS bugs in the mobile views of the Twenty Sixteen, Twenty Fifteen, and Twenty Fourteen themes [95693]
* Tweak - Added new hooks (`tribe_events_ical_before`, `tribe_events_ical_events_list_args` and `tribe_events_ical_events_list_query`) to allow further customization of the iCal feed [86227]
* Tweak - Added safeguards to reduce conflicts when lodash and underscore are used on the same site [92205]
* Language - 0 new strings added, 41 updated, 0 fuzzied, and 0 obsoleted

= [4.6.10.1] 2018-01-26 =

* Fix - Make sure rewrite rule for `/events` is not hardcoded and is based on dynamic option field (thanks to @earnjam and others for flagging this problem) [98463]

= [4.6.10] 2018-01-23 =

* Fix - Allow The Events Calendar REST API to be disabled using the `tribe_events_rest_api_enabled` filter [97209]
* Fix - Remove the errant `div.tribe-events-single-section` on the single event view when there is no venue [97615]
* Fix - Make sure the date for past events is set to the current date not the end of the day of the current date [71936]
* Fix - Use `featured_color_scheme_custom` if present as mechanism to overwrite the default color scheme for highlight color [96821]
* Fix - Make sure the date for past events is set to the current date not the end of the day of the current date [71936]
* Tweak - Trigger an event `map-created.tribe` when a map is created to allow flexibility on customization [91984]
* Tweak - Add a link to the knowledge base about 'Setting Up Your Google Maps API Key' [89761]
* Tweak - Add `the_title` filter to events called by `tribe_events_template_data` [38237]
* Tweak - Made the "events" and "event" slugs translatable by WPML and other multilingual plugins [95026]
* Tweak - Introduced the `tribe_events_query_force_local_tz` filter to allow for forcing non-UTC event start and end times in Tribe__Events__Query [92948]
* Tweak - Prevent empty or otherwise-invalid values for various date-format options in the Display settings [94725]
* Tweak - Brought day number headers in the Month View into compliance with WCAG 2.0 accessibility standards when using the "Tribe Events" stylesheet [68411]
* Tweak - Improved the alignment of the event cost on the single-event view (props to @canberraclimbersassociation for reporting this bug) [97208]
* Tweak - Added some more context to the labeling of the "Number of events per page" option (thanks to Todd H. for highlighting this label) [73659]
* Tweak - Improve performance on Event Admin List Count by removing JOIN and use cached results [63567]
* Tweak - Made the "/page/" component of some views' URL string translatable [40976]
* Tweak - Button "Merge Duplicates" is always visible from now on [75208]
* Tweak - Allow queries to explicitly include or exclude events that are nominally hidden from event listings [91254]

= [4.6.9] 2018-01-10 =

* Feature - Add new utility functions tribe_is_events_home and tribe_is_events_front_page similar to native WP is_home and is_front_page [42195]
* Fix - Avoid issues when importing multiple organizers that specify images [96354]
* Fix - Make sure latitude and longitude information from iCal feeds is used if available [96363]
* Fix - Fixed an issue that prevented EA from importing images attached to Facebook events [96393]
* Fix - Remove the duplicate filter call that was running twice for `tribe_rest_venue_data` [96090]
* Tweak - Added new `tribe_aggregator_import_event_image`, `tribe_aggregator_import_venue_image` and `tribe_aggregator_import_organizer_image` filter so that users can control whether, during EA imports, images should be attached to post or not [96393]
* Tweak - Made it possible to translate the iCal feed's description field (props @gafderks) [96677]
* Tweak - Improved escaping of map IDs (props LucaPipolo) [96772]
* Tweak - Added new REST API endpoint that allows looking up organizers by slug instead of ID at the path `organizers/by-slug/{slug}/`, it has the same functionality as the endpoint `organizers/{ID}` [96088]
* Tweak - Added new REST API endpoint that allows looking up venues by slug instead of ID at the path `venues/by-slug/{slug}/`, it has the same functionality as the endpoint `venues/{ID}` [96088]
* Tweak - Added `slug` to the REST API responses for organizer and venue data [96088]
* Tweak - Added `slug` to the REST API parameters allowed to use when inserting or updating an organizer or event [96088]
* Tweak - Added action: `tribe_events_venue_save` [96069]
* Tweak - Added action: `tribe_events_organizer_save` [96069]
* Tweak - Added filter: `tribe_events_rest_venue_prepare_postarr` [96069]
* Tweak - Added filter: `tribe_events_rest_organizer_prepare_postarr` [96069]
* Tweak - Old `tribe_rest_venue_data` filter was passing the venue and the event two the second parameter because of the duplication. Now it has the second parameter as $venue, third parameter as $event if event ID was provided [96090]
* Language - 5 new strings added, 30 updated, 0 fuzzied, and 0 obsoleted

= [4.6.8] 2017-12-18 =

* Fix - Preserve filter bar checkbox selections when changing views [66749]
* Fix - Fix radio filters so they are only included as values when switching views when checked [72954]
* Fix - Ensure the correct properties are set for list widget queries, to avoid problems when running alongside Events Calendar PRO (props @KZeni) [94105]
* Fix - Fixed some layout issues with the "Buy Now" button and stock labels on mobile list views [81115]
* Fix - Fixed issue where left- or right-aligned images at the bottom of event descriptions would overlap event meta on single-event pages [71134]
* Fix - Fixed issue where Google Maps Link would display in some situations even when there is no address information for which to generate a link. [94909]
* Fix - Corrected reference to a Select2 asset (our thanks to @pyxis630 for flagging this problem and props to @andrasguseo for the fix) [95348]
* Fix - Ensure that when start and end dates are passed to the REST API, all events within the date range are correctly retrieved (thanks @braffenberg and others for highlighting this issue!) [90005]
* Tweak - Added Google Maps API key to all Google Maps URLs when the key is available, allowing maps to load more reliably on some hosting environments (props to @sfdfortnight, @thor, and many others for reporting this!) [62910]
* Tweak - Adjusted CSS to improve the display of venue URLs/phone numbers (especially when Events Calendar PRO is also active) (our thanks to Mathew on the forums for flagging this issue) [69127]
* Tweak - Added new REST API endpoint that allows looking up events by slug instead of ID at the path `events/by-slug/{slug}/`, it has the same functionality as the endpoint `events/{ID}` [92825]
* Tweak - Added `slug` to the REST API responses for event data [92825]
* Tweak - Added `slug` to the REST API parameters allowed to use when inserting or updating an event [92825]
* Tweak - Added new `tribe_events_rest_use_inclusive_start_end_dates` filter so that users can make the REST API return events from a more literal date range [90005]
* Language - 3 new strings added, 68 updated, 0 fuzzied, and 0 obsoleted

= [4.6.7] 2017-12-07 =

* Fix - Fixed an issue where EA imports might not correctly create venues for iCalendar imports (thanks @starweb and others for highlighting this issue) [94323]
* Fix - Fixed an issue where Month View wouldn't render correctly in X Theme with the "Events template" option set to "Default Page Template" [92554]
* Fix - Fixed a WPML incompatibility issue where language could be switched to the wrong one (thanks @dgwatkins) [94732]
* Tweak - Added the `tribe_events_x_theme_force_full_content()` filter to let users disable X Theme compatibility code [92554]
* Language - 0 new strings added, 2 updated, 0 fuzzied, and 0 obsoleted

= [4.6.6] 2017-11-21 =

* Feature - Added Template class which adds a few layers of filtering to any template file included
* Tweak - Added clear warnings and errors to prevent and limit the import of iCalendar sources missing required fields [93600]
* Tweak - Included `tribe_callback_return` for static returns for Hooks
* Tweak - Improved Aggregator notices including error data on the responses [87326]
* Language - 4 new strings added, 79 updated, 0 fuzzied, and 0 obsoleted

= [4.6.5] 2017-11-16 =

* Fix - Improved legacy URL redirect logic to prevent unwanted redirects (our thanks to wesleyanhq and Adam Schwartz for highlighting this issue) [86942]
* Fix - Modified tribe_get_template_part() to remove potential for multiple templates to be rendered in a single call [46630]
* Fix - Fixed an issue where Event Aggregator scheduled imports might remain stuck in pending status [90501, 92614, 91754]
* Fix - Removed code which was automatically populating various address fields with default values when creating a new venue from within the event editor [44732]
* Fix - Resolved some issues with the "Show Map" and "Show Map Link" options in CSV files not being reliably respected on import (props @joappf and many others for highlighting this issue) [82784]
* Fix - Added opportunities to override edit linked post links [89015]
* Fix - Fixed a bug where only some parts of event featured images were clickable in List Views (thanks @mattemkadia for highlighting this issue) [81392]
* Fix - Fixed the broken 'Learn more' URL received after an unsuccessful "Other URL" import preview [92890]
* Fix - Fixed issue in list view navigation with backwards previous/next classes (thanks @secondtoughest) [36230]
* Fix - Fixed an issue where venues and organizers would not be correctly assigned to events in CSV imports with import statuses other than "Publish" [79680]
* Tweak - Remove net import scheduled notes for on domand imports [79079]
* Tweak - Allow for non-Latin characters to be used as the Events URL slug and the Single Event URL slug (thanks @daviddweb for originally reporting this) [61880]
* Tweak - Remove net import scheduled notes for on domand imports [79079]
* Tweak - Fixed some layout issues that would emerge with "Events URL Slug" option when "Plain" permalinks were enabled [92314]
* Tweak - Tweaked some language in Event Aggregator's metabox on individual edit-event screens to reduce confusion around the impact of the Update Authority on CSV imports [77957]
* Tweak - Fix PHP 7.1 compatibility with Event Aggregator (props @BJP NEALE) [90002]
* Tweak - Added new filter: `tribe_events_force_filtered_ical_link`. This makes the "Export Events" URL more easily modifiable (thanks to @tdudley07 for highlighting this issue) [43908]
* Tweak - Made the "End of Day Cutoff" option better accommodate 24-hour and other time formats (thanks @festivalgeneral for bringing this issue to our attention!) [78621]
* Tweak - Made the options presented by the timezone selector filterable (via the newly added `tribe_events_timezone_choice` hook - our thanks to National University's Marketing Department for this idea) [92909]
* Tweak - Improved integration with Twenty Seventeen - main events page now uses full height header when set to front page (thanks @uncovery for pointing this out) [89767]
* Tweak - Ensured REST API taxonomy endpoints are only registered in WordPress versions 4.7 and higher (thanks @dnaber-de for reporting this) [93227]
* Language - 1 new strings added, 132 updated, 0 fuzzied, and 1 obsoleted

= [4.6.4] 2017-11-09 =

* Tweak - Timepicker is now part of Tribe Common, it was removed from The Events Calendar
* Tweak - Required changes to make the plugin compatible with version 4.6 of Event Tickets
* Language - 10 new strings added, 167 updated, 0 fuzzied, and 2 obsoleted

= [4.6.3] 2017-11-02 =

* Fix - Prevent JS error when adding a Pro widget in the WP Customizer screen [72127]
* Fix - Fixed issue where the value of an event's "Show Google Maps Link" option would not properly affect the displaying of the link on List View (props: @etechnologie) [75547]
* Fix - Added some more specification to our jquery-ui-datepicker CSS to limit conflicts with other plugins and themes [90577]
* Fix - Improve shortcode pagination/view change url so it is reusable (props: @der.chef and others) [70021]
* Fix - Ensure the `tribe_json_ld_{type}_object` filter is available to make modifications of event, venue and organizer JSON LD data possible (thanks to Mathew for flagging this problem) [89801]
* Fix - Improved JSON LD output for events by outputting the correct UTC offset where required (our thanks to Nina and many others for flagging this issue) [78233]
* Tweak - Fixed some display issues for the event schedule details (props @mia-caro)
* Tweak - Improved the clarity of and amount of context for some linked post labels to make translation of those labels a little easier and more nuanced (props @hnacc and others) [88589]
* Tweak - Changed the order in which the list view "next events" link is assembled for better translatability (with thanks to @alelouya for highlighting this problem) [72097]
* Tweak - Adjusted linked posts selector HTML to improve compatibility with Batcache [92049]
* Tweak - Improved datepicker handling so an end date on or later than the start date can always be selected [89825]
* Language - 0 new strings added, 7 updated, 0 fuzzied, and 0 obsoleted

= [4.6.2] 2017-10-18 =

* Fix - Restored functionality to the "currency position" options in Events Settings, and in the per-event cost settings (props @schola and many others!) [89918]
* Fix - Fixed issue in Month view with multi-month events not appearing on subsequent months (thanks @shinno.kei & @schittly for helping isolate this) [89747]
* Fix - Made some changes to prevent Month View caching from breaking WPML support when in Month View (props: @mpike and many others!) [82286]
* Fix - Fixed start/end times being displayed in incorrect timezone in structured data (thanks @mtncreative & @esosa) [42125]
* Fix - Fixed an issue that would cause a 404 error if the selected default view was not enabled (thanks @pruneau) [45612]
* Fix - Improved translatability by adding missing textdomains for a number of strings (props @pedro-mendonca) [91071]
* Fix - Removed unneeded escaping to ensure the organizer link displays as expected (pros @f4w-pwharton) [91074]
* Tweak - Improvements to the readme.txt file surrounding plugin requirements (thanks @ramiy) [90285]
* Tweak - Improve site identification in multisite installations using Event Aggregator to avoid throttling issues [90489]
* Tweak - Avoid notice level errors when a non-existent category archive is requested (our thanks to Charles Simmons for highlighting this) [90697]
* Tweak - Added a new filter `tribe_events_ical_single_event_links` to make customizing the iCal and gCal export links on single-event views easier [90705]

= [4.6.1] 2017-10-04 =

* Fix - Fixed "Next Events" and "Previous Events" navigation links in list views, which would sometimes make a category-filtered list view lose its category filter as a user navigated through pages of future or past events (props @forumhelpdesk and @atomicdust for reporting this!) [72013]
* Fix - Fixed some layout issues with the Tribe Bar datepicker that would arise when using a Twentysixteen or Twentyfifteen child them (thanks to @stefanrueegger for reporting this) [46471]
* Fix - Prevented modification of event titles within the loop when using TRIBE_MODIFY_GLOBAL_TITLE [89273]
* Fix - Fixed issue when exporting all-day multi-day events via iCal where the end date was one day early (Thank you @fairmont for reporting this!) [87775]
* Fix - Fixed issues with the jQuery Timepicker vendor script conflicting with other plugins' similar scripts (props: @hcny et al.) [74644]
* Fix - Fixed an issue that would prevent Event Aggregator scheduled imports from running [88395]
* Fix - Fixed the "Start Time" and "End Time" timepicker fields in the event-creation screen to make it impossible to have an end date/time that comes before the start date/time [72686]
* Tweak - Remove unnecessary parameters from some remove_action calls in the plugin (thanks to @JPry on GitHub for submitting this fix!) [88867]
* Tweak - Adjusted the EA cron start time so that it never gets created in the past [88965]
* Tweak - Improved options format in the Event Aggregator settings [88970]
* Tweak - Added a filter to CSV importer for altering the delimiter, escaping, and enclosing characters [70570]
* Tweak - Adjusted the `tribe_update_venue()` template tag so it no longer creates some unnecessary meta fields involving post_title, post_content, etc. (thanks @oheinrich for bringing this to our attention) [66968]
* Tweak - Improved the performance of The Events Calendar REST API tweaking some queries [89743]
* Tweak - Add support for a `found_posts` argument in `tribe_get_events`, `tribe_get_venues` and `tribe_get_organizers` functions to return the number of posts found matching the current query arguments [89743]
* Deprecated - Deprecated the `tribe-events-bar-date-search-default-value` filter; use `tribe_events_bar_date_search_default_value` instead [67482]
* Language - Improvements to aid translatability of text throughout plugin (props: @ramiy) [88982]
* Language - 7 new strings added, 180 updated, 4 fuzzied, and 3 obsoleted

= [4.6] 2017-09-25 =

* Feature - Added full CRUD REST support for Events, Organizers, Venues, Event Categories, and Tags
* Tweak - Updated Bootstrap Datepicker to v1.7.0
* Tweak - Added latitude/longitude to REST responses when available on venues
* Tweak - Added JSON-LD data to REST responses when available
* Tweak - Replaced deprecated first parameter of `tribe_get_organizers()` with a parameter that, when specified with a truthy value, returns only organizers with upcoming events attached to them
* Tweak - Added linked post filters: `tribe_{$this->post_type}_has_events_excluded_post_stati`, `tribe_events_tribe_organizer_create`, `tribe_events_tribe_organizer_update`, `tribe_event_venue_duplicate_post_fields`, `tribe_event_organizer_duplicate_custom_fields`
* Tweak - Added action: `tribe_events_organizer_created`
* Tweak - Added REST filters: `tribe_rest_organizer_default_only_with_upcoming`, `tribe_rest_venue_default_only_with_upcoming`, `tribe_events_rest_term_allow_delete`
* Tweak - Added duplicate-detection filters: `tribe_duplicate_post_strategies`, `tribe_duplicate_post_strategy`, `tribe_duplicate_post_{$strategy}_strategy`
* Language - 152 new strings added, 217 updated, 6 fuzzied, and 1 obsoleted

= [4.5.13] 2017-09-20 =

* Feature - Add link to the featured image in the Events List widget. New filter introduced to control this: `tribe_events_list_widget_featured_image_link` (props to @cabadaj007 for the feature request) [84807]
* Feature - Remove 'France, Metropolitan' option from country list to prevent issues with Google Maps API (thanks @varesanodotfr for pointing this out) [78023]
* Feature - Ignored Events will restore previous status instead of setting to 'publish' [82213]
* Fix - Patched jQuery Resize vendor library to avoid JavaScript conflicts (props to @britner for the original report) [71994]
* Fix - Fixed a typo in the Event List widget options [71081]
* Fix - Addressed some PHP notices that would sometimes emerge in tag-filtered post lists in the wp-admin (thanks to @wfsec28 and others in the forums for reporting this!) [45274]
* Fix - When "Full Styles" or "Tribe Events Styles" are used, prevent duplicate featured images from showing up in the Twenty Seventeen theme (props to @want2what and others in the forums for reporting this) [80955]
* Fix - Fixed the issue that would prevent the start date and date range parameters from being taken into account when using 'Other URL' source in Event Aggregator
* Fix - Aggregator will no longer update comments while inactive [78890]
* Fix - Avoid issues when REST API archive request parameters are not in the original order (thanks @Nslaver for reporting this and providing a fix) [88748]
* Tweak - Aggregator prevents duplicated records with the same params from being created [68833]
* Tweak - Aggregator will now allow for some minor shifts in schedule execution time to help distribute requests to EA Service [86628]
* Tweak - Improve text in the Event Aggregator settings [77452]
* Tweak - Add actions before and after posts are inserted or updated by Event Aggregator to allow custom functions to kick in (`tribe_aggregator_before_insert_posts` and `tribe_aggregator_after_insert_posts`) [87530]
* Tweak - Allow users to import CSV with numerically-named categories by using a flag (currently `%n`) (thanks @Shamsi for reporting) [78340]
* Tweak - Allow date range and events count limits to be set on each type of import (except for 'Other URL') in Event Aggregator [79975]

= [4.5.12.3] 2017-09-19 =

* Fix - Display events on Month View correctly for WordPress version 4.8.2 and up (props @realcrozetva for reporting this) [88952]

= [4.5.12.2] 2017-09-08 =

* Fix - Fixed an issue where manually running Scheduled Imports would always result in a failed import [87321]

= [4.5.12.1] 2017-09-07 =

* Fix - Fixed an issue where events imported via Event Aggregator from an iCal-like source would be duplicated in place of being updated [87654]

= [4.5.12] 2017-09-06 =

* Fix - Fixed an issue where, with certain date formats chosen in the Events display settings, the "Next Month" link navigation wasn't working (props to @tttammi and others for reporting this issue!) [86937]
* Fix - Fixed a typo in REST API Swagger documentation that mentioned "organizer" when it should have stated "venue".
* Fix - Fixed issues with Event Aggregator queueing system where events might be duplicated or incorrectly updated [79975]
* Fix - Prevent notice when the Aggregator Record title is an array [82149]
* Fix - Allows Aggregator Google Map settings to extend the Global Setting by default (props to queerio for reporting this!) [67639]
* Fix - Prevent Warnings when throwing WordPress admin notices from Aggregator daily usage limit (props to cigarplanner for reporting this!) [83187]
* Fix - Resolved problem where Aggregator wouldn't allow you to remove filtering terms for Records [76949]
* Fix - Allow any datepicker format to be used on Aggregator filtering Events (props to matthewseymour for reporting this!) [77819]
* Fix - Added check to see if log directory is readable before listing logs within it (thank you @rodrigochallengeday-org and @richmondmom for reporting this) [86091]
* Tweak - Datatables Head and Foot checkboxes will not select all items, only the current page [77395]
* Tweak - Included tooltip for Aggregator "Hide & Ignore" button for events [67890]
* Tweak - Added all the Aggregator Origins to the Admin Bar [68693]
* Tweak - Added filters: `tribe_get_state_options`
* Tweak - Added template tags: `maybe_format_from_datepicker()`
* Tweak - Added the `tribe_rest_single_event_data` filter to the single event REST API endpoint to allow filtering the returned data (thanks @mwender) [88748]
* Language - 2 new strings added, 90 updated, 0 fuzzied, and 1 obsoleted

= [4.5.11] 2017-08-24 =

* Fix - Avoid Event Aggregator previews or scheduled imports being marked as failures [84259]
* Fix - Fixed start and end date limit parsing for events archive in the REST API code [78375]
* Fix - Fixed issue with `tribe_events_get_the_excerpt()` returning a read more link that sometimes pointed to the current page [70473]
* Fix - Fixed Post ID not being sent to the_title filter for Organizers and Venues (props Anna L.) [85206]
* Fix - Fixed issue where Month View tooltips would often go off-screen in some smaller viewport sizes [65136]
* Fix - Fixed an issue that would sometimes render Event Aggregator options invalid even with a valid license [78469]
* Fix - Fixed an issue where the mobile.php template file would often fail to include an event's featured image [74291]
* Fix - Resolved issue where invalid linked post IDs prevent proper updates on linked posts (props to Mathew L. and a few others for highlighting this issue) [71802]
* Fix - Do not hijack the blog when the main events page is configured to appear on the site's homepage (our thanks to Jason and others for flagging this problem) [72094]
* Fix - Remove extra trailing double-quotes at the end of the timepicker data-format attributes [85603]
* Fix - Fixed an issues where Event Aggregator scheduled imports could not run other than manually [81639]
* Tweak - Prevent stray commas from showing up for some event venues in the List View [72289]
* Tweak - Prevent stray commas from showing up for some event venues in the Day View [85429]
* Tweak - Modify certain event queries to widen the window of opportunity for query caching (props @garretjohnson) [84841]
* Tweak - Improve Event Aggregator message regarding Facebook token expiration [70376]
* Tweak - Support importing from URLs (Event Aggregator) where the protocol hasn't been specified by defaulting to HTTP [76466]
* Tweak - Removed WP API adjustments [85996]
* Tweak - Added filter: `tribe_aggregator_meta_source` to filter the Event Aggregator import source
* Tweak - Added filter: `tribe_events_linked_post_meta_values_{$current_linked_post_meta_key}` for filtering the array of values retrieved for a specific linked post meta field
* Tweak - Updated views: `src/views/day/single-event.php` and `src/views/list/single-event.php`
* Compatibility - Minimum supported version of WordPress is now 4.5
* Language - Improvements to various strings to improve ease of translation (props to @ramiy)
* Language - 5 new strings added, 56 updated, 1 fuzzied, and 3 obsoleted [the-events-calendar]

= [4.5.10.1] 2017-08-16 =

* Fix - Updates common library to resolve a range of issues preventing frontend assets from loading and breaking parts of our user interface [85017]

= [4.5.10] 2017-08-09 =

* Fix - Avoid duplicate events when importing from some iCal, Google Calendar and Facebook feeds in Event Aggregator (our thanks to Jason Sears, controlyours and many other users for highlighting these issues) [67038]
* Fix - Fixed bug that caused scheduled imports to get stuck in a perpetual state of failure when receiving error messages from the Event Aggregator service (our thanks to Antonio Jose and others for flagging this problem) [83767]
* Fix - Resolved issue where errors from the Event Aggregator service were not properly logging/visible on the History tab [83767]
* Tweak - Made linked post fields' auto-save features more stringently check for empty values to prevent the plugin from trying to "save" empty values (our thanks to Jean-Marie for highlighting this problem) [80282]
* Tweak - Moved the organizer e-mail address field label a bit to better accommodate Community Events [80426]
* Tweak - Added filter to tribe_get_display_end_date()'s return value [77730]
* Tweak - Avoid notice-level errors while processing queues within Event Aggregator (our thanks to David Sharpe and others for reporting this) [84020]
* Tweak - Improve compatibility and avoid Javascript errors when running alongside Twenty Seventeen [70853]
* Compatibility - Minimum supported version of WordPress is now 4.4
* Language - 1 new strings added, 119 updated, 0 fuzzied, and 0 obsoleted

= [4.5.9] 2017-07-26 =

* Fix - Send Aggregator callback URL with correct Scheme [83364]
* Fix - Scheduled Aggregator cron for inserting will re-enqueue to complete scheduled imports [83382]
* Fix - Avoid overwriting Venues and Organizers when importing FB events with similarly named Venues and Organizers [75370]
* Fix - Improve handling of large and/or slow Google Calendar and iCal feeds [79975]
* Tweak - Added period "." separator to datepicker formats. [65282]
* Tweak - Added tribe_events_month_get_events_in_month filter to allow overriding of events used in month templates. [83317]

= [4.5.8.1] 2017-07-21 =

* Fix - Fixed an issue where failed EA Imports would hang for a long time before failing [83344]

= [4.5.8] 2017-07-13 =

* Fix - Remove permalink logic for recurring events (Events Calendar PRO will implement instead) [74153]
* Fix - Avoid type error when setting up one-time imports for Facebook URLs (our thanks to @J for flagging this!) [78664]
* Fix - Add a safety check in isOrganizer() function (our thanks to Kevin for flagging this!) [81645]
* Fix - Avoid EA Client hanging when no events are found while attempting an import from a Facebook source [82713]
* Fix - Improve compatibility of The Events Calendar when operating with WPML from within a subdirectory (props: @dgwatkins) [81998]

= [4.5.7] 2017-06-28 =

* Fix - Restore support for translated events category slugs when WPML is active [73478]
* Fix - Improve handling of shortcodes within event view excerpts (props: @awbauer) [81226]
* Fix - Improve compatibility with WPML in relation to event permalinks specifically (props: @dgwatkins) [81224]
* Fix - Improved handling of Venue fields that allows for better form validation in Community Events [76297]
* Tweak - Better detection and reporting of communication failures with the Event Aggregator server
* Tweak - Textual corrections (with thanks to @garrett-eclipse for highlighting many of these) [77196]
* Tweak - New filter added ("tribe_events_linked_posts_dropdown_enable_creation") to facilitate more control over linked posts [80487]
* Tweak - Improve performance of theme compatibility code [71974]
* Tweak - Don't show Event Aggregator system status in Help tab if there's no Event Aggregator license in place [68506]

= [4.5.6] 2017-06-22 =

* Tweak - Improved how Cost field looks and it's consistency across views [71092 & 71094]
* Fix - Resolved issue where the Meta Chunker attempted to inappropriately chunk meta for post post_types [80857]
* Tweak - Added actions: `tribe_events_inside_cost`
* Tweak - Changed views: `day/single-event`, `day/single-featured`, `list/single-event`, `list/single-featured`
* Language - 1 new strings added, 15 updated, 1 fuzzied, and 1 obsoleted [the-events-calendar]
* Language - 0 new strings added, 0 updated, 1 fuzzied, and 0 obsoleted [tribe-common]


= [4.5.5] 2017-06-14 =

* Fix - Removed extra double quotes in organizer link output [71133]
* Fix - Make the list and day view styles match more closely [63599]
* Fix - Better sanitization on CSV imports (thanks to Valentinos Chouris from NCC Group for reporting this) [80311]
* Fix - Prevent tabs from being incorrectly escaped in iCal output (props: KZeni) [80452]
* Fix - Fixed inconsistent font styling of Tribe Bar form labels. [27252]
* Tweak - Removed unused Javascript (jQuery UI Dialog) to help avoid warnings (our thanks to @gama6889 for flagging this) [80766]
* Tweak - Added new filter hooks 'tribe_events_register_event_type_args' and 'tribe_events_register_event_cat_type_args' [80658]

= [4.5.4] 2017-06-06 =

* Tweak - Minor tweaks to the CSS for linked post types (Organizer/Venues)
* Fix - Prevent drag and drop icon showing when singular linked post type is been displayed
* Fix - Resolved issue where scheduled imports sometimes failed to execute [79587]
* Fix - Better sanitization of data (Props to Valentinos Chouris for reporting this) [80310]
* Language - 2 new strings added, 156 updated, 0 fuzzied, and 4 obsoleted [the-events-calendar]
* Language - 4 new strings added, 20 updated, 1 fuzzied, and 0 obsoleted [tribe-common]

= [4.5.3] 2017-06-01 =

* Fix - Made it easier to translate the update confirmation message (our thanks to safu9 for highlighting this) [79729]
* Fix - Fixed compatibility issue with WPML which caused organizers and venues to disappear on translated events [67581]
* Fix — Fixed bug where venues and organizers would be duplicated when their associated event is previewed. [64088]
* Tweak - Other fixes to the plugin verbiage (with thanks to @garrett-eclipse and others)

= [4.5.2.1] 2017-05-19 =

* Fix - Prevent fatal errors occuring in PHP 5.5 and earlier [79208]

= [4.5.2] 2017-05-17 =

* Fix - Correct REST API reference URL (our thanks to Lindsey for flagging this) [78658]
* Fix - Improve Event Aggregator integration to avoid situations where imports continually restart but do not complete [77988]
* Tweak - Make the inclusion or exclusion of the year (within the event schedule string) filterable [78070]
* Tweak - Adjustments to help avoid false positive security alerts being generated in relation to our customizer integration [78355]

= [4.5.1] 2017-05-04 =

* Fix - Prevented errors on EA import screen that happened in exotic circumstance. Thanks @kathryn for reporting this! [75787]
* Fix - Made EA preserve custom dates after reimporting a Facebook Event when option is set. [75787]
* Fix - Enhance month view caching to minimize impact of JSON-LD generation [74656]
* Tweak - Styling/layout improvements within the Event Aggregator screen [77895]

= [4.5.0.2] 2017-05-01 =

* Fix - Ensure compatibility with WordPress version 4.4 and earlier

= [4.5.0.1] 2017-05-01 =

* Fix - Resolving issue where some premium plugins were falsely claiming they were out of date

= [4.5] 2017-05-01 =

* Feature - Event Aggregator now allows users to import from other sites with The Events Calendar [68139]
* Feature - Include a Events REST API endpoint for read operations [70711]
* Feature - Include granular Scheduling for Events Aggregator
* Tweak - Update Authority for modified fields now will include Organizer, Venues and Taxonomy changes [71152]
* Tweak - Clean up direct calls to get events and use wrapper `tribe_get_events()` which has a hook for customizing
* Tweak - Remove including Event Tickets for backwards compatibility as a vendor library [71908]
* Tweak - Create a global ID to increase consistency on all of the imported items with Event Aggregator [75218]
* Fix - Prevent Aggregator to run on Empty Queues thus generating fatals (props to @Donald for the report here) [75377]
* Fix - Categories and Tags are no longer cleared when importing with Event Aggregator (thank you @Nicolas for the report) [74264]
* Fix - Increase consistency on Column Mapping for CSV imports [76476]
* Tweak - Added filters for REST API: `tribe_events_rest_url_prefix`, `tribe_rest_url`, `tribe_events_rest_use_builtin`, `tribe_rest_events_archive_data`, `tribe_rest_event_max_per_page`, `tribe_rest_event_data`, `tribe_rest_venue_data`, `tribe_rest_organizer_data`, `tribe_rest_event_categories_data`, `tribe_rest_event_tags_data`, `tribe_rest_event_taxonomy_term_data`, `tribe_rest_event_featured_image`, `tribe_events_rest_api_enabled`
* Tweak - Added filters for REST API Documentation: `tribe_rest_swagger_cost_details_documentation`, `tribe_rest_swagger_date_details_documentation`, `tribe_rest_swagger_image_details_documentation`, `tribe_rest_swagger_image_size_documentation`, `tribe_rest_swagger_term_documentation`, `tribe_rest_swagger_event_documentation`, `tribe_rest_swagger_organizer_documentation`, `tribe_rest_swagger_venue_documentation`, `tribe_rest_swagger_documentation`
* Tweak - Added filters for Modified fields tracking: `tribe_tracker_post_types`, `tribe_tracker_excluded_meta_keys`, `tribe_tracker_enabled`, `tribe_tracker_enabled_for_terms`, `tribe_tracker_taxonomies`
* Tweak - Added filters for Event Aggregator: `tribe_aggregator_localized_data`, `tribe_aggregator_service_messages`, `tribe_aggregator_url_import_range_options`, `tribe_aggregator_url_import_range_cap`, `tribe_aggregator_url_import_range_start`, `tribe_aggregator_url_import_range_end`
* Tweak - Removed filters for Event Aggregator: `tribe_aggregator_track_modified_fields`
* Tweak - Added actions for Initialization: `tribe_events_bound_implementations`
* Tweak - Removed methods for `Tribe__Events__Main`: `track_event_post_field_changes`, `maybe_load_tickets_framework`
* Tweak - Removed methods for `Tribe__Events__Aggregator__Service`: `has_service_message`

= [4.4.5] 2017-03-23 =

* Fix - Local changes to events should be preserved in accordance with the Event Import Authority setting (thanks to @bryan for reporting this one) [72876]
* Fix - Correct the value for days of the week abbreviation (thanks @mmmmartin03 for the report) [75379]
* Tweak - Enable the month view cache by default on new installations [74867]
* Tweak - External links to Google maps changed from http to https (nice find by @bjf2000 - reported via the .org support page) [74930]
* Tweak - Links to WordPress.org changed from http to https (ultimately this is also credited to @bjf2000's find. Thanks!) [72273]

= [4.4.4] 2017-03-08 =

* Fix - Avoid unnecessarily removing a callback from an action while inside the same action (improves PolyLang compatibility - props @Chouby) [73122]
* Fix - Resolving issue where sites that overrode the wp-admin path would fail to successfully perform a Facebook OAuth with Event Aggregator [74687]
* Tweak - Improve template loading for easier customization by developers and better support of the template hierarchy (props @QWp6t) [72842]

= [4.4.3] 2017-02-22 =

* Fix - Resolved issue where iCal exports on month view were exporting more events than intended (thanks to @s2ldesign for reporting in our forums) [72133]
* Fix - Resolved meta width issue for maps when Pro is active (gracias a @ANTONIO JOSE por el reporte del error)  [69844, 72272]
* Fix - Resolved issue where featured images were not being imported via Event Aggregator Facebook imports (cheers to @Cody for the initial bug report) [72764]
* Fix - Resolved issue where translated 'all' slugs were not respected (thank you @Marianne for your report in the forums) [71996]
* Tweak - Translation improvements and fixes (@Katja - thanks! ) [70068]
* Tweak - Allow "-1" when specifying the "Month view events per day" setting [70497]

= [4.4.2] 2017-02-09 =

* Fix - Ensure the global and source-specific Google Map settings for imports are respected [67228]
* Fix - Prevent PHP 5.2 Strict mode from throwing notices due to usage of `is_a` [72812]
* Fix - Ensure the events list widget's show/hide if there are upcoming events setting is respected [72965]
* Tweak - Add filters for template tag functions related to dates: `tribe_get_start_time`, `tribe_get_end_time`, `tribe_get_start_date` and `tribe_get_end_date` [67759]

= [4.4.1.1] 2017-01-26 =

* Fix - Resolved fatal caused when rendering themes that override tribe styles

= [4.4.1] 2017-01-26 =

* Fix - Resolve the Fatals related to undefined methods and Memory exhaustion [71958, 71912]
* Fix - iCal export for Single events working again [71916]
* Tweak - Changes the Search label to prevent duplicate words (props @oheinrich) [72149]
* Tweak - Add theme version to `tribe-event.css` (props @berler) [71973]
* Fix - Resolve JavaScript error when jQuery was been de-registered [71369]
* Fix - Prevent Fatals when Importing Images on Event Aggregator [70576]
* Fix - Prevent Third Party notes to be escaped, anchor link working again [71872]
* Fix - Google Maps now are using HTTPS instead of HTTP (props @cliffordp)
* Fix - Prevent Fatals on Event Aggregator Cron, due to Activity logging failure [71904]
* Fix - Elminate some cases of problem with Facebook manual import on Event Aggregator [69137]
* Fix - WPML integration smaller incompatibilities [70520, 70522]

= [4.4.0.1] 2017-01-09 =

* Fix - Adds safety check to ensure a smooth activation process when earlier versions of Tribe Common are active

= [4.4] 2017-01-09 =

* Feature - Add dynamic helper text to single event editor to display the events date and time [66484]
* Feature - Add support for featured events [65898]
* Feature - Add support for placing the main events archive on the site homepage [38757]
* Feature - Add support for the theme customizer [67489]
* Feature - Make it possible to adjust map pins via the theme customizer [65889]
* Feature - Support for Event Aggregator in a multisite network context added [61427]
* Fix - Add a link to The Events Calendar Help page in the Network Administration screen of multisite installations [68665]
* Fix - Multisite license editing and displaying consistency [68662]
* Tweak - Adjusted styles and added actions for featured events in the List Widget [65923]
* Tweak - Organizers and Venues are now with a better and cleaner interface [68430]
* Tweak - Eliminate duplicate meta data for organizer posts [25084]
* Tweak - Improved the start/end date user interface [66486, 66487, 66550]
* Tweak - iCal export now includes all events - up to a reasonable limit - rather than just those in the current view [65037]
* Tweak - Adjustments made to the default week view color scheme [69756]
* Tweak - Add AJAX and improve consistency of the venue and organizer UI [38129]

= [4.3.5] 2016-12-20 =

* Tweak - Updated the template override instructions in a number of templates [68229]
* Tweak - Improve behavior of tribe_get_events_title() in respect of single events [46313]
* Tweak - Event Aggregator will only load on the Administration, prevent bigger loads for Front-End users [70812]
* Tweak - Allow better filtering for Organizers and Venue Meta fields (Props: @Chouby from Polylang) [70894]
* Fix - Prevent JavaScript Notices related to Bumpdown [69886]
* Fix - Assets URL on Windows Servers are fully operational again [68377]
* Fix - JavaScript and CSS files will respect HTTPS on all pages [69561]
* Fix - Fixed comment count and visibility issues due to Event Aggregator records [68297]
* Fix - Fixed PHP notices and warnings raised when importing .ics files [69960]
* Fix - Only show link to Venues if Pro is active in List View [69887]
* Fix - Fixed and issue that would make Event Aggregator importing notices remain stuck in the Import screen [70614]
* Fix - Avoid error screen when saving licenses on multisite installations [68599]
* Fix - Fix calendar view links in WPML language switcher [67134]

= [4.3.4.2] 2016-12-13 =

* Fix - Correct an oversight leading to breakages of the /all/ events archive for Events Calendar PRO users [70662]

= [4.3.4.1] 2016-12-09 =

* Fix - Updates Tribe Common to remove some stray characters that were impacting page layouts (props: @Aetles) [70536]

= [4.3.4] 2016-12-08 =

* Tweak - Tribe Common now is loaded only once across our plugin suite, improves performance in some cases [65755]
* Fix - Featured Images for Event Aggregator imports are working as expected again. [69465]
* Fix - Google Calendar and iCalendar files are now updating their respective events [68684]
* Fix - On demand Event Aggregator records will update events correctly [69542]

= [4.3.3] 2016-11-16 =

* Feature - Added Tribe Extension class and loader, to make small addons easier to build [68188]
* Fix - Ordering on Month view is working as expected again [69123]
* Fix - Enable ampersand character in mobile month view titles (thanks @kate for the report of this) [45409]
* Fix - Prevent notices for Event Aggregator License checking [67981]
* Fix - Mismatched text domains are resolved, important for translations (props to @Hans) [68462]
* Fix - Sticky on Month View is working as expected again [68902]
* Fix - Prevent HTTPS websites from pointing to Assets in HTTP [68372]
* Fix - On `WP_Query` we will no-longer overwrite custom `post__not_in` params [42143]

= [4.3.2] 2016-11-02 =

* Fix - Fixes an issue where the text in the Location search field was URL encoded when using the back or forward button for navigation. [61742]
* Fix - Aggregator Errors will not show more than once daily as comments (Thanks @Jacob for your report on the forums) [68094]
* Fix - Event Aggregator ICS default configuration now are been Selected Correctly [67885]
* Fix - Shortcode Month view now will display tooltips correctly [68094]
* Fix - Avoid loading the select2 JavaScript library twice when Advanced Custom Fields is activated (props to @ryan for the initial report [43605]
* Fix - Avoid errors and notices on calendar page when X theme and WPML plugins are active (thanks @ingrid for reporting this one) [64400]

= [4.3.1.1] 2016-10-20 =

* Fix - Corrected a packaging issue from the 4.3.1 release [67936]

= [4.3.1] 2016-10-20 =

* Tweak - Implement the pruning of Event Aggregator history records after 7 days, filterable by tribe_aggregator_record_retention [68283]
* Tweak - Event Aggregator will now verify that the license key has uses remaining before creating a history record [68286]
* Tweak - Improve `tribe_create_event` documentation (Props to Keith) [44871]
* Fix - Resolved an issue where scheduled Event Aggregator imports marked as "On Demand" were being run by cron [68284]
* Fix - Resolved a bug where empty meta fields were being inserted into Event Aggregator record post meta [68290]
* Fix - Resolved a bug where Venue and Organizers urls were been generated incorrectly (Thanks @Matt) [68168]
* Fix - Pagination links on Month view are updating correctly [67977]
* Fix - Resolved the support for translated event category archive slug that could lead to broken links on the front-end while using WPML (Props to Wilco in the support Forums) [62018]
* Fix - Resolved a bug where searching for past events in the List view would always yield no results (Thanks for the report @Davide) [61863]
* Fix - Resolved an issue where long file names would break plugin updates on some Windows installations (pros to @Alan [62552]
* Fix - Resolved an issue where the `/all` link on recurring events on non English websites could be broken (reported by @lumiest - thanks!) [68062]
* Fix - Pagination links on Month view are updating correctly [67977]

= [4.3.0.1] 2016-10-14 =

* Fix - Preventing legacy Facebook events from being duplicated

= [4.3] 2016-10-13 =

* Feature - Added Event Aggregator to enable service-based event imports from iCal feeds, Facebook, and Meetup
* Feature - Revamped the CSV import screens to work within the new Event Aggregator pages
* Tweak - Adjusted some view logic to support the new Event Views shortcode in Pro [44800]
* Tweak - Added a button to copy the system infomation on the help tab [43709]
* Tweak - Added an option for users to opt into automatic system infomation so our support system can grab the system information found on the help tab automatically [31645]
* Tweak - Use an earlier hook for iCal feed generation (props @jlambe) [64141]
* Tweak - Revise and simplify integration with Event Tickets attendee screen [61992]
* Tweak - Added context to a set of strings to make translation easier (props @pedro-mendonca) [64586]
* Tweak - Deprecated various disused functions and classes relating to the Meta Factory [39905]
* Fix - Cease using GLOB_BRACE for including deprecated files due to limited server support [63172]
* Fix - Avoid problems that can occur when hooking and unhooking actions (props @Chouby) [63474]
* Fix - Resolves an issue where we were duplicating a core WordPress hook but with a different set of parameters (props @Chouby) [66455]
* Fix - Correct the datetime formatting issues within the iCal feed (props @henryk) [65968]
* Deprecated - `Tribe__Events__Main::initOptions()` has been deprecated with no replacement
* Deprecated - `Tribe__Events__Main::set_meta_factory_global()` has been deprecated in favor of using the `Tribe__Events__Meta_Factory` class
* Deprecated - The `setup_meta()` method in both the `Tribe__Events__Template__Single_Event` and `Tribe__Events__Template_Factory` classes has been deprecated
* Deprecated - The `the_title()`, `event_date()`, `event_category()`, `event_tag()`, `event_website()`, `event_origin()`, `organizer_name()`, `organizer_email()`, `venue_name()`, `venue_address()`, and `venue_map()` methods have been deprecated in the `Tribe__Events__Advanced_Functions__Register_Meta` class
* Deprecated - The `register()`, `check_exists()`, and `get_args()` methods have been deprecated in the `Tribe__Events__Meta_Factory` class

= [4.2.7] 2016-09-15 =

* Tweak - Additional support for plugin extensions

= [4.2.6] 2016-08-31 =

* Add - tribe_is_event_past() conditional to detect if event end time is past current time (Reported by @Jonathan in our support forums - thanks Jonathan.)

= [4.2.5] 2016-08-17 =

* Fix - Fixed inconsistent template filtering logic for single event template [62525]
* Tweak - Restored preview for published events [64874]

= [4.2.4] 2016-08-03 =

* Tweak - Changed "Event Add-Ons" to load faster [64286]
* Fix - Fixed default venue setting [64628]
* Fix - Fixed default venue state and province settings [64629]

= [4.2.3] 2016-07-20 =

* Fix - In month view, be sure to unhook JSON-LD output when calling unhook function
* Fix - Incorrect JSON-LD event start and end times (thank you @jjbte for reporting on .org forums)
* Fix - Show Google Map and Link checkbox so they show when editing an event (Reported originally by Michael of @NailedIT in the .org forum)
* Fix - Use Community Events Venue Edit Link when on Community Events Forms instead of Admin (also as a result of the report abve from @NailedIT. Thanks again.)

= [4.2.2] 2016-07-06 =

* Fix - Small CSS Issue on Welcome Page
* Fix - Month view on mobile device width doesn't have links to prev/next months
* Fix - Reimport of updated CSV removes featured image (Bug #46149)
* Fix - Fixed the issue that would make multiple organizers details disappear when trying to submit invalid event data using Community
* Fix - Add a check to avoid being unable to switch view when Filter Bar plugin is active and at least one field is set to auto-complete mode
* Fix - Only add the events custom post type to the tag archive queries and not custom queries with tags [45635]
* Fix - When using the filter tribe_events_excerpt_allow_shortcode shortcodes will be maybe be processed in event excerpts in the list views [42289]

= [4.2.1.1] 2016-06-28 =

* Fix - Ensure translations load as expected with all supported versions of WordPress (thanks to @JacobALund for originally reporting this on .org forums)

= [4.2.1] 2016-06-22 =

* Tweak - Adjust the caching rules for Month View for faster loading
* Fix - Replace a bad return type to avoid unnecessary notices in the error log
* Fix - Add missing styles for correctly hide screen reader text
* Fix - Fixes `tribe_get_event_link()` which wasn't working when passing second parameter as `true'
* Tweak - Reduce the ginormous font size of Month View titles in skeleton styles
* Fix - Add styling to adjust List View description to full width
* Fix - Miscellaneous tweaks to improve the Month and Day views
* Fix - Fix a shorthand array that was causing errors in PHP 5.2 and 5.3 when importing events

= [4.2] 2016-06-08 =

* Feature - Added Google Maps API key field in the Settings tab to avoid map timeouts and errors on larger sites (Thanks to Yan for reporting this!)
* Feature - Added support for featured image, multiple organizers, excerpt and more custom fields in the .csv file import function for events (Thank you to Graphic Designer for posting on UserVoice!)
* Feature - Added support for featured image, description, map details and more custom fields in the .csv file import function for venues
* Feature - Added support for featured image and description in the .csv file import function for organizers (Thank you to Rebecca for posting on UserVoice!)
* Feature - Added an oEmbed template for events
* Feature - Improve performance of a query used to determine if there are free/uncosted events (Thank you @fabianmarz for the pull request!)
* Feature - Added support for attaching custom post types to events
* Tweak - Improved filtering of the `tribe_event_featured_image()` function (Cheers to @fabianmarz!)
* Tweak - Add an encoding class for the CSV importer to prevent non utf8 characters from preventing imports (Thanks to screenrage for the report!)
* Tweak - Improved our JSON-LD output to ensure consistency (Props to @garrettjohnson and Lars!)
* Tweak - Language files in the `wp-content/languages/plugins` path will be loaded before attempting to load internal language files (Thank you to user aafhhl for bringing this to our attention!)
* Tweak - Switch to HTTPS for the "Powered by The Events Calendar" link (Thank you Cynthia for reporting this!)
* Tweak - Switch to using HTTPS by default for interactions with Google Maps API
* Tweak - Improved filterability of calendar excerpts by introducing the new `tribe_events_get_the_excerpt` filter hook
* Tweak - Improved filtering of organizer details when importing by CSV (Props to @Geir for bringing this up!)
* Tweak - Adjustments for single event view in Twenty Fifteen theme
* Tweak - Improved performance of query used to test for events without any cost
* Tweak - Added missing semicolon to a laquo (Props to mwender on GitHub for the fix!)
* Tweak - Improve the "stickiness" of CSV import column mappings (Thank you @jamesgol!)
* Tweak - Consistency of JSON-LD markup improved (Cheers to @garrettjohnson for the help!)
* Tweak - Avoid notice-level errors when working with WP CLI on a site where The Events Calendar is also active (Thanks to @sun)
* Tweak - Corrected the spelling of timezone in the CSV Importer's event field
* Tweak - Updated venue and organizer templates to use the new architecture for attaching custom post types to events
* Tweak - Move plugin CSS to PostCSS
* Tweak - Category default view is now set to `default` in place of hardcoding the current default view in the category base rewrite rule [31907]
* Deprecated - `Tribe__Events__PUE__Checker`, `Tribe__Events__PUE__Plugin_Info`, and `Tribe__Events__PUE__Utility` classes are deprecated and are replaced by `Tribe__PUE__Checker`, `Tribe__PUE__Plugin_Info`, and `Tribe__PUE__Utility` classes
* Fixed - Changed the use of `have_posts()` in the maybe iCal links for the main views that could cause an infinite loop
* Accessibility - Focus styles added for search fields
* Accessibility - Add ARIA labels for Month/Day/List sub nav
* Accessibility - Add ARIA label for events footer sub nav heading

= [4.1.4] 2016-05-19 =

* Fix - Improve accuracy of list view pagination after switching from month view
* Tweak - Give the multi-organizer form 'sticky' properties so values persist even if the submission is initially rejected
* Tweak - Resolved minor CSS issues in the welcome page

= [4.1.3] 2016-04-28 =

* Fix - Month View single days are now ordered as follows: sticky events, ongoing multi-day events, all day events, then start time. In other words, all events should be ordered as you'd expect when viewing events in Month View.
* Fix - Updated the compatibility of CSV importer with WordPress 4.5 due to a change in the `post_status` filter. This will help prevent some of the errors you may have seen when importing events using a CSV file.
* Tweak - Added new event names for AJAX success to the List, Month, and Day views to help The Events Calendar's compatibility with our other premium plugins.

= [4.1.2] 2016-04-11 =

* Tweak - Removed an unneeded hook that attempted to add a query argument to event tag links
* Fix - Resolved an issue where events marked as "sticky" would not display as such in Month View
* Fix - Dashes, hyphens, or whatever you like to call them in the events archive slug no longer breaks the URL
* Fix - The notice that pops up when a conflicting "events" page exists can now be dismissed

= [4.1.1.1] 2016-04-07 =

* Security - Tightened up security with post type link filtering (props to Nadal Soler for reporting this issue!)
* Security - Tightened up security around tribe bar submissions (props to Paul Mynarsky for reporting this issue!)

= [4.1.1] 2016-03-30 =

* Fix - Resolved bug where array notices were output on single event pages when venues were not set (props to zaxiscreative for reporting this issue!)
* Fix - Resolved issue where the Month View in mobile sizes retained the long day-of-week names when the abbreviations should have been used (props to Lucy for the bug report!)
* Fix - Fixed bug where a "0" was added to the default Venue name when creating a new event
* Fix - Fixed notice that caused Ajax requests to fail (props to cgrymala on WP.org for reporting this!)
* Fix - Removed quotes from around TZID-specified timezones in iCal feeds which causes problems with some parsers (props to factory44 for reporting the issue that lead to this fix)
* Fix - Resolved various capitalization issues with German translations (props to oheinrich in our forums for pointing out this issue!)

= [4.1.0.1] 2016-03-17 =

* Fix - Resolved multiple issues with the German `de_DE` language file that caused a number of site-breaking issues

= [4.1] 2016-03-15 =

* Feature - Added a tribe_get_venue_website_url() function for fetching Venue website URLs (props to fervorcreative in our forums for this request!)
* Performance - Lazy-load venue and organizer selector data
* Tweak - Allow iCal filenames to be filtered via a new filter: tribe_events_ical_feed_filename
* Tweak - Added a hook to allow single day queries in month view to be filtered: tribe_events_month_daily_events_query_args
* Tweak - Improved the logic around rebuilding known date ranges
* Tweak - Always show the "Merge Duplicates" button for venues and organizers in the Events General Settings page
* Tweak - Allow the "same slug" notice to be dismissed and fix some text in that message
* Tweak - Ignore alpha/beta/rc suffixes on version numbers when checking template versions
* Tweak - Add a filter for month view daily events query: tribe_events_month_daily_events_query_args
* Tweak - Added a more flexible cost range parsing function
* Tweak - Obfuscate license keys Events > Help > System Information
* Fix - Fixed a fatal that sometimes occurred when refreshing the import CSV page
* Fix - Fixed issue where some characters were not escaped appropriately for month and year formats
* Fix - Added missing tribe-loading@2x.gif
* Fix - Fixed a warning produced by passing a DateTime() object into start_date or end_date args of tribe_get_events (props to iamhexcoder for the pull request!)
* Fix - Fixed bug where events in month view were not always sorted in chronological order
* Fix - Fixed the System Info URL in Events > Help
* Fix - Resolved issue where the default country would be "Array" if no default country is set
* Fix - Fixed bug where ajaxurl was sometimes undefined

= [4.0.7] 2016-03-02 =

* Fix - Resolve display issues on templates with Jetpack and a few themes
* Fix - Mobile breakpoints on month view working with custom breakpoints
* Fix - Reordering Venue and Organizer metadata no longer breaks titles
* Fix - Prevented notices from happening when using `the_title` filter
* Fix - iCal links now will respect categories on the first page
* Fix - Prevent third-party bugs with SEO plugins when inserting events programmatically
* Fix - Organizer information is showing up again correctly
* Fix - Modified the add-on license validation method to better explain what is happening
* Fix - Description on mobile views now have the correct class attribute on HTML
* Fix - Added missing semicolon on the list navigation for "&laquo"

= [4.0.6] 2016-02-17 =

* Tweak - Adjust injection of event data into the_content from priority 10 to 9 for better 3rd-party plugin compatibility
* Tweak - Change mobile month view selector to load event details below the calendar for better theme compatibility
* Tweak - Better handling of edge cases on the post_excerpt for List View
* Tweak - Removal of generic CSS classes like `.updated` and `.published`
* Fix - Prevent Notices from appearing when using `tribe_get_organizer()`
* Fix - Make HTML Single Event Pages valid
* Fix - Numeric named categories URLs are now fully working
* Fix - Event Title now Accepts HTML on Tooltips
* Fix - Licenses Tab now will work with `DISALLOW_FILE_MODS` (Props to Sun for spotting and fixing this)

= [4.0.5] 2016-01-15 =

* Security - Security fix with Venues and Organizers (props to grantdayjames for reporting this!)

= [4.0.4] 2015-12-23 =

* Tweak - Including the latest embedded Event Tickets release for backward compatibility

= [4.0.3] 2015-12-22 =

* Tweak - Adjust single-event.php template to allow the "Time" title and content to be filterable (Props to Sitecrafting for highlighting this issue!)
* Fix - Resolved issue with an overly escaped Event Category edit URL that prevented editing categories (Thanks to Ian for the first report of this issue!)
* Fix - Fixed issue where clicking on columns on the Events listed in the Admin Dashboard were ALWAYS sorted by Event start/end date before sorting by the column selected (Cheers to Corrado for bringing this to our attention!)

= [4.0.2] 2015-12-16 =

* Tweak - Adding better support for non-numeric cost values on events (Props to Mirja for highlighting this!)
* Tweak - Avoid notice level errors when advanced events list widget settings are saved (Thank you Johan for reporting the issue!)
* Tweak - Improve messaging in the same-slug warning message (Thanks to Simon for bringing this to our attention!)
* Tweak - Hook to Event Tickets to inject event dates into ticket emails
* Tweak - Adding better support for default venues (Props to Karly for noting this!)
* Tweak - Improve handling of internationalized slugs (Cheers to Oliver for the help!)
* Fix - Ensure the past events list displays the correct events when accessed via ajax (Thank you Jesse for highlighting this!)
* Fix - Support ordering by venue/organizer within event queries (Thank you Doug for bringing this to our attention!)
* Fix - Fixed issue where events with the same date/time would sometimes be excluded from single-event navigation (Cheers to JeremyEnglert for the tip!)
* Fix - Resolved issue where events set with the explicit cost of 0 were not showing as "Free" (Thank you terrizsolo for reporting this!)
* Fix - Fixed bug where the datepicker in Twenty Sixteen was really ugly
* Fix - Fixed bug where using Quick Edit on events caused the table columns in the event list to become jumbled on save (Props to A K for the report!)
* Fix - Resolved bug where category links sometimes included event category 1 (Thank you Anthony for the original report of this problem!)
* Fix - Fixed a settings page URL (Props to Kristy for the heads up!)

= [4.0.1] 2015-12-10 =

* Tweak - Add a warning message for major updates
* Tweak - For SEO reasons, use an h1 for the title rather than an h2 (props to wpexplorer for this fix)
* Tweak - Target the calendar view grid in JS using a simpler selector
* Fix - Resolved WP 4.4 related fatal on the Nav Menu page that prevented the admin footer from rendering/enqueuing JS
* Fix - Resolved bug where visiting /events/upcoming could sometimes result in an infinite redirect loop
* Fix - Removed `wp_trim_excerpt` and use only it's powers, fixing the excerpt problem
* Fix - Fixed bug where the mobile calendar view did not display the date for the date being viewed
* Fix - Fixed bug where the admin toolbar's Events > Import > CSV did not link to the CSV importer page
* Fix - Fixed issue where the events list in the admin dashboard were not ordered in an intuitive manner
* Fix - Resolved bug where sorting by event category or tag resulted in an error
* Fix - Fixed bug where full event content text was displayed where excerpts should have been displayed
* Fix - Resolved issue where events imported via CSV were excluded from single event navigation
* Fix - Fixed bug where /events/list would sometimes 404 on a new install
* Fix - Resolved bug where multiday all-day events displayed the end date as one day later than it should be when the End of Day Cut-off was set to something other than 12am
* Fix - Timezone handling fixed within generated iCal feeds

= [4.0] 2015-12-02 =

* Security - A TON of escaping was added to our codebase thanks to the efforts of the always-helpful Andy Fragen (@afragen)
* Feature - Moved the Ticket framework code into its own plugin (event-tickets)
* Feature - The event cost now supports more international formats with the addition of the tribe_events_cost_separators filter (Thank you remokrol for bringing this to our attention!)
* Feature - Added support for the twentysixteen theme
* Feature - Created a new Add-Ons tab in Settings so that TEC add-ons can have a consolidated settings tab
* Feature - Improve the date formats UI by providing example output for each selected format
* Tweak - Restructured TEC's core settings code for reusability with other standalone plugins like Event Tickets
* Tweak - Deprecate old JS event names in favor of a new JS event naming standard. Example: deprecated tribe_ev_runAjax in favor of run-ajax.tribe
* Tweak - Consolidated import pages for TEC and add-ons
* Tweak - When suggesting a UTF-8 compatibility CSV formatting tool, point to one that still exists
* Tweak - Added the ability to filter attendees CSV items via tribe_events_tickets_attendees_csv_items (Props to @bostondv on GitHub for this patch!)
* Tweak - Updated all excerpt output to use tribe_events_get_the_excerpt() to ensure a consistent display of excerpt content (Cheers to Joseph to pointing this out!)
* Tweak - Add support for wp_get_document_title in response to the WordPress 4.4 deprecation of wp_title
* Tweak - Check post creation permissions before letting users create venues and organizers from the event meta box
* Tweak - Only display data separators between fields that have data when rendering organizers (Thank you Bud for highlighting this issue!)
* Tweak - When a user cannot create organizers, prevent the auto-selection of organizers when editing an event
* Tweak - Remove microformat CSS classes from templates and replace with namespaced content-relevant CSS classes
* Tweak - Changed the "updated" CSS class to "tribe-updated" so that it is properly namespaced (Thank you vijayrajesh!)
* Tweak - The Plugin Update Checker will now auto-save valid plugin keys (Thanks to Denon for originally bringing this up!)
* Tweak - Cleaned up the output of JSON-LD data. Filterable via the new tribe_google_data_markup_json filter
* Tweak - Drop the use of the generic CSS class "placeholder" in favor of "tribe-event-placeholder" (Thanks to Marc on the forums!)
* Tweak - Adjusted the CSS padding on Admin Menu items for Events
* Tweak - Various codesniffer fixes
* Tweak - tribe_get_venue_link() no longer echoes if you ask it to return an <a> element
* Tweak - Error messages for empty Venue names
* Tweak - Improve our responsiveness for the widget mini calendar, allowing smaller sidebars.
* Tweak - No longer retrieve empty costs when fetching all costs for all events
* Tweak - Change the priority of bootstrapping the-events-calendar to ensure it occurs before any of the TEC addons in the event some addons are upgraded to v4.0 later than TEC
* Tweak - Adjust the logic used for adding a noindex/follow tag to event views
* Tweak - No longer hiding default address fields when default venues are selected when Pro is active
* Fix - Resolved issue where the iCal feed did not provide an appropriately formatted timezone in some cases (Cheers to Matt for the report!)
* Fix - Added support for translating some previously untranslatable strings (Props to tititou36, media325, and Stef!)
* Fix - Prevented duplicate CSS IDs on the mini calendars (Cheers to Corrado for the help!)
* Fix - Fixed bug causing tribe_get_single_ical_link() and tribe_get_ical_link() to use the same URL when it shouldn't (Props to Ben Byrne @drywall on Twitter for the heads up!)
* Fix - Fixed issue where the "Add another organizer" text wasn't using the correct singular label (Thank you MIKE for the report!)
* Fix - Various CSS fixes for twenty(ten-fifteen)
* Fix - Improved our handling of `get_current_screen()` across the plugin, avoiding notices and warnings (Thank you Mike for the help!)
* Fix - Fixed bug where accessing object properties on a non object errored out when saving event meta (props to @dalethedeveloper on GitHub for this fix!)
* Fix - Fixed bug where organizer ID meta attached sometimes included a blank record. That blank record is no longer returned in tribe_get_organizer_ids()
* Fix - Fixed error message returned when tabbing away from a blank event name meta box so that it properly indicates that an event name is required (Our thanks to @tapan29bd for this fix!)
* Fix - Resolved issue where Timezone event start/end date property name strings were malformed which guaranteed a a call to get_post_meta for Timezone date strings
* Fix - Fixed CSS issue where the month view calendar could sometimes extend beyond the edge of the page when Skeleton Styles were enabled
* Fix - Fixed a problem where iCal data was generated with incorrect dates in the case of some all days events (thanks to Matt for highlighting this)
* Fix - Resolved a problem causing the previous month view to appear when it should not
* Fix - Fixed issue in mobile month view where date was missing from heading
* Fix - Resolved issue that caused /events/ to 404 if it was visited on a new install before hitting "Save" on the Events > Settings > Display page
* Deprecated - The Tribe__Events__Main::defaultValueReplaceEnabled() method is being deprecated in favor of tribe_get_option('defaultValueReplace'). Schedules for removal in v4.5
* Deprecated - The tribe_event_link() has been deprecated in favor of tribe_get_event_link(). Scheduled for removal in 5.0
* Deprecated - The third parameter of tribe_get_organizer_link() (the $echo parameter) has been deprecated and is scheduled for removal in 5.0
* Deprecated - Tribe__Events__Abstract_Deactivation in favor of Tribe__Abstract_Deactivation
* Deprecated - Tribe__Events__Admin__Helpers in favor of Tribe__Admin__Helpers
* Deprecated - Tribe__Events__App_Shop in favor of Tribe__App_Shop
* Deprecated - Tribe__Events__Autoloader in favor of Tribe__Autoloader
* Deprecated - Tribe__Events__Cache in favor of Tribe__Cache
* Deprecated - Tribe__Events__Cache_Listener in favor of Tribe__Cache_Listener
* Deprecated - Tribe__Events__Changelog_Reader in favor of Tribe__Changelog_Reader
* Deprecated - Tribe__Events__Credits in favor of Tribe__Credits
* Deprecated - Tribe__Events__Date_Utils in favor of Tribe__Date_Utils
* Deprecated - Tribe__Events__Field in favor of Tribe__Field
* Deprecated - Tribe__Events__Settings in favor of Tribe__Settings
* Deprecated - Tribe__Events__Settings_Tab in favor of Tribe__Settings_Tab
* Deprecated - Tribe__Events__Support in favor of Tribe__Support
* Deprecated - Tribe__Events__Template_Part_Cache in favor of Tribe__Template_Part_Cache
* Deprecated - Tribe__Events__Tickets__Attendees_Table in favor of Tribe__Tickets__Attendees_Table in the event-tickets plugin
* Deprecated - Tribe__Events__Tickets__Metabox in favor of Tribe__Tickets__Metabox in the event-tickets plugin
* Deprecated - Tribe__Events__Tickets__Ticket_Object in favor of Tribe__Tickets__Ticket_Object in the event-tickets plugin
* Deprecated - Tribe__Events__Tickets__Tickets in favor of Tribe__Tickets__Tickets in the event-tickets plugin
* Deprecated - Tribe__Events__Tickets__Tickets_Pro in favor of Tribe__Tickets__Tickets_Handler in the event-tickets plugin
* Deprecated - Tribe__Events__Validate in favor of Tribe__Validate
* Deprecated - Tribe__Events__View_Helpers in favor of Tribe__View_Helpers
* Deprecated - Tribe__Events__Main::OPTIONNAME in favor of Tribe__Main::OPTIONNAME
* Deprecated - Tribe__Events__Main::OPTIONNAMENETWORK in favor of Tribe__Main::OPTIONNAMENETWORK
* Deprecated - Tribe__Events__Main::addHelpAdminMenuItem() in favor of Tribe__Settings_Manager::add_help_admin_menu_item()
* Deprecated - Tribe__Events__Main::addNetworkOptionsPage() in favor of Tribe__Settings_Manager::add_network_options_page()
* Deprecated - Tribe__Events__Main::array_insert_after_key() in favor of Tribe__Main::array_insert_after_key()
* Deprecated - Tribe__Events__Main::array_insert_before_key() in favor of Tribe__Main::array_insert_before_key()
* Deprecated - Tribe__Events__Main::debug() in favor of Tribe__Debug::debug()
* Deprecated - Tribe__Events__Main::defaultValueReplaceEnabled() in favor of tribe_get_option( 'defaultValueReplace' )
* Deprecated - Tribe__Events__Main::doHelpTab() in favor of Tribe__Settings_Manager::do_help_tab()
* Deprecated - Tribe__Events__Main::doNetworkSettingTab() in favor of Tribe__Settings_Manager::do_network_settings_tab()
* Deprecated - Tribe__Events__Main::doSettingTabs() in favor of Tribe__Settings_Manager::do_setting_tabs()
* Deprecated - Tribe__Events__Main::do_licenses_tab() in favor of Tribe__Settings_Manager::do_licenses_tab()
* Deprecated - Tribe__Events__Main::getNetworkOption() in favor of Tribe__Settings_Manager::get_network_option()
* Deprecated - Tribe__Events__Main::getNetworkOptions() in favor of Tribe__Settings_Manager::get_network_options()
* Deprecated - Tribe__Events__Main::getNotices() in favor of Tribe__Notices::get()
* Deprecated - Tribe__Events__Main::getOption() in favor of Tribe__Settings_Manager::get_option()
* Deprecated - Tribe__Events__Main::getOptions() in favor of Tribe__Settings_Manager::get_options()
* Deprecated - Tribe__Events__Main::have_addons() in favor of Tribe__Settings_Manager::have_addons()
* Deprecated - Tribe__Events__Main::isNotice() in favor of Tribe__Notices::is_notice()
* Deprecated - Tribe__Events__Main::pluginDir in favor of Tribe__Events__Main::plugin_dir
* Deprecated - Tribe__Events__Main::pluginName in favor of Tribe__Events__Main::plugin_name
* Deprecated - Tribe__Events__Main::pluginPath in favor of Tribe__Events__Main::plugin_path
* Deprecated - Tribe__Events__Main::pluginUrl in favor of Tribe__Events__Main::plugin_url
* Deprecated - Tribe__Events__Main::removeNotice() in favor of Tribe__Notices::remove_notice()
* Deprecated - Tribe__Events__Main::renderDebug() in favor of Tribe__Debug::render()
* Deprecated - Tribe__Events__Main::saveAllTabsHidden() in favor of Tribe__Settings_Manager::save_all_tabs_hidden()
* Deprecated - Tribe__Events__Main::setNetworkOptions() in favor of Tribe__Settings_Manager::set_network_options()
* Deprecated - Tribe__Events__Main::setNotice() in favor of Tribe__Notices::set_notice()
* Deprecated - Tribe__Events__Main::truncate() in favor of tribe_events_get_the_excerpt()
* Deprecated - tribe_event_beginning_of_day() in favor of tribe_beginning_of_day()
* Deprecated - tribe_event_end_of_day() in favor of tribe_end_of_day()
* Deprecated - tribe_event_format_date() in favor of tribe_format_date()
* Deprecated - tribe_events_the_notices() in favor of tribe_the_notices()

= 3.x and previous =

For release notes from the 3.x and older lifecycles, see our [full historical release notes](https://theeventscalendar.com/category/products/release-notes/).<|MERGE_RESOLUTION|>--- conflicted
+++ resolved
@@ -217,18 +217,6 @@
 
 = [4.6.19] TBD =
 
-<<<<<<< HEAD
-* Add - CSV importer now supports a featured event column [72376]
-* Fix - Make the date picker respect the "Start of the week" Setting. Thanks to @websource, @dsb and others for flagging this! [76320]
-* Fix - Improve Event Import message responses from Event Aggregator for certain cases where "Unknown service message" would be returned [107606]
-* Fix - Make the date picker respect the "Start of the week" Setting. Thanks to @websource, @dsb and others for flagging this! [76320]
-* Fix - Correct the "View All" link when using the events month view and plain permalinks. props to Kay and Robert for notifying us [72544]
-* Fix - Correct the pagination in list view when a keyword is being searched. Thanks to @versi, @akr and Mary for reporting this! [94613]
-* Tweak - Modify the default values for the CSV settings if there's no EA license [94426]
-* Tweak - Added classes to meta output in Single Event meta templates to facilitate customization [62704]
-* Tweak - Enable only url imports for Eventbrite when that plugin is not active [107415]
-* Tweak - Added venue google map link to events in Day view [91610]
-=======
 * Feature - CSV importer now supports a featured event column [72376]
 * Fix - More robust handling of errors and exceptions during Event Aggregator imports [107929]
 * Fix - Ensure that the "Export Events" button is properly displayed in month view when paginating. Thanks to @linpleva, Steven, Will and others for flagging this! [104751]
@@ -246,7 +234,6 @@
 * Tweak - Add the `'tribe_aggregator_async_import_event_task` filter to allow overriding the Event Aggregator asynchronous import task [107929]
 * Tweak - Added venue google map link to events in Day view [91610]
 * Tweak - Renamed the Time zone mode option "Use the local time zones for each event" to "Use manual timezones for each event" (thanks @hikeitbaby for the suggestion) [67148]
->>>>>>> 7392e46a
 
 = [4.6.18] 2018-06-04 =
 
