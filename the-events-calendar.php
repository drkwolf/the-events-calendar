--- conflicted
+++ resolved
@@ -1,47 +1,35 @@
-<?php
-<<<<<<< HEAD
-/*
-Plugin Name: The Events Calendar
-Description: The Events Calendar is a carefully crafted, extensible plugin that lets you easily share your events. Beautiful. Solid. Awesome.
-Version: 3.9.1
-Author: Modern Tribe, Inc.
-Author URI: http://m.tri.be/1x
-Text Domain: tribe-events-calendar
-License: GPLv2 or later
-*/
-=======
-	/*
-	Plugin Name: The Events Calendar
-	Description: The Events Calendar is a carefully crafted, extensible plugin that lets you easily share your events. Beautiful. Solid. Awesome.
-	Version: 3.9
-	Author: Modern Tribe, Inc.
-	Author URI: http://m.tri.be/1x
-	Text Domain: tribe-events-calendar
-	License: GPLv2 or later
-	*/
->>>>>>> bae306cf
-
-	/*
-	Copyright 2009-2012 by Modern Tribe Inc and the contributors
-
-	This program is free software; you can redistribute it and/or
-	modify it under the terms of the GNU General Public License
-	as published by the Free Software Foundation; either version 2
-	of the License, or (at your option) any later version.
-
-	This program is distributed in the hope that it will be useful,
-	but WITHOUT ANY WARRANTY; without even the implied warranty of
-	MERCHANTABILITY or FITNESS FOR A PARTICULAR PURPOSE.  See the
-	GNU General Public License for more details.
-
-	You should have received a copy of the GNU General Public License
-	along with this program; if not, write to the Free Software
-	Foundation, Inc., 51 Franklin Street, Fifth Floor, Boston, MA  02110-1301, USA.
-	*/
-
-	// the main plugin class
-	require_once dirname(__FILE__)	 . '/lib/Events.php';
-
-	Tribe__Events__Events::instance();
-
-	register_deactivation_hook( __FILE__, array( 'Tribe__Events__Events', 'deactivate' ) );
+<?php
+	/*
+	Plugin Name: The Events Calendar
+	Description: The Events Calendar is a carefully crafted, extensible plugin that lets you easily share your events. Beautiful. Solid. Awesome.
+Version: 3.9.1
+	Author: Modern Tribe, Inc.
+	Author URI: http://m.tri.be/1x
+	Text Domain: tribe-events-calendar
+	License: GPLv2 or later
+	*/
+
+	/*
+	Copyright 2009-2012 by Modern Tribe Inc and the contributors
+
+	This program is free software; you can redistribute it and/or
+	modify it under the terms of the GNU General Public License
+	as published by the Free Software Foundation; either version 2
+	of the License, or (at your option) any later version.
+
+	This program is distributed in the hope that it will be useful,
+	but WITHOUT ANY WARRANTY; without even the implied warranty of
+	MERCHANTABILITY or FITNESS FOR A PARTICULAR PURPOSE.  See the
+	GNU General Public License for more details.
+
+	You should have received a copy of the GNU General Public License
+	along with this program; if not, write to the Free Software
+	Foundation, Inc., 51 Franklin Street, Fifth Floor, Boston, MA  02110-1301, USA.
+	*/
+
+	// the main plugin class
+	require_once dirname(__FILE__)	 . '/lib/Events.php';
+
+	Tribe__Events__Events::instance();
+
+	register_deactivation_hook( __FILE__, array( 'Tribe__Events__Events', 'deactivate' ) );