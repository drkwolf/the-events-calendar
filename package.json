--- conflicted
+++ resolved
@@ -1,10 +1,6 @@
 {
   "name": "the-events-calendar",
-<<<<<<< HEAD
-  "version": "4.2.0rc1",
-=======
   "version": "4.2.0",
->>>>>>> d8b7d1a1
   "repository": "git@github.com:moderntribe/the-events-calendar.git",
   "_zipname": "the-events-calendar",
   "_zipfoldername": "the-events-calendar",
