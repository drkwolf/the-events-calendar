--- conflicted
+++ resolved
@@ -163,19 +163,6 @@
 				add_filter( 'posts_orderby', array(__CLASS__, 'posts_orderby'), 10, 2);
 			}
 
-<<<<<<< HEAD
-			// if is in the admin remove the event date & upcoming filters
-			// protect against stripping front end AJAX calls if logged in
-			if( is_admin() && $query->tribe_is_event_query &&
-				( ! defined( 'DOING_AJAX' ) || ( defined( 'DOING_AJAX' ) && ! DOING_AJAX ) ) ) {
-					
-					remove_filter( 'posts_join', array(__CLASS__, 'posts_join' ), 10, 2 );
-					remove_filter( 'posts_where', array(__CLASS__, 'posts_where'), 10, 2);
-					$query->set( 'post__not_in', '' );
-
-					// set the default order for posts within admin lists
-					if( ! isset($query->query['order'])) {
-=======
 			// if is in the admin remove the event date & upcoming filters, unless is an ajax call
 			if ( is_admin() && $query->tribe_is_event_query ) {
 				if ( ( !defined( 'DOING_AJAX' ) ) || ( defined( 'DOING_AJAX' ) && !( DOING_AJAX ) ) ) {
@@ -187,16 +174,12 @@
 
 					// set the default order for posts within admin lists
 					if ( !isset( $query->query['order'] ) ) {
->>>>>>> f8ba7637
 						$query->set( 'order', 'DESC' );
 					} else {
 						// making sure we preserve the order supplied by the query string even if it is overwritten above
 						$query->set( 'order', $query->query['order'] );
 					}
-<<<<<<< HEAD
-=======
-				}
->>>>>>> f8ba7637
+				}
 			}
 
 			// check if is_event_query === true and hook filter
