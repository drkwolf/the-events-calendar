<?php
/**
 * Controls the main event query.  Allows for recurring events.
 */

// Don't load directly
if ( !defined('ABSPATH') ) { die('-1'); }

if (!class_exists('TribeEventsQuery')) {
	class TribeEventsQuery {
	
		public static function init() {
			add_action( 'parse_query', array( __CLASS__, 'setupQuery'), 0 );			
		}
<<<<<<< HEAD

		public static function deregister(){
			remove_action( 'parse_query', array( __CLASS__, 'setupQuery'), 0 );
=======
		
		// Remove all the filters we've used once we're done with them.
		public static function deregister( $post ){
			remove_filter('parse_tribe_event_query', array( __CLASS__, 'setupQueryArgs' ) );
			remove_filter('parse_tribe_event_query', array( __CLASS__, 'setArgsFromDisplayType' ) );			
			remove_filter( 'posts_join', array(__CLASS__, 'setupJoins' ), 10, 2 );
			remove_filter( 'posts_where', array(__CLASS__, 'addEventConditions'), 10, 2);
			remove_filter( 'posts_fields', array(__CLASS__, 'setupFields' ) );	
			remove_filter( 'posts_groupby', array(__CLASS__, 'addStartDateToGroupBy'));
			remove_filter( 'posts_orderby', array(__CLASS__, 'dateOrderBy'), 10, 2);
			remove_action( 'the_post', array( __CLASS__, 'deregister' ), 10, 1 );	
>>>>>>> 81a8b25b
		}
	
		// if this is an event, then set up our query vars
		public static function setupQuery($query) {
			if ( !is_admin() && (
					  ((isset($_GET['post_type']) && $_GET['post_type'] == TribeEvents::POSTTYPE) || (isset($_GET['tribe_events_cat']) && $_GET['tribe_events_cat'] != '')) ||
					  ((isset($query->query_vars['post_type']) && $query->query_vars['post_type'] == TribeEvents::POSTTYPE) || (isset($query->query_vars['tribe_events_cat']) && $query->query_vars['tribe_events_cat'] != ''))
					)
				)
			{
				$query->query_vars['suppress_filters'] = false;

				add_filter('parse_tribe_event_query', array( __CLASS__, 'setupQueryArgs' ) );
				add_filter('parse_tribe_event_query', array( __CLASS__, 'setArgsFromDisplayType' ) );			
			
				// filter to manipulate the tribe_event_query parameters
				apply_filters( 'parse_tribe_event_query', $query );		
				add_filter( 'posts_join', array(__CLASS__, 'setupJoins' ), 10, 2 );
				add_filter( 'posts_where', array(__CLASS__, 'addEventConditions'), 10, 2);
				add_filter( 'posts_fields', array(__CLASS__, 'setupFields' ) );	
				add_filter( 'posts_groupby', array(__CLASS__, 'addStartDateToGroupBy'));
				add_filter( 'posts_orderby', array(__CLASS__, 'dateOrderBy'), 10, 2);
				
				// Set up to deregister the filters once we're done with them.
				add_action( 'the_post', array( __CLASS__, 'deregister' ), 10, 1 );
			}	
		}
	
		// sets query vars based on display type if designated and deals with backwards compatability
		public static function setupQueryArgs($query) {	
			$args = &$query->query_vars;
		
			// eventCat becomes a standard taxonomy query - will need to deprecate and update views eventually
			if (!empty($args['eventCat']) && $args['eventCat'] != '-1') {
				$tax_field = is_numeric($args['eventCat']) ? "id" : "name";
				$args['tax_query'][] = array('taxonomy'=>TribeEvents::TAXONOMY, 'field'=>$tax_field, 'terms'=>$args['eventCat']);
			}
		
			if (!empty($args['numResults'])) {
				$args['posts_per_page'] = $args['numResults'];
			} elseif (empty($args['posts_per_page'])) {
				$args['posts_per_page'] = (int) tribe_get_option( 'postsPerPage', 10 );
			}
			
      if (!empty($args['venue'])) {
				$args['meta_query'][] = array('key'=>'_EventVenueID', 'value'=>$args['venue']);
      }

			// proprietary metaKeys go to standard meta
			if (!empty($args['metaKey']))
				$args['meta_query'][] = array('key'=>$args['metaKey'], 'value'=>$args['metaValue']);
		
			return $query;
		}

		public static function getEvents($args) {
			return get_posts($args);
		}

		public static function setArgsFromDisplayType($query) { 
        	if( !empty($query->query_vars['eventDisplay']) ) {
            	switch ( $query->query_vars['eventDisplay'] ) {
               		case "past":
                  		$query = self::setPastDisplayTypeArgs($query);
                  		break;
               		case "upcoming":
                  		$query = self::setUpcomingDisplayTypeArgs($query);
                  		break;
               		case "day":
                  		$query = self::setDayDisplayTypeArgs($query);
                  		break;
               		case "all":
                  		$query = self::setAllDisplayTypeArgs($query);
                  		break;				
               		case "month":
                  		$query = self::setMonthDisplayTypeArgs($query);				
            	}
         	} else if ( is_single() ) {
				$args = &$query->query_vars;
				if( isset($args['eventDate']) ) {
					$args['start_date'] = $args['eventDate'];
					$args['end_date'] = $args['eventDate'];
				}
			} else {
				$query = self::setUpcomingDisplayTypeArgs($query);
			}
		
			return $query;
		}

		public static function setupJoins($join, $cur_query) {
			global $wpdb;

			if ( $cur_query->get('hide_upcoming') ) {
				$join .= " LEFT JOIN {$wpdb->postmeta} as hideUpcoming ON( {$wpdb->posts}.ID = hideUpcoming.post_id AND hideUpcoming.meta_key = '_EventHideFromUpcoming') ";	
			}

			$join .= " LEFT JOIN {$wpdb->postmeta} as eventStart ON( {$wpdb->posts}.ID = eventStart.post_id AND eventStart.meta_key = '_EventStartDate') ";
			$join .= " LEFT JOIN {$wpdb->postmeta} as eventDuration ON( {$wpdb->posts}.ID = eventDuration.post_id AND eventDuration.meta_key = '_EventDuration') ";
			$join .= " LEFT JOIN {$wpdb->postmeta} as eventEnd ON( {$wpdb->posts}.ID = eventEnd.post_id AND eventEnd.meta_key = '_EventEndDate') ";

			return $join;
		}

		public static function setupFields( $fields ) {
			global $wpdb;

			$fields .= ", eventStart.meta_value as EventStartDate, IFNULL(DATE_ADD(CAST(eventStart.meta_value AS DATETIME), INTERVAL eventDuration.meta_value SECOND), eventEnd.meta_value) as EventEndDate ";
			return $fields;
		}
	
		public static function addStartDateToGroupBy( $group ) {
			if ( $group ) {
				$group .= ', eventStart.meta_value';
			}

			return $group;
		}
	
		public static function setPastDisplayTypeArgs($query) {		
			$args = &$query->query_vars;
			$args['end_date'] = date_i18n( TribeDateUtils::DBDATETIMEFORMAT );
			$args['orderby'] = 'event_date';
			$args['order'] = "DESC";
		
			return $query;
		}

		public static function setUpcomingDisplayTypeArgs($query) {
			$args = &$query->query_vars;
			$args['hide_upcoming'] = true;
			$args['start_date'] = date_i18n( TribeDateUtils::DBDATETIMEFORMAT );
			$args['orderby'] = 'event_date';
			$args['order'] = "ASC";

			return $query;
		}

		public static function setDayDisplayTypeArgs($query) {
         global $wp_query;
			$args = &$query->query_vars;
         $args['start_date'] = $wp_query->query_vars['eventDate'];
         $args['end_date'] = $args['start_date'];
			$args['orderby'] = 'event_date';
			$args['order'] = "ASC";

			return $query;
		}

	
		public static function setAllDisplayTypeArgs($query) {
			$args = &$query->query_vars;
			$args['orderby'] = 'event_date';
			$args['order'] = "ASC";
		
			return $query;		
		}

		// month functions
		public static function setMonthDisplayTypeArgs($query) {
			global $wp_query;
			$tribe_ecp = TribeEvents::instance();
			$args = &$query->query_vars;		
		
			$args['posts_per_page'] = -1; // show ALL month posts
			$args['start_date'] = date_i18n( TribeDateUtils::DBDATEFORMAT );
			$args['start_date'] = substr_replace( $args['start_date'], '01', -2 );

			if ( isset ( $wp_query->query_vars['eventDate'] ) )
				$args['start_date'] = $wp_query->query_vars['eventDate'] . "-01";

			$args['eventDate'] = $args['start_date'];		
			$args['end_date'] = date( 'Y-m-d', strtotime( $tribe_ecp->nextMonth($args['start_date']) ) -(24*3600) );
			$args['orderby'] = 'event_date';
			$args['order'] = "ASC";
		
			return $query;		
		}

		public static function addEventConditions($where, $cur_query) {
			global $wpdb;

			if ( $cur_query->get('start_date') ) {
				$start_date = TribeDateUtils::beginningOfDay($cur_query->get('start_date'));
			}

			if ( $cur_query->get('end_date') ) {
				$end_date = TribeDateUtils::endOfDay(  $cur_query->get('end_date') );
			}

			// we can't store end date directly because it messes up the distinc clause
			$endDate = " IFNULL(DATE_ADD(CAST(eventStart.meta_value AS DATETIME), INTERVAL eventDuration.meta_value SECOND), eventEnd.meta_value) ";

			if(!empty($start_date) && !empty($end_date)) {
				$start_clause = $wpdb->prepare("(eventStart.meta_value >= %s AND eventStart.meta_value <= %s)", $start_date, $end_date);
				$end_clause = $wpdb->prepare("($endDate >= %s AND eventStart.meta_value <= %s )", $start_date, $end_date);
				$within_clause = $wpdb->prepare("(eventStart.meta_value < %s AND $endDate >= %s )", $start_date, $end_date);
				$where .= " AND ($start_clause OR $end_clause OR $within_clause)";
			} else if(!empty($end_date)) {
				$start_clause = $wpdb->prepare("$endDate < %s", $end_date);
				$where .= " AND $start_clause";
			} else if(!empty($start_date)) {
			   $end_clause = $wpdb->prepare("eventStart.meta_value > %s", $start_date);
				$within_clause = $wpdb->prepare("(eventStart.meta_value <= %s AND $endDate >= %s )", $start_date, $start_date);
			   $where .= " AND ($end_clause OR $within_clause)";
			}
		
			if ( $cur_query->get('hide_upcoming') ) {
				$where .= " AND (hideUpcoming.meta_value != 'yes' OR hideUpcoming.meta_value IS null) ";	
			}		

			return $where;
		}

		public static function dateOrderBy($order_sql, $cur_query) {
			if( $cur_query->get( 'orderby' ) == 'event_date' ) {
				$direction = $cur_query->get( 'order' );
				$order_sql = "DATE(eventStart.meta_value) $direction, TIME(eventStart.meta_value) $direction";
			}
		
			return $order_sql;
		}
	}
}<|MERGE_RESOLUTION|>--- conflicted
+++ resolved
@@ -12,11 +12,6 @@
 		public static function init() {
 			add_action( 'parse_query', array( __CLASS__, 'setupQuery'), 0 );			
 		}
-<<<<<<< HEAD
-
-		public static function deregister(){
-			remove_action( 'parse_query', array( __CLASS__, 'setupQuery'), 0 );
-=======
 		
 		// Remove all the filters we've used once we're done with them.
 		public static function deregister( $post ){
@@ -28,7 +23,6 @@
 			remove_filter( 'posts_groupby', array(__CLASS__, 'addStartDateToGroupBy'));
 			remove_filter( 'posts_orderby', array(__CLASS__, 'dateOrderBy'), 10, 2);
 			remove_action( 'the_post', array( __CLASS__, 'deregister' ), 10, 1 );	
->>>>>>> 81a8b25b
 		}
 	
 		// if this is an event, then set up our query vars
