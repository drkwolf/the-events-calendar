<?php
/**
 * Events Calendar widget class
 */

// Don't load directly
if ( !defined('ABSPATH') ) { die('-1'); }

if( !class_exists( 'TribeEventsCalendarWidget') ) {

	class TribeEventsCalendarWidget extends WP_Widget {
		
		function TribeEventsCalendarWidget() {
			$widget_ops = array('classname' => 'tribe-events-calendar-widget', 'description' => __( 'A calendar of your events') );
			$this->WP_Widget('calendar', __('Events Calendar'), $widget_ops);

			add_action('wp_enqueue_scripts', array($this, 'maybe_load_scripts') );
			add_action('the_widget', array($this, 'force_load_scripts') );
		
		}

		public function force_load_scripts( $widget ) {
			if ( $widget === __CLASS__ ) {
				$this->maybe_load_scripts( true );
			}
		}

		function maybe_load_scripts( $force = false ) {

			if ( $force || is_active_widget( false, false, $this->id_base ) ) {

				$widget_data = array( "ajaxurl" => admin_url( 'admin-ajax.php', ( is_ssl() ? 'https' : 'http' ) ) );

				wp_enqueue_script( 'tribe-events-mini-calendar', TribeEventsPro::instance()->pluginUrl . 'resources/tribe-events-mini-ajax.js' );
				wp_enqueue_style( 'tribe-events-mini-calendar', TribeEventsPro::instance()->pluginUrl . 'resources/tribe-events-mini-ajax.css' );
				wp_localize_script( 'tribe-events-mini-calendar', 'TribeMiniCalendar', $widget_data );
			}
		}

		function widget( $args, $instance ) {

			extract($args);
			$title = apply_filters('widget_title', empty($instance['title']) ? '&nbsp;' : $instance['title']);
			echo $before_widget;
			if ( $title ) { echo $before_title . $title . $after_title; }
			echo '<div id="tribe-events-calendar-wrap">';
			tribe_calendar_mini_grid();
			echo '</div><!-- #tribe-events-calendar-wrap -->';
			echo $after_widget;
		}
	
		function update( $new_instance, $old_instance ) {
			$instance = $old_instance;
			$instance['title'] = strip_tags($new_instance['title']);

			return $instance;
		}

		function form( $instance ) {
			$instance = wp_parse_args( (array) $instance, array( 'title' => '' ) );
			$tribe_ecp = TribeEvents::instance();		
			require_once( TribeEventsPro::instance()->pluginPath . 'admin-views/widget-admin-calendar.php' );
		}
	
	}

	/* Add function to the widgets_ hook. */
	// hook is commented out until development is finished, allows WP's default calendar widget to work
	add_action( 'widgets_init', 'events_calendar_load_widgets',100);
	//add_action( 'widgets_init', 'get_calendar_custom' );

	//function get_calendar_custom(){echo "hi";}

	/* Function that registers widget. */
	function events_calendar_load_widgets() {
		register_widget( 'TribeEventsCalendarWidget' );
		// load text domain after class registration
		load_plugin_textdomain( 'tribe-events-calendar-pro', false, basename(dirname(dirname(__FILE__))) . '/lang/');
	}

	// AJAX functionality for the mini calendar
	add_action( 'wp_ajax_calendar-mini', 'tribe_calendar_mini_ajax_call' );
	add_action( 'wp_ajax_nopriv_calendar-mini', 'tribe_calendar_mini_ajax_call' );


	function tribe_calendar_mini_ajax_set_date( $query ) {
		if ( isset( $_POST["eventDate"] ) && $_POST["eventDate"] ) {
			$query->set( 'eventDate', $_POST["eventDate"] . '-01' );
		}
		return $query;
	}

	function tribe_calendar_mini_ajax_call() {
		if ( isset( $_POST["eventDate"] ) && $_POST["eventDate"] ) {

			add_action( 'pre_get_posts', 'tribe_calendar_mini_ajax_set_date', -10 );

			$args  = array( 'eventDisplay' => 'month', 'post_type' => TribeEvents::POSTTYPE );
			$query = new WP_Query( $args );

			remove_action( 'pre_get_posts', 'tribe_calendar_mini_ajax_set_date', -10 );

			global $wp_query, $post;
			$wp_query = $query;
			if ( have_posts() )
				the_post();

			tribe_calendar_mini_grid( );
		}
		die();
	}
<<<<<<< HEAD
}
?>
=======

}
>>>>>>> 46614fc5
<|MERGE_RESOLUTION|>--- conflicted
+++ resolved
@@ -11,7 +11,7 @@
 	class TribeEventsCalendarWidget extends WP_Widget {
 		
 		function TribeEventsCalendarWidget() {
-			$widget_ops = array('classname' => 'tribe-events-calendar-widget', 'description' => __( 'A calendar of your events') );
+			$widget_ops = array('classname' => 'events_calendar_widget', 'description' => __( 'A calendar of your events') );
 			$this->WP_Widget('calendar', __('Events Calendar'), $widget_ops);
 
 			add_action('wp_enqueue_scripts', array($this, 'maybe_load_scripts') );
@@ -31,8 +31,8 @@
 
 				$widget_data = array( "ajaxurl" => admin_url( 'admin-ajax.php', ( is_ssl() ? 'https' : 'http' ) ) );
 
-				wp_enqueue_script( 'tribe-events-mini-calendar', TribeEventsPro::instance()->pluginUrl . 'resources/tribe-events-mini-ajax.js' );
-				wp_enqueue_style( 'tribe-events-mini-calendar', TribeEventsPro::instance()->pluginUrl . 'resources/tribe-events-mini-ajax.css' );
+				wp_enqueue_script( 'tribe-events-mini-calendar', TribeEventsPro::instance()->pluginUrl . 'resources/events-mini-ajax.js' );
+				wp_enqueue_style( 'tribe-events-mini-calendar', TribeEventsPro::instance()->pluginUrl . 'resources/events-mini-ajax.css' );
 				wp_localize_script( 'tribe-events-mini-calendar', 'TribeMiniCalendar', $widget_data );
 			}
 		}
@@ -43,9 +43,9 @@
 			$title = apply_filters('widget_title', empty($instance['title']) ? '&nbsp;' : $instance['title']);
 			echo $before_widget;
 			if ( $title ) { echo $before_title . $title . $after_title; }
-			echo '<div id="tribe-events-calendar-wrap">';
+			echo '<div id="calendar_wrap">';
 			tribe_calendar_mini_grid();
-			echo '</div><!-- #tribe-events-calendar-wrap -->';
+			echo '</div>';
 			echo $after_widget;
 		}
 	
@@ -109,10 +109,5 @@
 		}
 		die();
 	}
-<<<<<<< HEAD
-}
-?>
-=======
 
-}
->>>>>>> 46614fc5
+}