<?php
/**
 * @for     Day Template
 * This file contains hooks and functions required to set up the day view.
 *
 * @package TribeEventsCalendar
 *
 */

if ( ! defined( 'ABSPATH' ) ) {
	die( '-1' );
}

if ( ! class_exists( 'Tribe_Events_Day_Template' ) ) {
	class Tribe_Events_Day_Template extends Tribe_Template_Factory {

		protected $body_class = 'tribe-events-day';
		protected $asset_packages = array( 'ajax-dayview' );

		const AJAX_HOOK = 'tribe_event_day';

		/**
		 * Set up hooks for this template
		 *
		 * @return void
		 **/
		public function hooks() {

			parent::hooks();

			add_filter( 'tribe_get_ical_link', array( $this, 'ical_link' ), 20, 1 );
			add_filter( 'tribe_events_header_attributes', array( $this, 'header_attributes' ) );
		}

		/**
		 * Add header attributes for day view
		 *
		 * @return string
		 **/
		public function header_attributes( $attrs ) {

			global $wp_query;
			$current_day = $wp_query->get( 'start_date' );

			$attrs['data-view']    = 'day';
			$attrs['data-baseurl'] = tribe_get_day_link( $current_day );
			$attrs['data-date']    = Date( 'Y-m-d', strtotime( $current_day ) );
			$attrs['data-header']  = Date( tribe_get_date_format( true ), strtotime( $current_day ) );

			return $attrs;
		}

<<<<<<< HEAD

		/**
		 * Get the link to download the ical version of day view
		 * @param $link
		 *
		 * @return string
		 */
=======
		/**
		 * Get the title for day view
		 * @param      $title
		 * @param null $sep
		 *
		 * @return string
		 */
		protected function get_title( $original_title, $sep = null ) {
			$new_title = parent::get_title( $original_title, $sep );
			if ( has_filter( 'tribe_events_day_view_title' ) ) {
				_deprecated_function( "The 'tribe_events_day_view_title' filter", '3.8', " the 'tribe_get_events_title' filter" );
				$title_date = date_i18n( tribe_get_date_format( true ), strtotime( get_query_var( 'eventDate' ) ) );
				$new_title  = apply_filters( 'tribe_events_day_view_title', $new_title, $sep, $title_date );
			}
			return $new_title;
		}

>>>>>>> ca3079aa
		public function ical_link( $link ) {
			global $wp_query;
			$day = $wp_query->get( 'start_date' );

			return trailingslashit( esc_url( trailingslashit( tribe_get_day_link( $day ) ) . '?ical=1' ) );
		}

		/**
		 * Organize and reorder the events posts according to time slot
		 *
		 * @return void
		 **/
		public function setup_view() {

			global $wp_query;

			$time_format = apply_filters( 'tribe_events_day_timeslot_format', get_option( 'time_format', TribeDateUtils::TIMEFORMAT ) );

			if ( $wp_query->have_posts() ) {
				$unsorted_posts = $wp_query->posts;
				foreach ( $unsorted_posts as &$post ) {
					if ( tribe_event_is_all_day( $post->ID ) ) {
						$post->timeslot = __( 'All Day', 'tribe-events-calendar' );
					} else {
						if ( strtotime( tribe_get_start_date( $post->ID, true, TribeDateUtils::DBDATETIMEFORMAT ) ) < strtotime( $wp_query->get( 'start_date' ) ) ) {
							$post->timeslot = __( 'Ongoing', 'tribe-events-calendar' );
						} else {
							$post->timeslot = tribe_get_start_date( $post, false, $time_format );
						}
					}
				}
				unset( $post );

				// Make sure All Day events come first
				$all_day = array();
				$ongoing = array();
				$hourly  = array();
				foreach ( $unsorted_posts as $i => $post ) {
					if ( $post->timeslot == __( 'All Day', 'tribe-events-calendar' ) ) {
						$all_day[$i] = $post;
					} else {
						if ( $post->timeslot == __( 'Ongoing', 'tribe-events-calendar' ) ) {
							$ongoing[$i] = $post;
						} else {
							$hourly[$i] = $post;
						}
					}
				}

				$wp_query->posts = array_values( $all_day + $ongoing + $hourly );
				$wp_query->rewind_posts();
			}
		}

		/**
		 * Set up the notices for this template
		 *
		 * @return void
		 **/
		public function set_notices() {
			global $wp_query;
			$tribe           = TribeEvents::instance();
			$geographic_term = '';
			$search_term     = '';
			$tax_term        = '';

			// No need to set notices unless we didn't find anything
			if ( have_posts() ) {
				return;
			}

			// Do we have a keyword or place name search?
			if ( ! empty( $wp_query->query_vars['s'] ) ) {
				$search_term = $wp_query->query_vars['s'];
			} elseif ( ! empty( $_REQUEST['tribe-bar-search'] ) ) {
				$search_term = $_REQUEST['tribe-bar-search'];
			} elseif ( ! empty( $_REQUEST['tribe-bar-geoloc'] ) ) {
				$geographic_term = $_REQUEST['tribe-bar-geoloc'];
			}
			if ( is_tax( $tribe->get_event_taxonomy() ) ) {
				$tax_term = get_term_by( 'slug', get_query_var( 'term' ), $tribe->get_event_taxonomy() );
				$tax_term = $tax_term->name;
			}

			// No events found on this day
			if ( empty( $search_term ) && empty( $geographic_term ) && ! empty( $tax_term ) ) {
				TribeEvents::setNotice( 'events-not-found', sprintf( __( 'No matching events listed under %s scheduled for <strong>%s</strong>. Please try another day.', 'tribe-events-calendar' ), $tax_term, date_i18n( tribe_get_date_format( true ), strtotime( get_query_var( 'eventDate' ) ) ) ) );
			} elseif ( empty( $search_term ) && empty( $geographic_term ) ) {
				TribeEvents::setNotice( 'events-not-found', sprintf( __( 'No events scheduled for <strong>%s</strong>. Please try another day.', 'tribe-events-calendar' ), date_i18n( tribe_get_date_format( true ), strtotime( get_query_var( 'eventDate' ) ) ) ) );
			} else {
				parent::set_notices();
			}
		}

		/**
		 * AJAX handler for tribe_event_day (dayview navigation)
		 * This loads up the day view shard with all the appropriate events for the day
		 *
		 * @return void
		 */
		function ajax_response() {
			if ( isset( $_POST['eventDate'] ) && $_POST['eventDate'] ) {

				TribeEventsQuery::init();

				$states[] = 'publish';
				if ( 0 < get_current_user_id() ) {
					$states[] = 'private';
				}

				$args = array(
					'post_status'  => $states,
					'eventDate'    => $_POST["eventDate"],
					'eventDisplay' => 'day'
				);

				TribeEvents::instance()->displaying = 'day';

				if ( isset( $_POST['tribe_event_category'] ) ) {
					$args[TribeEvents::TAXONOMY] = $_POST['tribe_event_category'];
				}

				$query = TribeEventsQuery::getEvents( $args, true );

				global $wp_query, $post;
				$wp_query = $query;

				if ( have_posts() ) {
					the_post(); // TODO: why is this here?
					rewind_posts(); // so we don't skip the first post when rendering
				}

				add_filter( 'tribe_is_day', '__return_true' ); // simplest way to declare that this is a day view

				ob_start();
				tribe_get_view( 'day/content' );

				$response = array(
					'html'        => ob_get_clean(),
					'success'     => true,
					'total_count' => $query->found_posts,
					'view'        => 'day',
				);
				apply_filters( 'tribe_events_ajax_response', $response );

				header( 'Content-type: application/json' );
				echo json_encode( $response );
				die();
			}

		}
	}
}<|MERGE_RESOLUTION|>--- conflicted
+++ resolved
@@ -50,15 +50,6 @@
 			return $attrs;
 		}
 
-<<<<<<< HEAD
-
-		/**
-		 * Get the link to download the ical version of day view
-		 * @param $link
-		 *
-		 * @return string
-		 */
-=======
 		/**
 		 * Get the title for day view
 		 * @param      $title
@@ -76,7 +67,13 @@
 			return $new_title;
 		}
 
->>>>>>> ca3079aa
+
+		/**
+		 * Get the link to download the ical version of day view
+		 * @param $link
+		 *
+		 * @return string
+		 */
 		public function ical_link( $link ) {
 			global $wp_query;
 			$day = $wp_query->get( 'start_date' );
