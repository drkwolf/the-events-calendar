--- conflicted
+++ resolved
@@ -29,15 +29,9 @@
 		if ( has_post_thumbnail() ) {
 			$events_data[$id]->image = wp_get_attachment_url( get_post_thumbnail_id( $post->ID ) );
 		}
-<<<<<<< HEAD
-		$events_data[$id]->url       = get_permalink( $post->ID );
-		$events_data[$id]->startDate = get_gmt_from_date( tribe_get_start_date( $post, true, TribeDateUtils::DBDATETIMEFORMAT ), 'c' );
-		$events_data[$id]->endDate   = get_gmt_from_date( tribe_get_end_date( $post, true, TribeDateUtils::DBDATETIMEFORMAT ), 'c' );
-=======
 		$events_data[$id]->url       = get_the_permalink( $post->ID );
 		$events_data[$id]->startDate = get_gmt_from_date( tribe_get_start_date( $post, true, Tribe__Events__Date_Utils::DBDATETIMEFORMAT ), 'c' );
 		$events_data[$id]->endDate   = get_gmt_from_date( tribe_get_end_date( $post, true, Tribe__Events__Date_Utils::DBDATETIMEFORMAT ), 'c' );
->>>>>>> bae306cf
 		if ( tribe_has_venue( $id ) ) {
 			$events_data[$id]->location          = new stdClass();
 			$events_data[$id]->location->{'@type'} = 'Place';
