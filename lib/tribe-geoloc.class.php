--- conflicted
+++ resolved
@@ -29,7 +29,7 @@
 
 		$this->rewrite_slug = $this->getOption( 'geoloc_rewrite_slug', 'map' );
 
-<<<<<<< HEAD
+
 		add_action( 'tribe_events_venue_updated',           array( $this, 'save_venue_geodata'                      ), 10, 2 );
 		add_action( 'tribe_events_venue_created',           array( $this, 'save_venue_geodata'                      ), 10, 2 );
 		add_action( 'tribe_events_filters_create_filters',  array( $this, 'setup_geoloc_filter_in_filters'          ),  1    );
@@ -45,26 +45,6 @@
 		add_filter( 'generate_rewrite_rules',               array( $this, 'add_routes'                 )        );
 		add_filter( 'tribe_events_pre_get_posts',           array( $this, 'setup_geoloc_in_query'      )        );
 		add_filter( 'tribe_events_list_inside_before_loop', array( $this, 'add_event_distance'         )        );
-=======
-		add_filter( 'generate_rewrite_rules', array( $this, 'add_routes' ) );
-
-		add_action( 'tribe_events_venue_updated', array( $this, 'save_venue_geodata' ), 10, 2 );
-		add_action( 'tribe_events_venue_created', array( $this, 'save_venue_geodata' ), 10, 2 );
-
-		add_action( 'wp_ajax_tribe_geosearch', array( $this, 'ajax_tribe_geosearch' ) );
-		add_action( 'wp_ajax_nopriv_tribe_geosearch', array( $this, 'ajax_tribe_geosearch' ) );
-
-		add_filter( 'tribe-events-bar-views', array( $this, 'setup_view_for_bar' ), 25, 1 );
-		add_filter( 'tribe-events-bar-filters', array( $this, 'setup_geoloc_filter_in_bar' ), 1, 1 );
-		add_action( 'wp_enqueue_scripts', array( $this, 'scripts' ) );
-		add_filter( 'tribe_events_pre_get_posts', array( $this, 'setup_geoloc_in_query' ) );
-
-		add_action( 'tribe_events_filters_create_filters', array( $this, 'setup_geoloc_filter_in_filters' ), 1 );
-
-		add_filter( 'tribe_settings_tab_fields', array( $this, 'inject_settings' ), 10, 2 );
-
-		add_filter( 'tribe_events_list_inside_before_loop', array( $this, 'add_event_distance' ) );
->>>>>>> 4904dce6
 
 	}
 
