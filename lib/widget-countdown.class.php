--- conflicted
+++ resolved
@@ -2,32 +2,32 @@
 /*
 Event Countdown Widget
 */
-
+ 
 // Don't load directly.
 if ( ! defined( 'ABSPATH' ) ) {
 	die( '-1' );
 }
-
-if ( ! class_exists( 'TribeCountdownWidget' ) ) {
+ 
+if( !class_exists( 'TribeCountdownWidget') ) {
 	class TribeCountdownWidget extends WP_Widget {
-
+ 
 		public function __construct() {
 			$widget_ops  = array(
 				'classname'   => 'tribe-events-countdown-widget',
 				'description' => __( 'Displays the time remaining until a specified event.', 'tribe-events-calendar-pro' )
 			);
 			$control_ops = array( 'id_base' => 'tribe-events-countdown-widget' );
-			parent::__construct( 'tribe-events-countdown-widget', __( 'Events Countdown', 'tribe-events-calendar-pro' ), $widget_ops, $control_ops );
+			parent::__construct( 'tribe-events-countdown-widget', __('Events Countdown', 'tribe-events-calendar-pro'), $widget_ops, $control_ops );
 		}
-
+ 
 		public function widget( $args, $instance ) {
 			extract( $args );
 			extract( $instance );
 			$title = apply_filters( 'widget_title', $title );
-			wp_enqueue_script( 'tribe-events-countdown-widget', TribeEventsPro::instance()->pluginUrl . 'resources/widget-countdown.js', array( 'jquery' ), apply_filters( 'tribe_events_pro_js_version', TribeEventsPro::VERSION ), true );
+			wp_enqueue_script( 'tribe-events-countdown-widget', TribeEventsPro::instance()->pluginUrl .'resources/widget-countdown.js', array( 'jquery' ), apply_filters( 'tribe_events_pro_js_version', TribeEventsPro::VERSION ), true );
 			// Get the timer data.
-			$complete             = '<h3 class="tribe-countdown-complete">' . $complete . '</h3>';
-			$event_countdown_date = $this->get_output( $event_ID, $complete, $show_seconds, $event_date );
+			$complete = '<h3 class="tribe-countdown-complete">' . $complete . '</h3>';
+			$event_countdown_date = $this->get_output($event_ID, $complete, $show_seconds, $event_date);
 			echo $before_widget;
 			if ( ! empty( $title ) ) {
 				echo $before_title . $title . $after_title;
@@ -37,52 +37,48 @@
 			}
 			echo $after_widget;
 		}
-
+ 
 		public function update( $new_instance, $old_instance ) {
-			$instance                 = $old_instance;
-			$instance['title']        = strip_tags( $new_instance['title'] );
-			$event_data               = explode( '|', $new_instance['event'] );
-			$instance['event_date']   = $event_data[1];
-			$instance['event_ID']     = $event_data[0];
+			$instance = $old_instance;
+			$instance['title'] = strip_tags( $new_instance['title'] );
+			$event_data = explode( '|', $new_instance['event'] );
+			$instance['event_date'] = $event_data[1];
+			$instance['event_ID'] = $event_data[0];
 			$instance['show_seconds'] = ( isset( $new_instance['show_seconds'] ) ? 1 : 0 );
-			$instance['complete']     = $new_instance['complete'] == '' ? $old_instance['complete'] : $new_instance['complete'];
+			$instance['complete'] = $new_instance['complete'] == '' ? $old_instance['complete'] : $new_instance['complete'];
 
 			return $instance;
 		}
-
+ 
 		public function form( $instance ) {
 			$defaults = array(
-				'title'        => '',
-				'event_ID'     => null,
-				'event_date'   => null,
+				'title' => '',
+				'event_ID' => null,
+				'event_date' => null,
 				'show_seconds' => true,
-				'complete'     => 'Hooray!',
+				'complete' => 'Hooray!',
 			);
 
-			$instance = wp_parse_args( (array) $instance, $defaults );
-			$limit    = apply_filters( 'tribe_events_pro_countdown_widget_limit', 250 );
-			$paged    = apply_filters( 'tribe_events_pro_countdown_widget_paged', 1 );
+			$instance = wp_parse_args( (array) $instance, $defaults);
+			$limit = apply_filters( 'tribe_events_pro_countdown_widget_limit', 250 );
+			$paged = apply_filters( 'tribe_events_pro_countdown_widget_paged', 1 );
 
 			$events = tribe_get_events( array(
-<<<<<<< HEAD
-				'eventDisplay'   => 'upcoming',
-=======
 				'eventDisplay' => 'list',
->>>>>>> 511b680c
 				'posts_per_page' => $limit,
-				'paged'          => $paged
+				'paged' => $paged
 			) );
 
 			include( TribeEventsPro::instance()->pluginPath . 'admin-views/widget-admin-countdown.php' );
 		}
 
-		public function get_output( $event_ID, $complete, $show_seconds, $event_date = null ) {
+		public function get_output($event_ID, $complete, $show_seconds, $event_date = null ) {
 			$ret = $complete;
-
+			
 			ob_start();
 			include TribeEventsTemplates::getTemplateHierarchy( 'pro/widgets/countdown-widget' );
 			$hourformat = ob_get_clean();
-
+			
 			// Get the event start date.
 			$startdate = tribe_is_recurring_event( $event_ID ) ? $event_date . ' ' . tribe_get_start_date( $event_ID, false, TribeDateUtils::DBTIMEFORMAT ) : tribe_get_start_date( $event_ID, false, TribeDateUtils::DBDATETIMEFORMAT );
 			// Get the number of seconds remaining until the date in question.
@@ -93,7 +89,7 @@
 
 			return $ret;
 		}
-
+ 
 		/**
 		 * Generate the hidden information to be passed to jQuery.
 		 */
@@ -105,19 +101,19 @@
 			$link = tribe_get_event_link( $event );
 
 			return '
-			<div class="tribe-countdown-text"><a href="' . esc_url( $link ) . '">' . esc_attr( $event->post_title ) . '</a></div>
+			<div class="tribe-countdown-text"><a href="' .esc_url($link) . '">' . esc_attr($event->post_title) . '</a></div>
 			<div class="tribe-countdown-timer">
-				<span class="tribe-countdown-seconds">' . $seconds . '</span>
-				<span class="tribe-countdown-format">' . $hourformat . '</span>
-				' . $complete . '
+				<span class="tribe-countdown-seconds">'.$seconds.'</span>
+				<span class="tribe-countdown-format">'.$hourformat.'</span>
+				'.$complete.'
 			</div>';
 		}
-
+ 
 	}
-
-	add_action( 'widgets_init', 'tribe_countdown_register_widget' );
+ 
+	add_action('widgets_init', 'tribe_countdown_register_widget');
 
 	function tribe_countdown_register_widget() {
-		register_widget( 'TribeCountdownWidget' );
+		register_widget('TribeCountdownWidget');
 	}
 }