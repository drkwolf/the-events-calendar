--- conflicted
+++ resolved
@@ -56,17 +56,11 @@
 		$original = array_shift($start_dates);
 		$start_dates = array_map( 'strtotime', $start_dates );
 		foreach($start_dates as $date) {
-<<<<<<< HEAD
 			if ( !empty($date) ) {
 				$instance = new TribeEventsPro_RecurrenceInstance( $event_id, $date );
 				$instance->save();
+				delete_post_meta( $event_id, '_EventStartDate', date('Y-m-d H:i:s', $date) );
 			}
-=======
-			if ( empty($date) ) continue;
-			$instance = new TribeEventsPro_RecurrenceInstance( $event_id, $date );
-			$instance->save();
-			delete_post_meta( $event_id, '_EventStartDate', date('Y-m-d H:i:s', $date) );
->>>>>>> 628fa8f6
 		}
 		delete_post_meta( $event_id, '_EventStartDate' );
 		update_post_meta( $event_id, '_EventStartDate', $original );
