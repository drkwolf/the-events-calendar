<?php
/**
* Central Tribe Events Calendar class.
*/

// Don't load directly
if ( !defined('ABSPATH') ) { die('-1'); }

if ( !class_exists( 'TribeEvents' ) ) {

	class TribeEvents {
		const EVENTSERROROPT = '_tribe_events_errors';
		const OPTIONNAME = 'tribe_events_calendar_options';
		const TAXONOMY = 'tribe_events_cat';
		const POSTTYPE = 'tribe_events';
		const VENUE_POST_TYPE = 'tribe_venue';
		const ORGANIZER_POST_TYPE = 'tribe_organizer';
		const PLUGIN_DOMAIN = 'tribe-events-calendar';
		const VERSION = '2.1';
		const FEED_URL = 'http://tri.be/category/products/feed/';
		const INFO_API_URL = 'http://wpapi.org/api/plugin/the-events-calendar.php';
		const WP_PLUGIN_URL = 'http://wordpress.org/extend/plugins/the-events-calendar/';

		protected $postTypeArgs = array(
			'public' => true,
			'rewrite' => array('slug' => 'event', 'with_front' => false),
			'menu_position' => 6,
			'supports' => array('title','editor','excerpt','author','thumbnail', 'custom-fields', 'comments'),
			'taxonomies' => array('post_tag'),
			'capability_type' => array('tribe_event', 'tribe_events'),
			'map_meta_cap' => true
		);
		protected $postVenueTypeArgs = array(
			'public' => true,
			'rewrite' => array('slug'=>'venue', 'with_front' => false),
			'show_ui' => true,
			'show_in_menu' => 0,
			'supports' => array('title', 'editor'),
			'capability_type' => array('tribe_venue', 'tribe_venues'),
			'map_meta_cap' => true,
			'exclude_from_search' => true
		);
		protected $postOrganizerTypeArgs = array(
			'public' => true,
			'rewrite' => false,
			'show_ui' => true,
			'show_in_nav_menus' => false,
			'show_in_menu' => 0,
			'menu_position' => 6,
			'supports' => array(''),
			'capability_type' => array('tribe_organizer', 'tribe_organizers'),
			'map_meta_cap' => true,
			'exclude_from_search' => true
		);
		protected $taxonomyLabels;

		public static $tribeUrl = 'http://tri.be/';
		public static $addOnPath = 'shop/';
		public static $supportPath = 'support/';
		public static $refQueryString = '?ref=tec-plugin';
		public static $dotOrgSupportUrl = 'http://wordpress.org/tags/the-events-calendar';

		protected static $instance;
		public $rewriteSlug = 'events';
		public $rewriteSlugSingular = 'event';
		public $taxRewriteSlug = 'event/category';
		public $tagRewriteSlug = 'event/tag';
		protected $monthSlug = 'month';
		public $weekSlug = 'week';
		public $daySlug = 'day';
		public $todaySlug = 'today';
		protected $pastSlug = 'past';
		protected $upcomingSlug = 'upcoming';
		protected $postExceptionThrown = false;
		protected $optionsExceptionThrown = false;
		protected static $options;
		public $displaying;
		public $pluginDir;
		public $pluginPath;
		public $pluginUrl;
		public $pluginName;
		public $date;
		protected $tabIndexStart = 2000;
		
		public $form_errors = array();
		public $form_message = array();

		public $metaTags = array(
			'_EventAllDay',
			'_EventStartDate',
			'_EventEndDate',
			'_EventVenueID',
			'_EventShowMapLink',
			'_EventShowMap',
			'_EventCost',
			'_EventOrganizerID',
			'_EventPhone',
			'_EventHideFromUpcoming',
			self::EVENTSERROROPT
		);

		public $venueTags = array(
			'_VenueVenue',
			'_VenueCountry',
			'_VenueAddress',
			'_VenueCity',
			'_VenueStateProvince',
			'_VenueState',
			'_VenueProvince',
			'_VenueZip',
			'_VenuePhone'
		);

		public $organizerTags = array(
			'_OrganizerOrganizer',
			'_OrganizerEmail',
			'_OrganizerWebsite',
			'_OrganizerPhone'
		);

		public $states = array();
		public $currentPostTimestamp;
		public $daysOfWeekShort;
		public $daysOfWeek;
		public $daysOfWeekMin;
		public $monthsFull;
		public $monthsShort;

		/* Static Singleton Factory Method */
		public static function instance() {
			if (!isset(self::$instance)) {
				$className = __CLASS__;
				self::$instance = new $className;
			}
			return self::$instance;
		}

		/**
		 * Initializes plugin variables and sets up WordPress hooks/actions.
		 *
		 * @return void
		 */
		protected function __construct( ) {
			$this->pluginPath = trailingslashit( dirname( dirname(__FILE__) ) );
			$this->pluginDir = trailingslashit( basename( $this->pluginPath ) );
			$this->pluginUrl = plugins_url().'/'.$this->pluginDir;
			if (self::supportedVersion('wordpress') && self::supportedVersion('php')) {
				register_deactivation_hook( __FILE__, array( $this, 'on_deactivate' ) );
				$this->addFilters();
				$this->addActions();
				$this->loadLibraries();
			} else {
				// Either PHP or WordPress version is inadequate so we simply return an error.
				add_action('init', array($this,'loadTextDomain'));
				add_action('admin_head', array($this,'notSupportedError'));
			}
		}

		/**
		 *Load all the required library files.
		 **/
		protected function loadLibraries() {

			// Exceptions Helper
			require_once( 'tribe-event-exception.class.php' );

			// Tribe Common Libs Helper
			require_once( $this->pluginPath.'vendor/tribe-common-libraries/tribe-common-libraries.class.php' );

			// Load Template Tags
			require_once( $this->pluginPath.'public/template-tags/query.php' );
			require_once( $this->pluginPath.'public/template-tags/general.php' );
			require_once( $this->pluginPath.'public/template-tags/calendar.php' );
			require_once( $this->pluginPath.'public/template-tags/loop.php' );
			require_once( $this->pluginPath.'public/template-tags/google-map.php' );
			require_once( $this->pluginPath.'public/template-tags/organizer.php' );
			require_once( $this->pluginPath.'public/template-tags/venue.php' );
			require_once( $this->pluginPath.'public/template-tags/date.php' );
			require_once( $this->pluginPath.'public/template-tags/link.php' );
			require_once( $this->pluginPath.'public/template-tags/widgets.php' );

			// Load Advanced Functions
			require_once( $this->pluginPath.'public/advanced-functions/event.php' );
			require_once( $this->pluginPath.'public/advanced-functions/venue.php' );
			require_once( $this->pluginPath.'public/advanced-functions/organizer.php' );

			// Load Deprecated Template Tags
			if ( ! defined( 'TRIBE_DISABLE_DEPRECATED_TAGS' ) ) {
				require_once( $this->pluginPath.'public/template-tags/deprecated.php' );
			}

			// Load Classes
			require_once( 'widget-list.class.php' );
			require_once( 'tribe-admin-events-list.class.php' );
			require_once( 'tribe-date-utils.class.php' );
			require_once( 'tribe-template-factory.class.php' );
			require_once( 'tribe-templates.class.php' );
			require_once( 'tribe-event-api.class.php' );
			require_once( 'tribe-event-query.class.php' );
			require_once( 'tribe-view-helpers.class.php' );
			require_once( 'tribe-events-bar.class.php' );
			require_once( 'tribe-the-events-calendar-import.class.php' );
			require_once( 'tribe-debug-bar.class.php' );

			// App Shop
			if (!defined("TRIBE_HIDE_UPSELL") || TRIBE_HIDE_UPSELL !== true ){
				require_once( 'tribe-app-shop.class.php' );
			}

		}

		protected function addFilters() {
			add_filter( 'post_class', array( $this, 'post_class') );
			add_filter( 'body_class', array( $this, 'body_class' ) );
			add_filter( 'query_vars',		array( $this, 'eventQueryVars' ) );
			add_filter( 'admin_body_class', array($this, 'admin_body_class') );
			//add_filter( 'the_content', array($this, 'emptyEventContent' ), 1 );
			add_filter( 'wp_title', array($this, 'maybeAddEventTitle' ), 10, 2 );
			add_filter( 'bloginfo_rss',	array($this, 'add_space_to_rss' ) );
			add_filter( 'post_type_link', array($this, 'addDateToRecurringEvents'), 10, 2 );
			add_filter( 'post_updated_messages', array($this, 'updatePostMessage') );
			add_filter( 'term_link', array($this, 'tag_link'), 10, 3);

			/* Add nav menu item - thanks to http://wordpress.org/extend/plugins/cpt-archives-in-nav-menus/ */
			add_filter( 'nav_menu_items_' . TribeEvents::POSTTYPE, array( $this, 'add_events_checkbox_to_menu' ), null, 3 );
			add_filter( 'wp_nav_menu_objects', array( $this, 'add_current_menu_item_class_to_events'), null, 2);

			add_filter( 'generate_rewrite_rules', array( $this, 'filterRewriteRules' ) );
			
			if ( !is_admin() )
				add_filter( 'get_comment_link', array( $this, 'newCommentLink' ), 10, 2 );

			/* Setup Tribe Events Bar */
			add_filter( 'tribe-events-bar-views',  array($this, 'setup_listview_in_bar'), 1, 1 );
			add_filter( 'tribe-events-bar-views',  array($this, 'setup_gridview_in_bar'), 5, 1 );

			add_filter( 'tribe-events-bar-filters', array( $this, 'setup_keyword_search_in_bar' ), 1, 1 );
			add_filter( 'tribe-events-bar-filters', array( $this, 'setup_date_search_in_bar' ), 5, 1 );

			add_filter( 'tribe_events_pre_get_posts', array( $this, 'setup_keyword_search_in_query' ) );
			add_filter( 'tribe_events_pre_get_posts', array( $this, 'setup_date_search_in_query' ) );
			/* End Setup Tribe Events Bar */
		}


		protected function addActions() {
			add_action( 'init', array( $this, 'init'), 10 );
			add_action( 'wp_enqueue_scripts', array( $this, 'loadStyle' ) );
			add_action( 'admin_menu', array( $this, 'addEventBox' ) );	
			add_action( 'wp_insert_post', array( $this, 'addPostOrigin' ), 10, 2 );		
			add_action( 'save_post', array( $this, 'addEventMeta' ), 15, 2 );
			add_action( 'save_post', array( $this, 'save_venue_data' ), 16, 2 );
			add_action( 'save_post', array( $this, 'save_organizer_data' ), 16, 2 );
			add_action( 'save_post', array( $this, 'addToPostAuditTrail' ), 10, 2 );
			add_action( 'save_post', array( $this, 'publishAssociatedTypes'), 25, 2 );
			add_action( 'pre_get_posts', array( $this, 'setDate' ));
			add_action( 'parse_query', array( $this, 'setDisplay' ));
			add_action( 'tribe_events_post_errors', array( 'TribeEventsPostException', 'displayMessage' ) );
			add_action( 'tribe_settings_top', array( 'TribeEventsOptionsException', 'displayMessage') );
			add_action( 'admin_enqueue_scripts', array( $this, 'addAdminScriptsAndStyles' ) );
			add_action( 'plugins_loaded', array( $this, 'accessibleMonthForm'), -10 );
			add_action( 'the_post', array( $this, 'setReccuringEventDates' ) );
			add_action( "trash_" . TribeEvents::VENUE_POST_TYPE, array($this, 'cleanupPostVenues'));
			add_action( "trash_" . TribeEvents::ORGANIZER_POST_TYPE, array($this, 'cleanupPostOrganizers'));
			add_action( "wp_ajax_tribe_event_validation", array($this,'ajax_form_validate') );
			add_action( 'tribe_debug', array( $this, 'renderDebug' ), 10, 2 );
			
			if( defined('TRIBE_SHOW_EVENT_AUDITING') && TRIBE_SHOW_EVENT_AUDITING )
				add_action('tribe_events_details_bottom', array($this,'showAuditingData') );
				
			// noindex grid view
			add_action('wp_head', array( $this, 'noindex_months' ) );
			add_action( 'plugin_row_meta', array( $this, 'addMetaLinks' ), 10, 2 );
			// organizer and venue
			add_action( 'tribe_venue_table_top', array($this, 'displayEventVenueInput') );
			add_action( 'tribe_organizer_table_top', array($this, 'displayEventOrganizerInput') );
			if( !defined('TRIBE_HIDE_UPSELL') || !TRIBE_HIDE_UPSELL ) {
				add_action( 'wp_dashboard_setup', array( $this, 'dashboardWidget' ) );
				add_action( 'tribe_events_cost_table', array($this, 'maybeShowMetaUpsell'));
			}
			// option pages
			add_action( '_admin_menu', array( $this, 'initOptions' ) );
			add_action( 'tribe_settings_do_tabs', array( $this, 'doSettingTabs' ) );
			add_action( 'tribe_settings_content_tab_help', array( $this, 'doHelpTab' ) );
			// add-on compatibility
			add_action( 'admin_notices', array( $this, 'checkAddOnCompatibility' ) );
			
			add_action( 'wp_before_admin_bar_render', array( $this, 'addToolbarItems' ), 10 );
			add_action( 'admin_notices', array( $this, 'activationMessage' ) );
			add_action( 'all_admin_notices', array( $this, 'addViewCalendar' ) );
			add_action( 'admin_head', array( $this, 'setInitialMenuMetaBoxes' ), 500 );
			add_action( 'plugin_action_links_' . trailingslashit( $this->pluginDir ) . 'the-events-calendar.php', array( $this, 'addLinksToPluginActions' ) );
			add_action( 'admin_menu', array( $this, 'addHelpAdminMenuItem' ), 50 );
			add_action( 'comment_form', array( $this, 'addHiddenRecurringField' ) );
		}

		public static function ecpActive( $version = '2.0.7' ) {
			return class_exists( 'TribeEventsPro' ) && defined('TribeEventsPro::VERSION') && version_compare( TribeEventsPro::VERSION, $version, '>=');
		}

		/**
		 * Add code to tell search engines not to index the grid view of the
		 * calendar.  Users were seeing 100s of months being indexed.
		 */
		function noindex_months() {
			if (get_query_var('eventDisplay') == 'month') {
				echo " <meta name=\"robots\" content=\"noindex, follow\"/>\n";
			}
		}
		
		/**
		 * Run on applied action init
		 */
		public function init() {
			$this->loadTextDomain();
			$this->pluginName = __( 'The Events Calendar', 'tribe-events-calendar' );
			$this->rewriteSlug = sanitize_title($this->getOption('eventsSlug', 'events'));
			$this->rewriteSlugSingular = sanitize_title($this->getOption('singleEventSlug', 'event'));
			$this->taxRewriteSlug = $this->rewriteSlug . '/' . sanitize_title(__( 'category', 'tribe-events-calendar' ));
			$this->tagRewriteSlug = $this->rewriteSlug . '/' . sanitize_title(__( 'tag', 'tribe-events-calendar' ));
			$this->monthSlug = sanitize_title(__('month', 'tribe-events-calendar'));
			$this->weekSlug = sanitize_title(__('week', 'tribe-events-calendar'));
			$this->daySlug = sanitize_title(__('day', 'tribe-events-calendar'));
			$this->todaySlug = sanitize_title(__('today', 'tribe-events-calendar'));
			$this->upcomingSlug = sanitize_title(__('upcoming', 'tribe-events-calendar'));
			$this->pastSlug = sanitize_title(__('past', 'tribe-events-calendar'));
			$this->postTypeArgs['rewrite']['slug'] = sanitize_title($this->rewriteSlugSingular);
			$this->postVenueTypeArgs['rewrite']['slug'] = sanitize_title(__( 'venue', 'tribe-events-calendar' ));
			$this->currentDay = '';
			$this->errors = '';
			TribeEventsQuery::init();
			$this->registerPostType();

			//If the custom post type's rewrite rules have not been generated yet, flush them. (This can happen on reactivations.)
			if(is_array(get_option('rewrite_rules')) && !array_key_exists($this->rewriteSlugSingular.'/[^/]+/([^/]+)/?$',get_option('rewrite_rules'))) {
				TribeEvents::flushRewriteRules();
			}
			self::debug(sprintf(__('Initializing Tribe Events on %s','tribe-events-calendar'),date('M, jS \a\t h:m:s a')));
			$this->maybeMigrateDatabase();
			$this->maybeRenameOptions();
			$this->maybeSetTECVersion();
			// TribeEventsQuery::deregister();
		}

		public function maybeMigrateDatabase( ) {
			// future migrations should actually check the db_version
			if( !get_option('tribe_events_db_version') ) {
				global $wpdb;
				// rename option
				update_option(self::OPTIONNAME, get_option('sp_events_calendar_options'));
				delete_option('sp_events_calendar_options');

				// update post type names
				$wpdb->update($wpdb->posts, array( 'post_type' => self::POSTTYPE ), array( 'post_type' => 'sp_events') );
				$wpdb->update($wpdb->posts, array( 'post_type' => self::VENUE_POST_TYPE ), array( 'post_type' => 'sp_venue') );
				$wpdb->update($wpdb->posts, array( 'post_type' => self::ORGANIZER_POST_TYPE ), array( 'post_type' => 'sp_organizer') );

				// update taxonomy names
				$wpdb->update($wpdb->term_taxonomy, array( 'taxonomy' => self::TAXONOMY ), array( 'taxonomy' => 'sp_events_cat') );
				update_option('tribe_events_db_version', '2.0.1');
			}
		}
		
		public function maybeRenameOptions() {
			if ( version_compare( get_option('tribe_events_db_version'), '2.0.6', '<' ) ) {
				$option_names = array(
					'spEventsTemplate' => 'tribeEventsTemplate',
					'spEventsBeforeHTML' => 'tribeEventsBeforeHTML',
					'spEventsAfterHTML' => 'tribeEventsAfterHTML',
				);
				$old_option_names = array_keys( $option_names );
				$new_option_names = array_values( $option_names );
				$new_options = array();
				$current_options = self::getOptions();
				for ( $i = 0; $i < count( $old_option_names ); $i++ ) {
					$new_options[$new_option_names[$i]] = $this->getOption( $old_option_names[$i] );
					unset( $current_options[$old_option_names[$i]] );
				}
				$this->setOptions( wp_parse_args( $new_options, $current_options ) );
				update_option('tribe_events_db_version', '2.0.6');
			}
		}
		
		public function maybeSetTECVersion() {
			if ( version_compare($this->getOption('latest_ecp_version'), self::VERSION, '<') ) {
				$previous_versions = $this->getOption('previous_ecp_versions') ? $this->getOption('previous_ecp_versions') : array();
				$previous_versions[] = ($this->getOption('latest_ecp_version')) ? $this->getOption('latest_ecp_version') : '0';
				
				$this->setOption('previous_ecp_versions', $previous_versions);
				$this->setOption('latest_ecp_version', self::VERSION);
			}
		}


		/**
		 * Check add-ons to make sure they are supported by currently running TEC version.
		 *
		 * @since 2.0.5
		 * @author Paul Hughes
		 * @return void
		 */
		public function checkAddOnCompatibility() {
			$operator = apply_filters( 'tribe_tec_addons_comparison_operator', '!=' );
			$output = '';
			$bad_versions = array();
			$tec_addons_required_versions = array();
			$out_of_date_addons = array();
			$update_link = get_admin_url() . 'plugins.php';
			$tec_out_of_date = false;
			
			$tec_addons_required_versions = (array) apply_filters('tribe_tec_addons', $tec_addons_required_versions);
			foreach ($tec_addons_required_versions as $plugin) {
				if ( version_compare( $plugin['required_version'], self::VERSION, $operator) ) {
					if ( isset( $plugin['current_version'] ) )
						$bad_versions[$plugin['plugin_name']] = $plugin['current_version'];
					else
						$bad_versions[$plugin['plugin_name']] = '';
					if ( ( isset( $plugin['plugin_dir_file'] ) ) )				
						$addon_short_path = $plugin['plugin_dir_file'];
					else
						$addon_short_path = null;
				}
				if ( version_compare( $plugin['required_version'], self::VERSION, '>' ) ) {
					$tec_out_of_date = true;
				}
			}
			if ( $tec_out_of_date == true ) {
				$plugin_short_path = basename( dirname( dirname( __FILE__ ) ) ) . '/the-events-calendar.php';
				$upgrade_path = wp_nonce_url( add_query_arg( array( 'action' => 'upgrade-plugin', 'plugin' => $plugin_short_path ), get_admin_url() . 'update.php' ), 'upgrade-plugin_' . $plugin_short_path );
				$output .= '<div class="error">';
				$output .= '<p>' . sprintf( __('Your version of The Events Calendar is not up-to-date with one of your The Events Calendar add-ons. Please %supdate now.%s', 'tribe-events-calendar'), '<a href="' . $upgrade_path . '">', '</a>') .'</p>';
				$output .= '</div>';
			} else {
				if ( !empty($bad_versions) ) {
					foreach ($bad_versions as $plugin => $version) {
						if ( $version )
							$out_of_date_addons[] = $plugin . ' ' . $version;
						else
							$out_of_date_addons[] = $plugin;
					}
					if ( count( $out_of_date_addons ) == 1 && $addon_short_path ) {
						$update_link = wp_nonce_url( add_query_arg( array( 'action' => 'upgrade-plugin', 'plugin' => $addon_short_path ), get_admin_url() . 'update.php' ), 'upgrade-plugin_' . $addon_short_path );
					}
					$output .= '<div class="error">';
					$output .= '<p>'.sprintf( __('The following plugins are out of date: <b>%s</b>. Please %supdate now%s. All add-ons contain dependencies on The Events Calendar and will not function properly unless paired with the right version. %sWant to pair an older version%s?', 'tribe-events-calendar'), join( $out_of_date_addons, ', ' ), '<a href="' . $update_link . '">', '</a>', '<a href="http://tri.be/version-relationships-in-modern-tribe-pluginsadd-ons/">', '</a>' ).'</p>';
					$output .= '</div>';
				}
			}
			if ( current_user_can( 'edit_plugins' ) ) {
				echo apply_filters('tribe_add_on_compatibility_errors', $output);
			}
		}

		/**
		 * init the settings API and add a hook to add your own setting tabs
		 *
		 * @since 2.0.5
		 * @author jkudish
		 * @return void
		 */
		public function initOptions() {

			require_once( 'tribe-settings.class.php' );
			require_once( 'tribe-settings-tab.class.php' );
			require_once( 'tribe-field.class.php' );
			require_once( 'tribe-validate.class.php' );

			TribeSettings::instance();
		}

		/**
		 * create setting tabs
		 *
		 * @since 2.0.5
		 * @author jkudish
		 * @return void
		 */
		public function doSettingTabs() {

			include_once($this->pluginPath.'admin-views/tribe-options-general.php');
			include_once($this->pluginPath.'admin-views/tribe-options-templates.php');
			
			$tribe_licences_tab_fields = array(
				'info-start' => array(
					'type' => 'html',
					'html' => '<div id="modern-tribe-info">'
				),
				'info-box-title' => array(
					'type' => 'html',
					'html' => '<h2>' . __('Licenses', 'tribe-events-calendar') . '</h2>',
				),
				'info-box-description' => array(
					'type' => 'html',
					'html' => '<p>' . __('The license key you received when completing your purchase will grant you access to support and updates. You do not need to enter the key below for the plugins to work, but you will need to enter it to get automatic updates, and our support team won\'t be able to help you out unless it is added and current.</p><p>Each plugin/add-on has its own unique license key. Simply paste the key into its appropriate field on the list below, and give it a moment to validate. You know you\'re set when a green expiration date appears alongside a "valid" message.</p><p>If you\'re seeing a red message telling you that your key isn\'t valid or is out of installs, it means that your key was not accepted. Visit <a href="http://tri.be">http://tri.be</a>, log in and navigate to <i>Account Central > Licenses</i> on the tri.be site to see if the key is tied to another site or past its expiration date. For more on automatic updates and using your license key, please see <a href="http://tri.be/updating-the-plugin/">this blog post</a>.</p><p>Not seeing an update but expecting one? In WordPress go to <i>Dashboard > Updates</i> and click "Check Again".', 'tribe-events-calendar') . '</p>',
				),
				'info-end' => array(
					'type' => 'html',
					'html' => '</div>',
				),
			);

			new TribeSettingsTab( 'general', __('General', 'tribe-events-calendar'), $generalTab );
			new TribeSettingsTab( 'template', __('Template', 'tribe-events-calendar'), $templatesTab );
			// If none of the addons are activated, do not show the licenses tab.
			if ( class_exists( 'TribeEventsPro' ) || class_exists( 'Event_Tickets_PRO' ) || class_exists( 'TribeCommunityEvents' ) || class_exists( 'Tribe_FB_Importer' ) ) {
				new TribeSettingsTab( 'licenses', __('Licenses', 'tribe-events-calendar'), array('priority' => '40',
					'fields' => apply_filters('tribe_license_fields', $tribe_licences_tab_fields) ) );
			}
			new TribeSettingsTab( 'help', __('Help', 'tribe-events-calendar'), array('priority' => 60, 'show_save' => false) );
			
		}

		public function doHelpTab() {
			include_once($this->pluginPath.'admin-views/tribe-options-help.php');
		}

		/**
		 * Test PHP and WordPress versions for compatibility
		 *
		 * @param string $system - system to be tested such as 'php' or 'wordpress'
		 * @return boolean - is the existing version of the system supported?
		 */
		public function supportedVersion($system) {
			if ($supported = wp_cache_get($system,'tribe_version_test')) {
				return $supported;
			} else {
				switch (strtolower($system)) {
					case 'wordpress' :
						$supported = version_compare(get_bloginfo('version'), '3.0', '>=');
						break;
					case 'php' :
						$supported = version_compare( phpversion(), '5.2', '>=');
						break;
				}
				$supported = apply_filters('tribe_events_supported_version',$supported,$system);
				wp_cache_set($system,$supported,'tribe_version_test');
				return $supported;
			}
		}

		public function notSupportedError() {
			if ( !self::supportedVersion('wordpress') ) {
				echo '<div class="error"><p>'.sprintf(__('Sorry, The Events Calendar requires WordPress %s or higher. Please upgrade your WordPress install.', 'tribe-events-calendar'),'3.0').'</p></div>';
			}
			if ( !self::supportedVersion('php') ) {
				echo '<div class="error"><p>'.sprintf(__('Sorry, The Events Calendar requires PHP %s or higher. Talk to your Web host about moving you to a newer version of PHP.', 'tribe-events-calendar'),'5.2').'</p></div>';
			}
		}

		public function add_current_menu_item_class_to_events( $items, $args ) {
			foreach($items as $item) {
				if($item->url == $this->getLink() ) {
					if ( is_singular( TribeEvents::POSTTYPE )
						|| is_singular( TribeEvents::VENUE_POST_TYPE )
						|| is_tax(TribeEvents::TAXONOMY)
						|| ( ( tribe_is_upcoming()
							|| tribe_is_past()
							|| tribe_is_month() )
						&& isset($wp_query->query_vars['eventDisplay']) ) ) {
						$item->classes[] = 'current-menu-item current_page_item';
					}
					break;
				}
			}

			return $items;
		}

		public function add_events_checkbox_to_menu( $posts, $args, $post_type ) {
			global $_nav_menu_placeholder, $wp_rewrite;
			$_nav_menu_placeholder = ( 0 > $_nav_menu_placeholder ) ? intval($_nav_menu_placeholder) - 1 : -1;
			$archive_slug = $this->getLink();

			array_unshift( $posts, (object) array(
				'ID' => 0,
				'object_id' => $_nav_menu_placeholder,
				'post_content' => '',
				'post_excerpt' => '',
				'post_title' => $post_type['args']->labels->all_items,
				'post_type' => 'nav_menu_item',
				'type' => 'custom',
				'url' => $archive_slug,
			) );

			return $posts;
		}

		/**
		 * Tribe debug function. usage: TribeEvents::debug('Message',$data,'log');
		 *
		 * @param string $title - message to display in log
		 * @param string $data - optional data to display
		 * @param string $format - optional format (log|warning|error|notice)
		 * @return void
		 * @author Peter Chester
		 */
		public static function debug($title,$data=false,$format='log') {
			do_action('tribe_debug',$title,$data,$format);
		}

		/**
		 * Render the debug logging to the php error log. This can be over-ridden by removing the filter.
		 *
		 * @param string $title - message to display in log
		 * @param string $data - optional data to display
		 * @param string $format - optional format (log|warning|error|notice)
		 * @return void
		 * @author Peter Chester
		 */
		public function renderDebug($title,$data=false,$format='log') {
			$format = ucfirst($format);
			if ($this->getOption('debugEvents')) {
				error_log($this->pluginName." $format: $title");
				if ($data && $data!='') {
					error_log($this->pluginName." $format: ".print_r($data,true));
				}
			}
		}

		public function get_event_taxonomy() {
			return self::TAXONOMY;
		}

		public function add_space_to_rss($title) {
			global $wp_query;
			if(get_query_var('eventDisplay') == 'upcoming' && get_query_var('post_type') == TribeEvents::POSTTYPE) {
				return $title . ' ';
			}

			return $title;
		}

		public function addDateToRecurringEvents($permalink, $post) {
			if( function_exists('tribe_is_recurring_event') && $post->post_type == self::POSTTYPE && tribe_is_recurring_event($post->ID) && !is_search()) {
				if( is_admin() && (!isset($post->EventStartDate) || !$post->EventStartDate) ) {
					if( isset($_REQUEST['eventDate'] ) ) {
						$post->EventStartDate = $_REQUEST['eventDate'];
					} else	{
						$post->EventStartDate = TribeEvents::getRealStartDate( $post->ID );
					}
				}

				// prevent any call from outside the tribe from appending bad date on the end of recurring permalinks (looking at Yoast WP SEO)
				if(!isset($post->EventStartDate) || !$post->EventStartDate)
					return $permalink;
		
				if( '' == get_option('permalink_structure') ) {
					return add_query_arg('eventDate', TribeDateUtils::dateOnly( $post->EventStartDate ), $permalink );
				} else {
					return trailingslashit($permalink) . TribeDateUtils::dateOnly( isset($post->EventStartDate) ? $post->EventStartDate : null );
				}
			}
			return $permalink;
		}

		// sorts the meta to ensure we are getting the real start date
		public static function getRealStartDate( $postId ) {
			$start_dates = get_post_meta( $postId, '_EventStartDate' );

			if( is_array( $start_dates ) && sizeof( $start_dates ) > 0 ) {
				sort($start_dates);
				return $start_dates[0];
			}

			return null;
		}

		public function maybeAddEventTitle($title, $sep = null){
			if(get_query_var('eventDisplay') == 'upcoming'){
				$new_title = apply_filters( 'tribe_upcoming_events_title', __("Upcoming Events", 'tribe-events-calendar'). ' '.$sep . ' ' . $title, $sep );
			}elseif(get_query_var('eventDisplay') == 'past'){
					$new_title = apply_filters( 'tribe_past_events_title', __("Past Events", 'tribe-events-calendar') . ' '. $sep . ' ' . $title, $sep );

			}elseif(get_query_var('eventDisplay') == 'month'){
				if(get_query_var('eventDate')){
					$title_date = date_i18n("F, Y",strtotime(get_query_var('eventDate')));
					$new_title = apply_filters( 'tribe_month_grid_view_title', sprintf(__("Events for %s", 'tribe-events-calendar'), $title_date) . ' '. $sep . ' ' . $title, $sep, $title_date );
				}else{
					$new_title = apply_filters( 'tribe_events_this_month_title', sprintf(__("Events this month", 'tribe-events-calendar'),get_query_var('eventDate')) . ' '. $sep . ' ' . $title, $sep );
				}

			} elseif(get_query_var('eventDisplay') == 'day') {
				$title_date = date_i18n("F d, Y",strtotime(get_query_var('eventDate')));
				$new_title = apply_filters( 'tribe_events_day_view_title', sprintf(__("Events for %s", 'tribe-events-calendar'), $title_date) . ' '. $sep . ' ' . $title, $sep, $title_date );
         } elseif(get_query_var('post_type') == self::POSTTYPE && is_single() && $this->getOption('tribeEventsTemplate') != '' ) {
				global $post;
				$new_title = $post->post_title . ' '. $sep . ' ' . $title;
			} elseif(get_query_var('post_type') == self::VENUE_POST_TYPE && $this->getOption('tribeEventsTemplate') != '' ) {
				global $post;
				$new_title = apply_filters( 'tribe_events_venue_view_title', sprintf(__("Events at %s", 'tribe-events-calendar'), $post->post_title) . ' '. $sep . ' ' . $title,  $sep );
			} else {
				return $title;
			}


			return $new_title;

		}

		public function emptyEventContent( $content ) {
			global $post;
			if ( '' == $content && isset($post->post_type) && $post->post_type == self::POSTTYPE ) {
				$content = __('No description has been entered for this event.', 'tribe-events-calendar');
			}
			return $content;
		}

		public function accessibleMonthForm() {
			if ( isset($_GET['EventJumpToMonth']) && isset($_GET['EventJumpToYear'] )) {
				$_GET['eventDisplay'] = 'month';
				$_GET['eventDate'] = intval($_GET['EventJumpToYear']) . '-' . intval($_GET['EventJumpToMonth']);
			}
		}

		public function body_class( $c ) {
			if ( get_query_var('post_type') == self::POSTTYPE ) {
				if (! is_single() ) {
					if ( (tribe_is_upcoming() || tribe_is_past()) ) {
						$c[] = 'events-list';
					} else {
						$c[] = 'events-gridview';
					}
				} 
				if ( is_tax( self::TAXONOMY ) ) {
					$c[] = 'events-category';
					$category = get_term_by('name', single_cat_title( '', false ), self::TAXONOMY );
					
					$c[] = 'events-category-' . $category->slug;
				}
				if ( ! is_single() || tribe_is_showing_all() ) {
					$c[] = 'events-archive';
				}
				else {
					$c[] = 'events-single';
				}
			}
			global $post;
			if ( is_object($post) && tribe_is_venue( $post->ID ) ) {
					$c[] = 'events-venue';
			}
			
			
			return $c;
		}

		public function post_class( $c ) {
			global $post;
			if ( is_object($post) && isset($post->post_type) && $post->post_type == self::POSTTYPE && $terms = get_the_terms( $post->ID , self::TAXONOMY ) ) {
				foreach ($terms as $term) {
					$c[] = 'cat_' . sanitize_html_class($term->slug, $term->term_taxonomy_id);
				}
			}
			return $c;
		}
		
		private function addCapabilities() {
			$role = get_role( 'administrator' );
			if ( $role ) {
				$role->add_cap( 'edit_tribe_event' );
				$role->add_cap( 'read_tribe_event' );
				$role->add_cap( 'delete_tribe_event' );
				$role->add_cap( 'delete_tribe_events');
				$role->add_cap( 'edit_tribe_events' );
				$role->add_cap( 'edit_others_tribe_events' );
				$role->add_cap( 'delete_others_tribe_events' );
				$role->add_cap( 'publish_tribe_events' );
				$role->add_cap( 'edit_published_tribe_events' );
				$role->add_cap( 'delete_published_tribe_events' );
				$role->add_cap( 'delete_private_tribe_events' );
				$role->add_cap( 'edit_private_tribe_events' );
				$role->add_cap( 'read_private_tribe_events' );
			
				$role->add_cap( 'edit_tribe_venue' );
				$role->add_cap( 'read_tribe_venue' );
				$role->add_cap( 'delete_tribe_venue' );
				$role->add_cap( 'delete_tribe_venues');
				$role->add_cap( 'edit_tribe_venues' );
				$role->add_cap( 'edit_others_tribe_venues' );
				$role->add_cap( 'delete_others_tribe_venues' );
				$role->add_cap( 'publish_tribe_venues' );
				$role->add_cap( 'edit_published_tribe_venues' );
				$role->add_cap( 'delete_published_tribe_venues' );
				$role->add_cap( 'delete_private_tribe_venues' );
				$role->add_cap( 'edit_private_tribe_venues' );
				$role->add_cap( 'read_private_tribe_venues' );
			
				$role->add_cap( 'edit_tribe_organizer' );
				$role->add_cap( 'read_tribe_organizer' );
				$role->add_cap( 'delete_tribe_organizer' );
				$role->add_cap( 'delete_tribe_organizers');
				$role->add_cap( 'edit_tribe_organizers' );
				$role->add_cap( 'edit_others_tribe_organizers' );
				$role->add_cap( 'delete_others_tribe_organizers' );
				$role->add_cap( 'publish_tribe_organizers' );
				$role->add_cap( 'edit_published_tribe_organizers' );
				$role->add_cap( 'delete_published_tribe_organizers' );
				$role->add_cap( 'delete_private_tribe_organizers' );
				$role->add_cap( 'edit_private_tribe_organizers' );
				$role->add_cap( 'read_private_tribe_organizers' );
			}
			 
			$editor = get_role( 'editor' );
			if ( $editor ) {
				$editor->add_cap( 'edit_tribe_event' );
				$editor->add_cap( 'read_tribe_event' );
				$editor->add_cap( 'delete_tribe_event' );
				$editor->add_cap( 'delete_tribe_events');
				$editor->add_cap( 'edit_tribe_events' );
				$editor->add_cap( 'edit_others_tribe_events' );
				$editor->add_cap( 'delete_others_tribe_events' );
				$editor->add_cap( 'publish_tribe_events' );
				$editor->add_cap( 'edit_published_tribe_events' );
				$editor->add_cap( 'delete_published_tribe_events' );
				$editor->add_cap( 'delete_private_tribe_events' );
				$editor->add_cap( 'edit_private_tribe_events' );
				$editor->add_cap( 'read_private_tribe_events' );
			
				$editor->add_cap( 'edit_tribe_venue' );
				$editor->add_cap( 'read_tribe_venue' );
				$editor->add_cap( 'delete_tribe_venue' );
				$editor->add_cap( 'delete_tribe_venues');
				$editor->add_cap( 'edit_tribe_venues' );
				$editor->add_cap( 'edit_others_tribe_venues' );
				$editor->add_cap( 'delete_others_tribe_venues' );
				$editor->add_cap( 'publish_tribe_venues' );
				$editor->add_cap( 'edit_published_tribe_venues' );
				$editor->add_cap( 'delete_published_tribe_venues' );
				$editor->add_cap( 'delete_private_tribe_venues' );
				$editor->add_cap( 'edit_private_tribe_venues' );
				$editor->add_cap( 'read_private_tribe_venues' );
			
				$editor->add_cap( 'edit_tribe_organizer' );
				$editor->add_cap( 'read_tribe_organizer' );
				$editor->add_cap( 'delete_tribe_organizer' );
				$editor->add_cap( 'delete_tribe_organizers');
				$editor->add_cap( 'edit_tribe_organizers' );
				$editor->add_cap( 'edit_others_tribe_organizers' );
				$editor->add_cap( 'delete_others_tribe_organizers' );
				$editor->add_cap( 'publish_tribe_organizers' );
				$editor->add_cap( 'edit_published_tribe_organizers' );
				$editor->add_cap( 'delete_published_tribe_organizers' );
				$editor->add_cap( 'delete_private_tribe_organizers' );
				$editor->add_cap( 'edit_private_tribe_organizers' );
				$editor->add_cap( 'read_private_tribe_organizers' );
			}
			
			$author = get_role( 'author' );
			if ( $author ) {		 
				$author->add_cap( 'edit_tribe_event' );
				$author->add_cap( 'read_tribe_event' );
				$author->add_cap( 'delete_tribe_event' );
				$author->add_cap( 'delete_tribe_events' );
				$author->add_cap( 'edit_tribe_events' );
				$author->add_cap( 'publish_tribe_events' );
				$author->add_cap( 'edit_published_tribe_events' );
				$author->add_cap( 'delete_published_tribe_events' );
				
				$author->add_cap( 'edit_tribe_venue' );
				$author->add_cap( 'read_tribe_venue' );
				$author->add_cap( 'delete_tribe_venue' );
				$author->add_cap( 'delete_tribe_venues' );
				$author->add_cap( 'edit_tribe_venues' );
				$author->add_cap( 'publish_tribe_venues' );
				$author->add_cap( 'edit_published_tribe_venues' );
				$author->add_cap( 'delete_published_tribe_venues' );
				
				$author->add_cap( 'edit_tribe_organizer' );
				$author->add_cap( 'read_tribe_organizer' );
				$author->add_cap( 'delete_tribe_organizer' );
				$author->add_cap( 'delete_tribe_organizers' );
				$author->add_cap( 'edit_tribe_organizers' );
				$author->add_cap( 'publish_tribe_organizers' );
				$author->add_cap( 'edit_published_tribe_organizers' );
				$author->add_cap( 'delete_published_tribe_organizers' );
			}
			
			$contributor = get_role( 'contributor' );
			if ( $contributor ) {
				$contributor->add_cap( 'edit_tribe_event' );
				$contributor->add_cap( 'read_tribe_event' );
				$contributor->add_cap( 'delete_tribe_event' );
				$contributor->add_cap( 'delete_tribe_events' );
				$contributor->add_cap( 'edit_tribe_events' );
				
				$contributor->add_cap( 'edit_tribe_venue' );
				$contributor->add_cap( 'read_tribe_venue' );
				$contributor->add_cap( 'delete_tribe_venue' );
				$contributor->add_cap( 'delete_tribe_venues' );
				$contributor->add_cap( 'edit_tribe_venues');
				
				$contributor->add_cap( 'edit_tribe_organizer' );
				$contributor->add_cap( 'read_tribe_organizer' );
				$contributor->add_cap( 'delete_tribe_organizer' );
				$contributor->add_cap( 'delete_tribe_organizers' );
				$contributor->add_cap( 'edit_tribe_organizers' );
			}
			
			$subscriber = get_role( 'subscriber' );
			if ( $subscriber ) {
				$subscriber->add_cap( 'read_tribe_event' );
				
				$subscriber->add_cap( 'read_tribe_organizer' );
	
				$subscriber->add_cap( 'read_tribe_venue' );
			}
		}

		public function registerPostType() {
			$this->generatePostTypeLabels();
			register_post_type(self::POSTTYPE, $this->postTypeArgs);
			register_post_type(self::VENUE_POST_TYPE, $this->postVenueTypeArgs);
			register_post_type(self::ORGANIZER_POST_TYPE, $this->postOrganizerTypeArgs);

			$this->addCapabilities();
			         
			register_taxonomy( self::TAXONOMY, self::POSTTYPE, array(
				'hierarchical' => true,
				'update_count_callback' => '',
				'rewrite' => array( 'slug'=> $this->taxRewriteSlug, 'with_front' => false ),
				'public' => true,
				'show_ui' => true,
				'labels' => $this->taxonomyLabels,
				'capabilities' => array( 
					'manage_terms' => 'publish_tribe_events',
					'edit_terms' => 'publish_tribe_events',
					'delete_terms' => 'publish_tribe_events',
					'assign_terms' => 'edit_tribe_events'
				)
			));

			if( $this->getOption('showComments','no') == 'yes' ) {
				add_post_type_support( self::POSTTYPE, 'comments');
			}

		}
		
		public function getVenuePostTypeArgs() {
			return $this->postVenueTypeArgs;
		}

		public function getOrganizerPostTypeArgs() {
			return $this->postOrganizerTypeArgs;
		}

		protected function generatePostTypeLabels() {
			$this->postTypeArgs['labels'] = array(
				'name' => __('Events', 'tribe-events-calendar'),
				'singular_name' => __('Event', 'tribe-events-calendar'),
				'add_new' => __('Add New', 'tribe-events-calendar'),
				'add_new_item' => __('Add New Event', 'tribe-events-calendar'),
				'edit_item' => __('Edit Event', 'tribe-events-calendar'),
				'new_item' => __('New Event', 'tribe-events-calendar'),
				'view_item' => __('View Event', 'tribe-events-calendar'),
				'search_items' => __('Search Events', 'tribe-events-calendar'),
				'not_found' => __('No events found', 'tribe-events-calendar'),
				'not_found_in_trash' => __('No events found in Trash', 'tribe-events-calendar')
			);

			$this->postVenueTypeArgs['labels'] = array(
				'name' => __('Venues', 'tribe-events-calendar'),
				'singular_name' => __('Venue', 'tribe-events-calendar'),
				'add_new' => __('Add New', 'tribe-events-calendar'),
				'add_new_item' => __('Add New Venue', 'tribe-events-calendar'),
				'edit_item' => __('Edit Venue', 'tribe-events-calendar'),
				'new_item' => __('New Venue', 'tribe-events-calendar'),
				'view_item' => __('View Venue', 'tribe-events-calendar'),
				'search_items' => __('Search Venues', 'tribe-events-calendar'),
				'not_found' => __('No venue found', 'tribe-events-calendar'),
				'not_found_in_trash' => __('No venues found in Trash', 'tribe-events-calendar')
			);

			$this->postOrganizerTypeArgs['labels'] = array(
				'name' => __('Organizers', 'tribe-events-calendar'),
				'singular_name' => __('Organizer', 'tribe-events-calendar'),
				'add_new' => __('Add New', 'tribe-events-calendar'),
				'add_new_item' => __('Add New Organizer', 'tribe-events-calendar'),
				'edit_item' => __('Edit Organizer', 'tribe-events-calendar'),
				'new_item' => __('New Organizer', 'tribe-events-calendar'),
				'view_item' => __('View Venue', 'tribe-events-calendar'),
				'search_items' => __('Search Organizers', 'tribe-events-calendar'),
				'not_found' => __('No organizer found', 'tribe-events-calendar'),
				'not_found_in_trash' => __('No organizers found in Trash', 'tribe-events-calendar')
			);

			$this->taxonomyLabels = array(
				'name' =>	__( 'Event Categories', 'tribe-events-calendar' ),
				'singular_name' =>	__( 'Event Category', 'tribe-events-calendar' ),
				'search_items' =>	__( 'Search Event Categories', 'tribe-events-calendar' ),
				'all_items' => __( 'All Event Categories', 'tribe-events-calendar' ),
				'parent_item' =>	__( 'Parent Event Category', 'tribe-events-calendar' ),
				'parent_item_colon' =>	__( 'Parent Event Category:', 'tribe-events-calendar' ),
				'edit_item' =>	__( 'Edit Event Category', 'tribe-events-calendar' ),
				'update_item' =>	__( 'Update Event Category', 'tribe-events-calendar' ),
				'add_new_item' =>	__( 'Add New Event Category', 'tribe-events-calendar' ),
				'new_item_name' =>	__( 'New Event Category Name', 'tribe-events-calendar' )
			);

		}

		public function updatePostMessage( $messages ) {
			global $post, $post_ID;

			$messages[self::POSTTYPE] = array(
				0 => '', // Unused. Messages start at index 1.
				1 => sprintf( __('Event updated. <a href="%s">View event</a>', 'tribe-events-calendar'), esc_url( get_permalink($post_ID) ) ),
				2 => __('Custom field updated.', 'tribe-events-calendar'),
				3 => __('Custom field deleted.', 'tribe-events-calendar'),
				4 => __('Event updated.', 'tribe-events-calendar'),
				/* translators: %s: date and time of the revision */
				5 => isset($_GET['revision']) ? sprintf( __('Event restored to revision from %s', 'tribe-events-calendar'), wp_post_revision_title( (int) $_GET['revision'], false ) ) : false,
				6 => sprintf( __('Event published. <a href="%s">View event</a>', 'tribe-events-calendar'), esc_url( get_permalink($post_ID) ) ),
				7 => __('Event saved.', 'tribe-events-calendar'),
				8 => sprintf( __('Event submitted. <a target="_blank" href="%s">Preview event</a>', 'tribe-events-calendar'), esc_url( add_query_arg( 'preview', 'true', get_permalink($post_ID) ) ) ),
				9 => sprintf( __('Event scheduled for: <strong>%1$s</strong>. <a target="_blank" href="%2$s">Preview event</a>', 'tribe-events-calendar'),
				// translators: Publish box date format, see http://php.net/date
				date_i18n( __( 'M j, Y @ G:i' , 'tribe-events-calendar'), strtotime( $post->post_date ) ), esc_url( get_permalink($post_ID) ) ),
				10 => sprintf( __('Event draft updated. <a target="_blank" href="%s">Preview event</a>', 'tribe-events-calendar'), esc_url( add_query_arg( 'preview', 'true', get_permalink($post_ID) ) ) ),
			);

			$messages[self::VENUE_POST_TYPE] = array(
				0 => '', // Unused. Messages start at index 1.
				1 => sprintf( __('Venue updated. <a href="%s">View venue</a>', 'tribe-events-calendar'), esc_url( get_permalink($post_ID) ) ),
				2 => __('Custom field updated.', 'tribe-events-calendar'),
				3 => __('Custom field deleted.', 'tribe-events-calendar'),
				4 => __('Venue updated.', 'tribe-events-calendar'),
				/* translators: %s: date and time of the revision */
				5 => isset($_GET['revision']) ? sprintf( __('Venue restored to revision from %s', 'tribe-events-calendar'), wp_post_revision_title( (int) $_GET['revision'], false ) ) : false,
				6 => sprintf( __('Venue published. <a href="%s">View venue</a>', 'tribe-events-calendar'), esc_url( get_permalink($post_ID) ) ),
				7 => __('Venue saved.'),
				8 => sprintf( __('Venue submitted. <a target="_blank" href="%s">Preview venue</a>', 'tribe-events-calendar'), esc_url( add_query_arg( 'preview', 'true', get_permalink($post_ID) ) ) ),
				9 => sprintf( __('Venue scheduled for: <strong>%1$s</strong>. <a target="_blank" href="%2$s">Preview venue</a>', 'tribe-events-calendar'),
				// translators: Publish box date format, see http://php.net/date
				date_i18n( __( 'M j, Y @ G:i' , 'tribe-events-calendar'), strtotime( $post->post_date ) ), esc_url( get_permalink($post_ID) ) ),
				10 => sprintf( __('Venue draft updated. <a target="_blank" href="%s">Preview venue</a>', 'tribe-events-calendar'), esc_url( add_query_arg( 'preview', 'true', get_permalink($post_ID) ) ) ),
				);

			$messages[self::ORGANIZER_POST_TYPE] = array(
				0 => '', // Unused. Messages start at index 1.
				1 => sprintf( __('Organizer updated. <a href="%s">View organizer</a>', 'tribe-events-calendar'), esc_url( get_permalink($post_ID) ) ),
				2 => __('Custom field updated.', 'tribe-events-calendar'),
				3 => __('Custom field deleted.', 'tribe-events-calendar'),
				4 => __('Organizer updated.', 'tribe-events-calendar'),
				/* translators: %s: date and time of the revision */
				5 => isset($_GET['revision']) ? sprintf( __('Organizer restored to revision from %s', 'tribe-events-calendar'), wp_post_revision_title( (int) $_GET['revision'], false ) ) : false,
				6 => sprintf( __('Organizer published. <a href="%s">View organizer</a>', 'tribe-events-calendar'), esc_url( get_permalink($post_ID) ) ),
				7 => __('Organizer saved.'),
				8 => sprintf( __('Organizer submitted. <a target="_blank" href="%s">Preview organizer</a>', 'tribe-events-calendar'), esc_url( add_query_arg( 'preview', 'true', get_permalink($post_ID) ) ) ),
				9 => sprintf( __('Organizer scheduled for: <strong>%1$s</strong>. <a target="_blank" href="%2$s">Preview organizer</a>', 'tribe-events-calendar'),
				// translators: Publish box date format, see http://php.net/date
				date_i18n( __( 'M j, Y @ G:i' , 'tribe-events-calendar'), strtotime( $post->post_date ) ), esc_url( get_permalink($post_ID) ) ),
				10 => sprintf( __('Organizer draft updated. <a target="_blank" href="%s">Preview organizer</a>', 'tribe-events-calendar'), esc_url( add_query_arg( 'preview', 'true', get_permalink($post_ID) ) ) ),
			);

			return $messages;
		}

		public function admin_body_class( $classes ) {
			global $current_screen;
			if ( isset($current_screen->post_type) &&
					($current_screen->post_type == self::POSTTYPE || $current_screen->id == 'settings_page_tribe-settings')
			) {
				$classes .= ' events-cal ';
			}
			return $classes;
		}

		public function addAdminScriptsAndStyles() {

			global $current_screen;

			// setup plugin resources & 3rd party vendor urls
			$resouces_url = trailingslashit( $this->pluginUrl ) . 'resources/';
			$vendor_url = trailingslashit( $this->pluginUrl ) . 'vendor/';

			// admin stylesheet - always loaded for a few persistent things (e.g. icon)
			wp_enqueue_style( self::POSTTYPE . '-admin', $resouces_url . 'events-admin.css' );

			// settings screen
			if (isset($current_screen->id) && $current_screen->id == 'settings_page_tribe-settings') {
				
				// chosen
				Tribe_Template_Factory::asset_package('chosen');

				// JS admin
				Tribe_Template_Factory::asset_package('admin');
				
				// JS settings
				Tribe_Template_Factory::asset_package('settings');

				wp_enqueue_script( 'thickbox' );
				wp_enqueue_style( 'thickbox' );

				// hook for other plugins
				do_action('tribe_settings_enqueue');
			}

			// events, organizer, or venue editing
			if ( isset($current_screen->post_type) && in_array( $current_screen->post_type, array(
				self::POSTTYPE, // events editing
				self::VENUE_POST_TYPE, // venue editing
				self::ORGANIZER_POST_TYPE // organizer editing
			) )){

				// chosen
				Tribe_Template_Factory::asset_package('chosen');

				// smoothness
				Tribe_Template_Factory::asset_package('smoothness');

				// date picker
				Tribe_Template_Factory::asset_package('datepicker');

				// dialog
				Tribe_Template_Factory::asset_package('dialog');

				// UI admin
				Tribe_Template_Factory::asset_package('admin-ui');

				// JS admin
				Tribe_Template_Factory::asset_package('admin');

				// ecp placeholders
				Tribe_Template_Factory::asset_package('ecp-plugins');

				switch ( $current_screen->post_type ) {
					case self::POSTTYPE :

						add_action('admin_footer', array($this, 'printLocalizedAdmin') );

						// hook for other plugins
						do_action('tribe_events_enqueue');
						break;
					case self::VENUE_POST_TYPE : 

						wp_enqueue_style( self::VENUE_POST_TYPE.'-hide-visibility', trailingslashit( $this->pluginUrl ) . 'resources/hide-visibility.css' );

						// hook for other plugins
						do_action('tribe_venues_enqueue');
						break;
					case self::ORGANIZER_POST_TYPE :

						wp_enqueue_style( self::ORGANIZER_POST_TYPE.'-hide-visibility', trailingslashit( $this->pluginUrl ) . 'resources/hide-visibility.css' );

						// hook for other plugins
						do_action('tribe_organizers_enqueue');
						break;
				}
			}
		}

		public function localizeAdmin() {
			$bits = array(
				'dayNames' => $this->daysOfWeek,
				'dayNamesShort' => $this->daysOfWeekShort,
				'dayNamesMin' => $this->daysOfWeekMin,
				'monthNames' => array_values( $this->monthNames() ),
				'monthNamesShort' => array_values( $this->monthNames( true ) ),
				'nextText' => __( 'Next', 'tribe-events-calendar' ),
				'prevText' => __( 'Prev', 'tribe-events-calendar' ),
				'currentText' => __( 'Today', 'tribe-events-calendar' ),
				'closeText' => __( 'Done', 'tribe-events-calendar' )
			);
			return $bits;
		}

		public function printLocalizedAdmin() {
			$object_name = 'TEC';
			$vars = $this->localizeAdmin();

			$data = "var $object_name = {\n";
			$eol = '';
			foreach ( $vars as $var => $val ) {

				if ( gettype($val) == 'array' || gettype($val) == 'object' ) {
					$val = json_encode($val);
				}
				else {
					$val = '"' . esc_js( $val ) . '"';
				}

				$data .= "$eol\t$var: $val";
				$eol = ",\n";
			}
			$data .= "\n};\n";

			echo "<script type='text/javascript'>\n";
			echo "/* <![CDATA[ */\n";
			echo $data;
			echo "/* ]]> */\n";
			echo "</script>\n";

		}

		/**
		 * Get all options for the Events Calendar
		 *
		 * @return array of options
		 */
		public static function getOptions() {
			if ( !isset( self::$options ) ) {
				$options = get_option( TribeEvents::OPTIONNAME, array() );
				self::$options = apply_filters( 'tribe_get_options', $options );
			}
			return self::$options;
		}

		/**
		 * Get value for a specific option
		 *
		 * @param string $optionName name of option
		 * @param string $default default value
		 * @return mixed results of option query
		 */
		public function getOption($optionName, $default = '') {
			if( !$optionName )
				return null;

			if( !isset( self::$options ) )
				self::getOptions();

			if ( isset( self::$options[$optionName] ) ) {
				$option = self::$options[$optionName];
			} else {
				$option = $default;
			}

			return apply_filters( 'tribe_get_single_option', $option, $default );
		}

		/**
		 * Saves the options for the plugin
		 *
		 * @param array $options formatted the same as from getOptions()
		 * @return void
		 */
		public function setOptions($options, $apply_filters=true) {
			if (!is_array($options)) {
				return;
			}
			if ( $apply_filters == true ) {
				$options = apply_filters( 'tribe-events-save-options', $options );
			}
			if ( update_option( TribeEvents::OPTIONNAME, $options ) ) {
				self::$options = apply_filters( 'tribe_get_options', $options );
				if ( isset( TribeEvents::$options['eventsSlug'] ) ) {
					if ( TribeEvents::$options['eventsSlug'] != '' ) {
						TribeEvents::flushRewriteRules();
					}
				}
				return true;
			} else {
				TribeEvents::$options = TribeEvents::getOptions();
				return false;
			}
		}

		public function setOption($name, $value) {
			$newOption = array();
			$newOption[$name] = $value;
			$options = self::getOptions();
			$this->setOptions( wp_parse_args( $newOption, $options ) );
		}

		// clean up trashed venues
		public function cleanupPostVenues($postId) {
			$this->removeDeletedPostTypeAssociation('_EventVenueID', $postId);
		}

		// clean up trashed organizers
		public function cleanupPostOrganizers($postId) {
			$this->removeDeletedPostTypeAssociation('_EventOrganizerID', $postId);
		}

		// do clean up for trashed venues or organizers
		protected function removeDeletedPostTypeAssociation($key, $postId) {
			$the_query = new WP_Query(array('meta_key'=>$key, 'meta_value'=>$postId, 'post_type'=> TribeEvents::POSTTYPE ));

			while ( $the_query->have_posts() ): $the_query->the_post();
				delete_post_meta(get_the_ID(), $key);
			endwhile;

			wp_reset_postdata();
		}

		public function truncate($text, $excerpt_length = 44) {

			$text = apply_filters('the_content', $text);
			$text = str_replace(']]>', ']]&gt;', $text);
			$text = strip_tags($text);

			$words = explode(' ', $text, $excerpt_length + 1);
			if (count($words) > $excerpt_length) {
				array_pop($words);
				$text = implode(' ', $words);
				$text = rtrim($text);
				$text .= '&hellip;';
				}

			return $text;
		}

		public function loadTextDomain() {
			load_plugin_textdomain( 'tribe-events-calendar', false, $this->pluginDir . 'lang/');
			$this->constructDaysOfWeek();
			$this->initMonthNames();
		}

		public function loadStyle() {
			
			// pjax
			Tribe_Template_Factory::asset_package('pjax');

			// smoothness
			Tribe_Template_Factory::asset_package('smoothness');

			// Select2
			Tribe_Template_Factory::asset_package('select2');

			// Tribe Calendar JS
			Tribe_Template_Factory::asset_package('calendar-script');

			// Tribe Events CSS filename
			$event_file = 'tribe-events.css';
			$event_file_option = 'tribe-events-full.css';
			
			// What Option was selected
			if ( tribe_get_option('stylesheetOption') == 'skeleton') {
				$event_file_option = 'tribe-events-skeleton.css';
			}
			
			// is there an events.css file in the theme?
			$styleUrl = locate_template( array( 'events/' . $event_file ) ) ?
				str_replace( get_theme_root(), get_theme_root_uri(), locate_template( array( 'events/' . $event_file ) ) ) : 
				trailingslashit( $this->pluginUrl ) . 'resources/' . $event_file_option;
			$styleUrl = apply_filters( 'tribe_events_stylesheet_url', $styleUrl );

			// load up stylesheet from theme or plugin
			if ( $styleUrl )
				wp_enqueue_style( self::POSTTYPE . '-calendar-style', $styleUrl);
		}

		public function setDate($query) {
			if ( $query->get('eventDisplay') == 'month' ) {
				$this->date = $query->get('eventDate') . "-01";
			} else if ( $query->get('eventDate') ) {
				$this->date = $query->get('eventDate');
			} else if ( $query->get('eventDisplay') == 'month' ) {
				$date = date_i18n( TribeDateUtils::DBDATEFORMAT );
				$this->date = substr_replace( $date, '01', -2 );
			} else if (is_singular() && $query->get('eventDate') ) {
				$this->date = $query->get('eventDate');
			} else if (!is_singular()) { // don't set date for single event unless recurring
				$this->date = date(TribeDateUtils::DBDATETIMEFORMAT);
			}
		}

		public function setDisplay() {
			if (is_admin()) {
				$this->displaying = 'admin';
			} else {
				global $wp_query;
				$this->displaying = isset( $wp_query->query_vars['eventDisplay'] ) ? $wp_query->query_vars['eventDisplay'] : "";
			}
		}

		public function setReccuringEventDates( $post ) {
			if( function_exists('tribe_is_recurring_event') &&
				is_singular(self::POSTTYPE) &&
				tribe_is_recurring_event() &&
				!tribe_is_showing_all() &&
				!tribe_is_upcoming() &&
				!tribe_is_past() &&
				!tribe_is_month() &&
				!tribe_is_by_date() ) {

				$startTime = get_post_meta($post->ID, '_EventStartDate', true);
				$startTime = TribeDateUtils::timeOnly($startTime);

				$post->EventStartDate = TribeDateUtils::addTimeToDate($this->date, $startTime);
				$post->EventEndDate = date( TribeDateUtils::DBDATETIMEFORMAT, strtotime($post->EventStartDate) + get_post_meta($post->ID, '_EventDuration', true) );
			}
		}

		/**
		 * Helper method to return an array of 1-12 for months
		 */
		public function months( ) {
			$months = array();
			foreach( range( 1, 12 ) as $month ) {
				$months[ $month ] = $month;
			}
			return $months;
		}

		protected function initMonthNames() {
			global $wp_locale;
			$this->monthsFull = array(
				'January' => $wp_locale->get_month('01'),
				'February' => $wp_locale->get_month('02'),
				'March' => $wp_locale->get_month('03'),
				'April' => $wp_locale->get_month('04'),
				'May' => $wp_locale->get_month('05'),
				'June' => $wp_locale->get_month('06'),
				'July' => $wp_locale->get_month('07'),
				'August' => $wp_locale->get_month('08'),
				'September' => $wp_locale->get_month('09'),
				'October' => $wp_locale->get_month('10'),
				'November' => $wp_locale->get_month('11'),
				'December' => $wp_locale->get_month('12')
			);
			// yes, it's awkward. easier this way than changing logic elsewhere.
			$this->monthsShort = $months = array(
				'Jan' => $wp_locale->get_month_abbrev( $wp_locale->get_month('01') ),
				'Feb' => $wp_locale->get_month_abbrev( $wp_locale->get_month('02') ),
				'Mar' => $wp_locale->get_month_abbrev( $wp_locale->get_month('03') ),
				'Apr' => $wp_locale->get_month_abbrev( $wp_locale->get_month('04') ),
				'May' => $wp_locale->get_month_abbrev( $wp_locale->get_month('05') ),
				'Jun' => $wp_locale->get_month_abbrev( $wp_locale->get_month('06') ),
				'Jul' => $wp_locale->get_month_abbrev( $wp_locale->get_month('07') ),
				'Aug' => $wp_locale->get_month_abbrev( $wp_locale->get_month('08') ),
				'Sep' => $wp_locale->get_month_abbrev( $wp_locale->get_month('09') ),
				'Oct' => $wp_locale->get_month_abbrev( $wp_locale->get_month('10') ),
				'Nov' => $wp_locale->get_month_abbrev( $wp_locale->get_month('11') ),
				'Dec' => $wp_locale->get_month_abbrev( $wp_locale->get_month('12') )
			);
		}

		/**
		 * Helper method to return an array of translated month names or short month names
		 * @return Array translated month names
		 */
		public function monthNames( $short = false ) {
			if ($short)
				return $this->monthsShort;
			return $this->monthsFull;
		}

		/**
		 * Flush rewrite rules to support custom links
		 *
		 * @link http://codex.wordpress.org/Custom_Queries#Permalinks_for_Custom_Archives
		 */
<<<<<<< HEAD
		public static function flushRewriteRules() {

=======
		public function flushRewriteRules() {
>>>>>>> 48a94adc
			global $wp_rewrite;
			$wp_rewrite->flush_rules();
			// in case this was called too early, let's get it in the end.
			add_action('shutdown', array('TribeEvents', 'flushRewriteRules'));
		}		
		/**
		 * Adds the event specific query vars to WordPress
		 *
		 * @link http://codex.wordpress.org/Custom_Queries#Permalinks_for_Custom_Archives
		 * @return mixed array of query variables that this plugin understands
		 */
		public function eventQueryVars( $qvars ) {
			$qvars[] = 'eventDisplay';
			$qvars[] = 'eventDate';
			$qvars[] = 'ical';
			$qvars[] = 'start_date';
			$qvars[] = 'end_date';
			return $qvars;
		}

		/**
		 * Adds Event specific rewrite rules.
		 *
		 *	events/				=>	/?post_type=tribe_events
		 *	events/month		=>	/?post_type=tribe_events&eventDisplay=month
		 *	events/week 		=>  /?post_type=tribe_events&eventDisplay=week
		 *	events/upcoming		=>	/?post_type=tribe_events&eventDisplay=upcoming
		 *	events/past			=>	/?post_type=tribe_events&eventDisplay=past
		 *	events/2008-01/#15	=>	/?post_type=tribe_events&eventDisplay=bydate&eventDate=2008-01-01
		 * events/category/some-events-category => /?post_type=tribe_events&tribe_event_cat=some-events-category
		 *
		 * @return void
		 */
		public function filterRewriteRules( $wp_rewrite ) {
			if ( '' == get_option('permalink_structure') ) {

			}

			$this->rewriteSlug         = sanitize_title( $this->getOption( 'eventsSlug', 'events' ) );
			$this->rewriteSlugSingular = sanitize_title( $this->getOption( 'singleEventSlug', 'event' ) );
			$this->taxRewriteSlug      = $this->rewriteSlug . '/' . sanitize_title( __( 'category', 'tribe-events-calendar' ) );
			$this->tagRewriteSlug      = $this->rewriteSlug . '/' . sanitize_title( __( 'tag', 'tribe-events-calendar' ) );


			$base = trailingslashit( $this->rewriteSlug );
			$baseSingle = trailingslashit( $this->rewriteSlugSingular );
			$baseTax = trailingslashit( $this->taxRewriteSlug );
			$baseTax = "(.*)" . $baseTax;
			$baseTag = trailingslashit( $this->tagRewriteSlug );
			$baseTag = "(.*)" . $baseTag;
	
			$month = $this->monthSlug;
			$upcoming = $this->upcomingSlug;
			$past = $this->pastSlug;
			$newRules = array();

			// single event
			$newRules[$baseSingle . '([^/]+)/(\d{4}-\d{2}-\d{2})/?$'] = 'index.php?' . self::POSTTYPE . '=' . $wp_rewrite->preg_index(1) . "&eventDate=" . $wp_rewrite->preg_index(2);
			$newRules[$baseSingle . '([^/]+)/(\d{4}-\d{2}-\d{2})/ical/?$'] = 'index.php?ical=1&' . self::POSTTYPE . '=' . $wp_rewrite->preg_index(1) . "&eventDate=" . $wp_rewrite->preg_index(2);
			$newRules[$baseSingle . '([^/]+)/all/?$'] = 'index.php?' . self::POSTTYPE . '=' . $wp_rewrite->preg_index(1) . "&eventDisplay=all";

			$newRules[$base . 'page/(\d+)'] = 'index.php?post_type=' . self::POSTTYPE . '&eventDisplay=upcoming&paged=' . $wp_rewrite->preg_index(1);
			$newRules[$base . 'ical'] = 'index.php?post_type=' . self::POSTTYPE . '&ical=1';
			$newRules[$base . '(feed|rdf|rss|rss2|atom)/?$'] = 'index.php?post_type=' . self::POSTTYPE . '&eventDisplay=upcoming&feed=' . $wp_rewrite->preg_index(1);
			$newRules[$base . $month] = 'index.php?post_type=' . self::POSTTYPE . '&eventDisplay=month';
			$newRules[$base . $upcoming . '/page/(\d+)'] = 'index.php?post_type=' . self::POSTTYPE . '&eventDisplay=upcoming&paged=' . $wp_rewrite->preg_index(1);
			$newRules[$base . $upcoming] = 'index.php?post_type=' . self::POSTTYPE . '&eventDisplay=upcoming';
			$newRules[$base . $past . '/page/(\d+)'] = 'index.php?post_type=' . self::POSTTYPE . '&eventDisplay=past&paged=' . $wp_rewrite->preg_index(1);
			$newRules[$base . $past] = 'index.php?post_type=' . self::POSTTYPE . '&eventDisplay=past';
			$newRules[$base . '(\d{4}-\d{2})$'] = 'index.php?post_type=' . self::POSTTYPE . '&eventDisplay=month' .'&eventDate=' . $wp_rewrite->preg_index(1);
			$newRules[$base . 'feed/?$'] = 'index.php?eventDisplay=upcoming&post_type=' . self::POSTTYPE . '&feed=rss2';
			$newRules[$base . '?$']						= 'index.php?post_type=' . self::POSTTYPE . '&eventDisplay=' . $this->getOption('viewOption','month');

			// single ical
			$newRules[$baseSingle . '([^/]+)/ical/?$' ] = 'index.php?post_type=' . self::POSTTYPE . '&name=' . $wp_rewrite->preg_index(1) . '&ical=1';

			// taxonomy rules.
			$newRules[$baseTax . '([^/]+)/page/(\d+)'] = 'index.php?post_type=' . self::POSTTYPE . '&eventDisplay=upcoming&tribe_events_cat=' . $wp_rewrite->preg_index(2) . '&paged=' . $wp_rewrite->preg_index(3);
			$newRules[$baseTax . '([^/]+)/' . $month] = 'index.php?tribe_events_cat=' . $wp_rewrite->preg_index(2) . '&post_type=' . self::POSTTYPE . '&eventDisplay=month';
			$newRules[$baseTax . '([^/]+)/' . $upcoming . '/page/(\d+)'] = 'index.php?tribe_events_cat=' . $wp_rewrite->preg_index(2) . '&post_type=' . self::POSTTYPE . '&eventDisplay=upcoming&paged=' . $wp_rewrite->preg_index(3);
			$newRules[$baseTax . '([^/]+)/' . $upcoming] = 'index.php?tribe_events_cat=' . $wp_rewrite->preg_index(2) . '&post_type=' . self::POSTTYPE . '&eventDisplay=upcoming';
			$newRules[$baseTax . '([^/]+)/' . $past . '/page/(\d+)'] = 'index.php?tribe_events_cat=' . $wp_rewrite->preg_index(2) . '&post_type=' . self::POSTTYPE . '&eventDisplay=past&paged=' . $wp_rewrite->preg_index(3);
			$newRules[$baseTax . '([^/]+)/' . $past] = 'index.php?tribe_events_cat=' . $wp_rewrite->preg_index(2) . '&post_type=' . self::POSTTYPE . '&eventDisplay=past';
			$newRules[$baseTax . '([^/]+)/(\d{4}-\d{2})$'] = 'index.php?tribe_events_cat=' . $wp_rewrite->preg_index(2) . '&post_type=' . self::POSTTYPE . '&eventDisplay=month' .'&eventDate=' . $wp_rewrite->preg_index(3);
			$newRules[$baseTax . '([^/]+)/feed/?$'] = 'index.php?tribe_events_cat=' . $wp_rewrite->preg_index(2) . '&eventDisplay=upcoming&post_type=' . self::POSTTYPE . '&feed=rss2';
			$newRules[$baseTax . '([^/]+)/?$'] = 'index.php?tribe_events_cat=' . $wp_rewrite->preg_index(2) . '&post_type=' . self::POSTTYPE . '&eventDisplay=' . $this->getOption('viewOption','month');
			$newRules[$baseTax . '([^/]+)/ical/?$'] = 'index.php?post_type=' . self::POSTTYPE . '&eventDisplay=upcoming&tribe_events_cat=' . $wp_rewrite->preg_index(2) . '&ical=1';
			$newRules[$baseTax . '([^/]+)/feed/(feed|rdf|rss|rss2|atom)/?$'] = 'index.php?post_type=' . self::POSTTYPE . '&tribe_events_cat=' . $wp_rewrite->preg_index(2) . '&feed=' . $wp_rewrite->preg_index(3);
			$newRules[$baseTax . '([^/]+)$'] = 'index.php?post_type=' . self::POSTTYPE . '&eventDisplay=upcoming&tribe_events_cat=' . $wp_rewrite->preg_index(2);

			// tag rules.
			$newRules[$baseTag . '([^/]+)/page/(\d+)'] = 'index.php?post_type=' . self::POSTTYPE . '&eventDisplay=upcoming&post_tag=' . $wp_rewrite->preg_index(2) . '&paged=' . $wp_rewrite->preg_index(3);
			$newRules[$baseTag . '([^/]+)/' . $month] = 'index.php?post_tag=' . $wp_rewrite->preg_index(2) . '&post_type=' . self::POSTTYPE . '&eventDisplay=month';
			$newRules[$baseTag . '([^/]+)/' . $upcoming . '/page/(\d+)'] = 'index.php?post_tag=' . $wp_rewrite->preg_index(2) . '&post_type=' . self::POSTTYPE . '&eventDisplay=upcoming&paged=' . $wp_rewrite->preg_index(3);
			$newRules[$baseTag . '([^/]+)/' . $upcoming] = 'index.php?post_tag=' . $wp_rewrite->preg_index(2) . '&post_type=' . self::POSTTYPE . '&eventDisplay=upcoming';
			$newRules[$baseTag . '([^/]+)/' . $past . '/page/(\d+)'] = 'index.php?post_tag=' . $wp_rewrite->preg_index(2) . '&post_type=' . self::POSTTYPE . '&eventDisplay=past&paged=' . $wp_rewrite->preg_index(3);
			$newRules[$baseTag . '([^/]+)/' . $past] = 'index.php?post_tag=' . $wp_rewrite->preg_index(2) . '&post_type=' . self::POSTTYPE . '&eventDisplay=past';
			$newRules[$baseTag . '([^/]+)/(\d{4}-\d{2})$'] = 'index.php?post_tag=' . $wp_rewrite->preg_index(2) . '&post_type=' . self::POSTTYPE . '&eventDisplay=month' .'&eventDate=' . $wp_rewrite->preg_index(3);
			$newRules[$baseTag . '([^/]+)/feed/?$'] = 'index.php?post_tag=' . $wp_rewrite->preg_index(2) . '&eventDisplay=upcoming&post_type=' . self::POSTTYPE . '&feed=rss2';
			$newRules[$baseTag . '([^/]+)/?$'] = 'index.php?post_tag=' . $wp_rewrite->preg_index(2) . '&post_type=' . self::POSTTYPE . '&eventDisplay=' . $this->getOption('viewOption','month');
			$newRules[$baseTag . '([^/]+)/ical/?$'] = 'index.php?post_type=' . self::POSTTYPE . '&eventDisplay=upcoming&post_tag=' . $wp_rewrite->preg_index(2) . '&ical=1';
			$newRules[$baseTag . '([^/]+)/feed/(feed|rdf|rss|rss2|atom)/?$'] = 'index.php?post_type=' . self::POSTTYPE . '&post_tag=' . $wp_rewrite->preg_index(2) . '&feed=' . $wp_rewrite->preg_index(3);
			$newRules[$baseTag . '([^/]+)$'] = 'index.php?post_type=' . self::POSTTYPE . '&eventDisplay=upcoming&post_tag=' . $wp_rewrite->preg_index(2);

			// TODO apply_filter tribe-rewrite-rules
			$wp_rewrite->rules = $newRules + $wp_rewrite->rules;
		}

		/**
		 * returns various internal events-related URLs
		 * @param string $type type of link. See switch statement for types.
		 * @param string $secondary for $type = month, pass a YYYY-MM string for a specific month's URL
		 *                          for $type = week, pass a Week # string for a specific week's URL
		 */

		public function getLink	( $type = 'home', $secondary = false, $term = null ) {
			// if permalinks are off or user doesn't want them: ugly.
			if( '' == get_option('permalink_structure') ) {
				return esc_url($this->uglyLink($type, $secondary));
			}

       // account for semi-pretty permalinks
      if( strpos(get_option('permalink_structure'),"index.php") !== FALSE ) {
        $eventUrl = trailingslashit( home_url() . '/index.php/' . sanitize_title($this->getOption('eventsSlug', 'events')) );
       } else {
       	$eventUrl = trailingslashit( home_url() . '/' . sanitize_title($this->getOption('eventsSlug', 'events')) );
       }

			// if we're on an Event Cat, show the cat link, except for home and days.
			if ( $type !== 'home' && $type !== 'day' && is_tax( self::TAXONOMY ) ) {
				$eventUrl = trailingslashit( get_term_link( get_query_var('term'), self::TAXONOMY ) );
			} else if ( $term ) {
				$eventUrl = trailingslashit( get_term_link( $term, self::TAXONOMY ) );
			}

			switch( $type ) {
				case 'home':
					return trailingslashit( esc_url($eventUrl) );
				case 'month':
					if ( $secondary ) {
						return trailingslashit( esc_url($eventUrl . $secondary) );
					}
					return trailingslashit( esc_url($eventUrl . $this->monthSlug) );
				case 'week':
					if ( $secondary ) {
						return trailingslashit( esc_url($eventUrl . $secondary) );
					}
					return trailingslashit( esc_url($eventUrl . $this->weekSlug) );
				case 'upcoming':
					return trailingslashit( esc_url($eventUrl . $this->upcomingSlug) );
				case 'past':
					return trailingslashit( esc_url($eventUrl . $this->pastSlug) );
				case 'dropdown':
					return esc_url($eventUrl);
				case 'ical':
					if ( $secondary == 'single' )
						$eventUrl = trailingslashit(get_permalink());
					return trailingslashit( esc_url($eventUrl . 'ical') );
				case 'single':
					global $post;
					$p = $secondary ? $secondary : $post;
					remove_filter( 'post_type_link', array($this, 'addDateToRecurringEvents') );
					$link = trailingslashit(get_permalink($p));
					add_filter( 'post_type_link', array($this, 'addDateToRecurringEvents'), 10, 2 );
					return trailingslashit( esc_url($link) );
				case 'day':
					$date = strtotime($secondary);
					$secondary = date('Y-m-d', $date);
					return trailingslashit( esc_url($eventUrl . $secondary) );
				case 'all':
					remove_filter( 'post_type_link', array($this, 'addDateToRecurringEvents') );
					$eventUrl = trailingslashit(get_permalink());
					add_filter( 'post_type_link', array($this, 'addDateToRecurringEvents'), 10, 2 );
					return trailingslashit( esc_url($eventUrl . 'all') );
				default:
					return esc_url($eventUrl);
			}
		}

		protected function uglyLink( $type = 'home', $secondary = false ) {

			$eventUrl = add_query_arg('post_type', self::POSTTYPE, home_url() );

			// if we're on an Event Cat, show the cat link, except for home.
			if ( $type !== 'home' && is_tax( self::TAXONOMY ) ) {
				$eventUrl = add_query_arg( self::TAXONOMY, get_query_var('term'), $eventUrl );
			}

			switch( $type ) {

				case 'home':
					return $eventUrl;
				case 'month':
					$month = add_query_arg( array( 'eventDisplay' => 'month'), $eventUrl );
					if ( $secondary )
						$month = add_query_arg( array( 'eventDate' => $secondary ), $month );
					return $month;
				case 'week':
					$week = add_query_arg( array( 'eventDisplay' => 'week'), $eventUrl );
					if ( $secondary )
						$week = add_query_arg( array( 'eventDate' => $secondary ), $week );
					return $week;
				case 'day':
					$month = add_query_arg( array( 'eventDisplay' => 'day'), $eventUrl );
					if ( $secondary )
						$month = add_query_arg( array( 'eventDate' => $secondary ), $month );
					return $month;
				case 'upcoming':
					return add_query_arg( array( 'eventDisplay' => 'upcoming'), $eventUrl );
				case 'past':
					return add_query_arg( array( 'eventDisplay' => 'past'), $eventUrl );
				case 'dropdown':
					$dropdown = add_query_arg( array( 'eventDisplay' => 'month', 'eventDate' => ' '), $eventUrl );
					return rtrim($dropdown); // tricksy
				case 'ical':
					if ( $secondary == 'single' ) {
						return add_query_arg('ical', '1', get_permalink() );
					}
					return home_url() . '/?ical';
				case 'single':
					global $post;
					$p = $secondary ? $secondary : $post;
					$link = trailingslashit(get_permalink($p));
					return $link;
				case 'all':
					remove_filter( 'post_type_link', array($this, 'addDateToRecurringEvents') );
					$eventUrl = add_query_arg('eventDisplay', 'all', get_permalink() );
					add_filter( 'post_type_link', array($this, 'addDateToRecurringEvents') );
					return $eventUrl;
				default:
					return $eventUrl;
			}
		}

		/**
		 * Returns a link to google maps for the given event
		 *
		 * @param string $postId
		 * @return string a fully qualified link to http://maps.google.com/ for this event
		 */
		public function get_google_maps_args() {

			$locationMetaSuffixes = array( 'address', 'city', 'state', 'province', 'zip', 'country' );
			$toUrlEncode = "";
			$languageCode = substr( get_bloginfo( 'language' ), 0, 2 );
			foreach( $locationMetaSuffixes as $val ) {
				$metaVal = call_user_func('tribe_get_'.$val);
				if ( $metaVal )
					$toUrlEncode .= $metaVal . " ";
			}
			if ( $toUrlEncode )
				return 'f=q&amp;source=embed&amp;hl=' . $languageCode . '&amp;geocode=&amp;q='. urlencode( trim( $toUrlEncode ) );
			return "";

		}

		/**
		 * Returns a link to google maps for the given event
		 *
		 * @param string $postId
		 * @return string a fully qualified link to http://maps.google.com/ for this event
		 */
		public function googleMapLink( $postId = null ) {
			if ( $postId === null || !is_numeric( $postId ) ) {
				global $post;
				$postId = $post->ID;
			}

			$locationMetaSuffixes = array( 'address', 'city', 'state', 'province', 'zip', 'country' );
			$toUrlEncode = "";
			foreach( $locationMetaSuffixes as $val ) {
				$metaVal = call_user_func('tribe_get_'.$val, $postId);
				if ( $metaVal )
					$toUrlEncode .= $metaVal . " ";
			}
			if ( $toUrlEncode )
				return "http://maps.google.com/maps?f=q&amp;source=s_q&amp;hl=en&amp;geocode=&amp;q=" . urlencode( trim( $toUrlEncode ) );
			return "";
		}

		/**
		 *  Returns the full address of an event along with HTML markup.  It
		 *  loads the full-address template to generate the HTML
		 */
		public function fullAddress( $postId=null, $includeVenueName=false ) {
			ob_start();
			load_template( TribeEventsTemplates::getTemplateHierarchy( 'address', 'modules' ), false );
			$address = ob_get_contents();
			ob_end_clean();
			return $address;
		}

		/**
		 *  Returns a string version of the full address of an event
		 */
		public function fullAddressString( $postId=null ) {
			$address = '';
			if( tribe_get_address( $postId ) ) {
				$address .= tribe_get_address( $postId );
			}

			if( tribe_get_city( $postId ) ) {
				if($address != '') $address .= ", ";
				$address .= tribe_get_city( $postId );
			}

			if( tribe_get_region( $postId ) ) {
				if($address != '') $address .= ", ";
				$address .= tribe_get_region( $postId );
			}

			if( tribe_get_zip( $postId ) ) {
				if($address != '') $address .= ", ";
				$address .= tribe_get_zip( $postId );
			}

			if( tribe_get_country( $postId ) ) {
				if($address != '') $address .= ", ";
				$address .= tribe_get_country( $postId );
			}

			return $address;
		}

		/**
		 * This plugin does not have any deactivation functionality. Any events, categories, options and metadata are
		 * left behind.
		 *
		 * @return void
		 */
<<<<<<< HEAD
		public function on_deactivate( ) { 
			TribeEvents::flushRewriteRules();
=======
		public function on_deactivate( ) {
			$this->flushRewriteRules();
>>>>>>> 48a94adc
		}

		/**
		 * Converts a set of inputs to YYYY-MM-DD HH:MM:SS format for MySQL
		 */
		public function dateToTimeStamp( $date, $hour, $minute, $meridian ) {
			if ( preg_match( '/(PM|pm)/', $meridian ) && $hour < 12 ) $hour += "12";
			if ( preg_match( '/(AM|am)/', $meridian ) && $hour == 12 ) $hour = "00";
			$date = $this->dateHelper($date);
			return "$date $hour:$minute:00";
		}
		public function getTimeFormat( $dateFormat = TribeDateUtils::DATEONLYFORMAT ) {
			return $dateFormat . ' ' . get_option( 'time_format', TribeDateUtils::TIMEFORMAT );
		}

/*
		 * Ensures date follows proper YYYY-MM-DD format
		 * converts /, - and space chars to -
		 */
		protected function dateHelper( $date ) {

			if($date == '')
				return date(TribeDateUtils::DBDATEFORMAT);

			$date = str_replace( array('-','/',' ',':',chr(150),chr(151),chr(45)), '-', $date );
			// ensure no extra bits are added
			list($year, $month, $day) = explode('-', $date);

			if ( ! checkdate($month, $day, $year) )
				$date = date(TribeDateUtils::DBDATEFORMAT); // today's date if error
			else
				$date = $year . '-' . $month . '-' . $day;

			return $date;
		}

		/**
		 * Adds an alias for get_post_meta so we can do extra stuff to the plugin values.
		 * If you need the raw unfiltered data, use get_post_meta directly.
		 * This is mainly for templates.
		 */
		public function getEventMeta( $id, $meta, $single = true ){
			$use_def_if_empty = (class_exists( 'TribeEventsPro' )) ? tribe_get_option('defaultValueReplace') : false;
			if($use_def_if_empty){
				$cleaned_tag = str_replace('_Event','',$meta);
				$default = tribe_get_option('eventsDefault'.$cleaned_tag);
				$default = apply_filters('filter_eventsDefault'.$cleaned_tag,$default);
				return (get_post_meta( $id, $meta, $single ) !== false) ? get_post_meta( $id, $meta, $single ) : $default;
			}else{
				return get_post_meta( $id, $meta, $single );
			}

		}
		/**
		 * Adds / removes the event details as meta tags to the post.
		 *
		 * @param string $postId
		 * @return void
		 */
		public function addEventMeta( $postId, $post ) {
			// only continue if it's an event post
			if ( $post->post_type != self::POSTTYPE || defined('DOING_AJAX') ) {
				return;
			}
			// don't do anything on autosave or auto-draft either or massupdates
			if ( wp_is_post_autosave( $postId ) || $post->post_status == 'auto-draft' || isset($_GET['bulk_edit']) || (isset($_REQUEST['action']) && $_REQUEST['action'] == 'inline-save') ) {
				return;
			}

			// remove these actions even if nonce is not set
			// note: we're removing these because these actions are actually for PRO,
			// these functions are used when editing an existing venue or organizer
			remove_action( 'save_post', array( $this, 'save_venue_data' ), 16, 2 );
			remove_action( 'save_post', array( $this, 'save_organizer_data' ), 16, 2 );

			if( !isset($_POST['ecp_nonce']) )
				return;

			if ( !wp_verify_nonce( $_POST['ecp_nonce'], TribeEvents::POSTTYPE ) )
				return;
	
			if ( !current_user_can( 'edit_tribe_events' ) )
				return;

			$_POST['Organizer'] = isset($_POST['organizer']) ? stripslashes_deep($_POST['organizer']) : null;
			$_POST['Venue'] = isset($_POST['venue']) ? stripslashes_deep($_POST['venue']) : null;


			/**
			 * When using pro and we have a VenueID/OrganizerID, we just save the ID, because we're not
			 * editing the venue/organizer from within the event.
			 */
			if( isset($_POST['Venue']['VenueID']) && !empty($_POST['Venue']['VenueID']) && class_exists('TribeEventsPro') )
				$_POST['Venue'] = array('VenueID' => intval($_POST['Venue']['VenueID']));

			if( isset($_POST['Organizer']['OrganizerID']) && !empty($_POST['Organizer']['OrganizerID']) && class_exists('TribeEventsPro') )
				$_POST['Organizer'] = array('OrganizerID' => intval($_POST['Organizer']['OrganizerID']));


			TribeEventsAPI::saveEventMeta($postId, $_POST, $post);
		}

		/**
		 * Adds the '_<posttype>Origin' meta field for a newly inserted events-calendar post.
		 *
		 * @since 2.1
		 * @author paulhughes
		 * @param int $postId, the post ID
		 * @param stdClass $post, the post object
		 * @return void
		 */
		public function addPostOrigin( $postId, $post ) {
			// Only continue of the post being added is an event, venue, or organizer.
			if ( isset($postId) && isset($post->post_type) ) {
				if ( $post->post_type == self::POSTTYPE ) {
					$post_type = '_Event';
				} elseif ( $post->post_type == self::VENUE_POST_TYPE ) {
					$post_type = '_Venue';
				} elseif ( $post->post_type == self::ORGANIZER_POST_TYPE ) {
					$post_type = '_Organizer';
				} else {
					return;
				}

				//only set origin once
				$origin = get_post_meta($postId , $post_type . 'Origin', true);
				if( !$origin )
					add_post_meta( $postId, $post_type . 'Origin', apply_filters( 'tribe-post-origin', 'events-calendar', $postId, $post ) );
			}
		}

		public function showAuditingData(){

			$events_audit_trail_template = $this->pluginPath . 'admin-views/events-audit-trail.php';
			$events_audit_trail_template = apply_filters('tribe_events_audit_trail_template', $events_audit_trail_template);
			include( $events_audit_trail_template );
		
		}

		/**
		 * Adds to the '_<posttype>AuditTrail' meta field for an events-calendar post.
		 *
		 * @since 2.1
		 * @author paulhughes
		 * @param int $postId, the post ID
		 * @param stdClass $post, the post object
		 * @return void
		 */
		public function addToPostAuditTrail( $postId, $post ) {
			// Only continue of the post being added is an event, venue, or organizer.
			if ( isset($postId) && isset($post->post_type) ) {
				if ( $post->post_type == self::POSTTYPE ) {
					$post_type = '_Event';
				} elseif ( $post->post_type == self::VENUE_POST_TYPE ) {
					$post_type = '_Venue';
				} elseif ( $post->post_type == self::ORGANIZER_POST_TYPE ) {
					$post_type = '_Organizer';
				} else {
					return;
				}
				$post_audit_trail = get_post_meta( $postId, $post_type . 'AuditTrail', true );
				if ( !isset( $post_audit_trail ) || !$post_audit_trail || !is_array($post_audit_trail) ) {
					$post_audit_trail = array();
				}
				$post_audit_trail[] = array( apply_filters( 'tribe-post-origin', 'events-calendar' ), time() );
				update_post_meta( $postId, $post_type . 'AuditTrail', $post_audit_trail );
			}
		}

		/**
		 * Publishes associated venue/organizer when an event is published
		 *
		 * @since 2.0.6
		 * @author nciske
		 * @param int $postId, the post ID
		 * @param stdClass $post, the post object
		 * @return void
		 */
		public function publishAssociatedTypes( $postID, $post ) {
			
			remove_action( 'save_post', array( $this, 'addEventMeta' ), 15, 2 );
			remove_action( 'save_post', array( $this, 'save_venue_data' ), 16, 2 );
			remove_action( 'save_post', array( $this, 'save_organizer_data' ), 16, 2 );
			remove_action( 'save_post', array( $this, 'addToPostAuditTrail' ), 10, 2 );

			remove_action( 'save_post', array( $this, 'publishAssociatedTypes'), 25, 2 );
			
			// Only continue if the post being published is an event
			if ( wp_is_post_autosave( $postID ) || $post->post_status == 'auto-draft' ||
						isset($_GET['bulk_edit']) || (isset($_REQUEST['action']) && $_REQUEST['action'] == 'inline-save') || 
						($post->post_type != self::POSTTYPE && $postID)) {
				return;
			}
				
				//echo '$postID='.$postID;
				
				global $wpdb;
				
				if( isset( $post->post_status ) && $post->post_status == 'publish' ){
				
					//get venue and organizer and publish them

					$pm = get_post_custom($post->ID);
					
					if( isset($pm['_EventVenueID']) && $pm['_EventVenueID'] ){
						
						if( is_array($pm['_EventVenueID']) ){
							$venue_id = current($pm['_EventVenueID']);
						}else{
							$venue_id = $pm['_EventVenueID'];
						}
						
						
						$venue_post = array(
							'ID' => $venue_id, 
							'post_status' => 'publish',
						);
						
						//wp_update_post( $venue_post );
						$sql = "UPDATE $wpdb->posts SET post_status = 'publish' WHERE ID = '".intval($venue_id)."' AND post_type = '".TribeEvents::VENUE_POST_TYPE."' AND post_status != 'publish'";
						$wpdb->query($sql);
						
					}
	
					if( isset($pm['_EventOrganizerID']) && $pm['_EventOrganizerID'] ){
						
						if( is_array($pm['_EventOrganizerID']) ){
							$org_id = current($pm['_EventOrganizerID']);
						}else{
							$org_id = $pm['_EventOrganizerID'];
						}
						

						$org_post = array(
							'ID' => $org_id, 
							'post_status' => 'publish',
						);

						//wp_update_post( $org_post );
						$sql = "UPDATE $wpdb->posts SET post_status = 'publish' WHERE ID = '".intval($org_id)."' AND post_type = '".TribeEvents::ORGANIZER_POST_TYPE."' AND post_status != 'publish'";
						$wpdb->query($sql);
					}
				}
				
		}

		//** If you are saving a new venue separate from an event
		public function save_venue_data( $postID = null, $post=null ) {
			global $_POST;

			// don't do anything on autosave or auto-draft either or massupdates
			// Or inline saves, or data being posted without a venue Or
			// finally, called from the save_post action, but on save_posts that
			// are not venue posts
			if ( wp_is_post_autosave( $postID ) || $post->post_status == 'auto-draft' ||
						isset($_GET['bulk_edit']) || (isset($_REQUEST['action']) && $_REQUEST['action'] == 'inline-save') ||
						(isset($_POST['venue']) && !$_POST['venue']) ||
						($post->post_type != self::VENUE_POST_TYPE && $postID)) {
				return;
			}
			
			if ( !current_user_can( 'edit_tribe_venues' ) )
				return;					

			//There is a possibility to get stuck in an infinite loop. 
			//That would be bad.
			remove_action( 'save_post', array( $this, 'save_venue_data' ), 16, 2 );

			if( !isset($_POST['post_title']) || !$_POST['post_title'] ) { $_POST['post_title'] = "Unnamed Venue"; }
			$_POST['venue']['Venue'] = $_POST['post_title'];
			$data = stripslashes_deep($_POST['venue']);
			$venue_id = TribeEventsAPI::updateVenue($postID, $data);

			return $venue_id;
		}
		/**
		 *
		 * @param $p
		 * @param $post_status (deprecated)
		 * @param $args
		 *
		 * @return WP_Query->posts || false
		 */
		function get_venue_info( $p = null, $deprecated = null, $args = array() ){
			$defaults = array(
				'post_type' => self::VENUE_POST_TYPE, 
				'nopaging' => 1, 
				'post_status' => 'publish',
				'ignore_sticky_posts ' => 1,
				'orderby'=>'title', 
				'order'=>'ASC',
				'p' => $p
			);

			// allow deprecated param to pass through by default
			// NOTE: setting post_status in $args will override $post_status
			if ( $deprecated != null ) {
				_deprecated_argument( __FUNCTION__, 'The Event Calendar v2.0.9', 'To use the latest code, please supply post_status in the argument array params.' );
				$defaults['post_status'] = $deprecated;
			}


			$args = wp_parse_args( $args, $defaults );
			$r = new WP_Query( $args );
			if ($r->have_posts()) :
				return $r->posts;
			endif;
			return false;
		}

		//** If you are saving a new organizer along with the event, we will do this:
		public function save_organizer_data( $postID = null, $post=null ) {
			global $_POST;
			
			// don't do anything on autosave or auto-draft either or massupdates
			// Or inline saves, or data being posted without a organizer Or
			// finally, called from the save_post action, but on save_posts that
			// are not organizer posts

			if( !isset($_POST['organizer']) ) $_POST['organizer'] = null;

			if ( wp_is_post_autosave( $postID ) || $post->post_status == 'auto-draft' ||
						isset($_GET['bulk_edit']) || (isset($_REQUEST['action']) && $_REQUEST['action'] == 'inline-save') ||
						!$_POST['organizer'] ||
						($post->post_type != self::ORGANIZER_POST_TYPE && $postID)) {
				return;
			}
			
			if ( !current_user_can( 'edit_tribe_organizers' ) )
				return;										

			//There is a possibility to get stuck in an infinite loop. 
			//That would be bad.
			remove_action( 'save_post', array( $this, 'save_organizer_data' ), 16, 2 );

			$data = stripslashes_deep($_POST['organizer']);

			$organizer_id = TribeEventsAPI::updateOrganizer($postID, $data);

			/**
			 * Put our hook back
			 * @link http://codex.wordpress.org/Plugin_API/Action_Reference/save_post#Avoiding_infinite_loops
			 */
			add_action( 'save_post', array( $this, 'save_organizer_data' ), 16, 2 );

			return $organizer_id;
		}

		// abstracted for EventBrite
		public function add_new_organizer($data, $post=null) {
			if($data['OrganizerID'])
				return $data['OrganizerID'];

			if ( $post->post_type == self::ORGANIZER_POST_TYPE && $post->ID) {
				$data['OrganizerID'] = $post->ID;
			}

			//google map checkboxes
			$postdata = array(
				'post_title' => $data['Organizer'],
				'post_type' => self::ORGANIZER_POST_TYPE,
				'post_status' => 'publish',
				'ID' => $data['OrganizerID']
			);

			if( isset($data['OrganizerID']) && $data['OrganizerID'] != "0" ) {
				$organizer_id = $data['OrganizerID'];
				wp_update_post( array('post_title' => $data['Organizer'], 'ID'=>$data['OrganizerID'] ));
			} else {
				$organizer_id = wp_insert_post($postdata, true);
			}

			if( !is_wp_error($organizer_id) ) {
				foreach ($data as $key => $var) {
					update_post_meta($organizer_id, '_Organizer'.$key, $var);
				}

				return $organizer_id;
			}
		}

		/**
		 *
		 * @param $p
		 * @param $post_status (deprecated)
		 * @param $args
		 *
		 * @return WP_Query->posts || false
		 */
		function get_organizer_info( $p = null, $deprecated = null, $args = array() ){
			$defaults = array(
				'post_type' => self::ORGANIZER_POST_TYPE, 
				'nopaging' => 1, 
				'post_status' => 'publish',
				'ignore_sticky_posts ' => 1,
				'orderby'=>'title', 
				'order'=>'ASC',
				'p' => $p
			);

			// allow deprecated param to pass through by default
			// NOTE: setting post_status in $args will override $post_status
			if ( $deprecated != null ) {
				_deprecated_argument( __FUNCTION__, 'The Event Calendar v2.0.9', 'To use the latest code, please supply post_status in the argument array params.' );
				$defaults['post_status'] = $deprecated;
			}


			$args = wp_parse_args( $args, $defaults );
			$r = new WP_Query( $args );
			if ($r->have_posts()) :
				return $r->posts;
			endif;
			return false;
		}

		/**
		 * Adds a style chooser to the write post page
		 *
		 * @return void
		 */
		public function EventsChooserBox($event = null) {
			
			$saved = false;
			
			if(!$event){
				global $post;
				
				if( isset($_GET['post']) && $_GET['post'] )
					$saved = true;
			}else{
				$post = $event;
				
				//echo $post->ID;
				
				if($post->ID){
					$saved = true;
				}else{
					$saved = false;
				}
			}
			
			$options = '';
			$style = '';
			
			if(isset($post->ID)){
				$postId = $post->ID;
			}else{
				$postId = 0;
			}
			
				foreach ( $this->metaTags as $tag ) {
					if ( $postId && $saved ) { //if there is a post AND the post has been saved at least once.
					
						// Sort the meta to make sure it is correct for recurring events
						
						$meta = get_post_meta($postId,$tag);
						sort($meta);
						if (isset($meta[0])) { $$tag = $meta[0]; }
					} else {
						$cleaned_tag = str_replace('_Event','',$tag);
						
						//allow posted data to override default data
						if( isset($_POST['Event'.$cleaned_tag]) ){
							$$tag = stripslashes_deep($_POST['Event'.$cleaned_tag]);
						}else{
							$$tag = (class_exists('TribeEventsPro') && $this->defaultValueReplaceEnabled() ) ? tribe_get_option('eventsDefault'.$cleaned_tag) : "";
						}
					}
				}
			
			if( isset($_EventOrganizerID) && $_EventOrganizerID ) {
				foreach($this->organizerTags as $tag) {
					$$tag = get_post_meta($_EventOrganizerID, $tag, true );
				}
			}else{
				foreach($this->organizerTags as $tag) {
					$cleaned_tag = str_replace('_Organizer','',$tag);
					if( isset($_POST['organizer'][$cleaned_tag]) )
						$$tag = stripslashes_deep($_POST['organizer'][$cleaned_tag]);
				}
			}

			if(isset($_EventVenueID) && $_EventVenueID){
			
				foreach($this->venueTags as $tag) {
					$$tag = get_post_meta($_EventVenueID, $tag, true );
				}

			}else{
			
				$defaults = $this->venueTags;
				$defaults[] = '_VenueState';
				$defaults[] = '_VenueProvince';

				foreach ( $defaults as $tag ) {

					$cleaned_tag = str_replace('_Venue','',$tag);
					//echo $tag.' | '.$cleaned_tag.'<BR>';

					$var_name = '_Venue'.$cleaned_tag;

					if ($cleaned_tag != 'Cost') {

						$$var_name = (class_exists('TribeEventsPro') && $this->defaultValueReplaceEnabled() ) ? tribe_get_option('eventsDefault'.$cleaned_tag) : "";
					}

					if( isset($_POST['venue'][$cleaned_tag]) )
						$$var_name = stripslashes_deep($_POST['venue'][$cleaned_tag]);

				}

				if ( isset($_VenueState) && !empty($_VenueState) ) {
					$_VenueStateProvince = $_VenueState;
				} elseif ( isset($_VenueProvince) ) {
					$_VenueStateProvince = $_VenueProvince;
				} else {
					$_VenueStateProvince = null;
				}
				
				if( isset($_POST['venue']['Country']) ){
					if( $_POST['venue']['Country'] == 'United States' ){
						$_VenueStateProvince = stripslashes_deep($_POST['venue']['State']);
					}else{
						$_VenueStateProvince = stripslashes_deep($_POST['venue']['Province']);
					}
				}

			}

			$_EventStartDate = (isset($_EventStartDate)) ? $_EventStartDate : null;
			$_EventEndDate = (isset($_EventEndDate)) ? $_EventEndDate : null;
			$_EventAllDay = isset($_EventAllDay) ? $_EventAllDay : false;
			$isEventAllDay = ( $_EventAllDay == 'yes' || ! TribeDateUtils::dateOnly( $_EventStartDate ) ) ? 'checked="checked"' : ''; // default is all day for new posts
			$startMonthOptions 		= TribeEventsViewHelpers::getMonthOptions( $_EventStartDate );
			$endMonthOptions 		= TribeEventsViewHelpers::getMonthOptions( $_EventEndDate );
			$startYearOptions 		= TribeEventsViewHelpers::getYearOptions( $_EventStartDate );
			$endYearOptions			= TribeEventsViewHelpers::getYearOptions( $_EventEndDate );
			$startMinuteOptions 		= TribeEventsViewHelpers::getMinuteOptions( $_EventStartDate, true );
			$endMinuteOptions		= TribeEventsViewHelpers::getMinuteOptions( $_EventEndDate );
			$startHourOptions		= TribeEventsViewHelpers::getHourOptions( $_EventAllDay == 'yes' ? null : $_EventStartDate, true );
			$endHourOptions			= TribeEventsViewHelpers::getHourOptions( $_EventAllDay == 'yes' ? null : $_EventEndDate );
			$startMeridianOptions 	= TribeEventsViewHelpers::getMeridianOptions( $_EventStartDate, true );
			$endMeridianOptions		= TribeEventsViewHelpers::getMeridianOptions( $_EventEndDate );

			if( $_EventStartDate )
				$start = TribeDateUtils::dateOnly($_EventStartDate);

			$EventStartDate = ( isset($start) && $start ) ? $start : date('Y-m-d');

			if ( !empty($_REQUEST['eventDate']) )
				$EventStartDate = $_REQUEST['eventDate'];

			if( $_EventEndDate )
				$end = TribeDateUtils::dateOnly($_EventEndDate);

			$EventEndDate = ( isset($end) && $end ) ? $end : date('Y-m-d');
			$recStart = isset($_REQUEST['event_start']) ? $_REQUEST['event_start'] : null;
			$recPost = isset($_REQUEST['post']) ? $_REQUEST['post'] : null;

			if ( !empty($_REQUEST['eventDate']) ) {
				$duration = get_post_meta( $postId, '_EventDuration', true );
				$EventEndDate = TribeDateUtils::dateOnly( strtotime($EventStartDate) + $duration, true );
			}

			$events_meta_box_template = $this->pluginPath . 'admin-views/events-meta-box.php';
			$events_meta_box_template = apply_filters('tribe_events_meta_box_template', $events_meta_box_template);
			include( $events_meta_box_template );
		}

		public function displayEventVenueInput($postId) {
			$VenueID = get_post_meta( $postId, '_EventVenueID', true);
			?><input type='hidden' name='venue[VenueID]' value='<?php echo esc_attr($VenueID) ?>'/><?php
		}

		public function displayEventOrganizerInput($postId) {
			$OrganizerID = get_post_meta( $postId, '_EventOrganizerID', true);
			?><input type='hidden' name='organizer[OrganizerID]' value='<?php echo esc_attr($OrganizerID) ?>'/><?php
		}

		/**
		 * Adds a style chooser to the write post page
		 *
		 * @return void
		 */
		public function VenueMetaBox() {
			global $post;
			$options = '';
			$style = '';
			$postId = $post->ID;

			if($post->post_type == self::VENUE_POST_TYPE){
			
				if( (is_admin() && isset($_GET['post']) && $_GET['post']) || (!is_admin() && isset($postId) ) )
					$saved = true;
			
				foreach ( $this->venueTags as $tag ) {
					if ( $postId && isset( $saved ) && $saved ) { //if there is a post AND the post has been saved at least once.
						$$tag = esc_html(get_post_meta( $postId, $tag, true ));
					} else {
						$cleaned_tag = str_replace('_Venue','',$tag);
						$$tag = tribe_get_option('eventsDefault'.$cleaned_tag);
					}
				}
			}
			?>
				<style type="text/css">
						#EventInfo {border:none;}
				</style>
				<div id='eventDetails' class="inside eventForm">
					<table cellspacing="0" cellpadding="0" id="EventInfo" class="VenueInfo">
					<?php
					$venue_meta_box_template = apply_filters('tribe_events_venue_meta_box_template', $this->pluginPath . 'admin-views/venue-meta-box.php');
					if( !empty($venue_meta_box_template) )
						include( $venue_meta_box_template );
					?>
					</table>
				</div>
			<?php
		}
		
		/**
		 * Adds a style chooser to the write post page
		 *
		 * @return void
		 */
		public function OrganizerMetaBox() {
			global $post;
			$options = '';
			$style = '';
			$postId = $post->ID;
			$saved = false;
			
			if($post->post_type == self::ORGANIZER_POST_TYPE){

				if( (is_admin() && isset($_GET['post']) && $_GET['post']) || (!is_admin() && isset($postId) ))
					$saved = true;
			
				foreach ( $this->organizerTags as $tag ) {
					if ( $postId && $saved ) { //if there is a post AND the post has been saved at least once.
						$$tag = get_post_meta( $postId, $tag, true );
					}
				}
			}
			?>
				<style type="text/css">
						#EventInfo {border:none;}
				</style>
				<div id='eventDetails' class="inside eventForm">
					<table cellspacing="0" cellpadding="0" id="EventInfo" class="OrganizerInfo">
					<?php
					$organizer_meta_box_template = apply_filters('tribe_events_organizer_meta_box_template', $this->pluginPath . 'admin-views/organizer-meta-box.php');
					if( !empty($organizer_meta_box_template) )
						include( $organizer_meta_box_template );
					?>
					</table>
				</div>
			<?php
		}

		/**
		 * Handle ajax requests from admin form
		 */
		public function ajax_form_validate() {
			if ($_REQUEST['name'] && $_REQUEST['nonce'] && wp_verify_nonce($_REQUEST['nonce'], 'tribe-validation-nonce')) {
				if($_REQUEST['type'] == 'venue'){
					echo $this->verify_unique_name($_REQUEST['name'],'venue');
					exit;
				} elseif ($_REQUEST['type'] == 'organizer'){
					echo $this->verify_unique_name($_REQUEST['name'],'organizer');
					exit;
				}
			}
		}

		/**
		 * Allow programmatic override of defaultValueReplace setting
		 *
		 * @return boolean
		 */
		 public function defaultValueReplaceEnabled(){
		
			if( !is_admin() )
				return false;
				
			return tribe_get_option('defaultValueReplace');
		
		}

		/**
		 * Verify that a venue or organizer is unique
		 *
		 * @param string $name - name of venue or organizer
		 * @param string $type - post type (venue or organizer)
		 * @return boolean
		 */
		public function verify_unique_name($name, $type){
			global $wpdb;
			$name = stripslashes($name);
			if ('' == $name) { return 1; }
			if ($type == 'venue') {
				$post_type = self::VENUE_POST_TYPE;
			} elseif($type == 'organizer') {
				$post_type = self::ORGANIZER_POST_TYPE;
			}
			// TODO update this verification to check all post_status <> 'trash'
			$results = $wpdb->get_var($wpdb->prepare("SELECT id FROM {$wpdb->posts} WHERE post_type = %s && post_title = %s && post_status = 'publish'",$post_type,$name));
			return ($results) ? 0 : 1;
		}

		/**
		 * 
		 * Given a week of the year (WW), returns the YYYY-MM-DD of the first day of the week
		 * 
		 * @param  string $week expects string or int 2 of 1-52 (weeks of the year)
		 * @return string $date (YYYY-MM-DD)
		 */
		public function weekToDate( $week ){
			// TODO get first day of the week to return in YYYY-MM-DD
			// TODO fix date return format
			$date = date( "Y-m", strtotime( $week . ' weeks' ));
			return $date;
		}
		/**
		 * Given a date (YYYY-MM-DD), returns the first day of the next week
		 *
		 * @param date
		 * @return date
		 */
		public function nextWeek( $date ) {
			$dateParts = split( '-', $date );
			if ( $dateParts[1] == 12 ) {
				$dateParts[0]++;
				$dateParts[1] = "01";
				$dateParts[2] = "01";
			} else {
				$dateParts[1]++;
				$dateParts[2] = "01";
			}
			if ( $dateParts[1] < 10 && strlen( $dateParts[1] ) == 1 ) {
				$dateParts[1] = "0" . $dateParts[1];
			}
			$return =	$dateParts[0] . '-' . $dateParts[1];
			return $return;
		}
		/**
		 * Given a date (YYYY-MM-DD), return the first day of the previous week
		 *
		 * @param date
		 * @return date
		 */
		public function previousWeek( $date ) {
			$dateParts = split( '-', $date );
			if ( $dateParts[1] == 1 ) {
				$dateParts[0]--;
				$dateParts[1] = "12";
				$dateParts[2] = "01";
			} else {
				$dateParts[1]--;
				$dateParts[2] = "01";
			}
			if ( $dateParts[1] < 10 ) {
				$dateParts[1] = "0" . $dateParts[1];
			}
			$return =	$dateParts[0] . '-' . $dateParts[1];

			return $return;
		}
		/**
		 * Given a date (YYYY-MM-DD), returns the first of the next month
		 *
		 * @param date
		 * @return date
		 */
		public function nextMonth( $date ) {
			$dateParts = split( '-', $date );
			if ( $dateParts[1] == 12 ) {
				$dateParts[0]++;
				$dateParts[1] = "01";
				$dateParts[2] = "01";
			} else {
				$dateParts[1]++;
				$dateParts[2] = "01";
			}
			if ( $dateParts[1] < 10 && strlen( $dateParts[1] ) == 1 ) {
				$dateParts[1] = "0" . $dateParts[1];
			}
			$return =	$dateParts[0] . '-' . $dateParts[1];
			return $return;
		}
		/**
		 * Given a date (YYYY-MM-DD), return the first of the previous month
		 *
		 * @param date
		 * @return date
		 */
		public function previousMonth( $date ) {
			$dateParts = split( '-', $date );
			if ( $dateParts[1] == 1 ) {
				$dateParts[0]--;
				$dateParts[1] = "12";
				$dateParts[2] = "01";
			} else {
				$dateParts[1]--;
				$dateParts[2] = "01";
			}
			if ( $dateParts[1] < 10 ) {
				$dateParts[1] = "0" . $dateParts[1];
			}
			$return =	$dateParts[0] . '-' . $dateParts[1];

			return $return;
		}

		/**
		 * Callback for adding the Meta box to the admin page
		 * @return void
		 */
		public function addEventBox( ) {
			add_meta_box( 'Event Details', $this->pluginName, array( $this, 'EventsChooserBox' ), self::POSTTYPE, 'normal', 'high' );
			add_meta_box( 'Event Options', __('Event Options', 'tribe-events-calendar'), array( $this, 'eventMetaBox' ), self::POSTTYPE, 'side', 'default' );

			add_meta_box( 'Venue Details', __('Venue Information', 'tribe-events-calendar'), array( $this, 'VenueMetaBox' ), self::VENUE_POST_TYPE, 'normal', 'high' );
			add_meta_box( 'Organizer Details', __('Organizer Information', 'tribe-events-calendar'), array( $this, 'OrganizerMetaBox' ), self::ORGANIZER_POST_TYPE, 'normal', 'high' );
		}
		public function eventMetaBox() {
			include( $this->pluginPath . 'admin-views/event-sidebar-options.php' );
		}

		public function getDateString( $date ) {
			$monthNames = $this->monthNames();
			$dateParts = split( '-', $date );
			$timestamp = mktime( 0, 0, 0, $dateParts[1], 1, $dateParts[0] );
			return $monthNames[date( "F", $timestamp )] . " " . $dateParts[0];
		}

		public function getDateStringShortened( $date ) {
			$monthNames = $this->monthNames();
			$dateParts = split( '-', $date );
			$timestamp = mktime( 0, 0, 0, $dateParts[1], 1, $dateParts[0] );
			return $monthNames[date( "F", $timestamp )];
		}
		/**
		 * echo the next tab index
		 * @return void
		 */
		public function tabIndex() {
			echo $this->tabIndexStart;
			$this->tabIndexStart++;
		}

		public function getEvents( $args = array() ) {
			$defaults = array(
				'post_type' => TribeEvents::POSTTYPE, // tribe_events by default
				'orderby' => 'event_date',
				'order' => 'ASC'
			);
 
			$args = wp_parse_args( $args, $defaults);
			return TribeEventsQuery::getEvents($args);
		}

		public function isEvent( $postId = null ) {
			if ( $postId === null || ! is_numeric( $postId ) ) {
				global $post;
				$postId = $post->ID;
			}
			if ( get_post_field('post_type', $postId) == self::POSTTYPE ) {
				return true;
			}
			return false;
		}

		public function isVenue( $postId = null ) {
			if ( $postId === null || ! is_numeric( $postId ) ) {
				global $post;
				if( isset($post->ID) ) $postId = $post->ID;
			}
			if ( isset($postId) && get_post_field('post_type', $postId) == self::VENUE_POST_TYPE ) {
				return true;
			}
			return false;
		}

		public function isOrganizer( $postId = null ) {
			if ( $postId === null || ! is_numeric( $postId ) ) {
				global $post;
				$postId = $post->ID;
			}
			if ( get_post_field('post_type', $postId) == self::ORGANIZER_POST_TYPE ) {
				return true;
			}
			return false;
		}

		/**
	 ** Get a "previous/next post" link for events. Ordered by start date instead of ID.
	 **/

		public function get_event_link($post, $mode = 'next',$anchor = false){
			global $wpdb;

			if($mode == 'previous'){
				$order = 'DESC';
				$sign = '<';
			}else{
				$order = 'ASC';
				$sign = '>';
			}

			$date = $post->EventStartDate;
			$id = $post->ID;

			$eventsQuery = "
				SELECT $wpdb->posts.*, d1.meta_value as EventStartDate
				FROM $wpdb->posts
				LEFT JOIN $wpdb->postmeta as d1 ON($wpdb->posts.ID = d1.post_id)
				WHERE $wpdb->posts.post_type = '".self::POSTTYPE."'
				AND d1.meta_key = '_EventStartDate'
				AND ((d1.meta_value = '" .$date . "' AND ID $sign ".$id.") OR
					d1.meta_value $sign '" .$date . "')
				AND $wpdb->posts.post_status = 'publish'
				AND ($wpdb->posts.ID != $id OR d1.meta_value != '$date')
				ORDER BY TIMESTAMP(d1.meta_value) $order, ID $order
				LIMIT 1";
			$args = array(
				'post_type' => self::POSTTYPE,
				'post_status' => 'publish',
				'post__not_in' => array( $post->ID ),
				'order' => $order, 
				'orderby' => 'TIMESTAMP(wp_postmeta.meta_value) ID',
				'posts_per_page' => 1,
				'meta_query' => array(
					array(
						'key' => '_EventStartDate',
						'value' => $post->EventStartDate,
						'type' => 'DATE'
					)
				)
			);
			// TODO: Finish rewriting this query to be WP_QUERY based
			// TribeEventsQuery::deregister();
			// $event_link = new WP_Query($args);
			// print_r($event_link);

			$results = $wpdb->get_row($eventsQuery, OBJECT);
			if(is_object($results)) {
				if ( !$anchor ) {
					$anchor = $results->post_title;
	            } elseif ( strpos( $anchor, '%title%' ) !== false ) {
					$anchor = preg_replace( '|%title%|', $results->post_title, $anchor );
				}
				return apply_filters('tribe_events_get_event_link', '<a href='.tribe_get_event_link($results).'>'.$anchor.'</a>');
			}
		}

		public function addMetaLinks( $links, $file ) {
			if ( $file == $this->pluginDir . 'the-events-calendar.php' ) {
				$anchor = __( 'Support', 'tribe-events-calendar' );
				$links []= '<a href="'.self::$dotOrgSupportUrl.'">' . $anchor . '</a>';

				$anchor = __( 'View All Add-Ons', 'tribe-events-calendar' );
				$links []= '<a href="'.self::$tribeUrl.self::$addOnPath.self::$refQueryString.'">' . $anchor . '</a>';
			}
			return $links;
		}

		public function dashboardWidget() {
			wp_add_dashboard_widget( 'tribe_dashboard_widget', __( 'News from Modern Tribe' ), array( $this, 'outputDashboardWidget' ) );
		}

		public function outputDashboardWidget() {
			echo '<div class="rss-widget">';
			wp_widget_rss_output( self::FEED_URL, array( 'items' => 10 ) );
			echo "</div>";
		}

		protected function constructDaysOfWeek() {
			global $wp_locale;
			for ($i = 0; $i <= 6; $i++) {
				$day = $wp_locale->get_weekday($i);
				$this->daysOfWeek[$i] = $day;
				$this->daysOfWeekShort[$i] = $wp_locale->get_weekday_abbrev($day);
				$this->daysOfWeekMin[$i] = $wp_locale->get_weekday_initial($day);
			}
		}

		public function setPostExceptionThrown( $thrown ) {
			$this->postExceptionThrown = $thrown;
		}
		public function getPostExceptionThrown() {
			return $this->postExceptionThrown;
		}

		public function do_action($name, $event_id = null, $showMessage = false, $extra_args = null) {
			try {
				do_action( $name, $event_id, $extra_args );
				if( !$this->getPostExceptionThrown() && $event_id ) delete_post_meta( $event_id, TribeEvents::EVENTSERROROPT );
			} catch ( TribeEventsPostException $e ) {
				$this->setPostExceptionThrown(true);
				if ($event_id) {
					update_post_meta( $event_id, self::EVENTSERROROPT, trim( $e->getMessage() ) );
				}

				if( $showMessage ) {
					$e->displayMessage($showMessage);
				}
			}
		}

		public function maybeShowMetaUpsell($postId) {
			?><tr class="eventBritePluginPlug">
				<td colspan="2" class="tribe_sectionheader">
					<h4><?php _e('Additional Functionality', 'tribe-events-calendar'); ?></h4>
				</td>
			</tr>
			<tr class="eventBritePluginPlug">
				<td colspan="2">
					<p><?php _e('Looking for additional functionality including recurring events, custom meta, community events, ticket sales and more?', 'tribe-events-calendar' ) ?> <?php printf( __('Check out the <a href="%s">available add-ons</a>.', 'tribe-events-calendar' ), TribeEvents::$tribeUrl.'shop/?ref=tec-event' ); ?></p>
				</td>
			</tr><?php
		}

		
		/**
		 * Helper function for getting Post Id. Accepts null or a post id. If no $post object exists, returns false to avoid a PHP NOTICE
		 *
		 * @param int $postId (optional)
		 * @return int post ID
		 */
		public static function postIdHelper( $postId = null ) {
			if ( $postId != null && is_numeric( $postId ) > 0 ) {
				return (int) $postId;
			} else {
				global $post;
				if ( is_object($post) ){
					return get_the_ID();
				}else{
					return false;
				}
			}
		}
		
		/**
		 * Add the buttons/dropdown to the admin toolbar
		 *
		 * @since 2.0.7
		 * @return null
		 */
		public function addToolbarItems() {
			if ( !defined( 'TRIBE_DISABLE_TOOLBAR_ITEMS' ) || !TRIBE_DISABLE_TOOLBAR_ITEMS ) {
				global $wp_admin_bar;
				
				$wp_admin_bar->add_menu( array(
					'id' => 'tribe-events',
					'title' => __( 'Events', 'tribe-events-calendar' ),
					'href' => $this->getLink( 'home' )
				) );
				
				$wp_admin_bar->add_group( array(
					'id' => 'tribe-events-group',
					'parent' => 'tribe-events'
				) );
				
				$wp_admin_bar->add_group( array(
					'id' => 'tribe-events-add-ons-group',
					'parent' => 'tribe-events'
				) );
				
				$wp_admin_bar->add_group( array(
					'id' => 'tribe-events-settings-group',
					'parent' => 'tribe-events'
				) );
				
				$wp_admin_bar->add_group( array(
					'id' => 'tribe-events-import-group',
					'parent' => 'tribe-events-add-ons-group'
				) );
				
				$wp_admin_bar->add_menu( array(
					'id' => 'tribe-events-view-calendar',
					'title' => __( 'View Calendar', 'tribe-events-calendar' ),
					'href' => $this->getLink( 'home' ),
					'parent' => 'tribe-events-group'
				) );
				
				if( current_user_can( 'edit_tribe_events' ) ) {
					$wp_admin_bar->add_menu( array(
						'id' => 'tribe-events-add-event',
						'title' => __( 'Add Event', 'tribe-events-calendar' ),
						'href' => trailingslashit( get_admin_url() ) . 'post-new.php?post_type=' . self::POSTTYPE,
						'parent' => 'tribe-events-group'
					) );
				}
				
				if( current_user_can( 'edit_tribe_events' ) ) {
					$wp_admin_bar->add_menu( array(
						'id' => 'tribe-events-edit-events',
						'title' => __( 'Edit Events', 'tribe-events-calendar' ),
						'href' => trailingslashit( get_admin_url() ) . 'edit.php?post_type=' . self::POSTTYPE,
						'parent' => 'tribe-events-group'
					) );
				}
							
				if ( current_user_can( 'manage_options' ) ) {			
					$wp_admin_bar->add_menu( array(
						'id' => 'tribe-events-settings',
						'title' => __( 'Settings', 'tribe-events-calendar' ),
						'parent' => 'tribe-events-settings-group'
					) );
				}
				
				if ( current_user_can( 'manage_options' ) ) {			
					$wp_admin_bar->add_menu( array(
						'id' => 'tribe-events-settings-sub',
						'title' => __( 'Events', 'tribe-events-calendar' ),
						'href' => trailingslashit( get_admin_url() ) . 'edit.php?post_type=' . self::POSTTYPE . '&page=tribe-events-calendar',
						'parent' => 'tribe-events-settings'
					) );
				}
	
				if ( current_user_can( 'manage_options' ) ) {			
					$wp_admin_bar->add_menu( array(
						'id' => 'tribe-events-help',
						'title' => __( 'Help', 'tribe-events-calendar' ),
						'href' => trailingslashit( get_admin_url() ) . 'edit.php?post_type=' . self::POSTTYPE . '&page=tribe-events-calendar&tab=help',
						'parent' => 'tribe-events-settings-group'
					) );
				}
			}
		}
		
		/**
		 * Displays activation welcome admin notice.
		 *
		 * @since 2.0.8
		 * @author PaulHughes01
		 *
		 * @return void
		 */
		public function activationMessage() {
			$has_been_activated = $this->getOption( 'welcome_notice', false );
			if ( !$has_been_activated ) {
				echo '<div class="updated tribe-notice"><p>'.sprintf( __('Welcome to The Events Calendar! Your events calendar can be found at %s. To change the events slug, visit %sEvents -> Settings%s.', 'tribe-events-calendar'), '<a href="' . $this->getLink() .'">' . $this->getLink() . '</a>', '<i><a href="' . add_query_arg( array( 'post_type' => self::POSTTYPE, 'page' => 'tribe-events-calendar' ), admin_url( 'edit.php' ) ) . '">', '</i></a>' ).'</p></div>';
				$this->setOption( 'welcome_notice', true );
			}
		}
		
		/**
		 * Resets the option such that the activation message is again displayed on reactivation.
		 *
		 * @since 2.0.8
		 * @author PaulHughes01
		 *
		 * @return void
		 */
		public function resetActivationMessage() {
			$tec = TribeEvents::instance();
			$tec->setOption( 'welcome_notice', false );
		}
		
		/**
		 * Displays the View Calendar link at the top of the Events list in admin.
		 *
		 * @since 2.0.8
		 * @author PaulHughes01
		 *
		 * @return void
		 */
		public function addViewCalendar() {
			global $current_screen;
			if ( $current_screen->id == 'edit-' . self::POSTTYPE )
				echo '<div class="view-calendar-link-div"><h2 class="wrap"><a class="add-new-h2 view-calendar-link" href="' . $this->getLink() . '">' . __( 'View Calendar', 'tribe-events-calendar' ) . '</a></h2></div>';
		}
		
		/**
		 * Set the menu-edit-page to default display the events-related items.
		 *
		 * @since 2.0.8
		 * @author PaulHughes01
		 *
		 * @return void
		 */
		public function setInitialMenuMetaBoxes() {
			global $current_screen;
			if ( $current_screen->id == 'nav-menus' ) {
				$user = wp_get_current_user();
				if ( !get_user_option( 'tribe_setDefaultNavMenuBoxes', $user->ID ) ) {
					
					$current_hidden_boxes = array();
					$current_hidden_boxes =  get_user_option( 'metaboxhidden_nav-menus', $user->ID );
					if ( $array_key = array_search( 'add-' . self::POSTTYPE, $current_hidden_boxes ) )
						unset( $current_hidden_boxes[$array_key] );
					if ( $array_key = array_search( 'add-' . self::VENUE_POST_TYPE, $current_hidden_boxes ) )
						unset( $current_hidden_boxes[$array_key] );
					if ( $array_key = array_search( 'add-' . self::ORGANIZER_POST_TYPE, $current_hidden_boxes ) )
						unset( $current_hidden_boxes[$array_key] );
					if ( $array_key = array_search( 'add-' . self::TAXONOMY, $current_hidden_boxes ) )
						unset( $current_hidden_boxes[$array_key] );
					
					update_user_option( $user->ID, 'metaboxhidden_nav-menus', $current_hidden_boxes, true );
					
					update_user_option( $user->ID, 'tribe_setDefaultNavMenuBoxes', true, true );
				}
			}
		}
		
		public function addLinksToPluginActions( $actions ) {
			$actions['settings'] = '<a href="' . add_query_arg( array( 'post_type' => self::POSTTYPE, 'page' => 'tribe-events-calendar' ), admin_url( 'edit.php' ) ) .'">' . __('Settings', 'tribe-events-calendar') . '</a>';
			$actions['tribe-calendar'] = '<a href="' . $this->getLink() .'">' . __('Calendar', 'tribe-events-calendar') . '</a>';
			return $actions;
		}
		
		public function addHelpAdminMenuItem() {
    		global $submenu;
    		$submenu['edit.php?post_type=' . self::POSTTYPE][500] = array( __('Help', 'tribe-events-calendar'), 'manage_options' , add_query_arg( array( 'post_type' => self::POSTTYPE, 'page' => 'tribe-events-calendar', 'tab' => 'help' ), admin_url( 'edit.php' ) ) ); 
		} 
		
		/**
		 * Filter call that returns the proper link for after a comment is submitted to a recurring event.
		 *
		 * @author PaulHughes01
		 * @since 2.0.8
		 *
		 * @param string $content
		 * @param object $comment the comment object
		 * @return string the link
		 */ 
		public function newCommentLink( $content, $comment ) {
			if ( class_exists( 'TribeEventsPro' ) && tribe_is_recurring_event( get_the_ID() ) && isset( $_REQUEST['eventDate'] ) ) {
				$link = trailingslashit( $this->getLink( 'single' ) ) . $_REQUEST['eventDate'] . '#comment-' . $comment->comment_ID;
			} else {
				$link = $content;
			}
			return $link;
		}
		
		/**
		 * Adds a hidden field to recurring events comments forms that stores the eventDate.
		 *
		 * @author PaulHughes01
		 * @since 2.0.8
		 * 
		 * @return void
		 */
		public function addHiddenRecurringField() {
			echo '<input type="hidden" name="eventDate" value="' . get_query_var( 'eventDate' ) . '" />';
		}

		/**
		 * filter the link for tags when showing in an event
		 */
		public function tag_link($termlink, $term, $taxonomy) {
			global $post;
			if (is_object($post) && $post->post_type == self::POSTTYPE && $taxonomy == 'post_tag') {
				$termlink = esc_url(trailingslashit(tribe_get_events_link().'tag/'.$term->name));
			}
			return $termlink;
		}

		public function setup_listview_in_bar( $views ) {
			$views[] = array( 'displaying' => 'upcoming', 'anchor' => 'List View', 'url' => tribe_get_listview_link() );
			return $views;
		}

		public function setup_gridview_in_bar( $views ) {
			$views[] = array( 'displaying' => 'month', 'anchor' => 'Calendar', 'url' => tribe_get_gridview_link() );
			return $views;
		}

		public function setup_keyword_search_in_bar( $filters ) {

			$value = "";
			if ( !empty( $_POST['tribe-bar-search'] ) ) {
				$value = $_POST['tribe-bar-search'];
			}


			$filters[] = array( 'name'    => 'tribe-bar-search',
			                    'caption' => 'Search',
			                    'html'    => '<input type="text" name="tribe-bar-search" id="tribe-bar-search" value="' . esc_attr($value) . '" placeholder="Search">' );

			return $filters;
		}


		public function setup_date_search_in_bar( $filters ) {

			$value = "";
			if ( !empty( $_POST['tribe-bar-date'] ) ) {
				$value = $_POST['tribe-bar-date'];
			}


			$filters[] = array( 'name'    => 'tribe-bar-date',
			                    'caption' => 'Date',
			                    'html'    => '<input type="text" name="tribe-bar-date" style="position: relative; z-index: 100000;" id="tribe-bar-date" value="' . esc_attr( $value ) . '" placeholder="Date">' );

			return $filters;
		}

		public function setup_keyword_search_in_query( $query ) {

			if ( !empty( $_POST['tribe-bar-search'] ) ) {
				$query->query_vars['s'] = $_POST['tribe-bar-search'];
			}

			return $query;
		}

		public function setup_date_search_in_query( $query ) {

			if ( !empty( $_POST['tribe-bar-date'] ) ) {
				$meta_query = array( array( 'key'     => '_EventStartDate',
				                            'value'   => array( TribeDateUtils::beginningOfDay( $_POST['tribe-bar-date'] ),
				                                                TribeDateUtils::endOfDay( $_POST['tribe-bar-date'] ) ),
				                            'compare' => 'BETWEEN',
				                            'type'    => 'DATETIME' ) );


				if ( empty( $query->query_vars['meta_query'] ) ) {
					$query->set( 'meta_query', $meta_query );
				} else {
					$query->query_vars['meta_query'][] = $meta_query;
				}
			}

			return $query;
		}


	} // end TribeEvents class

} // end if !class_exists TribeEvents<|MERGE_RESOLUTION|>--- conflicted
+++ resolved
@@ -1440,12 +1440,8 @@
 		 *
 		 * @link http://codex.wordpress.org/Custom_Queries#Permalinks_for_Custom_Archives
 		 */
-<<<<<<< HEAD
 		public static function flushRewriteRules() {
 
-=======
-		public function flushRewriteRules() {
->>>>>>> 48a94adc
 			global $wp_rewrite;
 			$wp_rewrite->flush_rules();
 			// in case this was called too early, let's get it in the end.
@@ -1776,13 +1772,8 @@
 		 *
 		 * @return void
 		 */
-<<<<<<< HEAD
-		public function on_deactivate( ) { 
+		public function on_deactivate( ) {
 			TribeEvents::flushRewriteRules();
-=======
-		public function on_deactivate( ) {
-			$this->flushRewriteRules();
->>>>>>> 48a94adc
 		}
 
 		/**
