<?php
/**
* Central Tribe Events Calendar class.
*/

// Don't load directly
if ( !defined('ABSPATH') ) { die('-1'); }

if ( !class_exists( 'TribeEvents' ) ) {

	class TribeEvents {
		const EVENTSERROROPT = '_tribe_events_errors';
		const OPTIONNAME = 'tribe_events_calendar_options';
		const TAXONOMY = 'tribe_events_cat';
		const POSTTYPE = 'tribe_events';
		const VENUE_POST_TYPE = 'tribe_venue';
		const ORGANIZER_POST_TYPE = 'tribe_organizer';
		const PLUGIN_DOMAIN = 'tribe-events-calendar';
		const VERSION = '2.1';
		const FEED_URL = 'http://tri.be/category/products/feed/';
		const INFO_API_URL = 'http://wpapi.org/api/plugin/the-events-calendar.php';
		const WP_PLUGIN_URL = 'http://wordpress.org/extend/plugins/the-events-calendar/';

		protected $postTypeArgs = array(
			'public' => true,
			'rewrite' => array('slug' => 'event', 'with_front' => false),
			'menu_position' => 6,
			'supports' => array('title','editor','excerpt','author','thumbnail', 'custom-fields'),
			'taxonomies' => array('post_tag'),
			'capability_type' => array('tribe_event', 'tribe_events'),
			'map_meta_cap' => true
		);
		protected $postVenueTypeArgs = array(
			'public' => true,
			'rewrite' => array('slug'=>'venue', 'with_front' => false),
			'show_ui' => true,
			'show_in_menu' => 0,
			'supports' => array('title', 'editor'),
			'capability_type' => array('tribe_venue', 'tribe_venues'),
			'map_meta_cap' => true,
			'exclude_from_search' => true
		);
		protected $postOrganizerTypeArgs = array(
			'public' => true,
			'rewrite' => false,
			'show_ui' => true,
			'show_in_menu' => 0,
			'menu_position' => 6,
			'supports' => array(''),
			'capability_type' => array('tribe_organizer', 'tribe_organizers'),
			'map_meta_cap' => true,
			'exclude_from_search' => true
		);
		protected $taxonomyLabels;

		public static $tribeUrl = 'http://tri.be/';
		public static $addOnPath = 'shop/';
		public static $supportPath = 'support/';
		public static $refQueryString = '?ref=tec-plugin';
		public static $dotOrgSupportUrl = 'http://wordpress.org/tags/the-events-calendar';

		protected static $instance;
		protected $rewriteSlug = 'events';
		protected $rewriteSlugSingular = 'event';
		protected $taxRewriteSlug = 'event/category';
		protected $tagRewriteSlug = 'event/tag';
		protected $monthSlug = 'month';
		protected $pastSlug = 'past';
		protected $upcomingSlug = 'upcoming';
		protected $postExceptionThrown = false;
		protected $optionsExceptionThrown = false;
		protected static $options;
		public $displaying;
		public $pluginDir;
		public $pluginPath;
		public $pluginUrl;
		public $pluginName;
		public $date;
		protected $tabIndexStart = 2000;
		
		public $form_errors = array();
		public $form_message = array();

		public $metaTags = array(
			'_EventAllDay',
			'_EventStartDate',
			'_EventEndDate',
			'_EventVenueID',
			'_EventShowMapLink',
			'_EventShowMap',
			'_EventCost',
			'_EventOrganizerID',
			'_EventPhone',
			'_EventHideFromUpcoming',
			self::EVENTSERROROPT
		);

		public $venueTags = array(
			'_VenueVenue',
			'_VenueCountry',
			'_VenueAddress',
			'_VenueCity',
			'_VenueStateProvince',
			'_VenueState',
			'_VenueProvince',
			'_VenueZip',
			'_VenuePhone'
		);

		public $organizerTags = array(
			'_OrganizerOrganizer',
			'_OrganizerEmail',
			'_OrganizerWebsite',
			'_OrganizerPhone'
		);

		public $states = array();
		public $currentPostTimestamp;
		public $daysOfWeekShort;
		public $daysOfWeek;
		public $daysOfWeekMin;
		public $monthsFull;
		public $monthsShort;

		/* Static Singleton Factory Method */
		public static function instance() {
			if (!isset(self::$instance)) {
				$className = __CLASS__;
				self::$instance = new $className;
			}
			return self::$instance;
		}

		/**
		 * Initializes plugin variables and sets up WordPress hooks/actions.
		 *
		 * @return void
		 */
		protected function __construct( ) {
			$this->pluginPath = trailingslashit( dirname( dirname(__FILE__) ) );
			$this->pluginDir = trailingslashit( basename( $this->pluginPath ) );
			$this->pluginUrl = plugins_url().'/'.$this->pluginDir;
			if (self::supportedVersion('wordpress') && self::supportedVersion('php')) {
				register_deactivation_hook( __FILE__, array( $this, 'on_deactivate' ) );
				$this->addFilters();
				$this->addActions();
				$this->loadLibraries();
			} else {
				// Either PHP or WordPress version is inadequate so we simply return an error.
				add_action('init', array($this,'loadTextDomain'));
				add_action('admin_head', array($this,'notSupportedError'));
			}
		}

		/**
		 *Load all the required library files.
		 **/
		protected function loadLibraries() {

			// Exceptions Helper
			require_once( 'tribe-event-exception.class.php' );

			// Load Template Tags
			require_once( $this->pluginPath.'public/template-tags/general.php' );
			require_once( $this->pluginPath.'public/template-tags/calendar.php' );
			require_once( $this->pluginPath.'public/template-tags/loop.php' );
			require_once( $this->pluginPath.'public/template-tags/google-map.php' );
			require_once( $this->pluginPath.'public/template-tags/organizer.php' );
			require_once( $this->pluginPath.'public/template-tags/venue.php' );
			require_once( $this->pluginPath.'public/template-tags/date.php' );
			require_once( $this->pluginPath.'public/template-tags/link.php' );
			require_once( $this->pluginPath.'public/template-tags/widgets.php' );

			// Load Advanced Functions
			require_once( $this->pluginPath.'public/advanced-functions/event.php' );
			require_once( $this->pluginPath.'public/advanced-functions/venue.php' );
			require_once( $this->pluginPath.'public/advanced-functions/organizer.php' );

			// Load Deprecated Template Tags
			require_once( 'template-tags-deprecated.php' );

			// Load Classes
			require_once( 'widget-list.class.php' );
			require_once( 'tribe-admin-events-list.class.php' );
			require_once( 'tribe-date-utils.class.php' );
			require_once( 'tribe-template-factory.class.php' );
			require_once( 'tribe-templates.class.php' );
			require_once( 'tribe-event-api.class.php' );
			require_once( 'tribe-event-query.class.php' );
			require_once( 'tribe-view-helpers.class.php' );
			require_once( 'tribe-the-events-calendar-import.class.php' );
			require_once( 'tribe-debug-bar.class.php' );

			// App Shop
			if (!defined("TRIBE_HIDE_UPSELL") || TRIBE_HIDE_UPSELL !== true ){
				require_once( 'tribe-app-shop.class.php' );
			}

		}

		protected function addFilters() {
			add_filter( 'post_class', array( $this, 'post_class') );
			add_filter( 'body_class', array( $this, 'body_class' ) );
			add_filter( 'query_vars',		array( $this, 'eventQueryVars' ) );
			add_filter( 'admin_body_class', array($this, 'admin_body_class') );
			//add_filter( 'the_content', array($this, 'emptyEventContent' ), 1 );
			add_filter( 'wp_title', array($this, 'maybeAddEventTitle' ), 10, 2 );
			add_filter( 'bloginfo_rss',	array($this, 'add_space_to_rss' ) );
			add_filter( 'post_type_link', array($this, 'addDateToRecurringEvents'), 10, 2 );
			add_filter( 'post_updated_messages', array($this, 'updatePostMessage') );
			add_filter( 'term_link', array($this, 'tag_link'), 10, 3);

			/* Add nav menu item - thanks to http://wordpress.org/extend/plugins/cpt-archives-in-nav-menus/ */
			add_filter( 'nav_menu_items_' . TribeEvents::POSTTYPE, array( $this, 'add_events_checkbox_to_menu' ), null, 3 );
			add_filter( 'wp_nav_menu_objects', array( $this, 'add_current_menu_item_class_to_events'), null, 2);

			add_filter( 'generate_rewrite_rules', array( $this, 'filterRewriteRules' ) );
			
			if ( !is_admin() )
				add_filter( 'get_comment_link', array( $this, 'newCommentLink' ), 10, 2 );
		}

		protected function addActions() {
			add_action( 'init', array( $this, 'init'), 10 );
			add_action( 'template_redirect', array( $this, 'loadStyle' ) );
			add_action( 'wp_enqueue_scripts', array( $this, 'loadStyle' ) );
			add_action( 'admin_menu', array( $this, 'addEventBox' ) );	
			add_action( 'wp_insert_post', array( $this, 'addPostOrigin' ), 10, 2 );		
			add_action( 'save_post', array( $this, 'addEventMeta' ), 15, 2 );
			add_action( 'save_post', array( $this, 'save_venue_data' ), 16, 2 );
			add_action( 'save_post', array( $this, 'save_organizer_data' ), 16, 2 );
			add_action( 'save_post', array( $this, 'addToPostAuditTrail' ), 10, 2 );
			add_action( 'save_post', array( $this, 'publishAssociatedTypes'), 25, 2 );
			add_action( 'pre_get_posts', array( $this, 'setDate' ));
<<<<<<< HEAD
			add_action( 'wp', array( $this, 'setDisplay' ));
=======
			add_action( 'parse_query', array( $this, 'setDisplay' ));
>>>>>>> c2315aa9
			add_action( 'tribe_events_post_errors', array( 'TribeEventsPostException', 'displayMessage' ) );
			add_action( 'tribe_settings_top', array( 'TribeEventsOptionsException', 'displayMessage') );
			add_action( 'admin_enqueue_scripts', array( $this, 'addAdminScriptsAndStyles' ) );
			add_action( 'plugins_loaded', array( $this, 'accessibleMonthForm'), -10 );
			add_action( 'the_post', array( $this, 'setReccuringEventDates' ) );
			add_action( "trash_" . TribeEvents::VENUE_POST_TYPE, array($this, 'cleanupPostVenues'));
			add_action( "trash_" . TribeEvents::ORGANIZER_POST_TYPE, array($this, 'cleanupPostOrganizers'));
			add_action( "wp_ajax_tribe_event_validation", array($this,'ajax_form_validate') );
			add_action( 'tribe_debug', array( $this, 'renderDebug' ), 10, 2 );
			
			if( defined('TRIBE_SHOW_EVENT_AUDITING') && TRIBE_SHOW_EVENT_AUDITING )
				add_action('tribe_events_details_bottom', array($this,'showAuditingData') );
				
			// noindex grid view
			add_action('wp_head', array( $this, 'noindex_months' ) );
			add_action( 'plugin_row_meta', array( $this, 'addMetaLinks' ), 10, 2 );
			// organizer and venue
			add_action( 'tribe_venue_table_top', array($this, 'displayEventVenueInput') );
			add_action( 'tribe_organizer_table_top', array($this, 'displayEventOrganizerInput') );
			if( !defined('TRIBE_HIDE_UPSELL') || !TRIBE_HIDE_UPSELL ) {
				add_action( 'wp_dashboard_setup', array( $this, 'dashboardWidget' ) );
				add_action( 'tribe_events_cost_table', array($this, 'maybeShowMetaUpsell'));
			}
			// option pages
			add_action( '_admin_menu', array( $this, 'initOptions' ) );
			add_action( 'tribe_settings_do_tabs', array( $this, 'doSettingTabs' ) );
			add_action( 'tribe_settings_content_tab_help', array( $this, 'doHelpTab' ) );
			// add-on compatibility
			add_action( 'admin_notices', array( $this, 'checkAddOnCompatibility' ) );
			
			add_action( 'wp_before_admin_bar_render', array( $this, 'addToolbarItems' ), 10 );
			add_action( 'admin_notices', array( $this, 'activationMessage' ) );
			add_action( 'all_admin_notices', array( $this, 'addViewCalendar' ) );
			add_action( 'admin_head', array( $this, 'setInitialMenuMetaBoxes' ), 500 );
			add_action( 'plugin_action_links_' . trailingslashit( $this->pluginDir ) . 'the-events-calendar.php', array( $this, 'addLinksToPluginActions' ) );
			add_action( 'admin_menu', array( $this, 'addHelpAdminMenuItem' ), 50 );
			add_action( 'comment_form', array( $this, 'addHiddenRecurringField' ) );
		}

		public static function ecpActive( $version = '2.0.7' ) {
			return class_exists( 'TribeEventsPro' ) && defined('TribeEventsPro::VERSION') && version_compare( TribeEventsPro::VERSION, $version, '>=');
		}

		/**
		 * Add code to tell search engines not to index the grid view of the
		 * calendar.  Users were seeing 100s of months being indexed.
		 */
		function noindex_months() {
			if (get_query_var('eventDisplay') == 'month') {
				echo " <meta name=\"robots\" content=\"noindex, follow\"/>\n";
			}
		}
		
		/**
		 * Run on applied action init
		 */
		public function init() {
			$this->loadTextDomain();
			$this->pluginName = __( 'The Events Calendar', 'tribe-events-calendar' );
			$this->rewriteSlug = sanitize_title($this->getOption('eventsSlug', 'events'));
			$this->rewriteSlugSingular = sanitize_title($this->getOption('singleEventSlug', 'event'));
			$this->taxRewriteSlug = $this->rewriteSlug . '/' . sanitize_title(__( 'category', 'tribe-events-calendar' ));
			$this->tagRewriteSlug = $this->rewriteSlug . '/' . sanitize_title(__( 'tag', 'tribe-events-calendar' ));
			$this->monthSlug = sanitize_title(__('month', 'tribe-events-calendar'));
			$this->upcomingSlug = sanitize_title(__('upcoming', 'tribe-events-calendar'));
			$this->pastSlug = sanitize_title(__('past', 'tribe-events-calendar'));
			$this->postTypeArgs['rewrite']['slug'] = sanitize_title($this->rewriteSlugSingular);
			$this->postVenueTypeArgs['rewrite']['slug'] = sanitize_title(__( 'venue', 'tribe-events-calendar' ));
			$this->currentDay = '';
			$this->errors = '';
			TribeEventsQuery::init();
			$this->registerPostType();

			//If the custom post type's rewrite rules have not been generated yet, flush them. (This can happen on reactivations.)
			if(is_array(get_option('rewrite_rules')) && !array_key_exists($this->rewriteSlugSingular.'/[^/]+/([^/]+)/?$',get_option('rewrite_rules'))) {
				$this->flushRewriteRules();
			}
			self::debug(sprintf(__('Initializing Tribe Events on %s','tribe-events-calendar'),date('M, jS \a\t h:m:s a')));
			$this->maybeMigrateDatabase();
			$this->maybeRenameOptions();
			$this->maybeSetTECVersion();
			// TribeEventsQuery::deregister();
		}

		public function maybeMigrateDatabase( ) {
			// future migrations should actually check the db_version
			if( !get_option('tribe_events_db_version') ) {
				global $wpdb;
				// rename option
				update_option(self::OPTIONNAME, get_option('sp_events_calendar_options'));
				delete_option('sp_events_calendar_options');

				// update post type names
				$wpdb->update($wpdb->posts, array( 'post_type' => self::POSTTYPE ), array( 'post_type' => 'sp_events') );
				$wpdb->update($wpdb->posts, array( 'post_type' => self::VENUE_POST_TYPE ), array( 'post_type' => 'sp_venue') );
				$wpdb->update($wpdb->posts, array( 'post_type' => self::ORGANIZER_POST_TYPE ), array( 'post_type' => 'sp_organizer') );

				// update taxonomy names
				$wpdb->update($wpdb->term_taxonomy, array( 'taxonomy' => self::TAXONOMY ), array( 'taxonomy' => 'sp_events_cat') );
				update_option('tribe_events_db_version', '2.0.1');
			}
		}
		
		public function maybeRenameOptions() {
			if ( version_compare( get_option('tribe_events_db_version'), '2.0.6', '<' ) ) {
				$option_names = array(
					'spEventsTemplate' => 'tribeEventsTemplate',
					'spEventsBeforeHTML' => 'tribeEventsBeforeHTML',
					'spEventsAfterHTML' => 'tribeEventsAfterHTML',
				);
				$old_option_names = array_keys( $option_names );
				$new_option_names = array_values( $option_names );
				$new_options = array();
				$current_options = self::getOptions();
				for ( $i = 0; $i < count( $old_option_names ); $i++ ) {
					$new_options[$new_option_names[$i]] = $this->getOption( $old_option_names[$i] );
					unset( $current_options[$old_option_names[$i]] );
				}
				$this->setOptions( wp_parse_args( $new_options, $current_options ) );
				update_option('tribe_events_db_version', '2.0.6');
			}
		}
		
		public function maybeSetTECVersion() {
			if ( version_compare($this->getOption('latest_ecp_version'), self::VERSION, '<') ) {
				$previous_versions = $this->getOption('previous_ecp_versions') ? $this->getOption('previous_ecp_versions') : array();
				$previous_versions[] = ($this->getOption('latest_ecp_version')) ? $this->getOption('latest_ecp_version') : '0';
				
				$this->setOption('previous_ecp_versions', $previous_versions);
				$this->setOption('latest_ecp_version', self::VERSION);
			}
		}


		/**
		 * Check add-ons to make sure they are supported by currently running TEC version.
		 *
		 * @since 2.0.5
		 * @author Paul Hughes
		 * @return void
		 */
		public function checkAddOnCompatibility() {
			$operator = apply_filters( 'tribe_tec_addons_comparison_operator', '!=' );
			$output = '';
			$bad_versions = array();
			$tec_addons_required_versions = array();
			$out_of_date_addons = array();
			$update_link = get_admin_url() . 'plugins.php';
			$tec_out_of_date = false;
			
			$tec_addons_required_versions = (array) apply_filters('tribe_tec_addons', $tec_addons_required_versions);
			foreach ($tec_addons_required_versions as $plugin) {
				if ( version_compare( $plugin['required_version'], self::VERSION, $operator) ) {
					if ( isset( $plugin['current_version'] ) )
						$bad_versions[$plugin['plugin_name']] = $plugin['current_version'];
					else
						$bad_versions[$plugin['plugin_name']] = '';
					if ( ( isset( $plugin['plugin_dir_file'] ) ) )				
						$addon_short_path = $plugin['plugin_dir_file'];
					else
						$addon_short_path = null;
				}
				if ( version_compare( $plugin['required_version'], self::VERSION, '>' ) ) {
					$tec_out_of_date = true;
				}
			}
			if ( $tec_out_of_date == true ) {
				$plugin_short_path = basename( dirname( dirname( __FILE__ ) ) ) . '/the-events-calendar.php';
				$upgrade_path = wp_nonce_url( add_query_arg( array( 'action' => 'upgrade-plugin', 'plugin' => $plugin_short_path ), get_admin_url() . 'update.php' ), 'upgrade-plugin_' . $plugin_short_path );
				$output .= '<div class="error">';
				$output .= '<p>' . sprintf( __('Your version of The Events Calendar is not up-to-date with one of your The Events Calendar add-ons. Please %supdate now.%s', 'tribe-events-calendar'), '<a href="' . $upgrade_path . '">', '</a>') .'</p>';
				$output .= '</div>';
			} else {
				if ( !empty($bad_versions) ) {
					foreach ($bad_versions as $plugin => $version) {
						if ( $version )
							$out_of_date_addons[] = $plugin . ' ' . $version;
						else
							$out_of_date_addons[] = $plugin;
					}
					if ( count( $out_of_date_addons ) == 1 && $addon_short_path ) {
						$update_link = wp_nonce_url( add_query_arg( array( 'action' => 'upgrade-plugin', 'plugin' => $addon_short_path ), get_admin_url() . 'update.php' ), 'upgrade-plugin_' . $addon_short_path );
					}
					$output .= '<div class="error">';
					$output .= '<p>'.sprintf( __('The following plugins are out of date: <b>%s</b>. Please %supdate now%s. All add-ons contain dependencies on The Events Calendar and will not function properly unless paired with the right version. %sWant to pair an older version%s?', 'tribe-events-calendar'), join( $out_of_date_addons, ', ' ), '<a href="' . $update_link . '">', '</a>', '<a href="http://tri.be/version-relationships-in-modern-tribe-pluginsadd-ons/">', '</a>' ).'</p>';
					$output .= '</div>';
				}
			}
			if ( current_user_can( 'edit_plugins' ) ) {
				echo apply_filters('tribe_add_on_compatibility_errors', $output);
			}
		}

		/**
		 * init the settings API and add a hook to add your own setting tabs
		 *
		 * @since 2.0.5
		 * @author jkudish
		 * @return void
		 */
		public function initOptions() {

			require_once( 'tribe-settings.class.php' );
			require_once( 'tribe-settings-tab.class.php' );
			require_once( 'tribe-field.class.php' );
			require_once( 'tribe-validate.class.php' );

			TribeSettings::instance();
		}

		/**
		 * create setting tabs
		 *
		 * @since 2.0.5
		 * @author jkudish
		 * @return void
		 */
		public function doSettingTabs() {

			include_once($this->pluginPath.'admin-views/tribe-options-general.php');
			include_once($this->pluginPath.'admin-views/tribe-options-templates.php');
			
			$tribe_licences_tab_fields = array(
				'info-start' => array(
					'type' => 'html',
					'html' => '<div id="modern-tribe-info">'
				),
				'info-box-title' => array(
					'type' => 'html',
					'html' => '<h2>' . __('Licenses', 'tribe-events-calendar') . '</h2>',
				),
				'info-box-description' => array(
					'type' => 'html',
					'html' => '<p>' . __('The license key you received when completing your purchase will grant you access to support and updates. You do not need to enter the key below for the plugins to work, but you will need to enter it to get automatic updates, and our support team won\'t be able to help you out unless it is added and current.</p><p>Each plugin/add-on has its own unique license key. Simply paste the key into its appropriate field on the list below, and give it a moment to validate. You know you\'re set when a green expiration date appears alongside a "valid" message.</p><p>If you\'re seeing a red message telling you that your key isn\'t valid or is out of installs, it means that your key was not accepted. Visit <a href="http://tri.be">http://tri.be</a>, log in and navigate to <i>Account Central > Licenses</i> on the tri.be site to see if the key is tied to another site or past its expiration date. For more on automatic updates and using your license key, please see <a href="http://tri.be/updating-the-plugin/">this blog post</a>.</p><p>Not seeing an update but expecting one? In WordPress go to <i>Dashboard > Updates</i> and click "Check Again".', 'tribe-events-calendar') . '</p>',
				),
				'info-end' => array(
					'type' => 'html',
					'html' => '</div>',
				),
			);

			new TribeSettingsTab( 'general', __('General', 'tribe-events-calendar'), $generalTab );
			new TribeSettingsTab( 'template', __('Template', 'tribe-events-calendar'), $templatesTab );
			// If none of the addons are activated, do not show the licenses tab.
			if ( class_exists( 'TribeEventsPro' ) || class_exists( 'Event_Tickets_PRO' ) || class_exists( 'TribeCommunityEvents' ) || class_exists( 'Tribe_FB_Importer' ) ) {
				new TribeSettingsTab( 'licenses', __('Licenses', 'tribe-events-calendar'), array('priority' => '40',
					'fields' => apply_filters('tribe_license_fields', $tribe_licences_tab_fields) ) );
			}
			new TribeSettingsTab( 'help', __('Help', 'tribe-events-calendar'), array('priority' => 60, 'show_save' => false) );
			
		}

		public function doHelpTab() {
			include_once($this->pluginPath.'admin-views/tribe-options-help.php');
		}

		/**
		 * Test PHP and WordPress versions for compatibility
		 *
		 * @param string $system - system to be tested such as 'php' or 'wordpress'
		 * @return boolean - is the existing version of the system supported?
		 */
		public function supportedVersion($system) {
			if ($supported = wp_cache_get($system,'tribe_version_test')) {
				return $supported;
			} else {
				switch (strtolower($system)) {
					case 'wordpress' :
						$supported = version_compare(get_bloginfo('version'), '3.0', '>=');
						break;
					case 'php' :
						$supported = version_compare( phpversion(), '5.2', '>=');
						break;
				}
				$supported = apply_filters('tribe_events_supported_version',$supported,$system);
				wp_cache_set($system,$supported,'tribe_version_test');
				return $supported;
			}
		}

		public function notSupportedError() {
			if ( !self::supportedVersion('wordpress') ) {
				echo '<div class="error"><p>'.sprintf(__('Sorry, The Events Calendar requires WordPress %s or higher. Please upgrade your WordPress install.', 'tribe-events-calendar'),'3.0').'</p></div>';
			}
			if ( !self::supportedVersion('php') ) {
				echo '<div class="error"><p>'.sprintf(__('Sorry, The Events Calendar requires PHP %s or higher. Talk to your Web host about moving you to a newer version of PHP.', 'tribe-events-calendar'),'5.2').'</p></div>';
			}
		}

		public function add_current_menu_item_class_to_events( $items, $args ) {
			foreach($items as $item) {
				if($item->url == $this->getLink() ) {
					if ( is_singular( TribeEvents::POSTTYPE )
						|| is_singular( TribeEvents::VENUE_POST_TYPE )
						|| is_tax(TribeEvents::TAXONOMY)
						|| ( ( tribe_is_upcoming()
							|| tribe_is_past()
							|| tribe_is_month() )
						&& isset($wp_query->query_vars['eventDisplay']) ) ) {
						$item->classes[] = 'current-menu-item current_page_item';
					}
					break;
				}
			}

			return $items;
		}

		public function add_events_checkbox_to_menu( $posts, $args, $post_type ) {
			global $_nav_menu_placeholder, $wp_rewrite;
			$_nav_menu_placeholder = ( 0 > $_nav_menu_placeholder ) ? intval($_nav_menu_placeholder) - 1 : -1;
			$archive_slug = $this->getLink();

			array_unshift( $posts, (object) array(
				'ID' => 0,
				'object_id' => $_nav_menu_placeholder,
				'post_content' => '',
				'post_excerpt' => '',
				'post_title' => $post_type['args']->labels->all_items,
				'post_type' => 'nav_menu_item',
				'type' => 'custom',
				'url' => $archive_slug,
			) );

			return $posts;
		}

		/**
		 * Tribe debug function. usage: TribeEvents::debug('Message',$data,'log');
		 *
		 * @param string $title - message to display in log
		 * @param string $data - optional data to display
		 * @param string $format - optional format (log|warning|error|notice)
		 * @return void
		 * @author Peter Chester
		 */
		public static function debug($title,$data=false,$format='log') {
			do_action('tribe_debug',$title,$data,$format);
		}

		/**
		 * Render the debug logging to the php error log. This can be over-ridden by removing the filter.
		 *
		 * @param string $title - message to display in log
		 * @param string $data - optional data to display
		 * @param string $format - optional format (log|warning|error|notice)
		 * @return void
		 * @author Peter Chester
		 */
		public function renderDebug($title,$data=false,$format='log') {
			$format = ucfirst($format);
			if ($this->getOption('debugEvents')) {
				error_log($this->pluginName." $format: $title");
				if ($data && $data!='') {
					error_log($this->pluginName." $format: ".print_r($data,true));
				}
			}
		}

		public function get_event_taxonomy() {
			return self::TAXONOMY;
		}

		public function add_space_to_rss($title) {
			global $wp_query;
			if(get_query_var('eventDisplay') == 'upcoming' && get_query_var('post_type') == TribeEvents::POSTTYPE) {
				return $title . ' ';
			}

			return $title;
		}

		public function addDateToRecurringEvents($permalink, $post) {
			if( function_exists('tribe_is_recurring_event') && $post->post_type == self::POSTTYPE && tribe_is_recurring_event($post->ID) && !is_search()) {
				if( is_admin() && (!isset($post->EventStartDate) || !$post->EventStartDate) ) {
					if( isset($_REQUEST['eventDate'] ) ) {
						$post->EventStartDate = $_REQUEST['eventDate'];
					} else	{
						$post->EventStartDate = TribeEvents::getRealStartDate( $post->ID );
					}
				}

				// prevent any call from outside the tribe from appending bad date on the end of recurring permalinks (looking at Yoast WP SEO)
				if(!isset($post->EventStartDate) || !$post->EventStartDate)
					return $permalink;
		
				if( '' == get_option('permalink_structure') ) {
					return add_query_arg('eventDate', TribeDateUtils::dateOnly( $post->EventStartDate ), $permalink );
				} else {
					return trailingslashit($permalink) . TribeDateUtils::dateOnly( isset($post->EventStartDate) ? $post->EventStartDate : null );
				}
			}
			return $permalink;
		}

		// sorts the meta to ensure we are getting the real start date
		public static function getRealStartDate( $postId ) {
			$start_dates = get_post_meta( $postId, '_EventStartDate' );

			if( is_array( $start_dates ) && sizeof( $start_dates ) > 0 ) {
				sort($start_dates);
				return $start_dates[0];
			}

			return null;
		}

		public function maybeAddEventTitle($title, $sep = null){
			if(get_query_var('eventDisplay') == 'upcoming'){
				$new_title = apply_filters( 'tribe_upcoming_events_title', __("Upcoming Events", 'tribe-events-calendar'). ' '.$sep . ' ' . $title, $sep );
			}elseif(get_query_var('eventDisplay') == 'past'){
					$new_title = apply_filters( 'tribe_past_events_title', __("Past Events", 'tribe-events-calendar') . ' '. $sep . ' ' . $title, $sep );

			}elseif(get_query_var('eventDisplay') == 'month'){
				if(get_query_var('eventDate')){
					$title_date = date_i18n("F, Y",strtotime(get_query_var('eventDate')));
					$new_title = apply_filters( 'tribe_month_grid_view_title', sprintf(__("Events for %s", 'tribe-events-calendar'), $title_date) . ' '. $sep . ' ' . $title, $sep, $title_date );
				}else{
					$new_title = apply_filters( 'tribe_events_this_month_title', sprintf(__("Events this month", 'tribe-events-calendar'),get_query_var('eventDate')) . ' '. $sep . ' ' . $title, $sep );
				}

			} elseif(get_query_var('eventDisplay') == 'day') {
				$title_date = date_i18n("F d, Y",strtotime(get_query_var('eventDate')));
				$new_title = apply_filters( 'tribe_events_day_view_title', sprintf(__("Events for %s", 'tribe-events-calendar'), $title_date) . ' '. $sep . ' ' . $title, $sep, $title_date );
         } elseif(get_query_var('post_type') == self::POSTTYPE && is_single() && $this->getOption('tribeEventsTemplate') != '' ) {
				global $post;
				$new_title = $post->post_title . ' '. $sep . ' ' . $title;
			} elseif(get_query_var('post_type') == self::VENUE_POST_TYPE && $this->getOption('tribeEventsTemplate') != '' ) {
				global $post;
				$new_title = apply_filters( 'tribe_events_venue_view_title', sprintf(__("Events at %s", 'tribe-events-calendar'), $post->post_title) . ' '. $sep . ' ' . $title,  $sep );
			} else {
				return $title;
			}


			return $new_title;

		}

		public function emptyEventContent( $content ) {
			global $post;
			if ( '' == $content && isset($post->post_type) && $post->post_type == self::POSTTYPE ) {
				$content = __('No description has been entered for this event.', 'tribe-events-calendar');
			}
			return $content;
		}

		public function accessibleMonthForm() {
			if ( isset($_GET['EventJumpToMonth']) && isset($_GET['EventJumpToYear'] )) {
				$_GET['eventDisplay'] = 'month';
				$_GET['eventDate'] = intval($_GET['EventJumpToYear']) . '-' . intval($_GET['EventJumpToMonth']);
			}
		}

		public function body_class( $c ) {
			if ( get_query_var('post_type') == self::POSTTYPE ) {
				if (! is_single() ) {
					if ( (tribe_is_upcoming() || tribe_is_past()) ) {
						$c[] = 'events-list';
					} else {
						$c[] = 'events-gridview';
					}
				} 
				if ( is_tax( self::TAXONOMY ) ) {
					$c[] = 'events-category';
					$category = get_term_by('name', single_cat_title( '', false ), self::TAXONOMY );
					
					$c[] = 'events-category-' . $category->slug;
				}
				if ( ! is_single() || tribe_is_showing_all() ) {
					$c[] = 'events-archive';
				}
				else {
					$c[] = 'events-single';
				}
			}
			global $post;
			if ( is_object($post) && tribe_is_venue( $post->ID ) ) {
					$c[] = 'events-venue';
			}
			
			
			return $c;
		}

		public function post_class( $c ) {
			global $post;
			if ( is_object($post) && isset($post->post_type) && $post->post_type == self::POSTTYPE && $terms = get_the_terms( $post->ID , self::TAXONOMY ) ) {
				foreach ($terms as $term) {
					$c[] = 'cat_' . sanitize_html_class($term->slug, $term->term_taxonomy_id);
				}
			}
			return $c;
		}
		
		private function addCapabilities() {
			$role = get_role( 'administrator' );
			if ( $role ) {
				$role->add_cap( 'edit_tribe_event' );
				$role->add_cap( 'read_tribe_event' );
				$role->add_cap( 'delete_tribe_event' );
				$role->add_cap( 'delete_tribe_events');
				$role->add_cap( 'edit_tribe_events' );
				$role->add_cap( 'edit_others_tribe_events' );
				$role->add_cap( 'delete_others_tribe_events' );
				$role->add_cap( 'publish_tribe_events' );
				$role->add_cap( 'edit_published_tribe_events' );
				$role->add_cap( 'delete_published_tribe_events' );
				$role->add_cap( 'delete_private_tribe_events' );
				$role->add_cap( 'edit_private_tribe_events' );
				$role->add_cap( 'read_private_tribe_events' );
			
				$role->add_cap( 'edit_tribe_venue' );
				$role->add_cap( 'read_tribe_venue' );
				$role->add_cap( 'delete_tribe_venue' );
				$role->add_cap( 'delete_tribe_venues');
				$role->add_cap( 'edit_tribe_venues' );
				$role->add_cap( 'edit_others_tribe_venues' );
				$role->add_cap( 'delete_others_tribe_venues' );
				$role->add_cap( 'publish_tribe_venues' );
				$role->add_cap( 'edit_published_tribe_venues' );
				$role->add_cap( 'delete_published_tribe_venues' );
				$role->add_cap( 'delete_private_tribe_venues' );
				$role->add_cap( 'edit_private_tribe_venues' );
				$role->add_cap( 'read_private_tribe_venues' );
			
				$role->add_cap( 'edit_tribe_organizer' );
				$role->add_cap( 'read_tribe_organizer' );
				$role->add_cap( 'delete_tribe_organizer' );
				$role->add_cap( 'delete_tribe_organizers');
				$role->add_cap( 'edit_tribe_organizers' );
				$role->add_cap( 'edit_others_tribe_organizers' );
				$role->add_cap( 'delete_others_tribe_organizers' );
				$role->add_cap( 'publish_tribe_organizers' );
				$role->add_cap( 'edit_published_tribe_organizers' );
				$role->add_cap( 'delete_published_tribe_organizers' );
				$role->add_cap( 'delete_private_tribe_organizers' );
				$role->add_cap( 'edit_private_tribe_organizers' );
				$role->add_cap( 'read_private_tribe_organizers' );
			}
			 
			$editor = get_role( 'editor' );
			if ( $editor ) {
				$editor->add_cap( 'edit_tribe_event' );
				$editor->add_cap( 'read_tribe_event' );
				$editor->add_cap( 'delete_tribe_event' );
				$editor->add_cap( 'delete_tribe_events');
				$editor->add_cap( 'edit_tribe_events' );
				$editor->add_cap( 'edit_others_tribe_events' );
				$editor->add_cap( 'delete_others_tribe_events' );
				$editor->add_cap( 'publish_tribe_events' );
				$editor->add_cap( 'edit_published_tribe_events' );
				$editor->add_cap( 'delete_published_tribe_events' );
				$editor->add_cap( 'delete_private_tribe_events' );
				$editor->add_cap( 'edit_private_tribe_events' );
				$editor->add_cap( 'read_private_tribe_events' );
			
				$editor->add_cap( 'edit_tribe_venue' );
				$editor->add_cap( 'read_tribe_venue' );
				$editor->add_cap( 'delete_tribe_venue' );
				$editor->add_cap( 'delete_tribe_venues');
				$editor->add_cap( 'edit_tribe_venues' );
				$editor->add_cap( 'edit_others_tribe_venues' );
				$editor->add_cap( 'delete_others_tribe_venues' );
				$editor->add_cap( 'publish_tribe_venues' );
				$editor->add_cap( 'edit_published_tribe_venues' );
				$editor->add_cap( 'delete_published_tribe_venues' );
				$editor->add_cap( 'delete_private_tribe_venues' );
				$editor->add_cap( 'edit_private_tribe_venues' );
				$editor->add_cap( 'read_private_tribe_venues' );
			
				$editor->add_cap( 'edit_tribe_organizer' );
				$editor->add_cap( 'read_tribe_organizer' );
				$editor->add_cap( 'delete_tribe_organizer' );
				$editor->add_cap( 'delete_tribe_organizers');
				$editor->add_cap( 'edit_tribe_organizers' );
				$editor->add_cap( 'edit_others_tribe_organizers' );
				$editor->add_cap( 'delete_others_tribe_organizers' );
				$editor->add_cap( 'publish_tribe_organizers' );
				$editor->add_cap( 'edit_published_tribe_organizers' );
				$editor->add_cap( 'delete_published_tribe_organizers' );
				$editor->add_cap( 'delete_private_tribe_organizers' );
				$editor->add_cap( 'edit_private_tribe_organizers' );
				$editor->add_cap( 'read_private_tribe_organizers' );
			}
			
			$author = get_role( 'author' );
			if ( $author ) {		 
				$author->add_cap( 'edit_tribe_event' );
				$author->add_cap( 'read_tribe_event' );
				$author->add_cap( 'delete_tribe_event' );
				$author->add_cap( 'delete_tribe_events' );
				$author->add_cap( 'edit_tribe_events' );
				$author->add_cap( 'publish_tribe_events' );
				$author->add_cap( 'edit_published_tribe_events' );
				$author->add_cap( 'delete_published_tribe_events' );
				
				$author->add_cap( 'edit_tribe_venue' );
				$author->add_cap( 'read_tribe_venue' );
				$author->add_cap( 'delete_tribe_venue' );
				$author->add_cap( 'delete_tribe_venues' );
				$author->add_cap( 'edit_tribe_venues' );
				$author->add_cap( 'publish_tribe_venues' );
				$author->add_cap( 'edit_published_tribe_venues' );
				$author->add_cap( 'delete_published_tribe_venues' );
				
				$author->add_cap( 'edit_tribe_organizer' );
				$author->add_cap( 'read_tribe_organizer' );
				$author->add_cap( 'delete_tribe_organizer' );
				$author->add_cap( 'delete_tribe_organizers' );
				$author->add_cap( 'edit_tribe_organizers' );
				$author->add_cap( 'publish_tribe_organizers' );
				$author->add_cap( 'edit_published_tribe_organizers' );
				$author->add_cap( 'delete_published_tribe_organizers' );
			}
			
			$contributor = get_role( 'contributor' );
			if ( $contributor ) {
				$contributor->add_cap( 'edit_tribe_event' );
				$contributor->add_cap( 'read_tribe_event' );
				$contributor->add_cap( 'delete_tribe_event' );
				$contributor->add_cap( 'delete_tribe_events' );
				$contributor->add_cap( 'edit_tribe_events' );
				
				$contributor->add_cap( 'edit_tribe_venue' );
				$contributor->add_cap( 'read_tribe_venue' );
				$contributor->add_cap( 'delete_tribe_venue' );
				$contributor->add_cap( 'delete_tribe_venues' );
				$contributor->add_cap( 'edit_tribe_venues');
				
				$contributor->add_cap( 'edit_tribe_organizer' );
				$contributor->add_cap( 'read_tribe_organizer' );
				$contributor->add_cap( 'delete_tribe_organizer' );
				$contributor->add_cap( 'delete_tribe_organizers' );
				$contributor->add_cap( 'edit_tribe_organizers' );
			}
			
			$subscriber = get_role( 'subscriber' );
			if ( $subscriber ) {
				$subscriber->add_cap( 'read_tribe_event' );
				
				$subscriber->add_cap( 'read_tribe_organizer' );
	
				$subscriber->add_cap( 'read_tribe_venue' );
			}
		}

		public function registerPostType() {
			$this->generatePostTypeLabels();
			register_post_type(self::POSTTYPE, $this->postTypeArgs);
			register_post_type(self::VENUE_POST_TYPE, $this->postVenueTypeArgs);
			register_post_type(self::ORGANIZER_POST_TYPE, $this->postOrganizerTypeArgs);

			$this->addCapabilities();
			         
			register_taxonomy( self::TAXONOMY, self::POSTTYPE, array(
				'hierarchical' => true,
				'update_count_callback' => '',
				'rewrite' => array( 'slug'=> $this->taxRewriteSlug, 'with_front' => false ),
				'public' => true,
				'show_ui' => true,
				'labels' => $this->taxonomyLabels,
				'capabilities' => array( 
					'manage_terms' => 'publish_tribe_events',
					'edit_terms' => 'publish_tribe_events',
					'delete_terms' => 'publish_tribe_events',
					'assign_terms' => 'edit_tribe_events'
				)
			));

			if( $this->getOption('showComments','no') == 'yes' ) {
				add_post_type_support( self::POSTTYPE, 'comments');
			}

		}
		
		public function getVenuePostTypeArgs() {
			return $this->postVenueTypeArgs;
		}

		public function getOrganizerPostTypeArgs() {
			return $this->postOrganizerTypeArgs;
		}

		protected function generatePostTypeLabels() {
			$this->postTypeArgs['labels'] = array(
				'name' => __('Events', 'tribe-events-calendar'),
				'singular_name' => __('Event', 'tribe-events-calendar'),
				'add_new' => __('Add New', 'tribe-events-calendar'),
				'add_new_item' => __('Add New Event', 'tribe-events-calendar'),
				'edit_item' => __('Edit Event', 'tribe-events-calendar'),
				'new_item' => __('New Event', 'tribe-events-calendar'),
				'view_item' => __('View Event', 'tribe-events-calendar'),
				'search_items' => __('Search Events', 'tribe-events-calendar'),
				'not_found' => __('No events found', 'tribe-events-calendar'),
				'not_found_in_trash' => __('No events found in Trash', 'tribe-events-calendar')
			);

			$this->postVenueTypeArgs['labels'] = array(
				'name' => __('Venues', 'tribe-events-calendar'),
				'singular_name' => __('Venue', 'tribe-events-calendar'),
				'add_new' => __('Add New', 'tribe-events-calendar'),
				'add_new_item' => __('Add New Venue', 'tribe-events-calendar'),
				'edit_item' => __('Edit Venue', 'tribe-events-calendar'),
				'new_item' => __('New Venue', 'tribe-events-calendar'),
				'view_item' => __('View Venue', 'tribe-events-calendar'),
				'search_items' => __('Search Venues', 'tribe-events-calendar'),
				'not_found' => __('No venue found', 'tribe-events-calendar'),
				'not_found_in_trash' => __('No venues found in Trash', 'tribe-events-calendar')
			);

			$this->postOrganizerTypeArgs['labels'] = array(
				'name' => __('Organizers', 'tribe-events-calendar'),
				'singular_name' => __('Organizer', 'tribe-events-calendar'),
				'add_new' => __('Add New', 'tribe-events-calendar'),
				'add_new_item' => __('Add New Organizer', 'tribe-events-calendar'),
				'edit_item' => __('Edit Organizer', 'tribe-events-calendar'),
				'new_item' => __('New Organizer', 'tribe-events-calendar'),
				'view_item' => __('View Venue', 'tribe-events-calendar'),
				'search_items' => __('Search Organizers', 'tribe-events-calendar'),
				'not_found' => __('No organizer found', 'tribe-events-calendar'),
				'not_found_in_trash' => __('No organizers found in Trash', 'tribe-events-calendar')
			);

			$this->taxonomyLabels = array(
				'name' =>	__( 'Event Categories', 'tribe-events-calendar' ),
				'singular_name' =>	__( 'Event Category', 'tribe-events-calendar' ),
				'search_items' =>	__( 'Search Event Categories', 'tribe-events-calendar' ),
				'all_items' => __( 'All Event Categories', 'tribe-events-calendar' ),
				'parent_item' =>	__( 'Parent Event Category', 'tribe-events-calendar' ),
				'parent_item_colon' =>	__( 'Parent Event Category:', 'tribe-events-calendar' ),
				'edit_item' =>	__( 'Edit Event Category', 'tribe-events-calendar' ),
				'update_item' =>	__( 'Update Event Category', 'tribe-events-calendar' ),
				'add_new_item' =>	__( 'Add New Event Category', 'tribe-events-calendar' ),
				'new_item_name' =>	__( 'New Event Category Name', 'tribe-events-calendar' )
			);

		}

		public function updatePostMessage( $messages ) {
			global $post, $post_ID;

			$messages[self::POSTTYPE] = array(
				0 => '', // Unused. Messages start at index 1.
				1 => sprintf( __('Event updated. <a href="%s">View event</a>', 'tribe-events-calendar'), esc_url( get_permalink($post_ID) ) ),
				2 => __('Custom field updated.', 'tribe-events-calendar'),
				3 => __('Custom field deleted.', 'tribe-events-calendar'),
				4 => __('Event updated.', 'tribe-events-calendar'),
				/* translators: %s: date and time of the revision */
				5 => isset($_GET['revision']) ? sprintf( __('Event restored to revision from %s', 'tribe-events-calendar'), wp_post_revision_title( (int) $_GET['revision'], false ) ) : false,
				6 => sprintf( __('Event published. <a href="%s">View event</a>', 'tribe-events-calendar'), esc_url( get_permalink($post_ID) ) ),
				7 => __('Event saved.', 'tribe-events-calendar'),
				8 => sprintf( __('Event submitted. <a target="_blank" href="%s">Preview event</a>', 'tribe-events-calendar'), esc_url( add_query_arg( 'preview', 'true', get_permalink($post_ID) ) ) ),
				9 => sprintf( __('Event scheduled for: <strong>%1$s</strong>. <a target="_blank" href="%2$s">Preview event</a>', 'tribe-events-calendar'),
				// translators: Publish box date format, see http://php.net/date
				date_i18n( __( 'M j, Y @ G:i' , 'tribe-events-calendar'), strtotime( $post->post_date ) ), esc_url( get_permalink($post_ID) ) ),
				10 => sprintf( __('Event draft updated. <a target="_blank" href="%s">Preview event</a>', 'tribe-events-calendar'), esc_url( add_query_arg( 'preview', 'true', get_permalink($post_ID) ) ) ),
			);

			$messages[self::VENUE_POST_TYPE] = array(
				0 => '', // Unused. Messages start at index 1.
				1 => sprintf( __('Venue updated. <a href="%s">View venue</a>', 'tribe-events-calendar'), esc_url( get_permalink($post_ID) ) ),
				2 => __('Custom field updated.', 'tribe-events-calendar'),
				3 => __('Custom field deleted.', 'tribe-events-calendar'),
				4 => __('Venue updated.', 'tribe-events-calendar'),
				/* translators: %s: date and time of the revision */
				5 => isset($_GET['revision']) ? sprintf( __('Venue restored to revision from %s', 'tribe-events-calendar'), wp_post_revision_title( (int) $_GET['revision'], false ) ) : false,
				6 => sprintf( __('Venue published. <a href="%s">View venue</a>', 'tribe-events-calendar'), esc_url( get_permalink($post_ID) ) ),
				7 => __('Venue saved.'),
				8 => sprintf( __('Venue submitted. <a target="_blank" href="%s">Preview venue</a>', 'tribe-events-calendar'), esc_url( add_query_arg( 'preview', 'true', get_permalink($post_ID) ) ) ),
				9 => sprintf( __('Venue scheduled for: <strong>%1$s</strong>. <a target="_blank" href="%2$s">Preview venue</a>', 'tribe-events-calendar'),
				// translators: Publish box date format, see http://php.net/date
				date_i18n( __( 'M j, Y @ G:i' , 'tribe-events-calendar'), strtotime( $post->post_date ) ), esc_url( get_permalink($post_ID) ) ),
				10 => sprintf( __('Venue draft updated. <a target="_blank" href="%s">Preview venue</a>', 'tribe-events-calendar'), esc_url( add_query_arg( 'preview', 'true', get_permalink($post_ID) ) ) ),
				);

			$messages[self::ORGANIZER_POST_TYPE] = array(
				0 => '', // Unused. Messages start at index 1.
				1 => sprintf( __('Organizer updated. <a href="%s">View organizer</a>', 'tribe-events-calendar'), esc_url( get_permalink($post_ID) ) ),
				2 => __('Custom field updated.', 'tribe-events-calendar'),
				3 => __('Custom field deleted.', 'tribe-events-calendar'),
				4 => __('Organizer updated.', 'tribe-events-calendar'),
				/* translators: %s: date and time of the revision */
				5 => isset($_GET['revision']) ? sprintf( __('Organizer restored to revision from %s', 'tribe-events-calendar'), wp_post_revision_title( (int) $_GET['revision'], false ) ) : false,
				6 => sprintf( __('Organizer published. <a href="%s">View organizer</a>', 'tribe-events-calendar'), esc_url( get_permalink($post_ID) ) ),
				7 => __('Organizer saved.'),
				8 => sprintf( __('Organizer submitted. <a target="_blank" href="%s">Preview organizer</a>', 'tribe-events-calendar'), esc_url( add_query_arg( 'preview', 'true', get_permalink($post_ID) ) ) ),
				9 => sprintf( __('Organizer scheduled for: <strong>%1$s</strong>. <a target="_blank" href="%2$s">Preview organizer</a>', 'tribe-events-calendar'),
				// translators: Publish box date format, see http://php.net/date
				date_i18n( __( 'M j, Y @ G:i' , 'tribe-events-calendar'), strtotime( $post->post_date ) ), esc_url( get_permalink($post_ID) ) ),
				10 => sprintf( __('Organizer draft updated. <a target="_blank" href="%s">Preview organizer</a>', 'tribe-events-calendar'), esc_url( add_query_arg( 'preview', 'true', get_permalink($post_ID) ) ) ),
			);

			return $messages;
		}

		public function admin_body_class( $classes ) {
			global $current_screen;
			if ( isset($current_screen->post_type) &&
					($current_screen->post_type == self::POSTTYPE || $current_screen->id == 'settings_page_tribe-settings')
			) {
				$classes .= ' events-cal ';
			}
			return $classes;
		}

		public function addAdminScriptsAndStyles() {

			global $current_screen;

			// admin stylesheet - always loaded for a few persistent things (e.g. icon)
			wp_enqueue_style( self::POSTTYPE.'-admin', $this->pluginUrl . 'resources/events-admin.css' );

			// settings screen
			if (isset($current_screen->id) && $current_screen->id == 'settings_page_tribe-settings') {

				wp_enqueue_script( 'tribe-settings', $this->pluginUrl . 'resources/tribe-settings.js', array('jquery'), '', true );
				wp_enqueue_style( 'chosen-style', $this->pluginUrl . 'resources/chosen.css' );
				wp_enqueue_script( 'chosen-jquery', $this->pluginUrl . 'resources/chosen.jquery.min.js', array('jquery'), '0.9.5', false );
				wp_enqueue_script( self::POSTTYPE.'-admin', $this->pluginUrl . 'resources/events-admin.js', array('jquery-ui-datepicker'), '', true );
				wp_enqueue_script( 'thickbox' );
				wp_enqueue_style( 'thickbox' );

				// hook for other plugins
				do_action('tribe_settings_enqueue');
			}

			// post type editiong
			if ( isset($current_screen->post_type) ) {

				if ( $current_screen->post_type == self::POSTTYPE ) { // events editing

					wp_enqueue_style( 'chosen-style', $this->pluginUrl . 'resources/chosen.css' );
					wp_enqueue_script( 'chosen-jquery', $this->pluginUrl . 'resources/chosen.jquery.min.js', array('jquery'), '0.9.5', false );
					wp_enqueue_style( self::POSTTYPE.'-admin-ui', $this->pluginUrl . 'resources/events-admin-ui.css' );
					wp_enqueue_script( 'jquery-ui-datepicker', $this->pluginUrl . 'resources/ui.datepicker.min.js', array('jquery-ui-core'), '1.7.3', true );
					wp_enqueue_script( 'jquery-ui-dialog', $this->pluginUrl . 'resources/ui.dialog.min.js', array('jquery-ui-core'), '1.7.3', true );
					wp_enqueue_script( 'jquery-ecp-plugins', $this->pluginUrl . 'resources/jquery-ecp-plugins.js', array('jquery') );
					wp_enqueue_script( self::POSTTYPE.'-admin', $this->pluginUrl . 'resources/events-admin.js', array('jquery-ui-datepicker'), '', true );

					// calling our own localization because wp_localize_scripts doesn't support arrays or objects for values, which we need.
					add_action('admin_footer', array($this, 'printLocalizedAdmin') );

					// hook for other plugins
					do_action('tribe_events_enqueue');

				} elseif( $current_screen->post_type == self::VENUE_POST_TYPE) { // venue editing

					wp_enqueue_style( 'chosen-style', $this->pluginUrl . 'resources/chosen.css' );
					wp_enqueue_script( 'chosen-jquery', $this->pluginUrl . 'resources/chosen.jquery.min.js', array('jquery'), '0.9.5', false );
					wp_enqueue_script( 'jquery-ui-datepicker', $this->pluginUrl . 'resources/ui.datepicker.min.js', array('jquery-ui-core'), '1.7.3', true );
					wp_enqueue_script( 'jquery-ui-dialog', $this->pluginUrl . 'resources/ui.dialog.min.js', array('jquery-ui-core'), '1.7.3', true );
					wp_enqueue_script( 'jquery-ecp-plugins', $this->pluginUrl . 'resources/jquery-ecp-plugins.js', array('jquery') );
					wp_enqueue_style( self::POSTTYPE.'-admin-ui', $this->pluginUrl . 'resources/events-admin-ui.css' );
					wp_enqueue_script( self::VENUE_POST_TYPE.'-admin', $this->pluginUrl . 'resources/events-admin.js');

					// hook for other plugins
					do_action('tribe_venues_enqueue');


				} elseif( $current_screen->post_type == self::ORGANIZER_POST_TYPE) { // organizer editing

					wp_enqueue_style( 'chosen-style', $this->pluginUrl . 'resources/chosen.css' );
					wp_enqueue_script( 'chosen-jquery', $this->pluginUrl . 'resources/chosen.jquery.min.js', array('jquery'), '0.9.5', false );
					wp_enqueue_script( 'jquery-ui-datepicker', $this->pluginUrl . 'resources/ui.datepicker.min.js', array('jquery-ui-core'), '1.7.3', true );
					wp_enqueue_script( 'jquery-ui-dialog', $this->pluginUrl . 'resources/ui.dialog.min.js', array('jquery-ui-core'), '1.7.3', true );
					wp_enqueue_script( 'jquery-ecp-plugins', $this->pluginUrl . 'resources/jquery-ecp-plugins.js', array('jquery') );
					wp_enqueue_style( self::POSTTYPE.'-admin-ui', $this->pluginUrl . 'resources/events-admin.css' );
					wp_enqueue_script( self::ORGANIZER_POST_TYPE.'-admin', $this->pluginUrl . 'resources/events-admin.js');
					wp_enqueue_style( self::ORGANIZER_POST_TYPE.'-admin', $this->pluginUrl . 'resources/hide-visibility.css' );

					// hook for other plugins
					do_action('tribe_organizers_enqueue');

				}
			}
		}

		public function localizeAdmin() {
			$bits = array(
				'dayNames' => $this->daysOfWeek,
				'dayNamesShort' => $this->daysOfWeekShort,
				'dayNamesMin' => $this->daysOfWeekMin,
				'monthNames' => array_values( $this->monthNames() ),
				'monthNamesShort' => array_values( $this->monthNames( true ) ),
				'nextText' => __( 'Next', 'tribe-events-calendar' ),
				'prevText' => __( 'Prev', 'tribe-events-calendar' ),
				'currentText' => __( 'Today', 'tribe-events-calendar' ),
				'closeText' => __( 'Done', 'tribe-events-calendar' )
			);
			return $bits;
		}

		public function printLocalizedAdmin() {
			$object_name = 'TEC';
			$vars = $this->localizeAdmin();

			$data = "var $object_name = {\n";
			$eol = '';
			foreach ( $vars as $var => $val ) {

				if ( gettype($val) == 'array' || gettype($val) == 'object' ) {
					$val = json_encode($val);
				}
				else {
					$val = '"' . esc_js( $val ) . '"';
				}

				$data .= "$eol\t$var: $val";
				$eol = ",\n";
			}
			$data .= "\n};\n";

			echo "<script type='text/javascript'>\n";
			echo "/* <![CDATA[ */\n";
			echo $data;
			echo "/* ]]> */\n";
			echo "</script>\n";

		}

		/**
		 * Get all options for the Events Calendar
		 *
		 * @return array of options
		 */
		public static function getOptions() {
			if ( !isset( self::$options ) ) {
				$options = get_option( TribeEvents::OPTIONNAME, array() );
				self::$options = apply_filters( 'tribe_get_options', $options );
			}
			return self::$options;
		}

		/**
		 * Get value for a specific option
		 *
		 * @param string $optionName name of option
		 * @param string $default default value
		 * @return mixed results of option query
		 */
		public function getOption($optionName, $default = '') {
			if( !$optionName )
				return null;

			if( !isset( self::$options ) )
				self::getOptions();

			if ( isset( self::$options[$optionName] ) ) {
				$option = self::$options[$optionName];
			} else {
				$option = $default;
			}

			return apply_filters( 'tribe_get_single_option', $option, $default );
		}

		/**
		 * Saves the options for the plugin
		 *
		 * @param array $options formatted the same as from getOptions()
		 * @return void
		 */
		public function setOptions($options, $apply_filters=true) {
			if (!is_array($options)) {
				return;
			}
			if ( $apply_filters == true ) {
				$options = apply_filters( 'tribe-events-save-options', $options );
			}
			if ( update_option( TribeEvents::OPTIONNAME, $options ) ) {
				self::$options = apply_filters( 'tribe_get_options', $options );
				if ( isset( TribeEvents::$options['eventsSlug'] ) ) {
					if ( TribeEvents::$options['eventsSlug'] != '' ) {
						TribeEvents::flushRewriteRules();
					}
				}
				return true;
			} else {
				TribeEvents::$options = TribeEvents::getOptions();
				return false;
			}
		}

		public function setOption($name, $value) {
			$newOption = array();
			$newOption[$name] = $value;
			$options = self::getOptions();
			$this->setOptions( wp_parse_args( $newOption, $options ) );
		}

		// clean up trashed venues
		public function cleanupPostVenues($postId) {
			$this->removeDeletedPostTypeAssociation('_EventVenueID', $postId);
		}

		// clean up trashed organizers
		public function cleanupPostOrganizers($postId) {
			$this->removeDeletedPostTypeAssociation('_EventOrganizerID', $postId);
		}

		// do clean up for trashed venues or organizers
		protected function removeDeletedPostTypeAssociation($key, $postId) {
			$the_query = new WP_Query(array('meta_key'=>$key, 'meta_value'=>$postId, 'post_type'=> TribeEvents::POSTTYPE ));

			while ( $the_query->have_posts() ): $the_query->the_post();
				delete_post_meta(get_the_ID(), $key);
			endwhile;

			wp_reset_postdata();
		}

		public function truncate($text, $excerpt_length = 44) {

			$text = apply_filters('the_content', $text);
			$text = str_replace(']]>', ']]&gt;', $text);
			$text = strip_tags($text);

			$words = explode(' ', $text, $excerpt_length + 1);
			if (count($words) > $excerpt_length) {
				array_pop($words);
				$text = implode(' ', $words);
				$text = rtrim($text);
				$text .= '&hellip;';
				}

			return $text;
		}

		public function loadTextDomain() {
			load_plugin_textdomain( 'tribe-events-calendar', false, $this->pluginDir . 'lang/');
			$this->constructDaysOfWeek();
			$this->initMonthNames();
		}

		public function loadStyle() {
			$eventsURL = trailingslashit( $this->pluginUrl ) . 'resources/';
<<<<<<< HEAD
			wp_enqueue_script('tribe-events-pjax', $eventsURL.'jquery.pjax.js', array('jquery') );			
			wp_enqueue_script('tribe-events-calendar-script', $eventsURL.'tribe-events.js', array('jquery', 'tribe-events-pjax') );
			// is there an events.css file in the theme?
			if ( $user_style = locate_template(array('tribe-events/tribe-events.css')) ) {
				$styleUrl = str_replace( get_theme_root(), get_theme_root_uri(), $user_style );
			}
			else {
				$styleUrl = $eventsURL.'tribe-events.css';
			}
=======
			wp_enqueue_script('tribe-events-pjax', $eventsURL . 'jquery.pjax.js', array('jquery') );
			wp_enqueue_script('tribe-events-calendar-script', $eventsURL.'events.js', array('query', 'tribe-events-pjax') );
			// is there an events.css file in the theme?
			$event_file = 'events.css';
			$styleUrl = locate_template( array( 'events/' . $event_file ) ) ?
				str_replace( get_theme_root(), get_theme_root_uri(), locate_template( array( 'events/' . $event_file ) ) ) : 
				$eventsURL . $event_file;
>>>>>>> c2315aa9
			$styleUrl = apply_filters( 'tribe_events_stylesheet_url', $styleUrl );
			if ( $styleUrl )
				wp_enqueue_style('tribe-events-calendar-style', $styleUrl);
				
			wp_register_style('custom-jquery-styles', $eventsURL . 'smoothness/jquery-ui-1.8.23.custom.css' );
			wp_register_style('select2-css', $eventsURL . 'select2/select2.css' );
			wp_register_script('select2', $eventsURL . 'select2/select2.min.js', 'jquery' );
		}

		public function setDate($query) {
			if ( $query->get('eventDisplay') == 'month' ) {
				$this->date = $query->get('eventDate') . "-01";
			} else if ( $query->get('eventDate') ) {
				$this->date = $query->get('eventDate');
			} else if ( $query->get('eventDisplay') == 'month' ) {
				$date = date_i18n( TribeDateUtils::DBDATEFORMAT );
				$this->date = substr_replace( $date, '01', -2 );
			} else if (is_singular() && $query->get('eventDate') ) {
				$this->date = $query->get('eventDate');
			} else if (!is_singular()) { // don't set date for single event unless recurring
				$this->date = date(TribeDateUtils::DBDATETIMEFORMAT);
			}
		}

		public function setDisplay() {
			if (is_admin()) {
				$this->displaying = 'admin';
			} else {
				global $wp_query;
				$this->displaying = isset( $wp_query->query_vars['eventDisplay'] ) ? $wp_query->query_vars['eventDisplay'] : 'upcoming';
			}
		}

		public function setReccuringEventDates( $post ) {
			if( function_exists('tribe_is_recurring_event') &&
				is_singular(self::POSTTYPE) &&
				tribe_is_recurring_event() &&
				!tribe_is_showing_all() &&
				!tribe_is_upcoming() &&
				!tribe_is_past() &&
				!tribe_is_month() &&
				!tribe_is_by_date() ) {

				$startTime = get_post_meta($post->ID, '_EventStartDate', true);
				$startTime = TribeDateUtils::timeOnly($startTime);

				$post->EventStartDate = TribeDateUtils::addTimeToDate($this->date, $startTime);
				$post->EventEndDate = date( TribeDateUtils::DBDATETIMEFORMAT, strtotime($post->EventStartDate) + get_post_meta($post->ID, '_EventDuration', true) );
			}
		}

		/**
		 * Helper method to return an array of 1-12 for months
		 */
		public function months( ) {
			$months = array();
			foreach( range( 1, 12 ) as $month ) {
				$months[ $month ] = $month;
			}
			return $months;
		}

		protected function initMonthNames() {
			global $wp_locale;
			$this->monthsFull = array(
				'January' => $wp_locale->get_month('01'),
				'February' => $wp_locale->get_month('02'),
				'March' => $wp_locale->get_month('03'),
				'April' => $wp_locale->get_month('04'),
				'May' => $wp_locale->get_month('05'),
				'June' => $wp_locale->get_month('06'),
				'July' => $wp_locale->get_month('07'),
				'August' => $wp_locale->get_month('08'),
				'September' => $wp_locale->get_month('09'),
				'October' => $wp_locale->get_month('10'),
				'November' => $wp_locale->get_month('11'),
				'December' => $wp_locale->get_month('12')
			);
			// yes, it's awkward. easier this way than changing logic elsewhere.
			$this->monthsShort = $months = array(
				'Jan' => $wp_locale->get_month_abbrev( $wp_locale->get_month('01') ),
				'Feb' => $wp_locale->get_month_abbrev( $wp_locale->get_month('02') ),
				'Mar' => $wp_locale->get_month_abbrev( $wp_locale->get_month('03') ),
				'Apr' => $wp_locale->get_month_abbrev( $wp_locale->get_month('04') ),
				'May' => $wp_locale->get_month_abbrev( $wp_locale->get_month('05') ),
				'Jun' => $wp_locale->get_month_abbrev( $wp_locale->get_month('06') ),
				'Jul' => $wp_locale->get_month_abbrev( $wp_locale->get_month('07') ),
				'Aug' => $wp_locale->get_month_abbrev( $wp_locale->get_month('08') ),
				'Sep' => $wp_locale->get_month_abbrev( $wp_locale->get_month('09') ),
				'Oct' => $wp_locale->get_month_abbrev( $wp_locale->get_month('10') ),
				'Nov' => $wp_locale->get_month_abbrev( $wp_locale->get_month('11') ),
				'Dec' => $wp_locale->get_month_abbrev( $wp_locale->get_month('12') )
			);
		}

		/**
		 * Helper method to return an array of translated month names or short month names
		 * @return Array translated month names
		 */
		public function monthNames( $short = false ) {
			if ($short)
				return $this->monthsShort;
			return $this->monthsFull;
		}

		/**
		 * Flush rewrite rules to support custom links
		 *
		 * @link http://codex.wordpress.org/Custom_Queries#Permalinks_for_Custom_Archives
		 */
		public function flushRewriteRules() {
			global $wp_rewrite;
			$wp_rewrite->flush_rules();
			// in case this was called too early, let's get it in the end.
			add_action('shutdown', array('TribeEvents', 'flushRewriteRules'));
		}		
		/**
		 * Adds the event specific query vars to WordPress
		 *
		 * @link http://codex.wordpress.org/Custom_Queries#Permalinks_for_Custom_Archives
		 * @return mixed array of query variables that this plugin understands
		 */
		public function eventQueryVars( $qvars ) {
			$qvars[] = 'eventDisplay';
			$qvars[] = 'eventDate';
			$qvars[] = 'ical';
			$qvars[] = 'start_date';
			$qvars[] = 'end_date';
			return $qvars;
		}
		/**
		 * Adds Event specific rewrite rules.
		 *
		 *	events/				=>	/?post_type=tribe_events
		 *	events/month		=>	/?post_type=tribe_events&eventDisplay=month
		 *	events/upcoming		=>	/?post_type=tribe_events&eventDisplay=upcoming
		 *	events/past			=>	/?post_type=tribe_events&eventDisplay=past
		 *	events/2008-01/#15	=>	/?post_type=tribe_events&eventDisplay=bydate&eventDate=2008-01-01
		 * events/category/some-events-category => /?post_type=tribe_events&tribe_event_cat=some-events-category
		 *
		 * @return void
		 */
		public function filterRewriteRules( $wp_rewrite ) {
			if ( '' == get_option('permalink_structure') ) {

			}

			$base = trailingslashit( $this->rewriteSlug );
			$baseSingle = trailingslashit( $this->rewriteSlugSingular );
			$baseTax = trailingslashit( $this->taxRewriteSlug );
			$baseTax = "(.*)" . $baseTax;
			$baseTag = trailingslashit( $this->tagRewriteSlug );
			$baseTag = "(.*)" . $baseTag;
	
			$month = $this->monthSlug;
			$upcoming = $this->upcomingSlug;
			$past = $this->pastSlug;
			$newRules = array();

			// single event
			$newRules[$baseSingle . '([^/]+)/(\d{4}-\d{2}-\d{2})/?$'] = 'index.php?' . self::POSTTYPE . '=' . $wp_rewrite->preg_index(1) . "&eventDate=" . $wp_rewrite->preg_index(2);
			$newRules[$baseSingle . '([^/]+)/(\d{4}-\d{2}-\d{2})/ical/?$'] = 'index.php?ical=1&' . self::POSTTYPE . '=' . $wp_rewrite->preg_index(1) . "&eventDate=" . $wp_rewrite->preg_index(2);
			$newRules[$baseSingle . '([^/]+)/all/?$'] = 'index.php?' . self::POSTTYPE . '=' . $wp_rewrite->preg_index(1) . "&eventDisplay=all";

			$newRules[$base . 'page/(\d+)'] = 'index.php?post_type=' . self::POSTTYPE . '&eventDisplay=upcoming&paged=' . $wp_rewrite->preg_index(1);
			$newRules[$base . 'ical'] = 'index.php?post_type=' . self::POSTTYPE . '&ical=1';
			$newRules[$base . '(feed|rdf|rss|rss2|atom)/?$'] = 'index.php?post_type=' . self::POSTTYPE . '&eventDisplay=upcoming&feed=' . $wp_rewrite->preg_index(1);
			$newRules[$base . $month] = 'index.php?post_type=' . self::POSTTYPE . '&eventDisplay=month';
			$newRules[$base . $upcoming . '/page/(\d+)'] = 'index.php?post_type=' . self::POSTTYPE . '&eventDisplay=upcoming&paged=' . $wp_rewrite->preg_index(1);
			$newRules[$base . $upcoming] = 'index.php?post_type=' . self::POSTTYPE . '&eventDisplay=upcoming';
			$newRules[$base . $past . '/page/(\d+)'] = 'index.php?post_type=' . self::POSTTYPE . '&eventDisplay=past&paged=' . $wp_rewrite->preg_index(1);
			$newRules[$base . $past] = 'index.php?post_type=' . self::POSTTYPE . '&eventDisplay=past';
			$newRules[$base . '(\d{4}-\d{2})$'] = 'index.php?post_type=' . self::POSTTYPE . '&eventDisplay=month' .'&eventDate=' . $wp_rewrite->preg_index(1);
			$newRules[$base . '(\d{4}-\d{2}-\d{2})$'] = 'index.php?post_type=' . self::POSTTYPE . '&eventDisplay=day' .'&eventDate=' . $wp_rewrite->preg_index(1);
			$newRules[$base . 'feed/?$'] = 'index.php?eventDisplay=upcoming&post_type=' . self::POSTTYPE . '&feed=rss2';
			$newRules[$base . '?$']						= 'index.php?post_type=' . self::POSTTYPE . '&eventDisplay=' . $this->getOption('viewOption','month');

			// single ical
			$newRules[$baseSingle . '([^/]+)/ical/?$' ] = 'index.php?post_type=' . self::POSTTYPE . '&name=' . $wp_rewrite->preg_index(1) . '&ical=1';

			// taxonomy rules.
			$newRules[$baseTax . '([^/]+)/page/(\d+)'] = 'index.php?post_type=' . self::POSTTYPE . '&eventDisplay=upcoming&tribe_events_cat=' . $wp_rewrite->preg_index(2) . '&paged=' . $wp_rewrite->preg_index(3);
			$newRules[$baseTax . '([^/]+)/' . $month] = 'index.php?tribe_events_cat=' . $wp_rewrite->preg_index(2) . '&post_type=' . self::POSTTYPE . '&eventDisplay=month';
			$newRules[$baseTax . '([^/]+)/' . $upcoming . '/page/(\d+)'] = 'index.php?tribe_events_cat=' . $wp_rewrite->preg_index(2) . '&post_type=' . self::POSTTYPE . '&eventDisplay=upcoming&paged=' . $wp_rewrite->preg_index(3);
			$newRules[$baseTax . '([^/]+)/' . $upcoming] = 'index.php?tribe_events_cat=' . $wp_rewrite->preg_index(2) . '&post_type=' . self::POSTTYPE . '&eventDisplay=upcoming';
			$newRules[$baseTax . '([^/]+)/' . $past . '/page/(\d+)'] = 'index.php?tribe_events_cat=' . $wp_rewrite->preg_index(2) . '&post_type=' . self::POSTTYPE . '&eventDisplay=past&paged=' . $wp_rewrite->preg_index(3);
			$newRules[$baseTax . '([^/]+)/' . $past] = 'index.php?tribe_events_cat=' . $wp_rewrite->preg_index(2) . '&post_type=' . self::POSTTYPE . '&eventDisplay=past';
			$newRules[$baseTax . '([^/]+)/(\d{4}-\d{2})$'] = 'index.php?tribe_events_cat=' . $wp_rewrite->preg_index(2) . '&post_type=' . self::POSTTYPE . '&eventDisplay=month' .'&eventDate=' . $wp_rewrite->preg_index(3);
			$newRules[$baseTax . '([^/]+)/feed/?$'] = 'index.php?tribe_events_cat=' . $wp_rewrite->preg_index(2) . '&eventDisplay=upcoming&post_type=' . self::POSTTYPE . '&feed=rss2';
			$newRules[$baseTax . '([^/]+)/?$'] = 'index.php?tribe_events_cat=' . $wp_rewrite->preg_index(2) . '&post_type=' . self::POSTTYPE . '&eventDisplay=' . $this->getOption('viewOption','month');
			$newRules[$baseTax . '([^/]+)/ical/?$'] = 'index.php?post_type=' . self::POSTTYPE . '&eventDisplay=upcoming&tribe_events_cat=' . $wp_rewrite->preg_index(2) . '&ical=1';
			$newRules[$baseTax . '([^/]+)/feed/(feed|rdf|rss|rss2|atom)/?$'] = 'index.php?post_type=' . self::POSTTYPE . '&tribe_events_cat=' . $wp_rewrite->preg_index(2) . '&feed=' . $wp_rewrite->preg_index(3);
			$newRules[$baseTax . '([^/]+)$'] = 'index.php?post_type=' . self::POSTTYPE . '&eventDisplay=upcoming&tribe_events_cat=' . $wp_rewrite->preg_index(2);

			// tag rules.
			$newRules[$baseTag . '([^/]+)/page/(\d+)'] = 'index.php?post_type=' . self::POSTTYPE . '&eventDisplay=upcoming&post_tag=' . $wp_rewrite->preg_index(2) . '&paged=' . $wp_rewrite->preg_index(3);
			$newRules[$baseTag . '([^/]+)/' . $month] = 'index.php?post_tag=' . $wp_rewrite->preg_index(2) . '&post_type=' . self::POSTTYPE . '&eventDisplay=month';
			$newRules[$baseTag . '([^/]+)/' . $upcoming . '/page/(\d+)'] = 'index.php?post_tag=' . $wp_rewrite->preg_index(2) . '&post_type=' . self::POSTTYPE . '&eventDisplay=upcoming&paged=' . $wp_rewrite->preg_index(3);
			$newRules[$baseTag . '([^/]+)/' . $upcoming] = 'index.php?post_tag=' . $wp_rewrite->preg_index(2) . '&post_type=' . self::POSTTYPE . '&eventDisplay=upcoming';
			$newRules[$baseTag . '([^/]+)/' . $past . '/page/(\d+)'] = 'index.php?post_tag=' . $wp_rewrite->preg_index(2) . '&post_type=' . self::POSTTYPE . '&eventDisplay=past&paged=' . $wp_rewrite->preg_index(3);
			$newRules[$baseTag . '([^/]+)/' . $past] = 'index.php?post_tag=' . $wp_rewrite->preg_index(2) . '&post_type=' . self::POSTTYPE . '&eventDisplay=past';
			$newRules[$baseTag . '([^/]+)/(\d{4}-\d{2})$'] = 'index.php?post_tag=' . $wp_rewrite->preg_index(2) . '&post_type=' . self::POSTTYPE . '&eventDisplay=month' .'&eventDate=' . $wp_rewrite->preg_index(3);
			$newRules[$baseTag . '([^/]+)/feed/?$'] = 'index.php?post_tag=' . $wp_rewrite->preg_index(2) . '&eventDisplay=upcoming&post_type=' . self::POSTTYPE . '&feed=rss2';
			$newRules[$baseTag . '([^/]+)/?$'] = 'index.php?post_tag=' . $wp_rewrite->preg_index(2) . '&post_type=' . self::POSTTYPE . '&eventDisplay=' . $this->getOption('viewOption','month');
			$newRules[$baseTag . '([^/]+)/ical/?$'] = 'index.php?post_type=' . self::POSTTYPE . '&eventDisplay=upcoming&post_tag=' . $wp_rewrite->preg_index(2) . '&ical=1';
			$newRules[$baseTag . '([^/]+)/feed/(feed|rdf|rss|rss2|atom)/?$'] = 'index.php?post_type=' . self::POSTTYPE . '&post_tag=' . $wp_rewrite->preg_index(2) . '&feed=' . $wp_rewrite->preg_index(3);
			$newRules[$baseTag . '([^/]+)$'] = 'index.php?post_type=' . self::POSTTYPE . '&eventDisplay=upcoming&post_tag=' . $wp_rewrite->preg_index(2);

			$wp_rewrite->rules = $newRules + $wp_rewrite->rules;
		}

		/**
		 * returns various internal events-related URLs
		 * @param string $type type of link. See switch statement for types.
		 * @param string $secondary for $type = month, pass a YYYY-MM string for a specific month's URL
		 */

		public function getLink	( $type = 'home', $secondary = false, $term = null ) {
			// if permalinks are off or user doesn't want them: ugly.
			if( '' == get_option('permalink_structure') ) {
				return esc_url($this->uglyLink($type, $secondary));
			}

       // account for semi-pretty permalinks
      if( strpos(get_option('permalink_structure'),"index.php") !== FALSE ) {
        $eventUrl = trailingslashit( home_url() . '/index.php/' . sanitize_title($this->getOption('eventsSlug', 'events')) );
       } else {
       	$eventUrl = trailingslashit( home_url() . '/' . sanitize_title($this->getOption('eventsSlug', 'events')) );
       }

			// if we're on an Event Cat, show the cat link, except for home and days.
			if ( $type !== 'home' && $type !== 'day' && is_tax( self::TAXONOMY ) ) {
				$eventUrl = trailingslashit( get_term_link( get_query_var('term'), self::TAXONOMY ) );
			} else if ( $term ) {
				$eventUrl = trailingslashit( get_term_link( $term, self::TAXONOMY ) );
			}

			switch( $type ) {
				case 'home':
					return trailingslashit( esc_url($eventUrl) );
				case 'month':
					if ( $secondary ) {
						return trailingslashit( esc_url($eventUrl . $secondary) );
					}
					return trailingslashit( esc_url($eventUrl . $this->monthSlug) );
				case 'upcoming':
					return trailingslashit( esc_url($eventUrl . $this->upcomingSlug) );
				case 'past':
					return trailingslashit( esc_url($eventUrl . $this->pastSlug) );
				case 'dropdown':
					return esc_url($eventUrl);
				case 'ical':
					if ( $secondary == 'single' )
						$eventUrl = trailingslashit(get_permalink());
					return trailingslashit( esc_url($eventUrl . 'ical') );
				case 'single':
					global $post;
					$p = $secondary ? $secondary : $post;
					remove_filter( 'post_type_link', array($this, 'addDateToRecurringEvents') );
					$link = trailingslashit(get_permalink($p));
					add_filter( 'post_type_link', array($this, 'addDateToRecurringEvents'), 10, 2 );
					return trailingslashit( esc_url($link) );
				case 'day':
					$date = strtotime($secondary);
					$secondary = date('Y-m-d', $date);
					return trailingslashit( esc_url($eventUrl . $secondary) );
				case 'all':
					remove_filter( 'post_type_link', array($this, 'addDateToRecurringEvents') );
					$eventUrl = trailingslashit(get_permalink());
					add_filter( 'post_type_link', array($this, 'addDateToRecurringEvents'), 10, 2 );
					return trailingslashit( esc_url($eventUrl . 'all') );
				default:
					return esc_url($eventUrl);
			}
		}

		protected function uglyLink( $type = 'home', $secondary = false ) {

			$eventUrl = add_query_arg('post_type', self::POSTTYPE, home_url() );

			// if we're on an Event Cat, show the cat link, except for home.
			if ( $type !== 'home' && is_tax( self::TAXONOMY ) ) {
				$eventUrl = add_query_arg( self::TAXONOMY, get_query_var('term'), $eventUrl );
			}

			switch( $type ) {

				case 'home':
					return $eventUrl;
				case 'month':
					$month = add_query_arg( array( 'eventDisplay' => 'month'), $eventUrl );
					if ( $secondary )
						$month = add_query_arg( array( 'eventDate' => $secondary ), $month );
					return $month;
				case 'day':
					$month = add_query_arg( array( 'eventDisplay' => 'day'), $eventUrl );
					if ( $secondary )
						$month = add_query_arg( array( 'eventDate' => $secondary ), $month );
					return $month;
				case 'upcoming':
					return add_query_arg( array( 'eventDisplay' => 'upcoming'), $eventUrl );
				case 'past':
					return add_query_arg( array( 'eventDisplay' => 'past'), $eventUrl );
				case 'dropdown':
					$dropdown = add_query_arg( array( 'eventDisplay' => 'month', 'eventDate' => ' '), $eventUrl );
					return rtrim($dropdown); // tricksy
				case 'ical':
					if ( $secondary == 'single' ) {
						return add_query_arg('ical', '1', get_permalink() );
					}
					return home_url() . '/?ical';
				case 'single':
					global $post;
					$p = $secondary ? $secondary : $post;
					$link = trailingslashit(get_permalink($p));
					return $link;
				case 'all':
					remove_filter( 'post_type_link', array($this, 'addDateToRecurringEvents') );
					$eventUrl = add_query_arg('eventDisplay', 'all', get_permalink() );
					add_filter( 'post_type_link', array($this, 'addDateToRecurringEvents') );
					return $eventUrl;
				default:
					return $eventUrl;
			}
		}

		/**
		 * Returns a link to google maps for the given event
		 *
		 * @param string $postId
		 * @return string a fully qualified link to http://maps.google.com/ for this event
		 */
		public function get_google_maps_args() {

			$locationMetaSuffixes = array( 'address', 'city', 'state', 'province', 'zip', 'country' );
			$toUrlEncode = "";
			$languageCode = substr( get_bloginfo( 'language' ), 0, 2 );
			foreach( $locationMetaSuffixes as $val ) {
				$metaVal = call_user_func('tribe_get_'.$val);
				if ( $metaVal )
					$toUrlEncode .= $metaVal . " ";
			}
			if ( $toUrlEncode )
				return 'f=q&amp;source=embed&amp;hl=' . $languageCode . '&amp;geocode=&amp;q='. urlencode( trim( $toUrlEncode ) );
			return "";

		}

		/**
		 * Returns a link to google maps for the given event
		 *
		 * @param string $postId
		 * @return string a fully qualified link to http://maps.google.com/ for this event
		 */
		public function googleMapLink( $postId = null ) {
			if ( $postId === null || !is_numeric( $postId ) ) {
				global $post;
				$postId = $post->ID;
			}

			$locationMetaSuffixes = array( 'address', 'city', 'state', 'province', 'zip', 'country' );
			$toUrlEncode = "";
			foreach( $locationMetaSuffixes as $val ) {
				$metaVal = call_user_func('tribe_get_'.$val, $postId);
				if ( $metaVal )
					$toUrlEncode .= $metaVal . " ";
			}
			if ( $toUrlEncode )
				return "http://maps.google.com/maps?f=q&amp;source=s_q&amp;hl=en&amp;geocode=&amp;q=" . urlencode( trim( $toUrlEncode ) );
			return "";
		}

		/**
		 *  Returns the full address of an event along with HTML markup.  It
		 *  loads the full-address template to generate the HTML
		 */
		public function fullAddress( $postId=null, $includeVenueName=false ) {
			ob_start();
			load_template( TribeEventsTemplates::getTemplateHierarchy( 'address', 'modules' ), false );
			$address = ob_get_contents();
			ob_end_clean();
			return $address;
		}

		/**
		 *  Returns a string version of the full address of an event
		 */
		public function fullAddressString( $postId=null ) {
			$address = '';
			if( tribe_get_address( $postId ) ) {
				$address .= tribe_get_address( $postId );
			}

			if( tribe_get_city( $postId ) ) {
				if($address != '') $address .= ", ";
				$address .= tribe_get_city( $postId );
			}

			if( tribe_get_region( $postId ) ) {
				if($address != '') $address .= ", ";
				$address .= tribe_get_region( $postId );
			}

			if( tribe_get_zip( $postId ) ) {
				if($address != '') $address .= ", ";
				$address .= tribe_get_zip( $postId );
			}

			if( tribe_get_country( $postId ) ) {
				if($address != '') $address .= ", ";
				$address .= tribe_get_country( $postId );
			}

			return $address;
		}

		/**
		 * This plugin does not have any deactivation functionality. Any events, categories, options and metadata are
		 * left behind.
		 *
		 * @return void
		 */
		public function on_deactivate( ) {
			$this->flushRewriteRules();
		}

		/**
		 * Converts a set of inputs to YYYY-MM-DD HH:MM:SS format for MySQL
		 */
		public function dateToTimeStamp( $date, $hour, $minute, $meridian ) {
			if ( preg_match( '/(PM|pm)/', $meridian ) && $hour < 12 ) $hour += "12";
			if ( preg_match( '/(AM|am)/', $meridian ) && $hour == 12 ) $hour = "00";
			$date = $this->dateHelper($date);
			return "$date $hour:$minute:00";
		}
		public function getTimeFormat( $dateFormat = TribeDateUtils::DATEONLYFORMAT ) {
			return $dateFormat . ' ' . get_option( 'time_format', TribeDateUtils::TIMEFORMAT );
		}

/*
		 * Ensures date follows proper YYYY-MM-DD format
		 * converts /, - and space chars to -
		 */
		protected function dateHelper( $date ) {

			if($date == '')
				return date(TribeDateUtils::DBDATEFORMAT);

			$date = str_replace( array('-','/',' ',':',chr(150),chr(151),chr(45)), '-', $date );
			// ensure no extra bits are added
			list($year, $month, $day) = explode('-', $date);

			if ( ! checkdate($month, $day, $year) )
				$date = date(TribeDateUtils::DBDATEFORMAT); // today's date if error
			else
				$date = $year . '-' . $month . '-' . $day;

			return $date;
		}

		/**
		 * Adds an alias for get_post_meta so we can do extra stuff to the plugin values.
		 * If you need the raw unfiltered data, use get_post_meta directly.
		 * This is mainly for templates.
		 */
		public function getEventMeta( $id, $meta, $single = true ){
			$use_def_if_empty = (class_exists( 'TribeEventsPro' )) ? tribe_get_option('defaultValueReplace') : false;
			if($use_def_if_empty){
				$cleaned_tag = str_replace('_Event','',$meta);
				$default = tribe_get_option('eventsDefault'.$cleaned_tag);
				$default = apply_filters('filter_eventsDefault'.$cleaned_tag,$default);
				return (get_post_meta( $id, $meta, $single ) !== false) ? get_post_meta( $id, $meta, $single ) : $default;
			}else{
				return get_post_meta( $id, $meta, $single );
			}

		}
		/**
		 * Adds / removes the event details as meta tags to the post.
		 *
		 * @param string $postId
		 * @return void
		 */
		public function addEventMeta( $postId, $post ) {
			// only continue if it's an event post
			if ( $post->post_type != self::POSTTYPE || defined('DOING_AJAX') ) {
				return;
			}
			// don't do anything on autosave or auto-draft either or massupdates
			if ( wp_is_post_autosave( $postId ) || $post->post_status == 'auto-draft' || isset($_GET['bulk_edit']) || (isset($_REQUEST['action']) && $_REQUEST['action'] == 'inline-save') ) {
				return;
			}

			// remove these actions even if nonce is not set
			// note: we're removing these because these actions are actually for PRO,
			// these functions are used when editing an existing venue or organizer
			remove_action( 'save_post', array( $this, 'save_venue_data' ), 16, 2 );
			remove_action( 'save_post', array( $this, 'save_organizer_data' ), 16, 2 );

			if( !isset($_POST['ecp_nonce']) )
				return;

			if ( !wp_verify_nonce( $_POST['ecp_nonce'], TribeEvents::POSTTYPE ) )
				return;
	
			if ( !current_user_can( 'edit_tribe_events' ) )
				return;

			$_POST['Organizer'] = isset($_POST['organizer']) ? stripslashes_deep($_POST['organizer']) : null;
			$_POST['Venue'] = isset($_POST['venue']) ? stripslashes_deep($_POST['venue']) : null;


			/**
			 * When using pro and we have a VenueID/OrganizerID, we just save the ID, because we're not
			 * editing the venue/organizer from within the event.
			 */
			if( isset($_POST['Venue']['VenueID']) && !empty($_POST['Venue']['VenueID']) && class_exists('TribeEventsPro') )
				$_POST['Venue'] = array('VenueID' => intval($_POST['Venue']['VenueID']));

			if( isset($_POST['Organizer']['OrganizerID']) && !empty($_POST['Organizer']['OrganizerID']) && class_exists('TribeEventsPro') )
				$_POST['Organizer'] = array('OrganizerID' => intval($_POST['Organizer']['OrganizerID']));


			TribeEventsAPI::saveEventMeta($postId, $_POST, $post);
		}

		/**
		 * Adds the '_<posttype>Origin' meta field for a newly inserted events-calendar post.
		 *
		 * @since 2.1
		 * @author paulhughes
		 * @param int $postId, the post ID
		 * @param stdClass $post, the post object
		 * @return void
		 */
		public function addPostOrigin( $postId, $post ) {
			// Only continue of the post being added is an event, venue, or organizer.
			if ( isset($postId) && isset($post->post_type) ) {
				if ( $post->post_type == self::POSTTYPE ) {
					$post_type = '_Event';
				} elseif ( $post->post_type == self::VENUE_POST_TYPE ) {
					$post_type = '_Venue';
				} elseif ( $post->post_type == self::ORGANIZER_POST_TYPE ) {
					$post_type = '_Organizer';
				} else {
					return;
				}

				//only set origin once
				$origin = get_post_meta($postId , $post_type . 'Origin', true);
				if( !$origin )
					add_post_meta( $postId, $post_type . 'Origin', apply_filters( 'tribe-post-origin', 'events-calendar', $postId, $post ) );
			}
		}

		public function showAuditingData(){

			$events_audit_trail_template = $this->pluginPath . 'admin-views/events-audit-trail.php';
			$events_audit_trail_template = apply_filters('tribe_events_audit_trail_template', $events_audit_trail_template);
			include( $events_audit_trail_template );
		
		}

		/**
		 * Adds to the '_<posttype>AuditTrail' meta field for an events-calendar post.
		 *
		 * @since 2.1
		 * @author paulhughes
		 * @param int $postId, the post ID
		 * @param stdClass $post, the post object
		 * @return void
		 */
		public function addToPostAuditTrail( $postId, $post ) {
			// Only continue of the post being added is an event, venue, or organizer.
			if ( isset($postId) && isset($post->post_type) ) {
				if ( $post->post_type == self::POSTTYPE ) {
					$post_type = '_Event';
				} elseif ( $post->post_type == self::VENUE_POST_TYPE ) {
					$post_type = '_Venue';
				} elseif ( $post->post_type == self::ORGANIZER_POST_TYPE ) {
					$post_type = '_Organizer';
				} else {
					return;
				}
				$post_audit_trail = get_post_meta( $postId, $post_type . 'AuditTrail', true );
				if ( !isset( $post_audit_trail ) || !$post_audit_trail || !is_array($post_audit_trail) ) {
					$post_audit_trail = array();
				}
				$post_audit_trail[] = array( apply_filters( 'tribe-post-origin', 'events-calendar' ), time() );
				update_post_meta( $postId, $post_type . 'AuditTrail', $post_audit_trail );
			}
		}

		/**
		 * Publishes associated venue/organizer when an event is published
		 *
		 * @since 2.0.6
		 * @author nciske
		 * @param int $postId, the post ID
		 * @param stdClass $post, the post object
		 * @return void
		 */
		public function publishAssociatedTypes( $postID, $post ) {
			
			remove_action( 'save_post', array( $this, 'addEventMeta' ), 15, 2 );
			remove_action( 'save_post', array( $this, 'save_venue_data' ), 16, 2 );
			remove_action( 'save_post', array( $this, 'save_organizer_data' ), 16, 2 );
			remove_action( 'save_post', array( $this, 'addToPostAuditTrail' ), 10, 2 );

			remove_action( 'save_post', array( $this, 'publishAssociatedTypes'), 25, 2 );
			
			// Only continue if the post being published is an event
			if ( wp_is_post_autosave( $postID ) || $post->post_status == 'auto-draft' ||
						isset($_GET['bulk_edit']) || (isset($_REQUEST['action']) && $_REQUEST['action'] == 'inline-save') || 
						($post->post_type != self::POSTTYPE && $postID)) {
				return;
			}
				
				//echo '$postID='.$postID;
				
				global $wpdb;
				
				if( isset( $post->post_status ) && $post->post_status == 'publish' ){
				
					//get venue and organizer and publish them

					$pm = get_post_custom($post->ID);
					
					if( isset($pm['_EventVenueID']) && $pm['_EventVenueID'] ){
						
						if( is_array($pm['_EventVenueID']) ){
							$venue_id = current($pm['_EventVenueID']);
						}else{
							$venue_id = $pm['_EventVenueID'];
						}
						
						
						$venue_post = array(
							'ID' => $venue_id, 
							'post_status' => 'publish',
						);
						
						//wp_update_post( $venue_post );
						$sql = "UPDATE $wpdb->posts SET post_status = 'publish' WHERE ID = '".intval($venue_id)."' AND post_type = '".TribeEvents::VENUE_POST_TYPE."' AND post_status != 'publish'";
						$wpdb->query($sql);
						
					}
	
					if( isset($pm['_EventOrganizerID']) && $pm['_EventOrganizerID'] ){
						
						if( is_array($pm['_EventOrganizerID']) ){
							$org_id = current($pm['_EventOrganizerID']);
						}else{
							$org_id = $pm['_EventOrganizerID'];
						}
						

						$org_post = array(
							'ID' => $org_id, 
							'post_status' => 'publish',
						);

						//wp_update_post( $org_post );
						$sql = "UPDATE $wpdb->posts SET post_status = 'publish' WHERE ID = '".intval($org_id)."' AND post_type = '".TribeEvents::ORGANIZER_POST_TYPE."' AND post_status != 'publish'";
						$wpdb->query($sql);
					}
				}
				
		}

		//** If you are saving a new venue separate from an event
		public function save_venue_data( $postID = null, $post=null ) {
			global $_POST;

			// don't do anything on autosave or auto-draft either or massupdates
			// Or inline saves, or data being posted without a venue Or
			// finally, called from the save_post action, but on save_posts that
			// are not venue posts
			if ( wp_is_post_autosave( $postID ) || $post->post_status == 'auto-draft' ||
						isset($_GET['bulk_edit']) || (isset($_REQUEST['action']) && $_REQUEST['action'] == 'inline-save') ||
						(isset($_POST['venue']) && !$_POST['venue']) ||
						($post->post_type != self::VENUE_POST_TYPE && $postID)) {
				return;
			}
			
			if ( !current_user_can( 'edit_tribe_venues' ) )
				return;					

			//There is a possibility to get stuck in an infinite loop. 
			//That would be bad.
			remove_action( 'save_post', array( $this, 'save_venue_data' ), 16, 2 );

			if( !isset($_POST['post_title']) || !$_POST['post_title'] ) { $_POST['post_title'] = "Unnamed Venue"; }
			$_POST['venue']['Venue'] = $_POST['post_title'];
			$data = stripslashes_deep($_POST['venue']);
			$venue_id = TribeEventsAPI::updateVenue($postID, $data);

			return $venue_id;
		}
		/**
		 *
		 * @param $p
		 * @param $post_status (deprecated)
		 * @param $args
		 *
		 * @return WP_Query->posts || false
		 */
		function get_venue_info( $p = null, $deprecated = null, $args = array() ){
			$defaults = array(
				'post_type' => self::VENUE_POST_TYPE, 
				'nopaging' => 1, 
				'post_status' => 'publish',
				'ignore_sticky_posts ' => 1,
				'orderby'=>'title', 
				'order'=>'ASC',
				'p' => $p
			);

			// allow deprecated param to pass through by default
			// NOTE: setting post_status in $args will override $post_status
			if ( $deprecated != null ) {
				_deprecated_argument( __FUNCTION__, 'The Event Calendar v2.0.9', 'To use the latest code, please supply post_status in the argument array params.' );
				$defaults['post_status'] = $deprecated;
			}


			$args = wp_parse_args( $args, $defaults );
			$r = new WP_Query( $args );
			if ($r->have_posts()) :
				return $r->posts;
			endif;
			return false;
		}

		//** If you are saving a new organizer along with the event, we will do this:
		public function save_organizer_data( $postID = null, $post=null ) {
			global $_POST;
			
			// don't do anything on autosave or auto-draft either or massupdates
			// Or inline saves, or data being posted without a organizer Or
			// finally, called from the save_post action, but on save_posts that
			// are not organizer posts

			if( !isset($_POST['organizer']) ) $_POST['organizer'] = null;

			if ( wp_is_post_autosave( $postID ) || $post->post_status == 'auto-draft' ||
						isset($_GET['bulk_edit']) || (isset($_REQUEST['action']) && $_REQUEST['action'] == 'inline-save') ||
						!$_POST['organizer'] ||
						($post->post_type != self::ORGANIZER_POST_TYPE && $postID)) {
				return;
			}
			
			if ( !current_user_can( 'edit_tribe_organizers' ) )
				return;										

			//There is a possibility to get stuck in an infinite loop. 
			//That would be bad.
			remove_action( 'save_post', array( $this, 'save_organizer_data' ), 16, 2 );

			$data = stripslashes_deep($_POST['organizer']);

			$organizer_id = TribeEventsAPI::updateOrganizer($postID, $data);

			/**
			 * Put our hook back
			 * @link http://codex.wordpress.org/Plugin_API/Action_Reference/save_post#Avoiding_infinite_loops
			 */
			add_action( 'save_post', array( $this, 'save_organizer_data' ), 16, 2 );

			return $organizer_id;
		}

		// abstracted for EventBrite
		public function add_new_organizer($data, $post=null) {
			if($data['OrganizerID'])
				return $data['OrganizerID'];

			if ( $post->post_type == self::ORGANIZER_POST_TYPE && $post->ID) {
				$data['OrganizerID'] = $post->ID;
			}

			//google map checkboxes
			$postdata = array(
				'post_title' => $data['Organizer'],
				'post_type' => self::ORGANIZER_POST_TYPE,
				'post_status' => 'publish',
				'ID' => $data['OrganizerID']
			);

			if( isset($data['OrganizerID']) && $data['OrganizerID'] != "0" ) {
				$organizer_id = $data['OrganizerID'];
				wp_update_post( array('post_title' => $data['Organizer'], 'ID'=>$data['OrganizerID'] ));
			} else {
				$organizer_id = wp_insert_post($postdata, true);
			}

			if( !is_wp_error($organizer_id) ) {
				foreach ($data as $key => $var) {
					update_post_meta($organizer_id, '_Organizer'.$key, $var);
				}

				return $organizer_id;
			}
		}

		/**
		 *
		 * @param $p
		 * @param $post_status (deprecated)
		 * @param $args
		 *
		 * @return WP_Query->posts || false
		 */
		function get_organizer_info( $p = null, $deprecated = null, $args = array() ){
			$defaults = array(
				'post_type' => self::ORGANIZER_POST_TYPE, 
				'nopaging' => 1, 
				'post_status' => 'publish',
				'ignore_sticky_posts ' => 1,
				'orderby'=>'title', 
				'order'=>'ASC',
				'p' => $p
			);

			// allow deprecated param to pass through by default
			// NOTE: setting post_status in $args will override $post_status
			if ( $deprecated != null ) {
				_deprecated_argument( __FUNCTION__, 'The Event Calendar v2.0.9', 'To use the latest code, please supply post_status in the argument array params.' );
				$defaults['post_status'] = $deprecated;
			}


			$args = wp_parse_args( $args, $defaults );
			$r = new WP_Query( $args );
			if ($r->have_posts()) :
				return $r->posts;
			endif;
			return false;
		}

		/**
		 * Adds a style chooser to the write post page
		 *
		 * @return void
		 */
		public function EventsChooserBox($event = null) {
			
			$saved = false;
			
			if(!$event){
				global $post;
				
				if( isset($_GET['post']) && $_GET['post'] )
					$saved = true;
			}else{
				$post = $event;
				
				//echo $post->ID;
				
				if($post->ID){
					$saved = true;
				}else{
					$saved = false;
				}
			}
			
			$options = '';
			$style = '';
			
			if(isset($post->ID)){
				$postId = $post->ID;
			}else{
				$postId = 0;
			}
			
				foreach ( $this->metaTags as $tag ) {
					if ( $postId && $saved ) { //if there is a post AND the post has been saved at least once.
					
						// Sort the meta to make sure it is correct for recurring events
						
						$meta = get_post_meta($postId,$tag);
						sort($meta);
						if (isset($meta[0])) { $$tag = $meta[0]; }
					} else {
						$cleaned_tag = str_replace('_Event','',$tag);
						
						//allow posted data to override default data
						if( isset($_POST['Event'.$cleaned_tag]) ){
							$$tag = stripslashes_deep($_POST['Event'.$cleaned_tag]);
						}else{
							$$tag = (class_exists('TribeEventsPro') && $this->defaultValueReplaceEnabled() ) ? tribe_get_option('eventsDefault'.$cleaned_tag) : "";
						}
					}
				}
			
			if( isset($_EventOrganizerID) && $_EventOrganizerID ) {
				foreach($this->organizerTags as $tag) {
					$$tag = get_post_meta($_EventOrganizerID, $tag, true );
				}
			}else{
				foreach($this->organizerTags as $tag) {
					$cleaned_tag = str_replace('_Organizer','',$tag);
					if( isset($_POST['organizer'][$cleaned_tag]) )
						$$tag = stripslashes_deep($_POST['organizer'][$cleaned_tag]);
				}
			}

			if(isset($_EventVenueID) && $_EventVenueID){
			
				foreach($this->venueTags as $tag) {
					$$tag = get_post_meta($_EventVenueID, $tag, true );
				}

			}else{
			
				$defaults = $this->venueTags;
				$defaults[] = '_VenueState';
				$defaults[] = '_VenueProvince';

				foreach ( $defaults as $tag ) {

					$cleaned_tag = str_replace('_Venue','',$tag);
					//echo $tag.' | '.$cleaned_tag.'<BR>';

					$var_name = '_Venue'.$cleaned_tag;

					if ($cleaned_tag != 'Cost') {

						$$var_name = (class_exists('TribeEventsPro') && $this->defaultValueReplaceEnabled() ) ? tribe_get_option('eventsDefault'.$cleaned_tag) : "";
					}

					if( isset($_POST['venue'][$cleaned_tag]) )
						$$var_name = stripslashes_deep($_POST['venue'][$cleaned_tag]);

				}

				if ( isset($_VenueState) && !empty($_VenueState) ) {
					$_VenueStateProvince = $_VenueState;
				} elseif ( isset($_VenueProvince) ) {
					$_VenueStateProvince = $_VenueProvince;
				} else {
					$_VenueStateProvince = null;
				}
				
				if( isset($_POST['venue']['Country']) ){
					if( $_POST['venue']['Country'] == 'United States' ){
						$_VenueStateProvince = stripslashes_deep($_POST['venue']['State']);
					}else{
						$_VenueStateProvince = stripslashes_deep($_POST['venue']['Province']);
					}
				}

			}

			$_EventStartDate = (isset($_EventStartDate)) ? $_EventStartDate : null;
			$_EventEndDate = (isset($_EventEndDate)) ? $_EventEndDate : null;
			$_EventAllDay = isset($_EventAllDay) ? $_EventAllDay : false;
			$isEventAllDay = ( $_EventAllDay == 'yes' || ! TribeDateUtils::dateOnly( $_EventStartDate ) ) ? 'checked="checked"' : ''; // default is all day for new posts
			$startMonthOptions 		= TribeEventsViewHelpers::getMonthOptions( $_EventStartDate );
			$endMonthOptions 		= TribeEventsViewHelpers::getMonthOptions( $_EventEndDate );
			$startYearOptions 		= TribeEventsViewHelpers::getYearOptions( $_EventStartDate );
			$endYearOptions			= TribeEventsViewHelpers::getYearOptions( $_EventEndDate );
			$startMinuteOptions 		= TribeEventsViewHelpers::getMinuteOptions( $_EventStartDate, true );
			$endMinuteOptions		= TribeEventsViewHelpers::getMinuteOptions( $_EventEndDate );
			$startHourOptions		= TribeEventsViewHelpers::getHourOptions( $_EventAllDay == 'yes' ? null : $_EventStartDate, true );
			$endHourOptions			= TribeEventsViewHelpers::getHourOptions( $_EventAllDay == 'yes' ? null : $_EventEndDate );
			$startMeridianOptions 	= TribeEventsViewHelpers::getMeridianOptions( $_EventStartDate, true );
			$endMeridianOptions		= TribeEventsViewHelpers::getMeridianOptions( $_EventEndDate );

			if( $_EventStartDate )
				$start = TribeDateUtils::dateOnly($_EventStartDate);

			$EventStartDate = ( isset($start) && $start ) ? $start : date('Y-m-d');

			if ( !empty($_REQUEST['eventDate']) )
				$EventStartDate = $_REQUEST['eventDate'];

			if( $_EventEndDate )
				$end = TribeDateUtils::dateOnly($_EventEndDate);

			$EventEndDate = ( isset($end) && $end ) ? $end : date('Y-m-d');
			$recStart = isset($_REQUEST['event_start']) ? $_REQUEST['event_start'] : null;
			$recPost = isset($_REQUEST['post']) ? $_REQUEST['post'] : null;

			if ( !empty($_REQUEST['eventDate']) ) {
				$duration = get_post_meta( $postId, '_EventDuration', true );
				$EventEndDate = TribeDateUtils::dateOnly( strtotime($EventStartDate) + $duration, true );
			}

			$events_meta_box_template = $this->pluginPath . 'admin-views/events-meta-box.php';
			$events_meta_box_template = apply_filters('tribe_events_meta_box_template', $events_meta_box_template);
			include( $events_meta_box_template );
		}

		public function displayEventVenueInput($postId) {
			$VenueID = get_post_meta( $postId, '_EventVenueID', true);
			?><input type='hidden' name='venue[VenueID]' value='<?php echo esc_attr($VenueID) ?>'/><?php
		}

		public function displayEventOrganizerInput($postId) {
			$OrganizerID = get_post_meta( $postId, '_EventOrganizerID', true);
			?><input type='hidden' name='organizer[OrganizerID]' value='<?php echo esc_attr($OrganizerID) ?>'/><?php
		}

		/**
		 * Adds a style chooser to the write post page
		 *
		 * @return void
		 */
		public function VenueMetaBox() {
			global $post;
			$options = '';
			$style = '';
			$postId = $post->ID;

			if($post->post_type == self::VENUE_POST_TYPE){
			
				if( (is_admin() && isset($_GET['post']) && $_GET['post']) || (!is_admin() && isset($postId) ) )
					$saved = true;
			
				foreach ( $this->venueTags as $tag ) {
					if ( $postId && isset( $saved ) && $saved ) { //if there is a post AND the post has been saved at least once.
						$$tag = esc_html(get_post_meta( $postId, $tag, true ));
					} else {
						$cleaned_tag = str_replace('_Venue','',$tag);
						$$tag = tribe_get_option('eventsDefault'.$cleaned_tag);
					}
				}
			}
			?>
				<style type="text/css">
						#EventInfo {border:none;}
				</style>
				<div id='eventDetails' class="inside eventForm">
					<table cellspacing="0" cellpadding="0" id="EventInfo" class="VenueInfo">
					<?php
					$venue_meta_box_template = apply_filters('tribe_events_venue_meta_box_template', $this->pluginPath . 'admin-views/venue-meta-box.php');
					if( !empty($venue_meta_box_template) )
						include( $venue_meta_box_template );
					?>
					</table>
				</div>
			<?php
		}
		
		/**
		 * Adds a style chooser to the write post page
		 *
		 * @return void
		 */
		public function OrganizerMetaBox() {
			global $post;
			$options = '';
			$style = '';
			$postId = $post->ID;
			$saved = false;
			
			if($post->post_type == self::ORGANIZER_POST_TYPE){

				if( (is_admin() && isset($_GET['post']) && $_GET['post']) || (!is_admin() && isset($postId) ))
					$saved = true;
			
				foreach ( $this->organizerTags as $tag ) {
					if ( $postId && $saved ) { //if there is a post AND the post has been saved at least once.
						$$tag = get_post_meta( $postId, $tag, true );
					}
				}
			}
			?>
				<style type="text/css">
						#EventInfo {border:none;}
				</style>
				<div id='eventDetails' class="inside eventForm">
					<table cellspacing="0" cellpadding="0" id="EventInfo" class="OrganizerInfo">
					<?php
					$organizer_meta_box_template = apply_filters('tribe_events_organizer_meta_box_template', $this->pluginPath . 'admin-views/organizer-meta-box.php');
					if( !empty($organizer_meta_box_template) )
						include( $organizer_meta_box_template );
					?>
					</table>
				</div>
			<?php
		}

		/**
		 * Handle ajax requests from admin form
		 */
		public function ajax_form_validate() {
			if ($_REQUEST['name'] && $_REQUEST['nonce'] && wp_verify_nonce($_REQUEST['nonce'], 'tribe-validation-nonce')) {
				if($_REQUEST['type'] == 'venue'){
					echo $this->verify_unique_name($_REQUEST['name'],'venue');
					exit;
				} elseif ($_REQUEST['type'] == 'organizer'){
					echo $this->verify_unique_name($_REQUEST['name'],'organizer');
					exit;
				}
			}
		}

		/**
		 * Allow programmatic override of defaultValueReplace setting
		 *
		 * @return boolean
		 */
		 public function defaultValueReplaceEnabled(){
		
			if( !is_admin() )
				return false;
				
			return tribe_get_option('defaultValueReplace');
		
		}

		/**
		 * Verify that a venue or organizer is unique
		 *
		 * @param string $name - name of venue or organizer
		 * @param string $type - post type (venue or organizer)
		 * @return boolean
		 */
		public function verify_unique_name($name, $type){
			global $wpdb;
			$name = stripslashes($name);
			if ('' == $name) { return 1; }
			if ($type == 'venue') {
				$post_type = self::VENUE_POST_TYPE;
			} elseif($type == 'organizer') {
				$post_type = self::ORGANIZER_POST_TYPE;
			}
			$results = $wpdb->get_var($wpdb->prepare("SELECT id FROM {$wpdb->posts} WHERE post_type = %s && post_title = %s && post_status = 'publish'",$post_type,$name));
			return ($results) ? 0 : 1;
		}

		/**
		 * Given a date (YYYY-MM-DD), returns the first of the next month
		 *
		 * @param date
		 * @return date
		 */
		public function nextMonth( $date ) {
			$dateParts = split( '-', $date );
			if ( $dateParts[1] == 12 ) {
				$dateParts[0]++;
				$dateParts[1] = "01";
				$dateParts[2] = "01";
			} else {
				$dateParts[1]++;
				$dateParts[2] = "01";
			}
			if ( $dateParts[1] < 10 && strlen( $dateParts[1] ) == 1 ) {
				$dateParts[1] = "0" . $dateParts[1];
			}
			$return =	$dateParts[0] . '-' . $dateParts[1];
			return $return;
		}
		/**
		 * Given a date (YYYY-MM-DD), return the first of the previous month
		 *
		 * @param date
		 * @return date
		 */
		public function previousMonth( $date ) {
			$dateParts = split( '-', $date );
			if ( $dateParts[1] == 1 ) {
				$dateParts[0]--;
				$dateParts[1] = "12";
				$dateParts[2] = "01";
			} else {
				$dateParts[1]--;
				$dateParts[2] = "01";
			}
			if ( $dateParts[1] < 10 ) {
				$dateParts[1] = "0" . $dateParts[1];
			}
			$return =	$dateParts[0] . '-' . $dateParts[1];

			return $return;
		}

		/**
		 * Callback for adding the Meta box to the admin page
		 * @return void
		 */
		public function addEventBox( ) {
			add_meta_box( 'Event Details', $this->pluginName, array( $this, 'EventsChooserBox' ), self::POSTTYPE, 'normal', 'high' );
			add_meta_box( 'Event Options', __('Event Options', 'tribe-events-calendar'), array( $this, 'eventMetaBox' ), self::POSTTYPE, 'side', 'default' );

			add_meta_box( 'Venue Details', __('Venue Information', 'tribe-events-calendar'), array( $this, 'VenueMetaBox' ), self::VENUE_POST_TYPE, 'normal', 'high' );
			add_meta_box( 'Organizer Details', __('Organizer Information', 'tribe-events-calendar'), array( $this, 'OrganizerMetaBox' ), self::ORGANIZER_POST_TYPE, 'normal', 'high' );
		}
		public function eventMetaBox() {
			include( $this->pluginPath . 'admin-views/event-sidebar-options.php' );
		}

		public function getDateString( $date ) {
			$monthNames = $this->monthNames();
			$dateParts = split( '-', $date );
			$timestamp = mktime( 0, 0, 0, $dateParts[1], 1, $dateParts[0] );
			return $monthNames[date( "F", $timestamp )] . " " . $dateParts[0];
		}

		public function getDateStringShortened( $date ) {
			$monthNames = $this->monthNames();
			$dateParts = split( '-', $date );
			$timestamp = mktime( 0, 0, 0, $dateParts[1], 1, $dateParts[0] );
			return $monthNames[date( "F", $timestamp )];
		}
		/**
		 * echo the next tab index
		 * @return void
		 */
		public function tabIndex() {
			echo $this->tabIndexStart;
			$this->tabIndexStart++;
		}

		public function getEvents( $args = array() ) {
			return TribeEventsQuery::getEvents($args);
		}

		public function isEvent( $postId = null ) {
			if ( $postId === null || ! is_numeric( $postId ) ) {
				global $post;
				$postId = $post->ID;
			}
			if ( get_post_field('post_type', $postId) == self::POSTTYPE ) {
				return true;
			}
			return false;
		}

		public function isVenue( $postId = null ) {
			if ( $postId === null || ! is_numeric( $postId ) ) {
				global $post;
				if( isset($post->ID) ) $postId = $post->ID;
			}
			if ( isset($postId) && get_post_field('post_type', $postId) == self::VENUE_POST_TYPE ) {
				return true;
			}
			return false;
		}

		public function isOrganizer( $postId = null ) {
			if ( $postId === null || ! is_numeric( $postId ) ) {
				global $post;
				$postId = $post->ID;
			}
			if ( get_post_field('post_type', $postId) == self::ORGANIZER_POST_TYPE ) {
				return true;
			}
			return false;
		}

		/**
	 ** Get a "previous/next post" link for events. Ordered by start date instead of ID.
	 **/

		public function get_event_link($post, $mode = 'next',$anchor = false){
			global $wpdb;

			if($mode == 'previous'){
				$order = 'DESC';
				$sign = '<';
			}else{
				$order = 'ASC';
				$sign = '>';
			}

			$date = $post->EventStartDate;
			$id = $post->ID;

			$eventsQuery = "
				SELECT $wpdb->posts.*, d1.meta_value as EventStartDate
				FROM $wpdb->posts
				LEFT JOIN $wpdb->postmeta as d1 ON($wpdb->posts.ID = d1.post_id)
				WHERE $wpdb->posts.post_type = '".self::POSTTYPE."'
				AND d1.meta_key = '_EventStartDate'
				AND ((d1.meta_value = '" .$date . "' AND ID $sign ".$id.") OR
					d1.meta_value $sign '" .$date . "')
				AND $wpdb->posts.post_status = 'publish'
				AND ($wpdb->posts.ID != $id OR d1.meta_value != '$date')
				ORDER BY TIMESTAMP(d1.meta_value) $order, ID $order
				LIMIT 1";
			$args = array(
				'post_type' => self::POSTTYPE,
				'post_status' => 'publish',
				'post__not_in' => array( $post->ID ),
				'order' => $order, 
				'orderby' => 'TIMESTAMP(wp_postmeta.meta_value) ID',
				'posts_per_page' => 1,
				'meta_query' => array(
					array(
						'key' => '_EventStartDate',
						'value' => $post->EventStartDate,
						'type' => 'DATE'
					)
				)
			);
			// TODO: Finish rewriting this query to be WP_QUERY based
			// TribeEventsQuery::deregister();
			// $event_link = new WP_Query($args);
			// print_r($event_link);

			$results = $wpdb->get_row($eventsQuery, OBJECT);
			if(is_object($results)) {
				if ( !$anchor ) {
					$anchor = $results->post_title;
	            } elseif ( strpos( $anchor, '%title%' ) !== false ) {
					$anchor = preg_replace( '|%title%|', $results->post_title, $anchor );
				}
				return apply_filters('tribe_events_get_event_link', '<a href='.tribe_get_event_link($results).'>'.$anchor.'</a>');
			}
		}

		public function addMetaLinks( $links, $file ) {
			if ( $file == $this->pluginDir . 'the-events-calendar.php' ) {
				$anchor = __( 'Support', 'tribe-events-calendar' );
				$links []= '<a href="'.self::$dotOrgSupportUrl.'">' . $anchor . '</a>';

				$anchor = __( 'View All Add-Ons', 'tribe-events-calendar' );
				$links []= '<a href="'.self::$tribeUrl.self::$addOnPath.self::$refQueryString.'">' . $anchor . '</a>';
			}
			return $links;
		}

		public function dashboardWidget() {
			wp_add_dashboard_widget( 'tribe_dashboard_widget', __( 'News from Modern Tribe' ), array( $this, 'outputDashboardWidget' ) );
		}

		public function outputDashboardWidget() {
			echo '<div class="rss-widget">';
			wp_widget_rss_output( self::FEED_URL, array( 'items' => 10 ) );
			echo "</div>";
		}

		protected function constructDaysOfWeek() {
			global $wp_locale;
			for ($i = 0; $i <= 6; $i++) {
				$day = $wp_locale->get_weekday($i);
				$this->daysOfWeek[$i] = $day;
				$this->daysOfWeekShort[$i] = $wp_locale->get_weekday_abbrev($day);
				$this->daysOfWeekMin[$i] = $wp_locale->get_weekday_initial($day);
			}
		}

		public function setPostExceptionThrown( $thrown ) {
			$this->postExceptionThrown = $thrown;
		}
		public function getPostExceptionThrown() {
			return $this->postExceptionThrown;
		}

		public function do_action($name, $event_id = null, $showMessage = false, $extra_args = null) {
			try {
				do_action( $name, $event_id, $extra_args );
				if( !$this->getPostExceptionThrown() && $event_id ) delete_post_meta( $event_id, TribeEvents::EVENTSERROROPT );
			} catch ( TribeEventsPostException $e ) {
				$this->setPostExceptionThrown(true);
				if ($event_id) {
					update_post_meta( $event_id, self::EVENTSERROROPT, trim( $e->getMessage() ) );
				}

				if( $showMessage ) {
					$e->displayMessage($showMessage);
				}
			}
		}

		public function maybeShowMetaUpsell($postId) {
			?><tr class="eventBritePluginPlug">
				<td colspan="2" class="tribe_sectionheader">
					<h4><?php _e('Additional Functionality', 'tribe-events-calendar'); ?></h4>
				</td>
			</tr>
			<tr class="eventBritePluginPlug">
				<td colspan="2">
					<p><?php _e('Looking for additional functionality including recurring events, custom meta, community events, ticket sales and more?', 'tribe-events-calendar' ) ?> <?php printf( __('Check out the <a href="%s">available add-ons</a>.', 'tribe-events-calendar' ), TribeEvents::$tribeUrl.'shop/?ref=tec-event' ); ?></p>
				</td>
			</tr><?php
		}

		
		/**
		 * Helper function for getting Post Id. Accepts null or a post id. If no $post object exists, returns false to avoid a PHP NOTICE
		 *
		 * @param int $postId (optional)
		 * @return int post ID
		 */
		public static function postIdHelper( $postId = null ) {
			if ( $postId != null && is_numeric( $postId ) > 0 ) {
				return (int) $postId;
			} else {
				global $post;
				if ( is_object($post) ){
					return get_the_ID();
				}else{
					return false;
				}
			}
		}
		
		/**
		 * Add the buttons/dropdown to the admin toolbar
		 *
		 * @since 2.0.7
		 * @return null
		 */
		public function addToolbarItems() {
			if ( !defined( 'TRIBE_DISABLE_TOOLBAR_ITEMS' ) || !TRIBE_DISABLE_TOOLBAR_ITEMS ) {
				global $wp_admin_bar;
				
				$wp_admin_bar->add_menu( array(
					'id' => 'tribe-events',
					'title' => __( 'Events', 'tribe-events-calendar' ),
					'href' => $this->getLink( 'home' )
				) );
				
				$wp_admin_bar->add_group( array(
					'id' => 'tribe-events-group',
					'parent' => 'tribe-events'
				) );
				
				$wp_admin_bar->add_group( array(
					'id' => 'tribe-events-add-ons-group',
					'parent' => 'tribe-events'
				) );
				
				$wp_admin_bar->add_group( array(
					'id' => 'tribe-events-settings-group',
					'parent' => 'tribe-events'
				) );
				
				$wp_admin_bar->add_group( array(
					'id' => 'tribe-events-import-group',
					'parent' => 'tribe-events-add-ons-group'
				) );
				
				$wp_admin_bar->add_menu( array(
					'id' => 'tribe-events-view-calendar',
					'title' => __( 'View Calendar', 'tribe-events-calendar' ),
					'href' => $this->getLink( 'home' ),
					'parent' => 'tribe-events-group'
				) );
				
				if( current_user_can( 'edit_tribe_events' ) ) {
					$wp_admin_bar->add_menu( array(
						'id' => 'tribe-events-add-event',
						'title' => __( 'Add Event', 'tribe-events-calendar' ),
						'href' => trailingslashit( get_admin_url() ) . 'post-new.php?post_type=' . self::POSTTYPE,
						'parent' => 'tribe-events-group'
					) );
				}
				
				if( current_user_can( 'edit_tribe_events' ) ) {
					$wp_admin_bar->add_menu( array(
						'id' => 'tribe-events-edit-events',
						'title' => __( 'Edit Events', 'tribe-events-calendar' ),
						'href' => trailingslashit( get_admin_url() ) . 'edit.php?post_type=' . self::POSTTYPE,
						'parent' => 'tribe-events-group'
					) );
				}
							
				if ( current_user_can( 'manage_options' ) ) {			
					$wp_admin_bar->add_menu( array(
						'id' => 'tribe-events-settings',
						'title' => __( 'Settings', 'tribe-events-calendar' ),
						'parent' => 'tribe-events-settings-group'
					) );
				}
				
				if ( current_user_can( 'manage_options' ) ) {			
					$wp_admin_bar->add_menu( array(
						'id' => 'tribe-events-settings-sub',
						'title' => __( 'Events', 'tribe-events-calendar' ),
						'href' => trailingslashit( get_admin_url() ) . 'edit.php?post_type=' . self::POSTTYPE . '&page=tribe-events-calendar',
						'parent' => 'tribe-events-settings'
					) );
				}
	
				if ( current_user_can( 'manage_options' ) ) {			
					$wp_admin_bar->add_menu( array(
						'id' => 'tribe-events-help',
						'title' => __( 'Help', 'tribe-events-calendar' ),
						'href' => trailingslashit( get_admin_url() ) . 'edit.php?post_type=' . self::POSTTYPE . '&page=tribe-events-calendar&tab=help',
						'parent' => 'tribe-events-settings-group'
					) );
				}
			}
		}
		
		/**
		 * Displays activation welcome admin notice.
		 *
		 * @since 2.0.8
		 * @author PaulHughes01
		 *
		 * @return void
		 */
		public function activationMessage() {
			$has_been_activated = $this->getOption( 'welcome_notice', false );
			if ( !$has_been_activated ) {
				echo '<div class="updated tribe-notice"><p>'.sprintf( __('Welcome to The Events Calendar! Your events calendar can be found at %s. To change the events slug, visit %sEvents -> Settings%s.', 'tribe-events-calendar'), '<a href="' . $this->getLink() .'">' . $this->getLink() . '</a>', '<i><a href="' . add_query_arg( array( 'post_type' => self::POSTTYPE, 'page' => 'tribe-events-calendar' ), admin_url( 'edit.php' ) ) . '">', '</i></a>' ).'</p></div>';
				$this->setOption( 'welcome_notice', true );
			}
		}
		
		/**
		 * Resets the option such that the activation message is again displayed on reactivation.
		 *
		 * @since 2.0.8
		 * @author PaulHughes01
		 *
		 * @return void
		 */
		public function resetActivationMessage() {
			$tec = TribeEvents::instance();
			$tec->setOption( 'welcome_notice', false );
		}
		
		/**
		 * Displays the View Calendar link at the top of the Events list in admin.
		 *
		 * @since 2.0.8
		 * @author PaulHughes01
		 *
		 * @return void
		 */
		public function addViewCalendar() {
			global $current_screen;
			if ( $current_screen->id == 'edit-' . self::POSTTYPE )
				echo '<div class="view-calendar-link-div"><h2 class="wrap"><a class="add-new-h2 view-calendar-link" href="' . $this->getLink() . '">' . __( 'View Calendar', 'tribe-events-calendar' ) . '</a></h2></div>';
		}
		
		/**
		 * Set the menu-edit-page to default display the events-related items.
		 *
		 * @since 2.0.8
		 * @author PaulHughes01
		 *
		 * @return void
		 */
		public function setInitialMenuMetaBoxes() {
			global $current_screen;
			if ( $current_screen->id == 'nav-menus' ) {
				$user = wp_get_current_user();
				if ( !get_user_option( 'tribe_setDefaultNavMenuBoxes', $user->ID ) ) {
					
					$current_hidden_boxes = array();
					$current_hidden_boxes =  get_user_option( 'metaboxhidden_nav-menus', $user->ID );
					if ( $array_key = array_search( 'add-' . self::POSTTYPE, $current_hidden_boxes ) )
						unset( $current_hidden_boxes[$array_key] );
					if ( $array_key = array_search( 'add-' . self::VENUE_POST_TYPE, $current_hidden_boxes ) )
						unset( $current_hidden_boxes[$array_key] );
					if ( $array_key = array_search( 'add-' . self::ORGANIZER_POST_TYPE, $current_hidden_boxes ) )
						unset( $current_hidden_boxes[$array_key] );
					if ( $array_key = array_search( 'add-' . self::TAXONOMY, $current_hidden_boxes ) )
						unset( $current_hidden_boxes[$array_key] );
					
					update_user_option( $user->ID, 'metaboxhidden_nav-menus', $current_hidden_boxes, true );
					
					update_user_option( $user->ID, 'tribe_setDefaultNavMenuBoxes', true, true );
				}
			}
		}
		
		public function addLinksToPluginActions( $actions ) {
			$actions['settings'] = '<a href="' . add_query_arg( array( 'post_type' => self::POSTTYPE, 'page' => 'tribe-events-calendar' ), admin_url( 'edit.php' ) ) .'">' . __('Settings', 'tribe-events-calendar') . '</a>';
			$actions['tribe-calendar'] = '<a href="' . $this->getLink() .'">' . __('Calendar', 'tribe-events-calendar') . '</a>';
			return $actions;
		}
		
		public function addHelpAdminMenuItem() {
    		global $submenu;
    		$submenu['edit.php?post_type=' . self::POSTTYPE][500] = array( __('Help', 'tribe-events-calendar'), 'manage_options' , add_query_arg( array( 'post_type' => self::POSTTYPE, 'page' => 'tribe-events-calendar', 'tab' => 'help' ), admin_url( 'edit.php' ) ) ); 
		} 
		
		/**
		 * Filter call that returns the proper link for after a comment is submitted to a recurring event.
		 *
		 * @author PaulHughes01
		 * @since 2.0.8
		 *
		 * @param string $content
		 * @param object $comment the comment object
		 * @return string the link
		 */ 
		public function newCommentLink( $content, $comment ) {
			if ( class_exists( 'TribeEventsPro' ) && tribe_is_recurring_event( get_the_ID() ) && isset( $_REQUEST['eventDate'] ) ) {
				$link = trailingslashit( $this->getLink( 'single' ) ) . $_REQUEST['eventDate'] . '#comment-' . $comment->comment_ID;
			} else {
				$link = $content;
			}
			return $link;
		}
		
		/**
		 * Adds a hidden field to recurring events comments forms that stores the eventDate.
		 *
		 * @author PaulHughes01
		 * @since 2.0.8
		 * 
		 * @return void
		 */
		public function addHiddenRecurringField() {
			echo '<input type="hidden" name="eventDate" value="' . get_query_var( 'eventDate' ) . '" />';
		}

		/**
		 * filter the link for tags when showing in an event
		 */
		public function tag_link($termlink, $term, $taxonomy) {
			global $post;
			if (is_object($post) && $post->post_type == self::POSTTYPE && $taxonomy == 'post_tag') {
				$termlink = esc_url(trailingslashit(tribe_get_events_link().'tag/'.$term->name));
			}
			return $termlink;
		}

	} // end TribeEvents class

} // end if !class_exists TribeEvents<|MERGE_RESOLUTION|>--- conflicted
+++ resolved
@@ -232,11 +232,7 @@
 			add_action( 'save_post', array( $this, 'addToPostAuditTrail' ), 10, 2 );
 			add_action( 'save_post', array( $this, 'publishAssociatedTypes'), 25, 2 );
 			add_action( 'pre_get_posts', array( $this, 'setDate' ));
-<<<<<<< HEAD
-			add_action( 'wp', array( $this, 'setDisplay' ));
-=======
 			add_action( 'parse_query', array( $this, 'setDisplay' ));
->>>>>>> c2315aa9
 			add_action( 'tribe_events_post_errors', array( 'TribeEventsPostException', 'displayMessage' ) );
 			add_action( 'tribe_settings_top', array( 'TribeEventsOptionsException', 'displayMessage') );
 			add_action( 'admin_enqueue_scripts', array( $this, 'addAdminScriptsAndStyles' ) );
@@ -1092,6 +1088,7 @@
 					wp_enqueue_script( 'jquery-ecp-plugins', $this->pluginUrl . 'resources/jquery-ecp-plugins.js', array('jquery') );
 					wp_enqueue_style( self::POSTTYPE.'-admin-ui', $this->pluginUrl . 'resources/events-admin-ui.css' );
 					wp_enqueue_script( self::VENUE_POST_TYPE.'-admin', $this->pluginUrl . 'resources/events-admin.js');
+					wp_enqueue_style( self::VENUE_POST_TYPE.'-admin', $this->pluginUrl . 'resources/hide-visibility.css' );
 
 					// hook for other plugins
 					do_action('tribe_venues_enqueue');
@@ -1274,17 +1271,6 @@
 
 		public function loadStyle() {
 			$eventsURL = trailingslashit( $this->pluginUrl ) . 'resources/';
-<<<<<<< HEAD
-			wp_enqueue_script('tribe-events-pjax', $eventsURL.'jquery.pjax.js', array('jquery') );			
-			wp_enqueue_script('tribe-events-calendar-script', $eventsURL.'tribe-events.js', array('jquery', 'tribe-events-pjax') );
-			// is there an events.css file in the theme?
-			if ( $user_style = locate_template(array('tribe-events/tribe-events.css')) ) {
-				$styleUrl = str_replace( get_theme_root(), get_theme_root_uri(), $user_style );
-			}
-			else {
-				$styleUrl = $eventsURL.'tribe-events.css';
-			}
-=======
 			wp_enqueue_script('tribe-events-pjax', $eventsURL . 'jquery.pjax.js', array('jquery') );
 			wp_enqueue_script('tribe-events-calendar-script', $eventsURL.'events.js', array('query', 'tribe-events-pjax') );
 			// is there an events.css file in the theme?
@@ -1292,7 +1278,6 @@
 			$styleUrl = locate_template( array( 'events/' . $event_file ) ) ?
 				str_replace( get_theme_root(), get_theme_root_uri(), locate_template( array( 'events/' . $event_file ) ) ) : 
 				$eventsURL . $event_file;
->>>>>>> c2315aa9
 			$styleUrl = apply_filters( 'tribe_events_stylesheet_url', $styleUrl );
 			if ( $styleUrl )
 				wp_enqueue_style('tribe-events-calendar-style', $styleUrl);
