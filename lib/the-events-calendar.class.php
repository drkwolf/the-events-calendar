<?php
/**
* Central Tribe Events Calendar class.
*/

// Don't load directly
if ( !defined('ABSPATH') ) { die('-1'); }

if ( !class_exists( 'TribeEvents' ) ) {

	class TribeEvents {
		const EVENTSERROROPT = '_tribe_events_errors';
		const OPTIONNAME = 'tribe_events_calendar_options';
		const TAXONOMY = 'tribe_events_cat';
		const POSTTYPE = 'tribe_events';
		const VENUE_POST_TYPE = 'tribe_venue';
		const ORGANIZER_POST_TYPE = 'tribe_organizer';
		const PLUGIN_DOMAIN = 'tribe-events-calendar';
		const VERSION = '2.1';
		const FEED_URL = 'http://tri.be/category/products/feed/';
		const INFO_API_URL = 'http://wpapi.org/api/plugin/the-events-calendar.php';
		const WP_PLUGIN_URL = 'http://wordpress.org/extend/plugins/the-events-calendar/';

		protected $postTypeArgs = array(
			'public' => true,
			'rewrite' => array('slug' => 'event', 'with_front' => false),
			'menu_position' => 6,
			'supports' => array('title','editor','excerpt','author','thumbnail', 'custom-fields'),
			'taxonomies' => array('post_tag'),
			'capability_type' => array('tribe_event', 'tribe_events'),
			'map_meta_cap' => true
		);
		protected $postVenueTypeArgs = array(
			'public' => true,
			'rewrite' => array('slug'=>'venue', 'with_front' => false),
			'show_ui' => true,
			'show_in_menu' => 0,
			'supports' => array('title', 'editor'),
			'capability_type' => array('tribe_venue', 'tribe_venues'),
			'map_meta_cap' => true,
			'exclude_from_search' => true
		);
		protected $postOrganizerTypeArgs = array(
			'public' => true,
			'rewrite' => false,
			'show_ui' => true,
			'show_in_menu' => 0,
			'menu_position' => 6,
			'supports' => array(''),
			'capability_type' => array('tribe_organizer', 'tribe_organizers'),
			'map_meta_cap' => true,
			'exclude_from_search' => true
		);
		protected $taxonomyLabels;

		public static $tribeUrl = 'http://tri.be/';
		public static $addOnPath = 'shop/';
		public static $supportPath = 'support/';
		public static $refQueryString = '?ref=tec-plugin';
		public static $dotOrgSupportUrl = 'http://wordpress.org/tags/the-events-calendar';

		protected static $instance;
		protected $rewriteSlug = 'events';
		protected $rewriteSlugSingular = 'event';
		protected $taxRewriteSlug = 'event/category';
		protected $tagRewriteSlug = 'event/tag';
		protected $monthSlug = 'month';
		protected $pastSlug = 'past';
		protected $upcomingSlug = 'upcoming';
		protected $postExceptionThrown = false;
		protected $optionsExceptionThrown = false;
		protected static $options;
		public $displaying;
		public $pluginDir;
		public $pluginPath;
		public $pluginUrl;
		public $pluginName;
		public $date;
		protected $tabIndexStart = 2000;
		
		public $form_errors = array();
		public $form_message = array();

		public $metaTags = array(
			'_EventAllDay',
			'_EventStartDate',
			'_EventEndDate',
			'_EventVenueID',
			'_EventShowMapLink',
			'_EventShowMap',
			'_EventCost',
			'_EventOrganizerID',
			'_EventPhone',
			'_EventHideFromUpcoming',
			self::EVENTSERROROPT
		);

		public $venueTags = array(
			'_VenueVenue',
			'_VenueCountry',
			'_VenueAddress',
			'_VenueCity',
			'_VenueStateProvince',
			'_VenueState',
			'_VenueProvince',
			'_VenueZip',
			'_VenuePhone'
		);

		public $organizerTags = array(
			'_OrganizerOrganizer',
			'_OrganizerEmail',
			'_OrganizerWebsite',
			'_OrganizerPhone'
		);

		public $states = array();
		public $currentPostTimestamp;
		public $daysOfWeekShort;
		public $daysOfWeek;
		public $daysOfWeekMin;
		public $monthsFull;
		public $monthsShort;

		/* Static Singleton Factory Method */
		public static function instance() {
			if (!isset(self::$instance)) {
				$className = __CLASS__;
				self::$instance = new $className;
			}
			return self::$instance;
		}

		/**
		 * Initializes plugin variables and sets up WordPress hooks/actions.
		 *
		 * @return void
		 */
		protected function __construct( ) {
			$this->pluginPath = trailingslashit( dirname( dirname(__FILE__) ) );
			$this->pluginDir = trailingslashit( basename( $this->pluginPath ) );
			$this->pluginUrl = plugins_url().'/'.$this->pluginDir;
			if (self::supportedVersion('wordpress') && self::supportedVersion('php')) {
				register_deactivation_hook( __FILE__, array( $this, 'on_deactivate' ) );
				$this->addFilters();
				$this->addActions();
				$this->loadLibraries();
			} else {
				// Either PHP or WordPress version is inadequate so we simply return an error.
				add_action('init', array($this,'loadTextDomain'));
				add_action('admin_head', array($this,'notSupportedError'));
			}
		}

		/**
		 *Load all the required library files.
		 **/
		protected function loadLibraries() {

			// Exceptions Helper
			require_once( 'tribe-event-exception.class.php' );

			// Load Template Tags
			require_once( $this->pluginPath.'public/template-tags/general.php' );
			require_once( $this->pluginPath.'public/template-tags/calendar.php' );
			require_once( $this->pluginPath.'public/template-tags/loop.php' );
			require_once( $this->pluginPath.'public/template-tags/google-map.php' );
			require_once( $this->pluginPath.'public/template-tags/organizer.php' );
			require_once( $this->pluginPath.'public/template-tags/venue.php' );
			require_once( $this->pluginPath.'public/template-tags/date.php' );
			require_once( $this->pluginPath.'public/template-tags/link.php' );

			// Load Advanced Functions
			require_once( $this->pluginPath.'public/advanced-functions/event.php' );
			require_once( $this->pluginPath.'public/advanced-functions/venue.php' );
			require_once( $this->pluginPath.'public/advanced-functions/organizer.php' );

			// Load Deprecated Template Tags
			require_once( 'template-tags-deprecated.php' );

			// Load Classes
			require_once( 'widget-list.class.php' );
			require_once( 'tribe-admin-events-list.class.php' );
			require_once( 'tribe-date-utils.class.php' );
			require_once( 'tribe-template-factory.class.php' );
			require_once( 'tribe-templates.class.php' );
			require_once( 'tribe-event-api.class.php' );
			require_once( 'tribe-event-query.class.php' );
			require_once( 'tribe-view-helpers.class.php' );
			require_once( 'tribe-the-events-calendar-import.class.php' );
			require_once( 'tribe-debug-bar.class.php' );

			// App Shop
			if (!defined("TRIBE_HIDE_UPSELL") || TRIBE_HIDE_UPSELL !== true ){
				require_once( 'tribe-app-shop.class.php' );
			}

		}

		protected function addFilters() {
			add_filter( 'post_class', array( $this, 'post_class') );
			add_filter( 'body_class', array( $this, 'body_class' ) );
			add_filter( 'query_vars',		array( $this, 'eventQueryVars' ) );
			add_filter( 'admin_body_class', array($this, 'admin_body_class') );
			//add_filter( 'the_content', array($this, 'emptyEventContent' ), 1 );
			add_filter( 'wp_title', array($this, 'maybeAddEventTitle' ), 10, 2 );
			add_filter( 'bloginfo_rss',	array($this, 'add_space_to_rss' ) );
			add_filter( 'post_type_link', array($this, 'addDateToRecurringEvents'), 10, 2 );
			add_filter( 'post_updated_messages', array($this, 'updatePostMessage') );
			add_filter( 'term_link', array($this, 'tag_link'), 10, 3);

			/* Add nav menu item - thanks to http://wordpress.org/extend/plugins/cpt-archives-in-nav-menus/ */
			add_filter( 'nav_menu_items_' . TribeEvents::POSTTYPE, array( $this, 'add_events_checkbox_to_menu' ), null, 3 );
			add_filter( 'wp_nav_menu_objects', array( $this, 'add_current_menu_item_class_to_events'), null, 2);

			add_filter( 'generate_rewrite_rules', array( $this, 'filterRewriteRules' ) );
			
			if ( !is_admin() )
				add_filter( 'get_comment_link', array( $this, 'newCommentLink' ), 10, 2 );
		}

		protected function addActions() {
			add_action( 'init', array( $this, 'init'), 10 );
			add_action( 'template_redirect', array( $this, 'loadStyle' ) );
			add_action( 'admin_menu', array( $this, 'addEventBox' ) );	
			add_action( 'wp_insert_post', array( $this, 'addPostOrigin' ), 10, 2 );		
			add_action( 'save_post', array( $this, 'addEventMeta' ), 15, 2 );
			add_action( 'save_post', array( $this, 'save_venue_data' ), 16, 2 );
			add_action( 'save_post', array( $this, 'save_organizer_data' ), 16, 2 );
			add_action( 'save_post', array( $this, 'addToPostAuditTrail' ), 10, 2 );
			add_action( 'save_post', array( $this, 'publishAssociatedTypes'), 25, 2 );
			add_action( 'pre_get_posts', array( $this, 'setDate' ));
			add_action( 'init', array( $this, 'setDisplay' ));
			add_action( 'tribe_events_post_errors', array( 'TribeEventsPostException', 'displayMessage' ) );
			add_action( 'tribe_settings_top', array( 'TribeEventsOptionsException', 'displayMessage') );
			add_action( 'admin_enqueue_scripts', array( $this, 'addAdminScriptsAndStyles' ) );
			add_action( 'plugins_loaded', array( $this, 'accessibleMonthForm'), -10 );
			add_action( 'the_post', array( $this, 'setReccuringEventDates' ) );
			add_action( "trash_" . TribeEvents::VENUE_POST_TYPE, array($this, 'cleanupPostVenues'));
			add_action( "trash_" . TribeEvents::ORGANIZER_POST_TYPE, array($this, 'cleanupPostOrganizers'));
			add_action( "wp_ajax_tribe_event_validation", array($this,'ajax_form_validate') );
			add_action( 'tribe_debug', array( $this, 'renderDebug' ), 10, 2 );
			
			if( defined('TRIBE_SHOW_EVENT_AUDITING') && TRIBE_SHOW_EVENT_AUDITING )
				add_action('tribe_events_details_bottom', array($this,'showAuditingData') );
				
			// noindex grid view
			add_action('wp_head', array( $this, 'noindex_months' ) );
			add_action( 'plugin_row_meta', array( $this, 'addMetaLinks' ), 10, 2 );
			// organizer and venue
			add_action( 'tribe_venue_table_top', array($this, 'displayEventVenueInput') );
			add_action( 'tribe_organizer_table_top', array($this, 'displayEventOrganizerInput') );
			if( !defined('TRIBE_HIDE_UPSELL') || !TRIBE_HIDE_UPSELL ) {
				add_action( 'wp_dashboard_setup', array( $this, 'dashboardWidget' ) );
				add_action( 'tribe_events_cost_table', array($this, 'maybeShowMetaUpsell'));
			}
			// option pages
			add_action( '_admin_menu', array( $this, 'initOptions' ) );
			add_action( 'tribe_settings_do_tabs', array( $this, 'doSettingTabs' ) );
			add_action( 'tribe_settings_content_tab_help', array( $this, 'doHelpTab' ) );
			// add-on compatibility
			add_action( 'admin_notices', array( $this, 'checkAddOnCompatibility' ) );
			
			add_action( 'wp_before_admin_bar_render', array( $this, 'addToolbarItems' ), 10 );
			add_action( 'admin_notices', array( $this, 'activationMessage' ) );
			add_action( 'all_admin_notices', array( $this, 'addViewCalendar' ) );
			add_action( 'admin_head', array( $this, 'setInitialMenuMetaBoxes' ), 500 );
			add_action( 'plugin_action_links_' . trailingslashit( $this->pluginDir ) . 'the-events-calendar.php', array( $this, 'addLinksToPluginActions' ) );
			add_action( 'admin_menu', array( $this, 'addHelpAdminMenuItem' ), 50 );
			add_action( 'comment_form', array( $this, 'addHiddenRecurringField' ) );
		}

		public static function ecpActive( $version = '2.0.7' ) {
			return class_exists( 'TribeEventsPro' ) && defined('TribeEventsPro::VERSION') && version_compare( TribeEventsPro::VERSION, $version, '>=');
		}

		/**
		 * Add code to tell search engines not to index the grid view of the
		 * calendar.  Users were seeing 100s of months being indexed.
		 */
		function noindex_months() {
			if (get_query_var('eventDisplay') == 'month') {
				echo " <meta name=\"robots\" content=\"noindex, follow\"/>\n";
			}
		}
		
		/**
		 * Run on applied action init
		 */
		public function init() {
			$this->loadTextDomain();
			$this->pluginName = __( 'The Events Calendar', 'tribe-events-calendar' );
			$this->rewriteSlug = sanitize_title($this->getOption('eventsSlug', 'events'));
			$this->rewriteSlugSingular = sanitize_title($this->getOption('singleEventSlug', 'event'));
			$this->taxRewriteSlug = $this->rewriteSlug . '/' . sanitize_title(__( 'category', 'tribe-events-calendar' ));
			$this->tagRewriteSlug = $this->rewriteSlug . '/' . sanitize_title(__( 'tag', 'tribe-events-calendar' ));
			$this->monthSlug = sanitize_title(__('month', 'tribe-events-calendar'));
			$this->upcomingSlug = sanitize_title(__('upcoming', 'tribe-events-calendar'));
			$this->pastSlug = sanitize_title(__('past', 'tribe-events-calendar'));
			$this->postTypeArgs['rewrite']['slug'] = sanitize_title($this->rewriteSlugSingular);
			$this->postVenueTypeArgs['rewrite']['slug'] = sanitize_title(__( 'venue', 'tribe-events-calendar' ));
			$this->currentDay = '';
			$this->errors = '';
			TribeEventsQuery::init();
			$this->registerPostType();

			//If the custom post type's rewrite rules have not been generated yet, flush them. (This can happen on reactivations.)
			if(is_array(get_option('rewrite_rules')) && !array_key_exists($this->rewriteSlugSingular.'/[^/]+/([^/]+)/?$',get_option('rewrite_rules'))) {
				$this->flushRewriteRules();
			}
			self::debug(sprintf(__('Initializing Tribe Events on %s','tribe-events-calendar'),date('M, jS \a\t h:m:s a')));
			$this->maybeMigrateDatabase();
			$this->maybeRenameOptions();
			$this->maybeSetTECVersion();
			// TribeEventsQuery::deregister();
		}

		public function maybeMigrateDatabase( ) {
			// future migrations should actually check the db_version
			if( !get_option('tribe_events_db_version') ) {
				global $wpdb;
				// rename option
				update_option(self::OPTIONNAME, get_option('sp_events_calendar_options'));
				delete_option('sp_events_calendar_options');

				// update post type names
				$wpdb->update($wpdb->posts, array( 'post_type' => self::POSTTYPE ), array( 'post_type' => 'sp_events') );
				$wpdb->update($wpdb->posts, array( 'post_type' => self::VENUE_POST_TYPE ), array( 'post_type' => 'sp_venue') );
				$wpdb->update($wpdb->posts, array( 'post_type' => self::ORGANIZER_POST_TYPE ), array( 'post_type' => 'sp_organizer') );

				// update taxonomy names
				$wpdb->update($wpdb->term_taxonomy, array( 'taxonomy' => self::TAXONOMY ), array( 'taxonomy' => 'sp_events_cat') );
				update_option('tribe_events_db_version', '2.0.1');
			}
		}
		
		public function maybeRenameOptions() {
			if ( version_compare( get_option('tribe_events_db_version'), '2.0.6', '<' ) ) {
				$option_names = array(
					'spEventsTemplate' => 'tribeEventsTemplate',
					'spEventsBeforeHTML' => 'tribeEventsBeforeHTML',
					'spEventsAfterHTML' => 'tribeEventsAfterHTML',
				);
				$old_option_names = array_keys( $option_names );
				$new_option_names = array_values( $option_names );
				$new_options = array();
				$current_options = self::getOptions();
				for ( $i = 0; $i < count( $old_option_names ); $i++ ) {
					$new_options[$new_option_names[$i]] = $this->getOption( $old_option_names[$i] );
					unset( $current_options[$old_option_names[$i]] );
				}
				$this->setOptions( wp_parse_args( $new_options, $current_options ) );
				update_option('tribe_events_db_version', '2.0.6');
			}
		}
		
		public function maybeSetTECVersion() {
			if ( version_compare($this->getOption('latest_ecp_version'), self::VERSION, '<') ) {
				$previous_versions = $this->getOption('previous_ecp_versions') ? $this->getOption('previous_ecp_versions') : array();
				$previous_versions[] = ($this->getOption('latest_ecp_version')) ? $this->getOption('latest_ecp_version') : '0';
				
				$this->setOption('previous_ecp_versions', $previous_versions);
				$this->setOption('latest_ecp_version', self::VERSION);
			}
		}


		/**
		 * Check add-ons to make sure they are supported by currently running TEC version.
		 *
		 * @since 2.0.5
		 * @author Paul Hughes
		 * @return void
		 */
		public function checkAddOnCompatibility() {
			$operator = apply_filters( 'tribe_tec_addons_comparison_operator', '!=' );
			$output = '';
			$bad_versions = array();
			$tec_addons_required_versions = array();
			$out_of_date_addons = array();
			$update_link = get_admin_url() . 'plugins.php';
			$tec_out_of_date = false;
			
			$tec_addons_required_versions = (array) apply_filters('tribe_tec_addons', $tec_addons_required_versions);
			foreach ($tec_addons_required_versions as $plugin) {
				if ( version_compare( $plugin['required_version'], self::VERSION, $operator) ) {
					if ( isset( $plugin['current_version'] ) )
						$bad_versions[$plugin['plugin_name']] = $plugin['current_version'];
					else
						$bad_versions[$plugin['plugin_name']] = '';
					if ( ( isset( $plugin['plugin_dir_file'] ) ) )				
						$addon_short_path = $plugin['plugin_dir_file'];
					else
						$addon_short_path = null;
				}
				if ( version_compare( $plugin['required_version'], self::VERSION, '>' ) ) {
					$tec_out_of_date = true;
				}
			}
			if ( $tec_out_of_date == true ) {
				$plugin_short_path = basename( dirname( dirname( __FILE__ ) ) ) . '/the-events-calendar.php';
				$upgrade_path = wp_nonce_url( add_query_arg( array( 'action' => 'upgrade-plugin', 'plugin' => $plugin_short_path ), get_admin_url() . 'update.php' ), 'upgrade-plugin_' . $plugin_short_path );
				$output .= '<div class="error">';
				$output .= '<p>' . sprintf( __('Your version of The Events Calendar is not up-to-date with one of your The Events Calendar add-ons. Please %supdate now.%s', 'tribe-events-calendar'), '<a href="' . $upgrade_path . '">', '</a>') .'</p>';
				$output .= '</div>';
			} else {
				if ( !empty($bad_versions) ) {
					foreach ($bad_versions as $plugin => $version) {
						if ( $version )
							$out_of_date_addons[] = $plugin . ' ' . $version;
						else
							$out_of_date_addons[] = $plugin;
					}
					if ( count( $out_of_date_addons ) == 1 && $addon_short_path ) {
						$update_link = wp_nonce_url( add_query_arg( array( 'action' => 'upgrade-plugin', 'plugin' => $addon_short_path ), get_admin_url() . 'update.php' ), 'upgrade-plugin_' . $addon_short_path );
					}
					$output .= '<div class="error">';
					$output .= '<p>'.sprintf( __('The following plugins are out of date: <b>%s</b>. Please %supdate now%s. All add-ons contain dependencies on The Events Calendar and will not function properly unless paired with the right version. %sWant to pair an older version%s?', 'tribe-events-calendar'), join( $out_of_date_addons, ', ' ), '<a href="' . $update_link . '">', '</a>', '<a href="http://tri.be/version-relationships-in-modern-tribe-pluginsadd-ons/">', '</a>' ).'</p>';
					$output .= '</div>';
				}
			}
			if ( current_user_can( 'edit_plugins' ) ) {
				echo apply_filters('tribe_add_on_compatibility_errors', $output);
			}
		}

		/**
		 * init the settings API and add a hook to add your own setting tabs
		 *
		 * @since 2.0.5
		 * @author jkudish
		 * @return void
		 */
		public function initOptions() {

			require_once( 'tribe-settings.class.php' );
			require_once( 'tribe-settings-tab.class.php' );
			require_once( 'tribe-field.class.php' );
			require_once( 'tribe-validate.class.php' );

			TribeSettings::instance();
		}

		/**
		 * create setting tabs
		 *
		 * @since 2.0.5
		 * @author jkudish
		 * @return void
		 */
		public function doSettingTabs() {

			include_once($this->pluginPath.'admin-views/tribe-options-general.php');
			include_once($this->pluginPath.'admin-views/tribe-options-templates.php');
			
			$tribe_licences_tab_fields = array(
				'info-start' => array(
					'type' => 'html',
					'html' => '<div id="modern-tribe-info">'
				),
				'info-box-title' => array(
					'type' => 'html',
					'html' => '<h2>' . __('Licenses', 'tribe-events-calendar') . '</h2>',
				),
				'info-box-description' => array(
					'type' => 'html',
					'html' => '<p>' . __('The license key you received when completing your purchase will grant you access to support and updates. You do not need to enter the key below for the plugins to work, but you will need to enter it to get automatic updates, and our support team won\'t be able to help you out unless it is added and current.</p><p>Each plugin/add-on has its own unique license key. Simply paste the key into its appropriate field on the list below, and give it a moment to validate. You know you\'re set when a green expiration date appears alongside a "valid" message.</p><p>If you\'re seeing a red message telling you that your key isn\'t valid or is out of installs, it means that your key was not accepted. Visit <a href="http://tri.be">http://tri.be</a>, log in and navigate to <i>Account Central > Licenses</i> on the tri.be site to see if the key is tied to another site or past its expiration date. For more on automatic updates and using your license key, please see <a href="http://tri.be/updating-the-plugin/">this blog post</a>.</p><p>Not seeing an update but expecting one? In WordPress go to <i>Dashboard > Updates</i> and click "Check Again".', 'tribe-events-calendar') . '</p>',
				),
				'info-end' => array(
					'type' => 'html',
					'html' => '</div>',
				),
			);

			new TribeSettingsTab( 'general', __('General', 'tribe-events-calendar'), $generalTab );
			new TribeSettingsTab( 'template', __('Template', 'tribe-events-calendar'), $templatesTab );
			// If none of the addons are activated, do not show the licenses tab.
			if ( class_exists( 'TribeEventsPro' ) || class_exists( 'Event_Tickets_PRO' ) || class_exists( 'TribeCommunityEvents' ) || class_exists( 'Tribe_FB_Importer' ) ) {
				new TribeSettingsTab( 'licenses', __('Licenses', 'tribe-events-calendar'), array('priority' => '40',
					'fields' => apply_filters('tribe_license_fields', $tribe_licences_tab_fields) ) );
			}
			new TribeSettingsTab( 'help', __('Help', 'tribe-events-calendar'), array('priority' => 60, 'show_save' => false) );
			
		}

		public function doHelpTab() {
			include_once($this->pluginPath.'admin-views/tribe-options-help.php');
		}

		/**
		 * Test PHP and WordPress versions for compatibility
		 *
		 * @param string $system - system to be tested such as 'php' or 'wordpress'
		 * @return boolean - is the existing version of the system supported?
		 */
		public function supportedVersion($system) {
			if ($supported = wp_cache_get($system,'tribe_version_test')) {
				return $supported;
			} else {
				switch (strtolower($system)) {
					case 'wordpress' :
						$supported = version_compare(get_bloginfo('version'), '3.0', '>=');
						break;
					case 'php' :
						$supported = version_compare( phpversion(), '5.2', '>=');
						break;
				}
				$supported = apply_filters('tribe_events_supported_version',$supported,$system);
				wp_cache_set($system,$supported,'tribe_version_test');
				return $supported;
			}
		}

		public function notSupportedError() {
			if ( !self::supportedVersion('wordpress') ) {
				echo '<div class="error"><p>'.sprintf(__('Sorry, The Events Calendar requires WordPress %s or higher. Please upgrade your WordPress install.', 'tribe-events-calendar'),'3.0').'</p></div>';
			}
			if ( !self::supportedVersion('php') ) {
				echo '<div class="error"><p>'.sprintf(__('Sorry, The Events Calendar requires PHP %s or higher. Talk to your Web host about moving you to a newer version of PHP.', 'tribe-events-calendar'),'5.2').'</p></div>';
			}
		}

		public function add_current_menu_item_class_to_events( $items, $args ) {
			foreach($items as $item) {
				if($item->url == $this->getLink() ) {
					if ( is_singular( TribeEvents::POSTTYPE )
						|| is_singular( TribeEvents::VENUE_POST_TYPE )
						|| is_tax(TribeEvents::TAXONOMY)
						|| ( ( tribe_is_upcoming()
							|| tribe_is_past()
							|| tribe_is_month() )
						&& isset($wp_query->query_vars['eventDisplay']) ) ) {
						$item->classes[] = 'current-menu-item current_page_item';
					}
					break;
				}
			}

			return $items;
		}

		public function add_events_checkbox_to_menu( $posts, $args, $post_type ) {
			global $_nav_menu_placeholder, $wp_rewrite;
			$_nav_menu_placeholder = ( 0 > $_nav_menu_placeholder ) ? intval($_nav_menu_placeholder) - 1 : -1;
			$archive_slug = $this->getLink();

			array_unshift( $posts, (object) array(
				'ID' => 0,
				'object_id' => $_nav_menu_placeholder,
				'post_content' => '',
				'post_excerpt' => '',
				'post_title' => $post_type['args']->labels->all_items,
				'post_type' => 'nav_menu_item',
				'type' => 'custom',
				'url' => $archive_slug,
			) );

			return $posts;
		}

		/**
		 * Tribe debug function. usage: TribeEvents::debug('Message',$data,'log');
		 *
		 * @param string $title - message to display in log
		 * @param string $data - optional data to display
		 * @param string $format - optional format (log|warning|error|notice)
		 * @return void
		 * @author Peter Chester
		 */
		public static function debug($title,$data=false,$format='log') {
			do_action('tribe_debug',$title,$data,$format);
		}

		/**
		 * Render the debug logging to the php error log. This can be over-ridden by removing the filter.
		 *
		 * @param string $title - message to display in log
		 * @param string $data - optional data to display
		 * @param string $format - optional format (log|warning|error|notice)
		 * @return void
		 * @author Peter Chester
		 */
		public function renderDebug($title,$data=false,$format='log') {
			$format = ucfirst($format);
			if ($this->getOption('debugEvents')) {
				error_log($this->pluginName." $format: $title");
				if ($data && $data!='') {
					error_log($this->pluginName." $format: ".print_r($data,true));
				}
			}
		}

		public function get_event_taxonomy() {
			return self::TAXONOMY;
		}

		public function add_space_to_rss($title) {
			global $wp_query;
			if(get_query_var('eventDisplay') == 'upcoming' && get_query_var('post_type') == TribeEvents::POSTTYPE) {
				return $title . ' ';
			}

			return $title;
		}

		public function addDateToRecurringEvents($permalink, $post) {
			if( function_exists('tribe_is_recurring_event') && $post->post_type == self::POSTTYPE && tribe_is_recurring_event($post->ID) && !is_search()) {
				if( is_admin() && (!isset($post->EventStartDate) || !$post->EventStartDate) ) {
					if( isset($_REQUEST['eventDate'] ) ) {
						$post->EventStartDate = $_REQUEST['eventDate'];
					} else	{
						$post->EventStartDate = TribeEvents::getRealStartDate( $post->ID );
					}
				}

				// prevent any call from outside the tribe from appending bad date on the end of recurring permalinks (looking at Yoast WP SEO)
				if(!isset($post->EventStartDate) || !$post->EventStartDate)
					return $permalink;
		
				if( '' == get_option('permalink_structure') ) {
					return add_query_arg('eventDate', TribeDateUtils::dateOnly( $post->EventStartDate ), $permalink );
				} else {
					return trailingslashit($permalink) . TribeDateUtils::dateOnly( isset($post->EventStartDate) ? $post->EventStartDate : null );
				}
			}
			return $permalink;
		}

		// sorts the meta to ensure we are getting the real start date
		public static function getRealStartDate( $postId ) {
			$start_dates = get_post_meta( $postId, '_EventStartDate' );

			if( is_array( $start_dates ) && sizeof( $start_dates ) > 0 ) {
				sort($start_dates);
				return $start_dates[0];
			}

			return null;
		}

		public function maybeAddEventTitle($title, $sep = null){
			if(get_query_var('eventDisplay') == 'upcoming'){
				$new_title = apply_filters( 'tribe_upcoming_events_title', __("Upcoming Events", 'tribe-events-calendar'). ' '.$sep . ' ' . $title, $sep );
			}elseif(get_query_var('eventDisplay') == 'past'){
					$new_title = apply_filters( 'tribe_past_events_title', __("Past Events", 'tribe-events-calendar') . ' '. $sep . ' ' . $title, $sep );

			}elseif(get_query_var('eventDisplay') == 'month'){
				if(get_query_var('eventDate')){
					$title_date = date_i18n("F, Y",strtotime(get_query_var('eventDate')));
					$new_title = apply_filters( 'tribe_month_grid_view_title', sprintf(__("Events for %s", 'tribe-events-calendar'), $title_date) . ' '. $sep . ' ' . $title, $sep, $title_date );
				}else{
					$new_title = apply_filters( 'tribe_events_this_month_title', sprintf(__("Events this month", 'tribe-events-calendar'),get_query_var('eventDate')) . ' '. $sep . ' ' . $title, $sep );
				}

			} elseif(get_query_var('eventDisplay') == 'day') {
				$title_date = date_i18n("F d, Y",strtotime(get_query_var('eventDate')));
				$new_title = apply_filters( 'tribe_events_day_view_title', sprintf(__("Events for %s", 'tribe-events-calendar'), $title_date) . ' '. $sep . ' ' . $title, $sep, $title_date );
         } elseif(get_query_var('post_type') == self::POSTTYPE && is_single() && $this->getOption('tribeEventsTemplate') != '' ) {
				global $post;
				$new_title = $post->post_title . ' '. $sep . ' ' . $title;
			} elseif(get_query_var('post_type') == self::VENUE_POST_TYPE && $this->getOption('tribeEventsTemplate') != '' ) {
				global $post;
				$new_title = apply_filters( 'tribe_events_venue_view_title', sprintf(__("Events at %s", 'tribe-events-calendar'), $post->post_title) . ' '. $sep . ' ' . $title,  $sep );
			} else {
				return $title;
			}


			return $new_title;

		}

		public function emptyEventContent( $content ) {
			global $post;
			if ( '' == $content && isset($post->post_type) && $post->post_type == self::POSTTYPE ) {
				$content = __('No description has been entered for this event.', 'tribe-events-calendar');
			}
			return $content;
		}

		public function accessibleMonthForm() {
			if ( isset($_GET['EventJumpToMonth']) && isset($_GET['EventJumpToYear'] )) {
				$_GET['eventDisplay'] = 'month';
				$_GET['eventDate'] = intval($_GET['EventJumpToYear']) . '-' . intval($_GET['EventJumpToMonth']);
			}
		}

		public function body_class( $c ) {
			if ( get_query_var('post_type') == self::POSTTYPE ) {
				if (! is_single() ) {
					if ( (tribe_is_upcoming() || tribe_is_past()) ) {
						$c[] = 'events-list';
					} else {
						$c[] = 'events-gridview';
					}
				} 
				if ( is_tax( self::TAXONOMY ) ) {
					$c[] = 'events-category';
					$category = get_term_by('name', single_cat_title( '', false ), self::TAXONOMY );
					
					$c[] = 'events-category-' . $category->slug;
				}
				if ( ! is_single() || tribe_is_showing_all() ) {
					$c[] = 'events-archive';
				}
				else {
					$c[] = 'events-single';
				}
			}
			global $post;
			if ( is_object($post) && tribe_is_venue( $post->ID ) ) {
					$c[] = 'events-venue';
			}
			
			
			return $c;
		}

		public function post_class( $c ) {
			global $post;
			if ( is_object($post) && isset($post->post_type) && $post->post_type == self::POSTTYPE && $terms = get_the_terms( $post->ID , self::TAXONOMY ) ) {
				foreach ($terms as $term) {
					$c[] = 'cat_' . sanitize_html_class($term->slug, $term->term_taxonomy_id);
				}
			}
			return $c;
		}
		
		private function addCapabilities() {
			$role = get_role( 'administrator' );
			if ( $role ) {
				$role->add_cap( 'edit_tribe_event' );
				$role->add_cap( 'read_tribe_event' );
				$role->add_cap( 'delete_tribe_event' );
				$role->add_cap( 'delete_tribe_events');
				$role->add_cap( 'edit_tribe_events' );
				$role->add_cap( 'edit_others_tribe_events' );
				$role->add_cap( 'delete_others_tribe_events' );
				$role->add_cap( 'publish_tribe_events' );
				$role->add_cap( 'edit_published_tribe_events' );
				$role->add_cap( 'delete_published_tribe_events' );
				$role->add_cap( 'delete_private_tribe_events' );
				$role->add_cap( 'edit_private_tribe_events' );
				$role->add_cap( 'read_private_tribe_events' );
			
				$role->add_cap( 'edit_tribe_venue' );
				$role->add_cap( 'read_tribe_venue' );
				$role->add_cap( 'delete_tribe_venue' );
				$role->add_cap( 'delete_tribe_venues');
				$role->add_cap( 'edit_tribe_venues' );
				$role->add_cap( 'edit_others_tribe_venues' );
				$role->add_cap( 'delete_others_tribe_venues' );
				$role->add_cap( 'publish_tribe_venues' );
				$role->add_cap( 'edit_published_tribe_venues' );
				$role->add_cap( 'delete_published_tribe_venues' );
				$role->add_cap( 'delete_private_tribe_venues' );
				$role->add_cap( 'edit_private_tribe_venues' );
				$role->add_cap( 'read_private_tribe_venues' );
			
				$role->add_cap( 'edit_tribe_organizer' );
				$role->add_cap( 'read_tribe_organizer' );
				$role->add_cap( 'delete_tribe_organizer' );
				$role->add_cap( 'delete_tribe_organizers');
				$role->add_cap( 'edit_tribe_organizers' );
				$role->add_cap( 'edit_others_tribe_organizers' );
				$role->add_cap( 'delete_others_tribe_organizers' );
				$role->add_cap( 'publish_tribe_organizers' );
				$role->add_cap( 'edit_published_tribe_organizers' );
				$role->add_cap( 'delete_published_tribe_organizers' );
				$role->add_cap( 'delete_private_tribe_organizers' );
				$role->add_cap( 'edit_private_tribe_organizers' );
				$role->add_cap( 'read_private_tribe_organizers' );
			}
			 
			$editor = get_role( 'editor' );
			if ( $editor ) {
				$editor->add_cap( 'edit_tribe_event' );
				$editor->add_cap( 'read_tribe_event' );
				$editor->add_cap( 'delete_tribe_event' );
				$editor->add_cap( 'delete_tribe_events');
				$editor->add_cap( 'edit_tribe_events' );
				$editor->add_cap( 'edit_others_tribe_events' );
				$editor->add_cap( 'delete_others_tribe_events' );
				$editor->add_cap( 'publish_tribe_events' );
				$editor->add_cap( 'edit_published_tribe_events' );
				$editor->add_cap( 'delete_published_tribe_events' );
				$editor->add_cap( 'delete_private_tribe_events' );
				$editor->add_cap( 'edit_private_tribe_events' );
				$editor->add_cap( 'read_private_tribe_events' );
			
				$editor->add_cap( 'edit_tribe_venue' );
				$editor->add_cap( 'read_tribe_venue' );
				$editor->add_cap( 'delete_tribe_venue' );
				$editor->add_cap( 'delete_tribe_venues');
				$editor->add_cap( 'edit_tribe_venues' );
				$editor->add_cap( 'edit_others_tribe_venues' );
				$editor->add_cap( 'delete_others_tribe_venues' );
				$editor->add_cap( 'publish_tribe_venues' );
				$editor->add_cap( 'edit_published_tribe_venues' );
				$editor->add_cap( 'delete_published_tribe_venues' );
				$editor->add_cap( 'delete_private_tribe_venues' );
				$editor->add_cap( 'edit_private_tribe_venues' );
				$editor->add_cap( 'read_private_tribe_venues' );
			
				$editor->add_cap( 'edit_tribe_organizer' );
				$editor->add_cap( 'read_tribe_organizer' );
				$editor->add_cap( 'delete_tribe_organizer' );
				$editor->add_cap( 'delete_tribe_organizers');
				$editor->add_cap( 'edit_tribe_organizers' );
				$editor->add_cap( 'edit_others_tribe_organizers' );
				$editor->add_cap( 'delete_others_tribe_organizers' );
				$editor->add_cap( 'publish_tribe_organizers' );
				$editor->add_cap( 'edit_published_tribe_organizers' );
				$editor->add_cap( 'delete_published_tribe_organizers' );
				$editor->add_cap( 'delete_private_tribe_organizers' );
				$editor->add_cap( 'edit_private_tribe_organizers' );
				$editor->add_cap( 'read_private_tribe_organizers' );
			}
			
			$author = get_role( 'author' );
			if ( $author ) {		 
				$author->add_cap( 'edit_tribe_event' );
				$author->add_cap( 'read_tribe_event' );
				$author->add_cap( 'delete_tribe_event' );
				$author->add_cap( 'delete_tribe_events' );
				$author->add_cap( 'edit_tribe_events' );
				$author->add_cap( 'publish_tribe_events' );
				$author->add_cap( 'edit_published_tribe_events' );
				$author->add_cap( 'delete_published_tribe_events' );
				
				$author->add_cap( 'edit_tribe_venue' );
				$author->add_cap( 'read_tribe_venue' );
				$author->add_cap( 'delete_tribe_venue' );
				$author->add_cap( 'delete_tribe_venues' );
				$author->add_cap( 'edit_tribe_venues' );
				$author->add_cap( 'publish_tribe_venues' );
				$author->add_cap( 'edit_published_tribe_venues' );
				$author->add_cap( 'delete_published_tribe_venues' );
				
				$author->add_cap( 'edit_tribe_organizer' );
				$author->add_cap( 'read_tribe_organizer' );
				$author->add_cap( 'delete_tribe_organizer' );
				$author->add_cap( 'delete_tribe_organizers' );
				$author->add_cap( 'edit_tribe_organizers' );
				$author->add_cap( 'publish_tribe_organizers' );
				$author->add_cap( 'edit_published_tribe_organizers' );
				$author->add_cap( 'delete_published_tribe_organizers' );
			}
			
			$contributor = get_role( 'contributor' );
			if ( $contributor ) {
				$contributor->add_cap( 'edit_tribe_event' );
				$contributor->add_cap( 'read_tribe_event' );
				$contributor->add_cap( 'delete_tribe_event' );
				$contributor->add_cap( 'delete_tribe_events' );
				$contributor->add_cap( 'edit_tribe_events' );
				
				$contributor->add_cap( 'edit_tribe_venue' );
				$contributor->add_cap( 'read_tribe_venue' );
				$contributor->add_cap( 'delete_tribe_venue' );
				$contributor->add_cap( 'delete_tribe_venues' );
				$contributor->add_cap( 'edit_tribe_venues');
				
				$contributor->add_cap( 'edit_tribe_organizer' );
				$contributor->add_cap( 'read_tribe_organizer' );
				$contributor->add_cap( 'delete_tribe_organizer' );
				$contributor->add_cap( 'delete_tribe_organizers' );
				$contributor->add_cap( 'edit_tribe_organizers' );
			}
			
			$subscriber = get_role( 'subscriber' );
			if ( $subscriber ) {
				$subscriber->add_cap( 'read_tribe_event' );
				
				$subscriber->add_cap( 'read_tribe_organizer' );
	
				$subscriber->add_cap( 'read_tribe_venue' );
			}
		}

		public function registerPostType() {
			$this->generatePostTypeLabels();
			register_post_type(self::POSTTYPE, $this->postTypeArgs);
			register_post_type(self::VENUE_POST_TYPE, $this->postVenueTypeArgs);
			register_post_type(self::ORGANIZER_POST_TYPE, $this->postOrganizerTypeArgs);

			$this->addCapabilities();
			         
			register_taxonomy( self::TAXONOMY, self::POSTTYPE, array(
				'hierarchical' => true,
				'update_count_callback' => '',
				'rewrite' => array( 'slug'=> $this->taxRewriteSlug, 'with_front' => false ),
				'public' => true,
				'show_ui' => true,
				'labels' => $this->taxonomyLabels,
				'capabilities' => array( 
					'manage_terms' => 'publish_tribe_events',
					'edit_terms' => 'publish_tribe_events',
					'delete_terms' => 'publish_tribe_events',
					'assign_terms' => 'edit_tribe_events'
				)
			));

			if( $this->getOption('showComments','no') == 'yes' ) {
				add_post_type_support( self::POSTTYPE, 'comments');
			}

		}
		
		public function getVenuePostTypeArgs() {
			return $this->postVenueTypeArgs;
		}

		public function getOrganizerPostTypeArgs() {
			return $this->postOrganizerTypeArgs;
		}

		protected function generatePostTypeLabels() {
			$this->postTypeArgs['labels'] = array(
				'name' => __('Events', 'tribe-events-calendar'),
				'singular_name' => __('Event', 'tribe-events-calendar'),
				'add_new' => __('Add New', 'tribe-events-calendar'),
				'add_new_item' => __('Add New Event', 'tribe-events-calendar'),
				'edit_item' => __('Edit Event', 'tribe-events-calendar'),
				'new_item' => __('New Event', 'tribe-events-calendar'),
				'view_item' => __('View Event', 'tribe-events-calendar'),
				'search_items' => __('Search Events', 'tribe-events-calendar'),
				'not_found' => __('No events found', 'tribe-events-calendar'),
				'not_found_in_trash' => __('No events found in Trash', 'tribe-events-calendar')
			);

			$this->postVenueTypeArgs['labels'] = array(
				'name' => __('Venues', 'tribe-events-calendar'),
				'singular_name' => __('Venue', 'tribe-events-calendar'),
				'add_new' => __('Add New', 'tribe-events-calendar'),
				'add_new_item' => __('Add New Venue', 'tribe-events-calendar'),
				'edit_item' => __('Edit Venue', 'tribe-events-calendar'),
				'new_item' => __('New Venue', 'tribe-events-calendar'),
				'view_item' => __('View Venue', 'tribe-events-calendar'),
				'search_items' => __('Search Venues', 'tribe-events-calendar'),
				'not_found' => __('No venue found', 'tribe-events-calendar'),
				'not_found_in_trash' => __('No venues found in Trash', 'tribe-events-calendar')
			);

			$this->postOrganizerTypeArgs['labels'] = array(
				'name' => __('Organizers', 'tribe-events-calendar'),
				'singular_name' => __('Organizer', 'tribe-events-calendar'),
				'add_new' => __('Add New', 'tribe-events-calendar'),
				'add_new_item' => __('Add New Organizer', 'tribe-events-calendar'),
				'edit_item' => __('Edit Organizer', 'tribe-events-calendar'),
				'new_item' => __('New Organizer', 'tribe-events-calendar'),
				'view_item' => __('View Venue', 'tribe-events-calendar'),
				'search_items' => __('Search Organizers', 'tribe-events-calendar'),
				'not_found' => __('No organizer found', 'tribe-events-calendar'),
				'not_found_in_trash' => __('No organizers found in Trash', 'tribe-events-calendar')
			);

			$this->taxonomyLabels = array(
				'name' =>	__( 'Event Categories', 'tribe-events-calendar' ),
				'singular_name' =>	__( 'Event Category', 'tribe-events-calendar' ),
				'search_items' =>	__( 'Search Event Categories', 'tribe-events-calendar' ),
				'all_items' => __( 'All Event Categories', 'tribe-events-calendar' ),
				'parent_item' =>	__( 'Parent Event Category', 'tribe-events-calendar' ),
				'parent_item_colon' =>	__( 'Parent Event Category:', 'tribe-events-calendar' ),
				'edit_item' =>	__( 'Edit Event Category', 'tribe-events-calendar' ),
				'update_item' =>	__( 'Update Event Category', 'tribe-events-calendar' ),
				'add_new_item' =>	__( 'Add New Event Category', 'tribe-events-calendar' ),
				'new_item_name' =>	__( 'New Event Category Name', 'tribe-events-calendar' )
			);

		}

		public function updatePostMessage( $messages ) {
			global $post, $post_ID;

			$messages[self::POSTTYPE] = array(
				0 => '', // Unused. Messages start at index 1.
				1 => sprintf( __('Event updated. <a href="%s">View event</a>', 'tribe-events-calendar'), esc_url( get_permalink($post_ID) ) ),
				2 => __('Custom field updated.', 'tribe-events-calendar'),
				3 => __('Custom field deleted.', 'tribe-events-calendar'),
				4 => __('Event updated.', 'tribe-events-calendar'),
				/* translators: %s: date and time of the revision */
				5 => isset($_GET['revision']) ? sprintf( __('Event restored to revision from %s', 'tribe-events-calendar'), wp_post_revision_title( (int) $_GET['revision'], false ) ) : false,
				6 => sprintf( __('Event published. <a href="%s">View event</a>', 'tribe-events-calendar'), esc_url( get_permalink($post_ID) ) ),
				7 => __('Event saved.', 'tribe-events-calendar'),
				8 => sprintf( __('Event submitted. <a target="_blank" href="%s">Preview event</a>', 'tribe-events-calendar'), esc_url( add_query_arg( 'preview', 'true', get_permalink($post_ID) ) ) ),
				9 => sprintf( __('Event scheduled for: <strong>%1$s</strong>. <a target="_blank" href="%2$s">Preview event</a>', 'tribe-events-calendar'),
				// translators: Publish box date format, see http://php.net/date
				date_i18n( __( 'M j, Y @ G:i' , 'tribe-events-calendar'), strtotime( $post->post_date ) ), esc_url( get_permalink($post_ID) ) ),
				10 => sprintf( __('Event draft updated. <a target="_blank" href="%s">Preview event</a>', 'tribe-events-calendar'), esc_url( add_query_arg( 'preview', 'true', get_permalink($post_ID) ) ) ),
			);

			$messages[self::VENUE_POST_TYPE] = array(
				0 => '', // Unused. Messages start at index 1.
				1 => sprintf( __('Venue updated. <a href="%s">View venue</a>', 'tribe-events-calendar'), esc_url( get_permalink($post_ID) ) ),
				2 => __('Custom field updated.', 'tribe-events-calendar'),
				3 => __('Custom field deleted.', 'tribe-events-calendar'),
				4 => __('Venue updated.', 'tribe-events-calendar'),
				/* translators: %s: date and time of the revision */
				5 => isset($_GET['revision']) ? sprintf( __('Venue restored to revision from %s', 'tribe-events-calendar'), wp_post_revision_title( (int) $_GET['revision'], false ) ) : false,
				6 => sprintf( __('Venue published. <a href="%s">View venue</a>', 'tribe-events-calendar'), esc_url( get_permalink($post_ID) ) ),
				7 => __('Venue saved.'),
				8 => sprintf( __('Venue submitted. <a target="_blank" href="%s">Preview venue</a>', 'tribe-events-calendar'), esc_url( add_query_arg( 'preview', 'true', get_permalink($post_ID) ) ) ),
				9 => sprintf( __('Venue scheduled for: <strong>%1$s</strong>. <a target="_blank" href="%2$s">Preview venue</a>', 'tribe-events-calendar'),
				// translators: Publish box date format, see http://php.net/date
				date_i18n( __( 'M j, Y @ G:i' , 'tribe-events-calendar'), strtotime( $post->post_date ) ), esc_url( get_permalink($post_ID) ) ),
				10 => sprintf( __('Venue draft updated. <a target="_blank" href="%s">Preview venue</a>', 'tribe-events-calendar'), esc_url( add_query_arg( 'preview', 'true', get_permalink($post_ID) ) ) ),
				);

			$messages[self::ORGANIZER_POST_TYPE] = array(
				0 => '', // Unused. Messages start at index 1.
				1 => sprintf( __('Organizer updated. <a href="%s">View organizer</a>', 'tribe-events-calendar'), esc_url( get_permalink($post_ID) ) ),
				2 => __('Custom field updated.', 'tribe-events-calendar'),
				3 => __('Custom field deleted.', 'tribe-events-calendar'),
				4 => __('Organizer updated.', 'tribe-events-calendar'),
				/* translators: %s: date and time of the revision */
				5 => isset($_GET['revision']) ? sprintf( __('Organizer restored to revision from %s', 'tribe-events-calendar'), wp_post_revision_title( (int) $_GET['revision'], false ) ) : false,
				6 => sprintf( __('Organizer published. <a href="%s">View organizer</a>', 'tribe-events-calendar'), esc_url( get_permalink($post_ID) ) ),
				7 => __('Organizer saved.'),
				8 => sprintf( __('Organizer submitted. <a target="_blank" href="%s">Preview organizer</a>', 'tribe-events-calendar'), esc_url( add_query_arg( 'preview', 'true', get_permalink($post_ID) ) ) ),
				9 => sprintf( __('Organizer scheduled for: <strong>%1$s</strong>. <a target="_blank" href="%2$s">Preview organizer</a>', 'tribe-events-calendar'),
				// translators: Publish box date format, see http://php.net/date
				date_i18n( __( 'M j, Y @ G:i' , 'tribe-events-calendar'), strtotime( $post->post_date ) ), esc_url( get_permalink($post_ID) ) ),
				10 => sprintf( __('Organizer draft updated. <a target="_blank" href="%s">Preview organizer</a>', 'tribe-events-calendar'), esc_url( add_query_arg( 'preview', 'true', get_permalink($post_ID) ) ) ),
			);

			return $messages;
		}

		public function admin_body_class( $classes ) {
			global $current_screen;
			if ( isset($current_screen->post_type) &&
					($current_screen->post_type == self::POSTTYPE || $current_screen->id == 'settings_page_tribe-settings')
			) {
				$classes .= ' events-cal ';
			}
			return $classes;
		}

		public function addAdminScriptsAndStyles() {

			global $current_screen;

			// admin stylesheet - always loaded for a few persistent things (e.g. icon)
			wp_enqueue_style( self::POSTTYPE.'-admin', $this->pluginUrl . 'resources/events-admin.css' );

			// settings screen
			if (isset($current_screen->id) && $current_screen->id == 'settings_page_tribe-settings') {

				wp_enqueue_script( 'tribe-settings', $this->pluginUrl . 'resources/tribe-settings.js', array('jquery'), '', true );
				wp_enqueue_style( 'chosen-style', $this->pluginUrl . 'resources/chosen.css' );
				wp_enqueue_script( 'chosen-jquery', $this->pluginUrl . 'resources/chosen.jquery.min.js', array('jquery'), '0.9.5', false );
				wp_enqueue_script( self::POSTTYPE.'-admin', $this->pluginUrl . 'resources/events-admin.js', array('jquery-ui-datepicker'), '', true );
				wp_enqueue_script( 'thickbox' );
				wp_enqueue_style( 'thickbox' );

				// hook for other plugins
				do_action('tribe_settings_enqueue');
			}

			// post type editiong
			if ( isset($current_screen->post_type) ) {

				if ( $current_screen->post_type == self::POSTTYPE ) { // events editing

					wp_enqueue_style( 'chosen-style', $this->pluginUrl . 'resources/chosen.css' );
					wp_enqueue_script( 'chosen-jquery', $this->pluginUrl . 'resources/chosen.jquery.min.js', array('jquery'), '0.9.5', false );
					wp_enqueue_style( self::POSTTYPE.'-admin-ui', $this->pluginUrl . 'resources/events-admin-ui.css' );
					wp_enqueue_script( 'jquery-ui-datepicker', $this->pluginUrl . 'resources/ui.datepicker.min.js', array('jquery-ui-core'), '1.7.3', true );
					wp_enqueue_script( 'jquery-ui-dialog', $this->pluginUrl . 'resources/ui.dialog.min.js', array('jquery-ui-core'), '1.7.3', true );
					wp_enqueue_script( 'jquery-ecp-plugins', $this->pluginUrl . 'resources/jquery-ecp-plugins.js', array('jquery') );
					wp_enqueue_script( self::POSTTYPE.'-admin', $this->pluginUrl . 'resources/events-admin.js', array('jquery-ui-datepicker'), '', true );

					// calling our own localization because wp_localize_scripts doesn't support arrays or objects for values, which we need.
					add_action('admin_footer', array($this, 'printLocalizedAdmin') );

					// hook for other plugins
					do_action('tribe_events_enqueue');

				} elseif( $current_screen->post_type == self::VENUE_POST_TYPE) { // venue editing

					wp_enqueue_style( 'chosen-style', $this->pluginUrl . 'resources/chosen.css' );
					wp_enqueue_script( 'chosen-jquery', $this->pluginUrl . 'resources/chosen.jquery.min.js', array('jquery'), '0.9.5', false );
					wp_enqueue_script( 'jquery-ui-datepicker', $this->pluginUrl . 'resources/ui.datepicker.min.js', array('jquery-ui-core'), '1.7.3', true );
					wp_enqueue_script( 'jquery-ui-dialog', $this->pluginUrl . 'resources/ui.dialog.min.js', array('jquery-ui-core'), '1.7.3', true );
					wp_enqueue_script( 'jquery-ecp-plugins', $this->pluginUrl . 'resources/jquery-ecp-plugins.js', array('jquery') );
					wp_enqueue_style( self::POSTTYPE.'-admin-ui', $this->pluginUrl . 'resources/events-admin-ui.css' );
					wp_enqueue_script( self::VENUE_POST_TYPE.'-admin', $this->pluginUrl . 'resources/events-admin.js');
					wp_enqueue_style( self::VENUE_POST_TYPE.'-admin', $this->pluginUrl . 'resources/hide-visibility.css' );

					// hook for other plugins
					do_action('tribe_venues_enqueue');


				} elseif( $current_screen->post_type == self::ORGANIZER_POST_TYPE) { // organizer editing

					wp_enqueue_style( 'chosen-style', $this->pluginUrl . 'resources/chosen.css' );
					wp_enqueue_script( 'chosen-jquery', $this->pluginUrl . 'resources/chosen.jquery.min.js', array('jquery'), '0.9.5', false );
					wp_enqueue_script( 'jquery-ui-datepicker', $this->pluginUrl . 'resources/ui.datepicker.min.js', array('jquery-ui-core'), '1.7.3', true );
					wp_enqueue_script( 'jquery-ui-dialog', $this->pluginUrl . 'resources/ui.dialog.min.js', array('jquery-ui-core'), '1.7.3', true );
					wp_enqueue_script( 'jquery-ecp-plugins', $this->pluginUrl . 'resources/jquery-ecp-plugins.js', array('jquery') );
					wp_enqueue_style( self::POSTTYPE.'-admin-ui', $this->pluginUrl . 'resources/events-admin.css' );
					wp_enqueue_script( self::ORGANIZER_POST_TYPE.'-admin', $this->pluginUrl . 'resources/events-admin.js');
					wp_enqueue_style( self::ORGANIZER_POST_TYPE.'-admin', $this->pluginUrl . 'resources/hide-visibility.css' );

					// hook for other plugins
					do_action('tribe_organizers_enqueue');

				}
			}
		}

		public function localizeAdmin() {
			$bits = array(
				'dayNames' => $this->daysOfWeek,
				'dayNamesShort' => $this->daysOfWeekShort,
				'dayNamesMin' => $this->daysOfWeekMin,
				'monthNames' => array_values( $this->monthNames() ),
				'monthNamesShort' => array_values( $this->monthNames( true ) ),
				'nextText' => __( 'Next', 'tribe-events-calendar' ),
				'prevText' => __( 'Prev', 'tribe-events-calendar' ),
				'currentText' => __( 'Today', 'tribe-events-calendar' ),
				'closeText' => __( 'Done', 'tribe-events-calendar' )
			);
			return $bits;
		}

		public function printLocalizedAdmin() {
			$object_name = 'TEC';
			$vars = $this->localizeAdmin();

			$data = "var $object_name = {\n";
			$eol = '';
			foreach ( $vars as $var => $val ) {

				if ( gettype($val) == 'array' || gettype($val) == 'object' ) {
					$val = json_encode($val);
				}
				else {
					$val = '"' . esc_js( $val ) . '"';
				}

				$data .= "$eol\t$var: $val";
				$eol = ",\n";
			}
			$data .= "\n};\n";

			echo "<script type='text/javascript'>\n";
			echo "/* <![CDATA[ */\n";
			echo $data;
			echo "/* ]]> */\n";
			echo "</script>\n";

		}

		/**
		 * Get all options for the Events Calendar
		 *
		 * @return array of options
		 */
		public static function getOptions() {
			if ( !isset( self::$options ) ) {
				$options = get_option( TribeEvents::OPTIONNAME, array() );
				self::$options = apply_filters( 'tribe_get_options', $options );
			}
			return self::$options;
		}

		/**
		 * Get value for a specific option
		 *
		 * @param string $optionName name of option
		 * @param string $default default value
		 * @return mixed results of option query
		 */
		public function getOption($optionName, $default = '') {
			if( !$optionName )
				return null;

			if( !isset( self::$options ) )
				self::getOptions();

			if ( isset( self::$options[$optionName] ) ) {
				$option = self::$options[$optionName];
			} else {
				$option = $default;
			}

			return apply_filters( 'tribe_get_single_option', $option, $default );
		}

		/**
		 * Saves the options for the plugin
		 *
		 * @param array $options formatted the same as from getOptions()
		 * @return void
		 */
		public function setOptions($options, $apply_filters=true) {
			if (!is_array($options)) {
				return;
			}
			if ( $apply_filters == true ) {
				$options = apply_filters( 'tribe-events-save-options', $options );
			}
			if ( update_option( TribeEvents::OPTIONNAME, $options ) ) {
				self::$options = apply_filters( 'tribe_get_options', $options );
				if ( isset( TribeEvents::$options['eventsSlug'] ) ) {
					if ( TribeEvents::$options['eventsSlug'] != '' ) {
						TribeEvents::flushRewriteRules();
					}
				}
				return true;
			} else {
				TribeEvents::$options = TribeEvents::getOptions();
				return false;
			}
		}

		public function setOption($name, $value) {
			$newOption = array();
			$newOption[$name] = $value;
			$options = self::getOptions();
			$this->setOptions( wp_parse_args( $newOption, $options ) );
		}

		// clean up trashed venues
		public function cleanupPostVenues($postId) {
			$this->removeDeletedPostTypeAssociation('_EventVenueID', $postId);
		}

		// clean up trashed organizers
		public function cleanupPostOrganizers($postId) {
			$this->removeDeletedPostTypeAssociation('_EventOrganizerID', $postId);
		}

		// do clean up for trashed venues or organizers
		protected function removeDeletedPostTypeAssociation($key, $postId) {
			$the_query = new WP_Query(array('meta_key'=>$key, 'meta_value'=>$postId, 'post_type'=> TribeEvents::POSTTYPE ));

			while ( $the_query->have_posts() ): $the_query->the_post();
				delete_post_meta(get_the_ID(), $key);
			endwhile;

			wp_reset_postdata();
		}

		public function truncate($text, $excerpt_length = 44) {

			$text = apply_filters('the_content', $text);
			$text = str_replace(']]>', ']]&gt;', $text);
			$text = strip_tags($text);

			$words = explode(' ', $text, $excerpt_length + 1);
			if (count($words) > $excerpt_length) {
				array_pop($words);
				$text = implode(' ', $words);
				$text = rtrim($text);
				$text .= '&hellip;';
				}

			return $text;
		}

		public function loadTextDomain() {
			load_plugin_textdomain( 'tribe-events-calendar', false, $this->pluginDir . 'lang/');
			$this->constructDaysOfWeek();
			$this->initMonthNames();
		}

		public function loadStyle() {

			$eventsURL = trailingslashit( $this->pluginUrl ) . 'resources/';
			wp_enqueue_script('tribe-events-pjax', $eventsURL.'jquery.pjax.js', array('jquery') );			
			wp_enqueue_script('tribe-events-calendar-script', $eventsURL.'events.js', array('jquery', 'tribe-events-pjax') );
			// is there an events.css file in the theme?
			if ( $user_style = locate_template(array('events/events.css')) ) {
				$styleUrl = str_replace( get_theme_root(), get_theme_root_uri(), $user_style );
			}
			else {
				$styleUrl = $eventsURL.'events.css';
			}
			$styleUrl = apply_filters( 'tribe_events_stylesheet_url', $styleUrl );

			if ( $styleUrl )
				wp_enqueue_style('tribe-events-calendar-style', $styleUrl);
			
			wp_register_style('custom-jquery-styles', $eventsURL . 'smoothness/jquery-ui-1.8.23.custom.css' );
<<<<<<< HEAD
=======
			wp_register_style('select2-css', $eventsURL . 'select2/select2.css' );
			wp_register_script('select2', $eventsURL . 'select2/select2.min.js', 'jquery' );
>>>>>>> eb36f477
		}


		public function setDate($query) {
			if ( $query->get('eventDisplay') == 'month' ) {
				$this->date = $query->get('eventDate') . "-01";
			} else if ( $query->get('eventDate') ) {
				$this->date = $query->get('eventDate');
			} else if ( $query->get('eventDisplay') == 'month' ) {
				$date = date_i18n( TribeDateUtils::DBDATEFORMAT );
				$this->date = substr_replace( $date, '01', -2 );
			} else if (is_singular() && $query->get('eventDate') ) {
				$this->date = $query->get('eventDate');
			} else if (!is_singular()) { // don't set date for single event unless recurring
				$this->date = date(TribeDateUtils::DBDATETIMEFORMAT);
			}
		}

		public function setDisplay() {
			if (is_admin()) {
				$this->displaying = 'admin';
			} else {
				global $wp_query;
				$this->displaying = isset( $wp_query->query_vars['eventDisplay'] ) ? $wp_query->query_vars['eventDisplay'] : 'upcoming';
			}
		}

		public function setReccuringEventDates( $post ) {
			if( function_exists('tribe_is_recurring_event') &&
				is_singular(self::POSTTYPE) &&
				tribe_is_recurring_event() &&
				!tribe_is_showing_all() &&
				!tribe_is_upcoming() &&
				!tribe_is_past() &&
				!tribe_is_month() &&
				!tribe_is_by_date() ) {

				$startTime = get_post_meta($post->ID, '_EventStartDate', true);
				$startTime = TribeDateUtils::timeOnly($startTime);

				$post->EventStartDate = TribeDateUtils::addTimeToDate($this->date, $startTime);
				$post->EventEndDate = date( TribeDateUtils::DBDATETIMEFORMAT, strtotime($post->EventStartDate) + get_post_meta($post->ID, '_EventDuration', true) );
			}
		}

		/**
		 * Helper method to return an array of 1-12 for months
		 */
		public function months( ) {
			$months = array();
			foreach( range( 1, 12 ) as $month ) {
				$months[ $month ] = $month;
			}
			return $months;
		}

		protected function initMonthNames() {
			global $wp_locale;
			$this->monthsFull = array(
				'January' => $wp_locale->get_month('01'),
				'February' => $wp_locale->get_month('02'),
				'March' => $wp_locale->get_month('03'),
				'April' => $wp_locale->get_month('04'),
				'May' => $wp_locale->get_month('05'),
				'June' => $wp_locale->get_month('06'),
				'July' => $wp_locale->get_month('07'),
				'August' => $wp_locale->get_month('08'),
				'September' => $wp_locale->get_month('09'),
				'October' => $wp_locale->get_month('10'),
				'November' => $wp_locale->get_month('11'),
				'December' => $wp_locale->get_month('12')
			);
			// yes, it's awkward. easier this way than changing logic elsewhere.
			$this->monthsShort = $months = array(
				'Jan' => $wp_locale->get_month_abbrev( $wp_locale->get_month('01') ),
				'Feb' => $wp_locale->get_month_abbrev( $wp_locale->get_month('02') ),
				'Mar' => $wp_locale->get_month_abbrev( $wp_locale->get_month('03') ),
				'Apr' => $wp_locale->get_month_abbrev( $wp_locale->get_month('04') ),
				'May' => $wp_locale->get_month_abbrev( $wp_locale->get_month('05') ),
				'Jun' => $wp_locale->get_month_abbrev( $wp_locale->get_month('06') ),
				'Jul' => $wp_locale->get_month_abbrev( $wp_locale->get_month('07') ),
				'Aug' => $wp_locale->get_month_abbrev( $wp_locale->get_month('08') ),
				'Sep' => $wp_locale->get_month_abbrev( $wp_locale->get_month('09') ),
				'Oct' => $wp_locale->get_month_abbrev( $wp_locale->get_month('10') ),
				'Nov' => $wp_locale->get_month_abbrev( $wp_locale->get_month('11') ),
				'Dec' => $wp_locale->get_month_abbrev( $wp_locale->get_month('12') )
			);
		}

		/**
		 * Helper method to return an array of translated month names or short month names
		 * @return Array translated month names
		 */
		public function monthNames( $short = false ) {
			if ($short)
				return $this->monthsShort;
			return $this->monthsFull;
		}

		/**
		 * Flush rewrite rules to support custom links
		 *
		 * @link http://codex.wordpress.org/Custom_Queries#Permalinks_for_Custom_Archives
		 */
		public function flushRewriteRules() {
			global $wp_rewrite;
			$wp_rewrite->flush_rules();
			// in case this was called too early, let's get it in the end.
			add_action('shutdown', array('TribeEvents', 'flushRewriteRules'));
		}		
		/**
		 * Adds the event specific query vars to WordPress
		 *
		 * @link http://codex.wordpress.org/Custom_Queries#Permalinks_for_Custom_Archives
		 * @return mixed array of query variables that this plugin understands
		 */
		public function eventQueryVars( $qvars ) {
			$qvars[] = 'eventDisplay';
			$qvars[] = 'eventDate';
			$qvars[] = 'ical';
			$qvars[] = 'start_date';
			$qvars[] = 'end_date';
			return $qvars;
		}
		/**
		 * Adds Event specific rewrite rules.
		 *
		 *	events/				=>	/?post_type=tribe_events
		 *	events/month		=>	/?post_type=tribe_events&eventDisplay=month
		 *	events/upcoming		=>	/?post_type=tribe_events&eventDisplay=upcoming
		 *	events/past			=>	/?post_type=tribe_events&eventDisplay=past
		 *	events/2008-01/#15	=>	/?post_type=tribe_events&eventDisplay=bydate&eventDate=2008-01-01
		 * events/category/some-events-category => /?post_type=tribe_events&tribe_event_cat=some-events-category
		 *
		 * @return void
		 */
		public function filterRewriteRules( $wp_rewrite ) {
			if ( '' == get_option('permalink_structure') ) {

			}

			$base = trailingslashit( $this->rewriteSlug );
			$baseSingle = trailingslashit( $this->rewriteSlugSingular );
			$baseTax = trailingslashit( $this->taxRewriteSlug );
			$baseTax = "(.*)" . $baseTax;
			$baseTag = trailingslashit( $this->tagRewriteSlug );
			$baseTag = "(.*)" . $baseTag;
	
			$month = $this->monthSlug;
			$upcoming = $this->upcomingSlug;
			$past = $this->pastSlug;
			$newRules = array();

			// single event
			$newRules[$baseSingle . '([^/]+)/(\d{4}-\d{2}-\d{2})/?$'] = 'index.php?' . self::POSTTYPE . '=' . $wp_rewrite->preg_index(1) . "&eventDate=" . $wp_rewrite->preg_index(2);
			$newRules[$baseSingle . '([^/]+)/(\d{4}-\d{2}-\d{2})/ical/?$'] = 'index.php?ical=1&' . self::POSTTYPE . '=' . $wp_rewrite->preg_index(1) . "&eventDate=" . $wp_rewrite->preg_index(2);
			$newRules[$baseSingle . '([^/]+)/all/?$'] = 'index.php?' . self::POSTTYPE . '=' . $wp_rewrite->preg_index(1) . "&eventDisplay=all";

			$newRules[$base . 'page/(\d+)'] = 'index.php?post_type=' . self::POSTTYPE . '&eventDisplay=upcoming&paged=' . $wp_rewrite->preg_index(1);
			$newRules[$base . 'ical'] = 'index.php?post_type=' . self::POSTTYPE . '&ical=1';
			$newRules[$base . '(feed|rdf|rss|rss2|atom)/?$'] = 'index.php?post_type=' . self::POSTTYPE . '&eventDisplay=upcoming&feed=' . $wp_rewrite->preg_index(1);
			$newRules[$base . $month] = 'index.php?post_type=' . self::POSTTYPE . '&eventDisplay=month';
			$newRules[$base . $upcoming . '/page/(\d+)'] = 'index.php?post_type=' . self::POSTTYPE . '&eventDisplay=upcoming&paged=' . $wp_rewrite->preg_index(1);
			$newRules[$base . $upcoming] = 'index.php?post_type=' . self::POSTTYPE . '&eventDisplay=upcoming';
			$newRules[$base . $past . '/page/(\d+)'] = 'index.php?post_type=' . self::POSTTYPE . '&eventDisplay=past&paged=' . $wp_rewrite->preg_index(1);
			$newRules[$base . $past] = 'index.php?post_type=' . self::POSTTYPE . '&eventDisplay=past';
			$newRules[$base . '(\d{4}-\d{2})$'] = 'index.php?post_type=' . self::POSTTYPE . '&eventDisplay=month' .'&eventDate=' . $wp_rewrite->preg_index(1);
			$newRules[$base . '(\d{4}-\d{2}-\d{2})$'] = 'index.php?post_type=' . self::POSTTYPE . '&eventDisplay=day' .'&eventDate=' . $wp_rewrite->preg_index(1);
			$newRules[$base . 'feed/?$'] = 'index.php?eventDisplay=upcoming&post_type=' . self::POSTTYPE . '&feed=rss2';
			$newRules[$base . '?$']						= 'index.php?post_type=' . self::POSTTYPE . '&eventDisplay=' . $this->getOption('viewOption','month');

			// single ical
			$newRules[$baseSingle . '([^/]+)/ical/?$' ] = 'index.php?post_type=' . self::POSTTYPE . '&name=' . $wp_rewrite->preg_index(1) . '&ical=1';

			// taxonomy rules.
			$newRules[$baseTax . '([^/]+)/page/(\d+)'] = 'index.php?post_type=' . self::POSTTYPE . '&eventDisplay=upcoming&tribe_events_cat=' . $wp_rewrite->preg_index(2) . '&paged=' . $wp_rewrite->preg_index(3);
			$newRules[$baseTax . '([^/]+)/' . $month] = 'index.php?tribe_events_cat=' . $wp_rewrite->preg_index(2) . '&post_type=' . self::POSTTYPE . '&eventDisplay=month';
			$newRules[$baseTax . '([^/]+)/' . $upcoming . '/page/(\d+)'] = 'index.php?tribe_events_cat=' . $wp_rewrite->preg_index(2) . '&post_type=' . self::POSTTYPE . '&eventDisplay=upcoming&paged=' . $wp_rewrite->preg_index(3);
			$newRules[$baseTax . '([^/]+)/' . $upcoming] = 'index.php?tribe_events_cat=' . $wp_rewrite->preg_index(2) . '&post_type=' . self::POSTTYPE . '&eventDisplay=upcoming';
			$newRules[$baseTax . '([^/]+)/' . $past . '/page/(\d+)'] = 'index.php?tribe_events_cat=' . $wp_rewrite->preg_index(2) . '&post_type=' . self::POSTTYPE . '&eventDisplay=past&paged=' . $wp_rewrite->preg_index(3);
			$newRules[$baseTax . '([^/]+)/' . $past] = 'index.php?tribe_events_cat=' . $wp_rewrite->preg_index(2) . '&post_type=' . self::POSTTYPE . '&eventDisplay=past';
			$newRules[$baseTax . '([^/]+)/(\d{4}-\d{2})$'] = 'index.php?tribe_events_cat=' . $wp_rewrite->preg_index(2) . '&post_type=' . self::POSTTYPE . '&eventDisplay=month' .'&eventDate=' . $wp_rewrite->preg_index(3);
			$newRules[$baseTax . '([^/]+)/feed/?$'] = 'index.php?tribe_events_cat=' . $wp_rewrite->preg_index(2) . '&eventDisplay=upcoming&post_type=' . self::POSTTYPE . '&feed=rss2';
			$newRules[$baseTax . '([^/]+)/?$'] = 'index.php?tribe_events_cat=' . $wp_rewrite->preg_index(2) . '&post_type=' . self::POSTTYPE . '&eventDisplay=' . $this->getOption('viewOption','month');
			$newRules[$baseTax . '([^/]+)/ical/?$'] = 'index.php?post_type=' . self::POSTTYPE . '&eventDisplay=upcoming&tribe_events_cat=' . $wp_rewrite->preg_index(2) . '&ical=1';
			$newRules[$baseTax . '([^/]+)/feed/(feed|rdf|rss|rss2|atom)/?$'] = 'index.php?post_type=' . self::POSTTYPE . '&tribe_events_cat=' . $wp_rewrite->preg_index(2) . '&feed=' . $wp_rewrite->preg_index(3);
			$newRules[$baseTax . '([^/]+)$'] = 'index.php?post_type=' . self::POSTTYPE . '&eventDisplay=upcoming&tribe_events_cat=' . $wp_rewrite->preg_index(2);

			// tag rules.
			$newRules[$baseTag . '([^/]+)/page/(\d+)'] = 'index.php?post_type=' . self::POSTTYPE . '&eventDisplay=upcoming&post_tag=' . $wp_rewrite->preg_index(2) . '&paged=' . $wp_rewrite->preg_index(3);
			$newRules[$baseTag . '([^/]+)/' . $month] = 'index.php?post_tag=' . $wp_rewrite->preg_index(2) . '&post_type=' . self::POSTTYPE . '&eventDisplay=month';
			$newRules[$baseTag . '([^/]+)/' . $upcoming . '/page/(\d+)'] = 'index.php?post_tag=' . $wp_rewrite->preg_index(2) . '&post_type=' . self::POSTTYPE . '&eventDisplay=upcoming&paged=' . $wp_rewrite->preg_index(3);
			$newRules[$baseTag . '([^/]+)/' . $upcoming] = 'index.php?post_tag=' . $wp_rewrite->preg_index(2) . '&post_type=' . self::POSTTYPE . '&eventDisplay=upcoming';
			$newRules[$baseTag . '([^/]+)/' . $past . '/page/(\d+)'] = 'index.php?post_tag=' . $wp_rewrite->preg_index(2) . '&post_type=' . self::POSTTYPE . '&eventDisplay=past&paged=' . $wp_rewrite->preg_index(3);
			$newRules[$baseTag . '([^/]+)/' . $past] = 'index.php?post_tag=' . $wp_rewrite->preg_index(2) . '&post_type=' . self::POSTTYPE . '&eventDisplay=past';
			$newRules[$baseTag . '([^/]+)/(\d{4}-\d{2})$'] = 'index.php?post_tag=' . $wp_rewrite->preg_index(2) . '&post_type=' . self::POSTTYPE . '&eventDisplay=month' .'&eventDate=' . $wp_rewrite->preg_index(3);
			$newRules[$baseTag . '([^/]+)/feed/?$'] = 'index.php?post_tag=' . $wp_rewrite->preg_index(2) . '&eventDisplay=upcoming&post_type=' . self::POSTTYPE . '&feed=rss2';
			$newRules[$baseTag . '([^/]+)/?$'] = 'index.php?post_tag=' . $wp_rewrite->preg_index(2) . '&post_type=' . self::POSTTYPE . '&eventDisplay=' . $this->getOption('viewOption','month');
			$newRules[$baseTag . '([^/]+)/ical/?$'] = 'index.php?post_type=' . self::POSTTYPE . '&eventDisplay=upcoming&post_tag=' . $wp_rewrite->preg_index(2) . '&ical=1';
			$newRules[$baseTag . '([^/]+)/feed/(feed|rdf|rss|rss2|atom)/?$'] = 'index.php?post_type=' . self::POSTTYPE . '&post_tag=' . $wp_rewrite->preg_index(2) . '&feed=' . $wp_rewrite->preg_index(3);
			$newRules[$baseTag . '([^/]+)$'] = 'index.php?post_type=' . self::POSTTYPE . '&eventDisplay=upcoming&post_tag=' . $wp_rewrite->preg_index(2);

			$wp_rewrite->rules = $newRules + $wp_rewrite->rules;
		}

		/**
		 * returns various internal events-related URLs
		 * @param string $type type of link. See switch statement for types.
		 * @param string $secondary for $type = month, pass a YYYY-MM string for a specific month's URL
		 */

		public function getLink	( $type = 'home', $secondary = false, $term = null ) {
			// if permalinks are off or user doesn't want them: ugly.
			if( '' == get_option('permalink_structure') ) {
				return esc_url($this->uglyLink($type, $secondary));
			}

       // account for semi-pretty permalinks
      if( strpos(get_option('permalink_structure'),"index.php") !== FALSE ) {
        $eventUrl = trailingslashit( home_url() . '/index.php/' . sanitize_title($this->getOption('eventsSlug', 'events')) );
       } else {
       	$eventUrl = trailingslashit( home_url() . '/' . sanitize_title($this->getOption('eventsSlug', 'events')) );
       }

			// if we're on an Event Cat, show the cat link, except for home and days.
			if ( $type !== 'home' && $type !== 'day' && is_tax( self::TAXONOMY ) ) {
				$eventUrl = trailingslashit( get_term_link( get_query_var('term'), self::TAXONOMY ) );
			} else if ( $term ) {
				$eventUrl = trailingslashit( get_term_link( $term, self::TAXONOMY ) );
			}

			switch( $type ) {
				case 'home':
					return trailingslashit( esc_url($eventUrl) );
				case 'month':
					if ( $secondary ) {
						return trailingslashit( esc_url($eventUrl . $secondary) );
					}
					return trailingslashit( esc_url($eventUrl . $this->monthSlug) );
				case 'upcoming':
					return trailingslashit( esc_url($eventUrl . $this->upcomingSlug) );
				case 'past':
					return trailingslashit( esc_url($eventUrl . $this->pastSlug) );
				case 'dropdown':
					return esc_url($eventUrl);
				case 'ical':
					if ( $secondary == 'single' )
						$eventUrl = trailingslashit(get_permalink());
					return trailingslashit( esc_url($eventUrl . 'ical') );
				case 'single':
					global $post;
					$p = $secondary ? $secondary : $post;
					remove_filter( 'post_type_link', array($this, 'addDateToRecurringEvents') );
					$link = trailingslashit(get_permalink($p));
					add_filter( 'post_type_link', array($this, 'addDateToRecurringEvents'), 10, 2 );
					return trailingslashit( esc_url($link) );
				case 'day':
					$date = strtotime($secondary);
					$secondary = date('Y-m-d', $date);
					return trailingslashit( esc_url($eventUrl . $secondary) );
				case 'all':
					remove_filter( 'post_type_link', array($this, 'addDateToRecurringEvents') );
					$eventUrl = trailingslashit(get_permalink());
					add_filter( 'post_type_link', array($this, 'addDateToRecurringEvents'), 10, 2 );
					return trailingslashit( esc_url($eventUrl . 'all') );
				default:
					return esc_url($eventUrl);
			}
		}

		protected function uglyLink( $type = 'home', $secondary = false ) {

			$eventUrl = add_query_arg('post_type', self::POSTTYPE, home_url() );

			// if we're on an Event Cat, show the cat link, except for home.
			if ( $type !== 'home' && is_tax( self::TAXONOMY ) ) {
				$eventUrl = add_query_arg( self::TAXONOMY, get_query_var('term'), $eventUrl );
			}

			switch( $type ) {

				case 'home':
					return $eventUrl;
				case 'month':
					$month = add_query_arg( array( 'eventDisplay' => 'month'), $eventUrl );
					if ( $secondary )
						$month = add_query_arg( array( 'eventDate' => $secondary ), $month );
					return $month;
				case 'day':
					$month = add_query_arg( array( 'eventDisplay' => 'day'), $eventUrl );
					if ( $secondary )
						$month = add_query_arg( array( 'eventDate' => $secondary ), $month );
					return $month;
				case 'upcoming':
					return add_query_arg( array( 'eventDisplay' => 'upcoming'), $eventUrl );
				case 'past':
					return add_query_arg( array( 'eventDisplay' => 'past'), $eventUrl );
				case 'dropdown':
					$dropdown = add_query_arg( array( 'eventDisplay' => 'month', 'eventDate' => ' '), $eventUrl );
					return rtrim($dropdown); // tricksy
				case 'ical':
					if ( $secondary == 'single' ) {
						return add_query_arg('ical', '1', get_permalink() );
					}
					return home_url() . '/?ical';
				case 'single':
					global $post;
					$p = $secondary ? $secondary : $post;
					$link = trailingslashit(get_permalink($p));
					return $link;
				case 'all':
					remove_filter( 'post_type_link', array($this, 'addDateToRecurringEvents') );
					$eventUrl = add_query_arg('eventDisplay', 'all', get_permalink() );
					add_filter( 'post_type_link', array($this, 'addDateToRecurringEvents') );
					return $eventUrl;
				default:
					return $eventUrl;
			}
		}

		/**
		 * Returns a link to google maps for the given event
		 *
		 * @param string $postId
		 * @return string a fully qualified link to http://maps.google.com/ for this event
		 */
		public function get_google_maps_args() {

			$locationMetaSuffixes = array( 'address', 'city', 'state', 'province', 'zip', 'country' );
			$toUrlEncode = "";
			$languageCode = substr( get_bloginfo( 'language' ), 0, 2 );
			foreach( $locationMetaSuffixes as $val ) {
				$metaVal = call_user_func('tribe_get_'.$val);
				if ( $metaVal )
					$toUrlEncode .= $metaVal . " ";
			}
			if ( $toUrlEncode )
				return 'f=q&amp;source=embed&amp;hl=' . $languageCode . '&amp;geocode=&amp;q='. urlencode( trim( $toUrlEncode ) );
			return "";

		}

		/**
		 * Returns a link to google maps for the given event
		 *
		 * @param string $postId
		 * @return string a fully qualified link to http://maps.google.com/ for this event
		 */
		public function googleMapLink( $postId = null ) {
			if ( $postId === null || !is_numeric( $postId ) ) {
				global $post;
				$postId = $post->ID;
			}

			$locationMetaSuffixes = array( 'address', 'city', 'state', 'province', 'zip', 'country' );
			$toUrlEncode = "";
			foreach( $locationMetaSuffixes as $val ) {
				$metaVal = call_user_func('tribe_get_'.$val, $postId);
				if ( $metaVal )
					$toUrlEncode .= $metaVal . " ";
			}
			if ( $toUrlEncode )
				return "http://maps.google.com/maps?f=q&amp;source=s_q&amp;hl=en&amp;geocode=&amp;q=" . urlencode( trim( $toUrlEncode ) );
			return "";
		}

		/**
		 *  Returns the full address of an event along with HTML markup.  It
		 *  loads the full-address template to generate the HTML
		 */
		public function fullAddress( $postId=null, $includeVenueName=false ) {
			ob_start();
			load_template( TribeEventsTemplates::getTemplateHierarchy( 'address', 'modules' ), false );
			$address = ob_get_contents();
			ob_end_clean();
			return $address;
		}

		/**
		 *  Returns a string version of the full address of an event
		 */
		public function fullAddressString( $postId=null ) {
			$address = '';
			if( tribe_get_address( $postId ) ) {
				$address .= tribe_get_address( $postId );
			}

			if( tribe_get_city( $postId ) ) {
				if($address != '') $address .= ", ";
				$address .= tribe_get_city( $postId );
			}

			if( tribe_get_region( $postId ) ) {
				if($address != '') $address .= ", ";
				$address .= tribe_get_region( $postId );
			}

			if( tribe_get_zip( $postId ) ) {
				if($address != '') $address .= ", ";
				$address .= tribe_get_zip( $postId );
			}

			if( tribe_get_country( $postId ) ) {
				if($address != '') $address .= ", ";
				$address .= tribe_get_country( $postId );
			}

			return $address;
		}

		/**
		 * This plugin does not have any deactivation functionality. Any events, categories, options and metadata are
		 * left behind.
		 *
		 * @return void
		 */
		public function on_deactivate( ) {
			$this->flushRewriteRules();
		}

		/**
		 * Converts a set of inputs to YYYY-MM-DD HH:MM:SS format for MySQL
		 */
		public function dateToTimeStamp( $date, $hour, $minute, $meridian ) {
			if ( preg_match( '/(PM|pm)/', $meridian ) && $hour < 12 ) $hour += "12";
			if ( preg_match( '/(AM|am)/', $meridian ) && $hour == 12 ) $hour = "00";
			$date = $this->dateHelper($date);
			return "$date $hour:$minute:00";
		}
		public function getTimeFormat( $dateFormat = TribeDateUtils::DATEONLYFORMAT ) {
			return $dateFormat . ' ' . get_option( 'time_format', TribeDateUtils::TIMEFORMAT );
		}

/*
		 * Ensures date follows proper YYYY-MM-DD format
		 * converts /, - and space chars to -
		 */
		protected function dateHelper( $date ) {

			if($date == '')
				return date(TribeDateUtils::DBDATEFORMAT);

			$date = str_replace( array('-','/',' ',':',chr(150),chr(151),chr(45)), '-', $date );
			// ensure no extra bits are added
			list($year, $month, $day) = explode('-', $date);

			if ( ! checkdate($month, $day, $year) )
				$date = date(TribeDateUtils::DBDATEFORMAT); // today's date if error
			else
				$date = $year . '-' . $month . '-' . $day;

			return $date;
		}

		/**
		 * Adds an alias for get_post_meta so we can do extra stuff to the plugin values.
		 * If you need the raw unfiltered data, use get_post_meta directly.
		 * This is mainly for templates.
		 */
		public function getEventMeta( $id, $meta, $single = true ){
			$use_def_if_empty = (class_exists( 'TribeEventsPro' )) ? tribe_get_option('defaultValueReplace') : false;
			if($use_def_if_empty){
				$cleaned_tag = str_replace('_Event','',$meta);
				$default = tribe_get_option('eventsDefault'.$cleaned_tag);
				$default = apply_filters('filter_eventsDefault'.$cleaned_tag,$default);
				return (get_post_meta( $id, $meta, $single ) !== false) ? get_post_meta( $id, $meta, $single ) : $default;
			}else{
				return get_post_meta( $id, $meta, $single );
			}

		}
		/**
		 * Adds / removes the event details as meta tags to the post.
		 *
		 * @param string $postId
		 * @return void
		 */
		public function addEventMeta( $postId, $post ) {
			// only continue if it's an event post
			if ( $post->post_type != self::POSTTYPE || defined('DOING_AJAX') ) {
				return;
			}
			// don't do anything on autosave or auto-draft either or massupdates
			if ( wp_is_post_autosave( $postId ) || $post->post_status == 'auto-draft' || isset($_GET['bulk_edit']) || (isset($_REQUEST['action']) && $_REQUEST['action'] == 'inline-save') ) {
				return;
			}

			// remove these actions even if nonce is not set
			// note: we're removing these because these actions are actually for PRO,
			// these functions are used when editing an existing venue or organizer
			remove_action( 'save_post', array( $this, 'save_venue_data' ), 16, 2 );
			remove_action( 'save_post', array( $this, 'save_organizer_data' ), 16, 2 );

			if( !isset($_POST['ecp_nonce']) )
				return;

			if ( !wp_verify_nonce( $_POST['ecp_nonce'], TribeEvents::POSTTYPE ) )
				return;
	
			if ( !current_user_can( 'edit_tribe_events' ) )
				return;

			$_POST['Organizer'] = isset($_POST['organizer']) ? stripslashes_deep($_POST['organizer']) : null;
			$_POST['Venue'] = isset($_POST['venue']) ? stripslashes_deep($_POST['venue']) : null;


			/**
			 * When using pro and we have a VenueID/OrganizerID, we just save the ID, because we're not
			 * editing the venue/organizer from within the event.
			 */
			if( isset($_POST['Venue']['VenueID']) && !empty($_POST['Venue']['VenueID']) && class_exists('TribeEventsPro') )
				$_POST['Venue'] = array('VenueID' => intval($_POST['Venue']['VenueID']));

			if( isset($_POST['Organizer']['OrganizerID']) && !empty($_POST['Organizer']['OrganizerID']) && class_exists('TribeEventsPro') )
				$_POST['Organizer'] = array('OrganizerID' => intval($_POST['Organizer']['OrganizerID']));


			TribeEventsAPI::saveEventMeta($postId, $_POST, $post);
		}

		/**
		 * Adds the '_<posttype>Origin' meta field for a newly inserted events-calendar post.
		 *
		 * @since 2.1
		 * @author paulhughes
		 * @param int $postId, the post ID
		 * @param stdClass $post, the post object
		 * @return void
		 */
		public function addPostOrigin( $postId, $post ) {
			// Only continue of the post being added is an event, venue, or organizer.
			if ( isset($postId) && isset($post->post_type) ) {
				if ( $post->post_type == self::POSTTYPE ) {
					$post_type = '_Event';
				} elseif ( $post->post_type == self::VENUE_POST_TYPE ) {
					$post_type = '_Venue';
				} elseif ( $post->post_type == self::ORGANIZER_POST_TYPE ) {
					$post_type = '_Organizer';
				} else {
					return;
				}

				//only set origin once
				$origin = get_post_meta($postId , $post_type . 'Origin', true);
				if( !$origin )
					add_post_meta( $postId, $post_type . 'Origin', apply_filters( 'tribe-post-origin', 'events-calendar', $postId, $post ) );
			}
		}

		public function showAuditingData(){

			$events_audit_trail_template = $this->pluginPath . 'admin-views/events-audit-trail.php';
			$events_audit_trail_template = apply_filters('tribe_events_audit_trail_template', $events_audit_trail_template);
			include( $events_audit_trail_template );
		
		}

		/**
		 * Adds to the '_<posttype>AuditTrail' meta field for an events-calendar post.
		 *
		 * @since 2.1
		 * @author paulhughes
		 * @param int $postId, the post ID
		 * @param stdClass $post, the post object
		 * @return void
		 */
		public function addToPostAuditTrail( $postId, $post ) {
			// Only continue of the post being added is an event, venue, or organizer.
			if ( isset($postId) && isset($post->post_type) ) {
				if ( $post->post_type == self::POSTTYPE ) {
					$post_type = '_Event';
				} elseif ( $post->post_type == self::VENUE_POST_TYPE ) {
					$post_type = '_Venue';
				} elseif ( $post->post_type == self::ORGANIZER_POST_TYPE ) {
					$post_type = '_Organizer';
				} else {
					return;
				}
				$post_audit_trail = get_post_meta( $postId, $post_type . 'AuditTrail', true );
				if ( !isset( $post_audit_trail ) || !$post_audit_trail || !is_array($post_audit_trail) ) {
					$post_audit_trail = array();
				}
				$post_audit_trail[] = array( apply_filters( 'tribe-post-origin', 'events-calendar' ), time() );
				update_post_meta( $postId, $post_type . 'AuditTrail', $post_audit_trail );
			}
		}

		/**
		 * Publishes associated venue/organizer when an event is published
		 *
		 * @since 2.0.6
		 * @author nciske
		 * @param int $postId, the post ID
		 * @param stdClass $post, the post object
		 * @return void
		 */
		public function publishAssociatedTypes( $postID, $post ) {
			
			remove_action( 'save_post', array( $this, 'addEventMeta' ), 15, 2 );
			remove_action( 'save_post', array( $this, 'save_venue_data' ), 16, 2 );
			remove_action( 'save_post', array( $this, 'save_organizer_data' ), 16, 2 );
			remove_action( 'save_post', array( $this, 'addToPostAuditTrail' ), 10, 2 );

			remove_action( 'save_post', array( $this, 'publishAssociatedTypes'), 25, 2 );
			
			// Only continue if the post being published is an event
			if ( wp_is_post_autosave( $postID ) || $post->post_status == 'auto-draft' ||
						isset($_GET['bulk_edit']) || (isset($_REQUEST['action']) && $_REQUEST['action'] == 'inline-save') || 
						($post->post_type != self::POSTTYPE && $postID)) {
				return;
			}
				
				//echo '$postID='.$postID;
				
				global $wpdb;
				
				if( isset( $post->post_status ) && $post->post_status == 'publish' ){
				
					//get venue and organizer and publish them

					$pm = get_post_custom($post->ID);
					
					if( isset($pm['_EventVenueID']) && $pm['_EventVenueID'] ){
						
						if( is_array($pm['_EventVenueID']) ){
							$venue_id = current($pm['_EventVenueID']);
						}else{
							$venue_id = $pm['_EventVenueID'];
						}
						
						
						$venue_post = array(
							'ID' => $venue_id, 
							'post_status' => 'publish',
						);
						
						//wp_update_post( $venue_post );
						$sql = "UPDATE $wpdb->posts SET post_status = 'publish' WHERE ID = '".intval($venue_id)."' AND post_type = '".TribeEvents::VENUE_POST_TYPE."' AND post_status != 'publish'";
						$wpdb->query($sql);
						
					}
	
					if( isset($pm['_EventOrganizerID']) && $pm['_EventOrganizerID'] ){
						
						if( is_array($pm['_EventOrganizerID']) ){
							$org_id = current($pm['_EventOrganizerID']);
						}else{
							$org_id = $pm['_EventOrganizerID'];
						}
						

						$org_post = array(
							'ID' => $org_id, 
							'post_status' => 'publish',
						);

						//wp_update_post( $org_post );
						$sql = "UPDATE $wpdb->posts SET post_status = 'publish' WHERE ID = '".intval($org_id)."' AND post_type = '".TribeEvents::ORGANIZER_POST_TYPE."' AND post_status != 'publish'";
						$wpdb->query($sql);
					}
				}
				
		}

		//** If you are saving a new venue separate from an event
		public function save_venue_data( $postID = null, $post=null ) {
			global $_POST;

			// don't do anything on autosave or auto-draft either or massupdates
			// Or inline saves, or data being posted without a venue Or
			// finally, called from the save_post action, but on save_posts that
			// are not venue posts
			if ( wp_is_post_autosave( $postID ) || $post->post_status == 'auto-draft' ||
						isset($_GET['bulk_edit']) || (isset($_REQUEST['action']) && $_REQUEST['action'] == 'inline-save') ||
						(isset($_POST['venue']) && !$_POST['venue']) ||
						($post->post_type != self::VENUE_POST_TYPE && $postID)) {
				return;
			}
			
			if ( !current_user_can( 'edit_tribe_venues' ) )
				return;					

			//There is a possibility to get stuck in an infinite loop. 
			//That would be bad.
			remove_action( 'save_post', array( $this, 'save_venue_data' ), 16, 2 );

			if( !isset($_POST['post_title']) || !$_POST['post_title'] ) { $_POST['post_title'] = "Unnamed Venue"; }
			$_POST['venue']['Venue'] = $_POST['post_title'];
			$data = stripslashes_deep($_POST['venue']);
			$venue_id = TribeEventsAPI::updateVenue($postID, $data);

			return $venue_id;
		}
		/**
		 *
		 * @param $p
		 * @param $post_status (deprecated)
		 * @param $args
		 *
		 * @return WP_Query->posts || false
		 */
		function get_venue_info( $p = null, $deprecated = null, $args = array() ){
			$defaults = array(
				'post_type' => self::VENUE_POST_TYPE, 
				'nopaging' => 1, 
				'post_status' => 'publish',
				'ignore_sticky_posts ' => 1,
				'orderby'=>'title', 
				'order'=>'ASC',
				'p' => $p
			);

			// allow deprecated param to pass through by default
			// NOTE: setting post_status in $args will override $post_status
			if ( $deprecated != null ) {
				_deprecated_argument( __FUNCTION__, 'The Event Calendar v2.0.9', 'To use the latest code, please supply post_status in the argument array params.' );
				$defaults['post_status'] = $deprecated;
			}


			$args = wp_parse_args( $args, $defaults );
			$r = new WP_Query( $args );
			if ($r->have_posts()) :
				return $r->posts;
			endif;
			return false;
		}

		//** If you are saving a new organizer along with the event, we will do this:
		public function save_organizer_data( $postID = null, $post=null ) {
			global $_POST;
			
			// don't do anything on autosave or auto-draft either or massupdates
			// Or inline saves, or data being posted without a organizer Or
			// finally, called from the save_post action, but on save_posts that
			// are not organizer posts

			if( !isset($_POST['organizer']) ) $_POST['organizer'] = null;

			if ( wp_is_post_autosave( $postID ) || $post->post_status == 'auto-draft' ||
						isset($_GET['bulk_edit']) || (isset($_REQUEST['action']) && $_REQUEST['action'] == 'inline-save') ||
						!$_POST['organizer'] ||
						($post->post_type != self::ORGANIZER_POST_TYPE && $postID)) {
				return;
			}
			
			if ( !current_user_can( 'edit_tribe_organizers' ) )
				return;										

			//There is a possibility to get stuck in an infinite loop. 
			//That would be bad.
			remove_action( 'save_post', array( $this, 'save_organizer_data' ), 16, 2 );

			$data = stripslashes_deep($_POST['organizer']);

			$organizer_id = TribeEventsAPI::updateOrganizer($postID, $data);

			/**
			 * Put our hook back
			 * @link http://codex.wordpress.org/Plugin_API/Action_Reference/save_post#Avoiding_infinite_loops
			 */
			add_action( 'save_post', array( $this, 'save_organizer_data' ), 16, 2 );

			return $organizer_id;
		}

		// abstracted for EventBrite
		public function add_new_organizer($data, $post=null) {
			if($data['OrganizerID'])
				return $data['OrganizerID'];

			if ( $post->post_type == self::ORGANIZER_POST_TYPE && $post->ID) {
				$data['OrganizerID'] = $post->ID;
			}

			//google map checkboxes
			$postdata = array(
				'post_title' => $data['Organizer'],
				'post_type' => self::ORGANIZER_POST_TYPE,
				'post_status' => 'publish',
				'ID' => $data['OrganizerID']
			);

			if( isset($data['OrganizerID']) && $data['OrganizerID'] != "0" ) {
				$organizer_id = $data['OrganizerID'];
				wp_update_post( array('post_title' => $data['Organizer'], 'ID'=>$data['OrganizerID'] ));
			} else {
				$organizer_id = wp_insert_post($postdata, true);
			}

			if( !is_wp_error($organizer_id) ) {
				foreach ($data as $key => $var) {
					update_post_meta($organizer_id, '_Organizer'.$key, $var);
				}

				return $organizer_id;
			}
		}

		/**
		 *
		 * @param $p
		 * @param $post_status (deprecated)
		 * @param $args
		 *
		 * @return WP_Query->posts || false
		 */
		function get_organizer_info( $p = null, $deprecated = null, $args = array() ){
			$defaults = array(
				'post_type' => self::ORGANIZER_POST_TYPE, 
				'nopaging' => 1, 
				'post_status' => 'publish',
				'ignore_sticky_posts ' => 1,
				'orderby'=>'title', 
				'order'=>'ASC',
				'p' => $p
			);

			// allow deprecated param to pass through by default
			// NOTE: setting post_status in $args will override $post_status
			if ( $deprecated != null ) {
				_deprecated_argument( __FUNCTION__, 'The Event Calendar v2.0.9', 'To use the latest code, please supply post_status in the argument array params.' );
				$defaults['post_status'] = $deprecated;
			}


			$args = wp_parse_args( $args, $defaults );
			$r = new WP_Query( $args );
			if ($r->have_posts()) :
				return $r->posts;
			endif;
			return false;
		}

		/**
		 * Adds a style chooser to the write post page
		 *
		 * @return void
		 */
		public function EventsChooserBox($event = null) {
			
			$saved = false;
			
			if(!$event){
				global $post;
				
				if( isset($_GET['post']) && $_GET['post'] )
					$saved = true;
			}else{
				$post = $event;
				
				//echo $post->ID;
				
				if($post->ID){
					$saved = true;
				}else{
					$saved = false;
				}
			}
			
			$options = '';
			$style = '';
			
			if(isset($post->ID)){
				$postId = $post->ID;
			}else{
				$postId = 0;
			}
			
				foreach ( $this->metaTags as $tag ) {
					if ( $postId && $saved ) { //if there is a post AND the post has been saved at least once.
					
						// Sort the meta to make sure it is correct for recurring events
						
						$meta = get_post_meta($postId,$tag);
						sort($meta);
						if (isset($meta[0])) { $$tag = $meta[0]; }
					} else {
						$cleaned_tag = str_replace('_Event','',$tag);
						
						//allow posted data to override default data
						if( isset($_POST['Event'.$cleaned_tag]) ){
							$$tag = stripslashes_deep($_POST['Event'.$cleaned_tag]);
						}else{
							$$tag = (class_exists('TribeEventsPro') && $this->defaultValueReplaceEnabled() ) ? tribe_get_option('eventsDefault'.$cleaned_tag) : "";
						}
					}
				}
			
			if( isset($_EventOrganizerID) && $_EventOrganizerID ) {
				foreach($this->organizerTags as $tag) {
					$$tag = get_post_meta($_EventOrganizerID, $tag, true );
				}
			}else{
				foreach($this->organizerTags as $tag) {
					$cleaned_tag = str_replace('_Organizer','',$tag);
					if( isset($_POST['organizer'][$cleaned_tag]) )
						$$tag = stripslashes_deep($_POST['organizer'][$cleaned_tag]);
				}
			}

			if(isset($_EventVenueID) && $_EventVenueID){
			
				foreach($this->venueTags as $tag) {
					$$tag = get_post_meta($_EventVenueID, $tag, true );
				}

			}else{
			
				$defaults = $this->venueTags;
				$defaults[] = '_VenueState';
				$defaults[] = '_VenueProvince';

				foreach ( $defaults as $tag ) {

					$cleaned_tag = str_replace('_Venue','',$tag);
					//echo $tag.' | '.$cleaned_tag.'<BR>';

					$var_name = '_Venue'.$cleaned_tag;

					if ($cleaned_tag != 'Cost') {

						$$var_name = (class_exists('TribeEventsPro') && $this->defaultValueReplaceEnabled() ) ? tribe_get_option('eventsDefault'.$cleaned_tag) : "";
					}

					if( isset($_POST['venue'][$cleaned_tag]) )
						$$var_name = stripslashes_deep($_POST['venue'][$cleaned_tag]);

				}

				if ( isset($_VenueState) && !empty($_VenueState) ) {
					$_VenueStateProvince = $_VenueState;
				} elseif ( isset($_VenueProvince) ) {
					$_VenueStateProvince = $_VenueProvince;
				} else {
					$_VenueStateProvince = null;
				}
				
				if( isset($_POST['venue']['Country']) ){
					if( $_POST['venue']['Country'] == 'United States' ){
						$_VenueStateProvince = stripslashes_deep($_POST['venue']['State']);
					}else{
						$_VenueStateProvince = stripslashes_deep($_POST['venue']['Province']);
					}
				}

			}

			$_EventStartDate = (isset($_EventStartDate)) ? $_EventStartDate : null;
			$_EventEndDate = (isset($_EventEndDate)) ? $_EventEndDate : null;
			$_EventAllDay = isset($_EventAllDay) ? $_EventAllDay : false;
			$isEventAllDay = ( $_EventAllDay == 'yes' || ! TribeDateUtils::dateOnly( $_EventStartDate ) ) ? 'checked="checked"' : ''; // default is all day for new posts
			$startMonthOptions 		= TribeEventsViewHelpers::getMonthOptions( $_EventStartDate );
			$endMonthOptions 		= TribeEventsViewHelpers::getMonthOptions( $_EventEndDate );
			$startYearOptions 		= TribeEventsViewHelpers::getYearOptions( $_EventStartDate );
			$endYearOptions			= TribeEventsViewHelpers::getYearOptions( $_EventEndDate );
			$startMinuteOptions 		= TribeEventsViewHelpers::getMinuteOptions( $_EventStartDate, true );
			$endMinuteOptions		= TribeEventsViewHelpers::getMinuteOptions( $_EventEndDate );
			$startHourOptions		= TribeEventsViewHelpers::getHourOptions( $_EventAllDay == 'yes' ? null : $_EventStartDate, true );
			$endHourOptions			= TribeEventsViewHelpers::getHourOptions( $_EventAllDay == 'yes' ? null : $_EventEndDate );
			$startMeridianOptions 	= TribeEventsViewHelpers::getMeridianOptions( $_EventStartDate, true );
			$endMeridianOptions		= TribeEventsViewHelpers::getMeridianOptions( $_EventEndDate );

			if( $_EventStartDate )
				$start = TribeDateUtils::dateOnly($_EventStartDate);

			$EventStartDate = ( isset($start) && $start ) ? $start : date('Y-m-d');

			if ( !empty($_REQUEST['eventDate']) )
				$EventStartDate = $_REQUEST['eventDate'];

			if( $_EventEndDate )
				$end = TribeDateUtils::dateOnly($_EventEndDate);

			$EventEndDate = ( isset($end) && $end ) ? $end : date('Y-m-d');
			$recStart = isset($_REQUEST['event_start']) ? $_REQUEST['event_start'] : null;
			$recPost = isset($_REQUEST['post']) ? $_REQUEST['post'] : null;

			if ( !empty($_REQUEST['eventDate']) ) {
				$duration = get_post_meta( $postId, '_EventDuration', true );
				$EventEndDate = TribeDateUtils::dateOnly( strtotime($EventStartDate) + $duration, true );
			}

			$events_meta_box_template = $this->pluginPath . 'admin-views/events-meta-box.php';
			$events_meta_box_template = apply_filters('tribe_events_meta_box_template', $events_meta_box_template);
			include( $events_meta_box_template );
		}

		public function displayEventVenueInput($postId) {
			$VenueID = get_post_meta( $postId, '_EventVenueID', true);
			?><input type='hidden' name='venue[VenueID]' value='<?php echo esc_attr($VenueID) ?>'/><?php
		}

		public function displayEventOrganizerInput($postId) {
			$OrganizerID = get_post_meta( $postId, '_EventOrganizerID', true);
			?><input type='hidden' name='organizer[OrganizerID]' value='<?php echo esc_attr($OrganizerID) ?>'/><?php
		}

		/**
		 * Adds a style chooser to the write post page
		 *
		 * @return void
		 */
		public function VenueMetaBox() {
			global $post;
			$options = '';
			$style = '';
			$postId = $post->ID;

			if($post->post_type == self::VENUE_POST_TYPE){
			
				if( (is_admin() && isset($_GET['post']) && $_GET['post']) || (!is_admin() && isset($postId) ) )
					$saved = true;
			
				foreach ( $this->venueTags as $tag ) {
					if ( $postId && isset( $saved ) && $saved ) { //if there is a post AND the post has been saved at least once.
						$$tag = esc_html(get_post_meta( $postId, $tag, true ));
					} else {
						$cleaned_tag = str_replace('_Venue','',$tag);
						$$tag = tribe_get_option('eventsDefault'.$cleaned_tag);
					}
				}
			}
			?>
				<style type="text/css">
						#EventInfo {border:none;}
				</style>
				<div id='eventDetails' class="inside eventForm">
					<table cellspacing="0" cellpadding="0" id="EventInfo" class="VenueInfo">
					<?php
					$venue_meta_box_template = $this->pluginPath . 'admin-views/venue-meta-box.php';
					$venue_meta_box_template = apply_filters('tribe_events_venue_meta_box_template', $venue_meta_box_template);
					include( $venue_meta_box_template );
					?>
					</table>
				</div>
			<?php
		}
		
		/**
		 * Adds a style chooser to the write post page
		 *
		 * @return void
		 */
		public function OrganizerMetaBox() {
			global $post;
			$options = '';
			$style = '';
			$postId = $post->ID;
			$saved = false;
			
			if($post->post_type == self::ORGANIZER_POST_TYPE){

				if( (is_admin() && isset($_GET['post']) && $_GET['post']) || (!is_admin() && isset($postId) ))
					$saved = true;
			
				foreach ( $this->organizerTags as $tag ) {
					if ( $postId && $saved ) { //if there is a post AND the post has been saved at least once.
						$$tag = get_post_meta( $postId, $tag, true );
					}
				}
			}
			?>
				<style type="text/css">
						#EventInfo {border:none;}
				</style>
				<div id='eventDetails' class="inside eventForm">
					<table cellspacing="0" cellpadding="0" id="EventInfo" class="OrganizerInfo">
					<?php
					$organizer_meta_box_template = $this->pluginPath . 'admin-views/organizer-meta-box.php';
					$organizer_meta_box_template = apply_filters('tribe_events_organizer_meta_box_template', $organizer_meta_box_template);
					include( $organizer_meta_box_template );
					?>
					</table>
				</div>
			<?php
		}

		/**
		 * Handle ajax requests from admin form
		 */
		public function ajax_form_validate() {
			if ($_REQUEST['name'] && $_REQUEST['nonce'] && wp_verify_nonce($_REQUEST['nonce'], 'tribe-validation-nonce')) {
				if($_REQUEST['type'] == 'venue'){
					echo $this->verify_unique_name($_REQUEST['name'],'venue');
					exit;
				} elseif ($_REQUEST['type'] == 'organizer'){
					echo $this->verify_unique_name($_REQUEST['name'],'organizer');
					exit;
				}
			}
		}

		/**
		 * Allow programmatic override of defaultValueReplace setting
		 *
		 * @return boolean
		 */
		 public function defaultValueReplaceEnabled(){
		
			if( !is_admin() )
				return false;
				
			return tribe_get_option('defaultValueReplace');
		
		}

		/**
		 * Verify that a venue or organizer is unique
		 *
		 * @param string $name - name of venue or organizer
		 * @param string $type - post type (venue or organizer)
		 * @return boolean
		 */
		public function verify_unique_name($name, $type){
			global $wpdb;
			$name = stripslashes($name);
			if ('' == $name) { return 1; }
			if ($type == 'venue') {
				$post_type = self::VENUE_POST_TYPE;
			} elseif($type == 'organizer') {
				$post_type = self::ORGANIZER_POST_TYPE;
			}
			$results = $wpdb->get_var($wpdb->prepare("SELECT id FROM {$wpdb->posts} WHERE post_type = %s && post_title = %s && post_status = 'publish'",$post_type,$name));
			return ($results) ? 0 : 1;
		}

		/**
		 * Given a date (YYYY-MM-DD), returns the first of the next month
		 *
		 * @param date
		 * @return date
		 */
		public function nextMonth( $date ) {
			$dateParts = split( '-', $date );
			if ( $dateParts[1] == 12 ) {
				$dateParts[0]++;
				$dateParts[1] = "01";
				$dateParts[2] = "01";
			} else {
				$dateParts[1]++;
				$dateParts[2] = "01";
			}
			if ( $dateParts[1] < 10 && strlen( $dateParts[1] ) == 1 ) {
				$dateParts[1] = "0" . $dateParts[1];
			}
			$return =	$dateParts[0] . '-' . $dateParts[1];
			return $return;
		}
		/**
		 * Given a date (YYYY-MM-DD), return the first of the previous month
		 *
		 * @param date
		 * @return date
		 */
		public function previousMonth( $date ) {
			$dateParts = split( '-', $date );

			if ( $dateParts[1] == 1 ) {
				$dateParts[0]--;
				$dateParts[1] = "12";
				$dateParts[2] = "01";
			} else {
				$dateParts[1]--;
				$dateParts[2] = "01";
			}
			if ( $dateParts[1] < 10 ) {
				$dateParts[1] = "0" . $dateParts[1];
			}
			$return =	$dateParts[0] . '-' . $dateParts[1];

			return $return;
		}

		/**
		 * Callback for adding the Meta box to the admin page
		 * @return void
		 */
		public function addEventBox( ) {
			add_meta_box( 'Event Details', $this->pluginName, array( $this, 'EventsChooserBox' ), self::POSTTYPE, 'normal', 'high' );
			add_meta_box( 'Event Options', __('Event Options', 'tribe-events-calendar'), array( $this, 'eventMetaBox' ), self::POSTTYPE, 'side', 'default' );

			add_meta_box( 'Venue Details', __('Venue Information', 'tribe-events-calendar'), array( $this, 'VenueMetaBox' ), self::VENUE_POST_TYPE, 'normal', 'high' );
			add_meta_box( 'Organizer Details', __('Organizer Information', 'tribe-events-calendar'), array( $this, 'OrganizerMetaBox' ), self::ORGANIZER_POST_TYPE, 'normal', 'high' );
		}
		public function eventMetaBox() {
			include( $this->pluginPath . 'admin-views/event-sidebar-options.php' );
		}

		public function getDateString( $date ) {
			$monthNames = $this->monthNames();
			$dateParts = split( '-', $date );
			$timestamp = mktime( 0, 0, 0, $dateParts[1], 1, $dateParts[0] );
			return $monthNames[date( "F", $timestamp )] . " " . $dateParts[0];
		}

		public function getDateStringShortened( $date ) {
			$monthNames = $this->monthNames();
			$dateParts = split( '-', $date );
			$timestamp = mktime( 0, 0, 0, $dateParts[1], 1, $dateParts[0] );
			return $monthNames[date( "F", $timestamp )];
		}
		/**
		 * echo the next tab index
		 * @return void
		 */
		public function tabIndex() {
			echo $this->tabIndexStart;
			$this->tabIndexStart++;
		}

		public function getEvents( $args = '' ) {
			$tribe_ecp = TribeEvents::instance();
			$defaults = array(
				'posts_per_page' => tribe_get_option( 'postsPerPage', 10 ),
				'post_type' => TribeEvents::POSTTYPE,
				'orderby' => 'event_date',
				'order' => 'ASC'
			);

			$args = wp_parse_args( $args, $defaults);
			return TribeEventsQuery::getEvents($args);
		}

		public function isEvent( $postId = null ) {
			if ( $postId === null || ! is_numeric( $postId ) ) {
				global $post;
				$postId = $post->ID;
			}
			if ( get_post_field('post_type', $postId) == self::POSTTYPE ) {
				return true;
			}
			return false;
		}

		public function isVenue( $postId = null ) {
			if ( $postId === null || ! is_numeric( $postId ) ) {
				global $post;
				if( isset($post->ID) ) $postId = $post->ID;
			}
			if ( isset($postId) && get_post_field('post_type', $postId) == self::VENUE_POST_TYPE ) {
				return true;
			}
			return false;
		}

		public function isOrganizer( $postId = null ) {
			if ( $postId === null || ! is_numeric( $postId ) ) {
				global $post;
				$postId = $post->ID;
			}
			if ( get_post_field('post_type', $postId) == self::ORGANIZER_POST_TYPE ) {
				return true;
			}
			return false;
		}

		/**
	 ** Get a "previous/next post" link for events. Ordered by start date instead of ID.
	 **/

		public function get_event_link($post, $mode = 'next',$anchor = false){
			global $wpdb;

			if($mode == 'previous'){
				$order = 'DESC';
				$sign = '<';
			}else{
				$order = 'ASC';
				$sign = '>';
			}

			$date = $post->EventStartDate;
			$id = $post->ID;

			$eventsQuery = "
				SELECT $wpdb->posts.*, d1.meta_value as EventStartDate
				FROM $wpdb->posts
				LEFT JOIN $wpdb->postmeta as d1 ON($wpdb->posts.ID = d1.post_id)
				WHERE $wpdb->posts.post_type = '".self::POSTTYPE."'
				AND d1.meta_key = '_EventStartDate'
				AND ((d1.meta_value = '" .$date . "' AND ID $sign ".$id.") OR
					d1.meta_value $sign '" .$date . "')
				AND $wpdb->posts.post_status = 'publish'
				AND ($wpdb->posts.ID != $id OR d1.meta_value != '$date')
				ORDER BY TIMESTAMP(d1.meta_value) $order, ID $order
				LIMIT 1";
			$args = array(
				'post_type' => self::POSTTYPE,
				'post_status' => 'publish',
				'post__not_in' => array( $post->ID ),
				'order' => $order, 
				'orderby' => 'TIMESTAMP(wp_postmeta.meta_value) ID',
				'posts_per_page' => 1,
				'meta_query' => array(
					array(
						'key' => '_EventStartDate',
						'value' => $post->EventStartDate,
						'type' => 'DATE'
					)
				)
			);
			// TODO: Finish rewriting this query to be WP_QUERY based
			// TribeEventsQuery::deregister();
			// $event_link = new WP_Query($args);
			// print_r($event_link);

			$results = $wpdb->get_row($eventsQuery, OBJECT);
			if(is_object($results)) {
				if ( !$anchor ) {
					$anchor = $results->post_title;
	            } elseif ( strpos( $anchor, '%title%' ) !== false ) {
					$anchor = preg_replace( '|%title%|', $results->post_title, $anchor );
				}
				return apply_filters('tribe_events_get_event_link', '<a href='.tribe_get_event_link($results).'>'.$anchor.'</a>');
			}
		}

		public function addMetaLinks( $links, $file ) {
			if ( $file == $this->pluginDir . 'the-events-calendar.php' ) {
				$anchor = __( 'Support', 'tribe-events-calendar' );
				$links []= '<a href="'.self::$dotOrgSupportUrl.'">' . $anchor . '</a>';

				$anchor = __( 'View All Add-Ons', 'tribe-events-calendar' );
				$links []= '<a href="'.self::$tribeUrl.self::$addOnPath.self::$refQueryString.'">' . $anchor . '</a>';
			}
			return $links;
		}

		public function dashboardWidget() {
			wp_add_dashboard_widget( 'tribe_dashboard_widget', __( 'News from Modern Tribe' ), array( $this, 'outputDashboardWidget' ) );
		}

		public function outputDashboardWidget() {
			echo '<div class="rss-widget">';
			wp_widget_rss_output( self::FEED_URL, array( 'items' => 10 ) );
			echo "</div>";
		}

		protected function constructDaysOfWeek() {
			global $wp_locale;
			for ($i = 0; $i <= 6; $i++) {
				$day = $wp_locale->get_weekday($i);
				$this->daysOfWeek[$i] = $day;
				$this->daysOfWeekShort[$i] = $wp_locale->get_weekday_abbrev($day);
				$this->daysOfWeekMin[$i] = $wp_locale->get_weekday_initial($day);
			}
		}

		public function setPostExceptionThrown( $thrown ) {
			$this->postExceptionThrown = $thrown;
		}
		public function getPostExceptionThrown() {
			return $this->postExceptionThrown;
		}

		public function do_action($name, $event_id = null, $showMessage = false, $extra_args = null) {
			try {
				do_action( $name, $event_id, $extra_args );
				if( !$this->getPostExceptionThrown() && $event_id ) delete_post_meta( $event_id, TribeEvents::EVENTSERROROPT );
			} catch ( TribeEventsPostException $e ) {
				$this->setPostExceptionThrown(true);
				if ($event_id) {
					update_post_meta( $event_id, self::EVENTSERROROPT, trim( $e->getMessage() ) );
				}

				if( $showMessage ) {
					$e->displayMessage($showMessage);
				}
			}
		}

		public function maybeShowMetaUpsell($postId) {
			?><tr class="eventBritePluginPlug">
				<td colspan="2" class="tribe_sectionheader">
					<h4><?php _e('Additional Functionality', 'tribe-events-calendar'); ?></h4>
				</td>
			</tr>
			<tr class="eventBritePluginPlug">
				<td colspan="2">
					<p><?php _e('Looking for additional functionality including recurring events, custom meta, community events, ticket sales and more?', 'tribe-events-calendar' ) ?> <?php printf( __('Check out the <a href="%s">available add-ons</a>.', 'tribe-events-calendar' ), TribeEvents::$tribeUrl.'shop/?ref=tec-event' ); ?></p>
				</td>
			</tr><?php
		}

		
		/**
		 * Helper function for getting Post Id. Accepts null or a post id. If no $post object exists, returns false to avoid a PHP NOTICE
		 *
		 * @param int $postId (optional)
		 * @return int post ID
		 */
		public static function postIdHelper( $postId = null ) {
			if ( $postId != null && is_numeric( $postId ) > 0 ) {
				return (int) $postId;
			} else {
				global $post;
				if ( is_object($post) ){
					return get_the_ID();
				}else{
					return false;
				}
			}
		}
		
		/**
		 * Add the buttons/dropdown to the admin toolbar
		 *
		 * @since 2.0.7
		 * @return null
		 */
		public function addToolbarItems() {
			if ( !defined( 'TRIBE_DISABLE_TOOLBAR_ITEMS' ) || !TRIBE_DISABLE_TOOLBAR_ITEMS ) {
				global $wp_admin_bar;
				
				$wp_admin_bar->add_menu( array(
					'id' => 'tribe-events',
					'title' => __( 'Events', 'tribe-events-calendar' ),
					'href' => $this->getLink( 'home' )
				) );
				
				$wp_admin_bar->add_group( array(
					'id' => 'tribe-events-group',
					'parent' => 'tribe-events'
				) );
				
				$wp_admin_bar->add_group( array(
					'id' => 'tribe-events-add-ons-group',
					'parent' => 'tribe-events'
				) );
				
				$wp_admin_bar->add_group( array(
					'id' => 'tribe-events-settings-group',
					'parent' => 'tribe-events'
				) );
				
				$wp_admin_bar->add_group( array(
					'id' => 'tribe-events-import-group',
					'parent' => 'tribe-events-add-ons-group'
				) );
				
				$wp_admin_bar->add_menu( array(
					'id' => 'tribe-events-view-calendar',
					'title' => __( 'View Calendar', 'tribe-events-calendar' ),
					'href' => $this->getLink( 'home' ),
					'parent' => 'tribe-events-group'
				) );
				
				if( current_user_can( 'edit_tribe_events' ) ) {
					$wp_admin_bar->add_menu( array(
						'id' => 'tribe-events-add-event',
						'title' => __( 'Add Event', 'tribe-events-calendar' ),
						'href' => trailingslashit( get_admin_url() ) . 'post-new.php?post_type=' . self::POSTTYPE,
						'parent' => 'tribe-events-group'
					) );
				}
				
				if( current_user_can( 'edit_tribe_events' ) ) {
					$wp_admin_bar->add_menu( array(
						'id' => 'tribe-events-edit-events',
						'title' => __( 'Edit Events', 'tribe-events-calendar' ),
						'href' => trailingslashit( get_admin_url() ) . 'edit.php?post_type=' . self::POSTTYPE,
						'parent' => 'tribe-events-group'
					) );
				}
							
				if ( current_user_can( 'manage_options' ) ) {			
					$wp_admin_bar->add_menu( array(
						'id' => 'tribe-events-settings',
						'title' => __( 'Settings', 'tribe-events-calendar' ),
						'parent' => 'tribe-events-settings-group'
					) );
				}
				
				if ( current_user_can( 'manage_options' ) ) {			
					$wp_admin_bar->add_menu( array(
						'id' => 'tribe-events-settings-sub',
						'title' => __( 'Events', 'tribe-events-calendar' ),
						'href' => trailingslashit( get_admin_url() ) . 'edit.php?post_type=' . self::POSTTYPE . '&page=tribe-events-calendar',
						'parent' => 'tribe-events-settings'
					) );
				}
	
				if ( current_user_can( 'manage_options' ) ) {			
					$wp_admin_bar->add_menu( array(
						'id' => 'tribe-events-help',
						'title' => __( 'Help', 'tribe-events-calendar' ),
						'href' => trailingslashit( get_admin_url() ) . 'edit.php?post_type=' . self::POSTTYPE . '&page=tribe-events-calendar&tab=help',
						'parent' => 'tribe-events-settings-group'
					) );
				}
			}
		}
		
		/**
		 * Displays activation welcome admin notice.
		 *
		 * @since 2.0.8
		 * @author PaulHughes01
		 *
		 * @return void
		 */
		public function activationMessage() {
			$has_been_activated = $this->getOption( 'welcome_notice', false );
			if ( !$has_been_activated ) {
				echo '<div class="updated tribe-notice"><p>'.sprintf( __('Welcome to The Events Calendar! Your events calendar can be found at %s. To change the events slug, visit %sEvents -> Settings%s.', 'tribe-events-calendar'), '<a href="' . $this->getLink() .'">' . $this->getLink() . '</a>', '<i><a href="' . add_query_arg( array( 'post_type' => self::POSTTYPE, 'page' => 'tribe-events-calendar' ), admin_url( 'edit.php' ) ) . '">', '</i></a>' ).'</p></div>';
				$this->setOption( 'welcome_notice', true );
			}
		}
		
		/**
		 * Resets the option such that the activation message is again displayed on reactivation.
		 *
		 * @since 2.0.8
		 * @author PaulHughes01
		 *
		 * @return void
		 */
		public function resetActivationMessage() {
			$tec = TribeEvents::instance();
			$tec->setOption( 'welcome_notice', false );
		}
		
		/**
		 * Displays the View Calendar link at the top of the Events list in admin.
		 *
		 * @since 2.0.8
		 * @author PaulHughes01
		 *
		 * @return void
		 */
		public function addViewCalendar() {
			global $current_screen;
			if ( $current_screen->id == 'edit-' . self::POSTTYPE )
				echo '<div class="view-calendar-link-div"><h2 class="wrap"><a class="add-new-h2 view-calendar-link" href="' . $this->getLink() . '">' . __( 'View Calendar', 'tribe-events-calendar' ) . '</a></h2></div>';
		}
		
		/**
		 * Set the menu-edit-page to default display the events-related items.
		 *
		 * @since 2.0.8
		 * @author PaulHughes01
		 *
		 * @return void
		 */
		public function setInitialMenuMetaBoxes() {
			global $current_screen;
			if ( $current_screen->id == 'nav-menus' ) {
				$user = wp_get_current_user();
				if ( !get_user_option( 'tribe_setDefaultNavMenuBoxes', $user->ID ) ) {
					
					$current_hidden_boxes = array();
					$current_hidden_boxes =  get_user_option( 'metaboxhidden_nav-menus', $user->ID );
					if ( $array_key = array_search( 'add-' . self::POSTTYPE, $current_hidden_boxes ) )
						unset( $current_hidden_boxes[$array_key] );
					if ( $array_key = array_search( 'add-' . self::VENUE_POST_TYPE, $current_hidden_boxes ) )
						unset( $current_hidden_boxes[$array_key] );
					if ( $array_key = array_search( 'add-' . self::ORGANIZER_POST_TYPE, $current_hidden_boxes ) )
						unset( $current_hidden_boxes[$array_key] );
					if ( $array_key = array_search( 'add-' . self::TAXONOMY, $current_hidden_boxes ) )
						unset( $current_hidden_boxes[$array_key] );
					
					update_user_option( $user->ID, 'metaboxhidden_nav-menus', $current_hidden_boxes, true );
					
					update_user_option( $user->ID, 'tribe_setDefaultNavMenuBoxes', true, true );
				}
			}
		}
		
		public function addLinksToPluginActions( $actions ) {
			$actions['settings'] = '<a href="' . add_query_arg( array( 'post_type' => self::POSTTYPE, 'page' => 'tribe-events-calendar' ), admin_url( 'edit.php' ) ) .'">' . __('Settings', 'tribe-events-calendar') . '</a>';
			$actions['tribe-calendar'] = '<a href="' . $this->getLink() .'">' . __('Calendar', 'tribe-events-calendar') . '</a>';
			return $actions;
		}
		
		public function addHelpAdminMenuItem() {
    		global $submenu;
    		$submenu['edit.php?post_type=' . self::POSTTYPE][500] = array( __('Help', 'tribe-events-calendar'), 'manage_options' , add_query_arg( array( 'post_type' => self::POSTTYPE, 'page' => 'tribe-events-calendar', 'tab' => 'help' ), admin_url( 'edit.php' ) ) ); 
		} 
		
		/**
		 * Filter call that returns the proper link for after a comment is submitted to a recurring event.
		 *
		 * @author PaulHughes01
		 * @since 2.0.8
		 *
		 * @param string $content
		 * @param object $comment the comment object
		 * @return string the link
		 */ 
		public function newCommentLink( $content, $comment ) {
			if ( class_exists( 'TribeEventsPro' ) && tribe_is_recurring_event( get_the_ID() ) && isset( $_REQUEST['eventDate'] ) ) {
				$link = trailingslashit( $this->getLink( 'single' ) ) . $_REQUEST['eventDate'] . '#comment-' . $comment->comment_ID;
			} else {
				$link = $content;
			}
			return $link;
		}
		
		/**
		 * Adds a hidden field to recurring events comments forms that stores the eventDate.
		 *
		 * @author PaulHughes01
		 * @since 2.0.8
		 * 
		 * @return void
		 */
		public function addHiddenRecurringField() {
			echo '<input type="hidden" name="eventDate" value="' . get_query_var( 'eventDate' ) . '" />';
		}

		/**
		 * filter the link for tags when showing in an event
		 */
		public function tag_link($termlink, $term, $taxonomy) {
			global $post;
			if (is_object($post) && $post->post_type == self::POSTTYPE && $taxonomy == 'post_tag') {
				$termlink = esc_url(trailingslashit(tribe_get_events_link().'tag/'.$term->name));
			}
			return $termlink;
		}

	} // end TribeEvents class

} // end if !class_exists TribeEvents<|MERGE_RESOLUTION|>--- conflicted
+++ resolved
@@ -1285,11 +1285,8 @@
 				wp_enqueue_style('tribe-events-calendar-style', $styleUrl);
 			
 			wp_register_style('custom-jquery-styles', $eventsURL . 'smoothness/jquery-ui-1.8.23.custom.css' );
-<<<<<<< HEAD
-=======
 			wp_register_style('select2-css', $eventsURL . 'select2/select2.css' );
 			wp_register_script('select2', $eventsURL . 'select2/select2.min.js', 'jquery' );
->>>>>>> eb36f477
 		}
 
 
