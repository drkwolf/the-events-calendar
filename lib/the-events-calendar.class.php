<?php
/**
* Central Tribe Events Calendar class.
*/

// Don't load directly
if ( !defined('ABSPATH') ) { die('-1'); }

if ( !class_exists( 'TribeEvents' ) ) {

	class TribeEvents {
		const EVENTSERROROPT = '_tribe_events_errors';
		const OPTIONNAME = 'tribe_events_calendar_options';
		const TAXONOMY = 'tribe_events_cat';
		const POSTTYPE = 'tribe_events';
		const VENUE_POST_TYPE = 'tribe_venue';
		const ORGANIZER_POST_TYPE = 'tribe_organizer';
		const PLUGIN_DOMAIN = 'tribe-events-calendar';
		const VERSION = '3.0';
		const FEED_URL = 'http://tri.be/category/products/feed/';
		const INFO_API_URL = 'http://wpapi.org/api/plugin/the-events-calendar.php';
		const WP_PLUGIN_URL = 'http://wordpress.org/extend/plugins/the-events-calendar/';

		protected $notices = array();

		protected $postTypeArgs = array(
			'public' => true,
			'rewrite' => array('slug' => 'event', 'with_front' => false),
			'menu_position' => 6,
			'supports' => array('title','editor','excerpt','author','thumbnail', 'custom-fields', 'comments'),
			'taxonomies' => array('post_tag'),
			'capability_type' => array('tribe_event', 'tribe_events'),
			'map_meta_cap' => true
		);
		public $postVenueTypeArgs = array(
			'public' => false,
			'rewrite' => array('slug' => 'venue', 'with_front' => false),
			'show_ui' => true,
			'show_in_menu' => 0,
			'supports' => array('title', 'editor', 'thumbnail'),
			'capability_type' => array('tribe_venue', 'tribe_venues'),
			'map_meta_cap' => true,
			'exclude_from_search' => true
		);
		public $postOrganizerTypeArgs = array(
			'public' => false,
			'rewrite' => array('slug' => 'organizer', 'with_front' => false),
			'show_ui' => true,
			'show_in_menu' => 0,
			'supports' => array('title', 'editor', 'thumbnail'),
			'capability_type' => array('tribe_organizer', 'tribe_organizers'),
			'map_meta_cap' => true,
			'exclude_from_search' => true
		);
		protected $taxonomyLabels;

		public static $tribeUrl = 'http://tri.be/';
		public static $addOnPath = 'shop/';
		public static $supportPath = 'support/';
		public static $refQueryString = '?ref=tec-plugin';
		public static $dotOrgSupportUrl = 'http://wordpress.org/tags/the-events-calendar';

		protected static $instance;
		public $rewriteSlug = 'events';
		public $rewriteSlugSingular = 'event';
		public $taxRewriteSlug = 'event/category';
		public $tagRewriteSlug = 'event/tag';
		protected $monthSlug = 'month';
		protected $pastSlug = 'past';
		protected $upcomingSlug = 'upcoming';
		protected $postExceptionThrown = false;
		protected $optionsExceptionThrown = false;
		protected static $options;
		public $displaying;
		public $pluginDir;
		public $pluginPath;
		public $pluginUrl;
		public $pluginName;
		public $date;
		protected $tabIndexStart = 2000;
		
		public $form_errors = array();
		public $form_message = array();

		public $metaTags = array(
			'_EventAllDay',
			'_EventStartDate',
			'_EventEndDate',
			'_EventVenueID',
			'_EventShowMapLink',
			'_EventShowMap',
			'_EventCost',
			'_EventURL',
			'_EventOrganizerID',
			'_EventPhone',
			'_EventHideFromUpcoming',
			self::EVENTSERROROPT
		);

		public $venueTags = array(
			'_VenueVenue',
			'_VenueCountry',
			'_VenueAddress',
			'_VenueCity',
			'_VenueStateProvince',
			'_VenueState',
			'_VenueProvince',
			'_VenueZip',
			'_VenuePhone',
			'_VenueURL'
		);

		public $organizerTags = array(
			'_OrganizerOrganizer',
			'_OrganizerEmail',
			'_OrganizerWebsite',
			'_OrganizerPhone'
		);

		public $states = array();
		public $currentPostTimestamp;
		public $daysOfWeekShort;
		public $daysOfWeek;
		public $daysOfWeekMin;
		public $monthsFull;
		public $monthsShort;

		/* Static Singleton Factory Method */
		public static function instance() {
			if (!isset(self::$instance)) {
				$className = __CLASS__;
				self::$instance = new $className;
			}
			return self::$instance;
		}

		/**
		 * Initializes plugin variables and sets up WordPress hooks/actions.
		 *
		 * @return void
		 */
		protected function __construct( ) {
			$this->pluginPath = trailingslashit( dirname( dirname(__FILE__) ) );
			$this->pluginDir = trailingslashit( basename( $this->pluginPath ) );
			$this->pluginUrl = plugins_url().'/'.$this->pluginDir;
			if (self::supportedVersion('wordpress') && self::supportedVersion('php')) {

				if ( is_admin() && ( !defined( 'DOING_AJAX' ) || !DOING_AJAX ) ) {
					register_deactivation_hook( __FILE__, array( $this, 'on_deactivate' ) );
				}

				$this->addFilters();
				$this->addActions();
				$this->loadLibraries();
			} else {
				// Either PHP or WordPress version is inadequate so we simply return an error.
				add_action('init', array($this,'loadTextDomain'));
				add_action('admin_head', array($this,'notSupportedError'));
			}
		}

		/**
		 *Load all the required library files.
		 **/
		protected function loadLibraries() {
			// Exceptions Helper
			require_once( 'tribe-event-exception.class.php' );

			// Tribe Common Libs Helper
			require_once( $this->pluginPath.'vendor/tribe-common-libraries/tribe-common-libraries.class.php' );

			// Load Template Tags
			require_once( $this->pluginPath.'public/template-tags/query.php' );
			require_once( $this->pluginPath.'public/template-tags/general.php' );
			require_once( $this->pluginPath.'public/template-tags/calendar.php' );
			require_once( $this->pluginPath.'public/template-tags/loop.php' );
			require_once( $this->pluginPath.'public/template-tags/google-map.php' );
			require_once( $this->pluginPath.'public/template-tags/organizer.php' );
			require_once( $this->pluginPath.'public/template-tags/venue.php' );
			require_once( $this->pluginPath.'public/template-tags/date.php' );
			require_once( $this->pluginPath.'public/template-tags/link.php' );
			require_once( $this->pluginPath.'public/template-tags/widgets.php' );
			require_once( $this->pluginPath.'public/template-tags/meta.php' );

			// Load Advanced Functions
			require_once( $this->pluginPath.'public/advanced-functions/event.php' );
			require_once( $this->pluginPath.'public/advanced-functions/venue.php' );
			require_once( $this->pluginPath.'public/advanced-functions/organizer.php' );

			// Load Deprecated Template Tags
			if ( ! defined( 'TRIBE_DISABLE_DEPRECATED_TAGS' ) ) {
				require_once( $this->pluginPath.'public/template-tags/deprecated.php' );
			}

			// Load Classes
			require_once( 'tribe-meta-factory.class.php' );
			require_once( 'widget-list.class.php' );
			require_once( 'tribe-admin-events-list.class.php' );
			require_once( 'tribe-date-utils.class.php' );
			require_once( 'tribe-template-factory.class.php' );
			require_once( 'tribe-templates.class.php' );
			require_once( 'tribe-event-api.class.php' );
			require_once( 'tribe-event-query.class.php' );
			require_once( 'tribe-view-helpers.class.php' );
			require_once( 'tribe-events-bar.class.php' );
			require_once( 'tribe-the-events-calendar-import.class.php' );
			require_once( 'tribe-debug-bar.class.php' );

			// App Shop
			if (!defined("TRIBE_HIDE_UPSELL") || TRIBE_HIDE_UPSELL !== true ){
				require_once( 'tribe-app-shop.class.php' );
			}

			// Tickets
			require_once( 'tickets/tribe-ticket-object.php' );
			require_once( 'tickets/tribe-tickets.php' );
			require_once( 'tickets/tribe-tickets-metabox.php' );

		}

		protected function addFilters() {
			add_filter( 'post_class', array( $this, 'post_class') );
			add_filter( 'body_class', array( $this, 'body_class' ) );
			add_filter( 'query_vars',		array( $this, 'eventQueryVars' ) );
			add_filter( 'admin_body_class', array($this, 'admin_body_class') );
			//add_filter( 'the_content', array($this, 'emptyEventContent' ), 1 );
			add_filter( 'wp_title', array($this, 'maybeAddEventTitle' ), 10, 2 );
			add_filter( 'bloginfo_rss',	array($this, 'add_space_to_rss' ) );
			add_filter( 'post_type_link', array($this, 'addDateToRecurringEvents'), 10, 2 );
			add_filter( 'post_updated_messages', array($this, 'updatePostMessage') );
			add_filter( 'term_link', array($this, 'tag_link'), 10, 3);

			/* Add nav menu item - thanks to http://wordpress.org/extend/plugins/cpt-archives-in-nav-menus/ */
			add_filter( 'nav_menu_items_' . TribeEvents::POSTTYPE, array( $this, 'add_events_checkbox_to_menu' ), null, 3 );
			add_filter( 'wp_nav_menu_objects', array( $this, 'add_current_menu_item_class_to_events'), null, 2);

			add_filter( 'generate_rewrite_rules', array( $this, 'filterRewriteRules' ) );
			
			if ( !is_admin() )
				add_filter( 'get_comment_link', array( $this, 'newCommentLink' ), 10, 2 );

			/* Setup Tribe Events Bar */
			add_filter( 'tribe-events-bar-views',  array($this, 'setup_listview_in_bar'), 1, 1 );
			add_filter( 'tribe-events-bar-views',  array($this, 'setup_gridview_in_bar'), 5, 1 );

			add_filter( 'tribe-events-bar-filters', array( $this, 'setup_keyword_search_in_bar' ), 1, 1 );
			add_filter( 'tribe-events-bar-filters', array( $this, 'setup_date_search_in_bar' ), 5, 1 );

			add_filter( 'tribe_events_pre_get_posts', array( $this, 'setup_keyword_search_in_query' ) );
			add_filter( 'tribe_events_pre_get_posts', array( $this, 'setup_date_search_in_query' ), 11 );
			/* End Setup Tribe Events Bar */
		}


		protected function addActions() {
			add_action( 'init', array( $this, 'init'), 10 );
			add_action( 'wp_enqueue_scripts', array( $this, 'loadStyle' ) );
			add_action( 'admin_menu', array( $this, 'addEventBox' ) );	
			add_action( 'wp_insert_post', array( $this, 'addPostOrigin' ), 10, 2 );		
			add_action( 'save_post', array( $this, 'addEventMeta' ), 15, 2 );
			add_action( 'save_post', array( $this, 'save_venue_data' ), 16, 2 );
			add_action( 'save_post', array( $this, 'save_organizer_data' ), 16, 2 );
			add_action( 'save_post', array( $this, 'addToPostAuditTrail' ), 10, 2 );
			add_action( 'save_post', array( $this, 'publishAssociatedTypes'), 25, 2 );
			add_action( 'pre_get_posts', array( $this, 'setDate' ));
			add_action( 'parse_query', array( $this, 'setDisplay' ));
			add_action( 'tribe_events_post_errors', array( 'TribeEventsPostException', 'displayMessage' ) );
			add_action( 'tribe_settings_top', array( 'TribeEventsOptionsException', 'displayMessage') );
			add_action( 'admin_enqueue_scripts', array( $this, 'addAdminScriptsAndStyles' ) );
			add_action( 'plugins_loaded', array( $this, 'accessibleMonthForm'), -10 );
			add_action( 'the_post', array( $this, 'setReccuringEventDates' ) );
			add_action( "trash_" . TribeEvents::VENUE_POST_TYPE, array($this, 'cleanupPostVenues'));
			add_action( "trash_" . TribeEvents::ORGANIZER_POST_TYPE, array($this, 'cleanupPostOrganizers'));
			add_action( "wp_ajax_tribe_event_validation", array($this,'ajax_form_validate') );
			add_action( 'tribe_debug', array( $this, 'renderDebug' ), 10, 2 );
			// Load organizer and venue editors
			add_action( 'admin_menu', array( $this, 'addVenueAndOrganizerEditor' ) );
			add_action( 'tribe_venue_table_top', array( $this, 'displayEventVenueDropdown' ) );
			add_action( 'tribe_organizer_table_top', array( $this, 'displayEventOrganizerDropdown' ) );

			
			if( defined('TRIBE_SHOW_EVENT_AUDITING') && TRIBE_SHOW_EVENT_AUDITING )
				add_action('tribe_events_details_bottom', array($this,'showAuditingData') );
				
			// noindex grid view
			add_action('wp_head', array( $this, 'noindex_months' ) );
			add_action( 'plugin_row_meta', array( $this, 'addMetaLinks' ), 10, 2 );
			// organizer and venue
			if( !defined('TRIBE_HIDE_UPSELL') || !TRIBE_HIDE_UPSELL ) {
				add_action( 'wp_dashboard_setup', array( $this, 'dashboardWidget' ) );
				add_action( 'tribe_events_cost_table', array($this, 'maybeShowMetaUpsell'));
			}
			// option pages
			add_action( '_admin_menu', array( $this, 'initOptions' ) );
			add_action( 'tribe_settings_do_tabs', array( $this, 'doSettingTabs' ) );
			add_action( 'tribe_settings_content_tab_help', array( $this, 'doHelpTab' ) );
			// add-on compatibility
			if ( is_multisite() )
				add_action( 'network_admin_notices', array( $this, 'checkAddOnCompatibility' ) );
			else
				add_action( 'admin_notices', array( $this, 'checkAddOnCompatibility' ) );
			
			add_action( 'wp_before_admin_bar_render', array( $this, 'addToolbarItems' ), 10 );
			add_action( 'admin_notices', array( $this, 'activationMessage' ) );
			add_action( 'all_admin_notices', array( $this, 'addViewCalendar' ) );
			add_action( 'admin_head', array( $this, 'setInitialMenuMetaBoxes' ), 500 );
			add_action( 'plugin_action_links_' . trailingslashit( $this->pluginDir ) . 'the-events-calendar.php', array( $this, 'addLinksToPluginActions' ) );
			add_action( 'admin_menu', array( $this, 'addHelpAdminMenuItem' ), 50 );
			add_action( 'comment_form', array( $this, 'addHiddenRecurringField' ) );

			add_action( 'wpmu_new_blog', array( $this, 'maybeAssignMuDefaultOptions' ), 10, 1 );

			/* VIEWS AJAX CALLS */
			add_action( 'wp_ajax_tribe_calendar', array( $this, 'calendar_ajax_call' ) );
			add_action( 'wp_ajax_nopriv_tribe_calendar', array( $this, 'calendar_ajax_call' ) );
			add_action( 'wp_ajax_tribe_list', array( $this, 'list_ajax_call' ) );
			add_action( 'tribe_events_pre_get_posts', array( $this, 'set_tribe_paged' ) );
			add_action( 'wp_ajax_nopriv_tribe_list', array( $this, 'list_ajax_call' ) );

		}

		public static function ecpActive( $version = '2.0.7' ) {
			return class_exists( 'TribeEventsPro' ) && defined('TribeEventsPro::VERSION') && version_compare( TribeEventsPro::VERSION, $version, '>=');
		}

		/**
		 * Add code to tell search engines not to index the grid view of the
		 * calendar.  Users were seeing 100s of months being indexed.
		 */
		function noindex_months() {
			if (get_query_var('eventDisplay') == 'month') {
				echo " <meta name=\"robots\" content=\"noindex, follow\"/>\n";
			}
		}
		
		/**
		 * Run on applied action init
		 */
		public function init() {
			$this->loadTextDomain();
			$this->pluginName = __( 'The Events Calendar', 'tribe-events-calendar' );
			$this->rewriteSlug         = $this->getRewriteSlug();
			$this->rewriteSlugSingular = $this->getRewriteSlugSingular();
			$this->taxRewriteSlug      = $this->getTaxRewriteSlug();
			$this->tagRewriteSlug      = $this->getTagRewriteSlug();
			$this->monthSlug = sanitize_title(__('month', 'tribe-events-calendar'));
			$this->upcomingSlug = sanitize_title(__('upcoming', 'tribe-events-calendar'));
			$this->pastSlug = sanitize_title(__('past', 'tribe-events-calendar'));
			$this->postTypeArgs['rewrite']['slug'] = sanitize_title($this->rewriteSlugSingular);
			$this->postVenueTypeArgs['rewrite']['slug'] = sanitize_title(__( 'venue', 'tribe-events-calendar' ));
			$this->postVenueTypeArgs['show_in_nav_menus'] = class_exists( 'TribeEventsPro' ) ? true : false;			
			$this->postOrganizerTypeArgs['show_in_nav_menus'] = class_exists( 'TribeEventsPro' ) ? true : false;			
			$this->postVenueTypeArgs['public'] = class_exists( 'TribeEventsPro' ) ? true : false;			
			$this->postOrganizerTypeArgs['public'] = class_exists( 'TribeEventsPro' ) ? true : false;
			$this->currentDay = '';
			$this->errors = '';
			TribeEventsQuery::init();
			$this->registerPostType();

			//If the custom post type's rewrite rules have not been generated yet, flush them. (This can happen on reactivations.)
			if(is_array(get_option('rewrite_rules')) && !array_key_exists($this->rewriteSlugSingular.'/[^/]+/([^/]+)/?$',get_option('rewrite_rules'))) {
				TribeEvents::flushRewriteRules();
			}
			self::debug(sprintf(__('Initializing Tribe Events on %s','tribe-events-calendar'),date('M, jS \a\t h:m:s a')));
			$this->maybeMigrateDatabase();
			$this->maybeRenameOptions();
			$this->maybeSetTECVersion();
			// TribeEventsQuery::deregister();
		}

		public function maybeMigrateDatabase( ) {
			// future migrations should actually check the db_version
			if( !get_option('tribe_events_db_version') ) {
				global $wpdb;
				// rename option
				update_option(self::OPTIONNAME, get_option('sp_events_calendar_options'));
				delete_option('sp_events_calendar_options');

				// update post type names
				$wpdb->update($wpdb->posts, array( 'post_type' => self::POSTTYPE ), array( 'post_type' => 'sp_events') );
				$wpdb->update($wpdb->posts, array( 'post_type' => self::VENUE_POST_TYPE ), array( 'post_type' => 'sp_venue') );
				$wpdb->update($wpdb->posts, array( 'post_type' => self::ORGANIZER_POST_TYPE ), array( 'post_type' => 'sp_organizer') );

				// update taxonomy names
				$wpdb->update($wpdb->term_taxonomy, array( 'taxonomy' => self::TAXONOMY ), array( 'taxonomy' => 'sp_events_cat') );
				update_option('tribe_events_db_version', '2.0.1');
			}
		}
		
		public function maybeRenameOptions() {
			if ( version_compare( get_option('tribe_events_db_version'), '2.0.6', '<' ) ) {
				$option_names = array(
					'spEventsTemplate' => 'tribeEventsTemplate',
					'spEventsBeforeHTML' => 'tribeEventsBeforeHTML',
					'spEventsAfterHTML' => 'tribeEventsAfterHTML',
				);
				$old_option_names = array_keys( $option_names );
				$new_option_names = array_values( $option_names );
				$new_options = array();
				$current_options = self::getOptions();
				for ( $i = 0; $i < count( $old_option_names ); $i++ ) {
					$new_options[$new_option_names[$i]] = $this->getOption( $old_option_names[$i] );
					unset( $current_options[$old_option_names[$i]] );
				}
				$this->setOptions( wp_parse_args( $new_options, $current_options ) );
				update_option('tribe_events_db_version', '2.0.6');
			}
		}
		
		public function maybeSetTECVersion() {
			if ( version_compare($this->getOption('latest_ecp_version'), self::VERSION, '<') ) {
				$previous_versions = $this->getOption('previous_ecp_versions') ? $this->getOption('previous_ecp_versions') : array();
				$previous_versions[] = ($this->getOption('latest_ecp_version')) ? $this->getOption('latest_ecp_version') : '0';
				
				$this->setOption('previous_ecp_versions', $previous_versions);
				$this->setOption('latest_ecp_version', self::VERSION);
			}
		}
		
		public function maybeAssignMuDefaultOptions( $blog_id ) {
			if ( is_multisite() && isset( $blog_id ) && file_exists( WP_CONTENT_DIR . '/tribe-events-mu-defaults.php' ) ) {
				require_once( WP_CONTENT_DIR . '/tribe-events-mu-defaults.php' );
				
				if ( isset( $tribe_events_mu_defaults ) && is_array( $tribe_events_mu_defaults ) ) {
					add_blog_option( $blog_id, self::OPTIONNAME, $tribe_events_mu_defaults );
				} 
			}
		}

		/**
		 * Check add-ons to make sure they are supported by currently running TEC version.
		 *
		 * @since 2.0.5
		 * @author Paul Hughes
		 * @return void
		 */
		public function checkAddOnCompatibility() {
			$operator = apply_filters( 'tribe_tec_addons_comparison_operator', '!=' );
			$output = '';
			$bad_versions = array();
			$tec_addons_required_versions = array();
			$out_of_date_addons = array();
			$update_link = get_admin_url() . 'plugins.php';
			$tec_out_of_date = false;
			
			$tec_addons_required_versions = (array) apply_filters('tribe_tec_addons', $tec_addons_required_versions);
			foreach ($tec_addons_required_versions as $plugin) {
				if ( version_compare( $plugin['required_version'], self::VERSION, $operator) ) {
					if ( isset( $plugin['current_version'] ) )
						$bad_versions[$plugin['plugin_name']] = $plugin['current_version'];
					else
						$bad_versions[$plugin['plugin_name']] = '';
					if ( ( isset( $plugin['plugin_dir_file'] ) ) )				
						$addon_short_path = $plugin['plugin_dir_file'];
					else
						$addon_short_path = null;
				}
				if ( version_compare( $plugin['required_version'], self::VERSION, '>' ) ) {
					$tec_out_of_date = true;
				}
			}
			if ( $tec_out_of_date == true ) {
				$plugin_short_path = basename( dirname( dirname( __FILE__ ) ) ) . '/the-events-calendar.php';
				$upgrade_path = wp_nonce_url( add_query_arg( array( 'action' => 'upgrade-plugin', 'plugin' => $plugin_short_path ), get_admin_url() . 'update.php' ), 'upgrade-plugin_' . $plugin_short_path );
				$output .= '<div class="error">';
				$output .= '<p>' . sprintf( __('Your version of The Events Calendar is not up-to-date with one of your The Events Calendar add-ons. Please %supdate now.%s', 'tribe-events-calendar'), '<a href="' . $upgrade_path . '">', '</a>') .'</p>';
				$output .= '</div>';
			} else {
				if ( !empty($bad_versions) ) {
					foreach ($bad_versions as $plugin => $version) {
						if ( $version )
							$out_of_date_addons[] = $plugin . ' ' . $version;
						else
							$out_of_date_addons[] = $plugin;
					}
					if ( count( $out_of_date_addons ) == 1 && $addon_short_path ) {
						$update_link = wp_nonce_url( add_query_arg( array( 'action' => 'upgrade-plugin', 'plugin' => $addon_short_path ), get_admin_url() . 'update.php' ), 'upgrade-plugin_' . $addon_short_path );
					}
					$output .= '<div class="error">';
					$output .= '<p>'.sprintf( __('The following plugins are out of date: <b>%s</b>. Please %supdate now%s. All add-ons contain dependencies on The Events Calendar and will not function properly unless paired with the right version. %sWant to pair an older version%s?', 'tribe-events-calendar'), join( $out_of_date_addons, ', ' ), '<a href="' . $update_link . '">', '</a>', '<a href="http://tri.be/version-relationships-in-modern-tribe-pluginsadd-ons/">', '</a>' ).'</p>';
					$output .= '</div>';
				}
			}
			if ( current_user_can( 'edit_plugins' ) ) {
				echo apply_filters('tribe_add_on_compatibility_errors', $output);
			}
		}

		/**
		 * init the settings API and add a hook to add your own setting tabs
		 *
		 * @since 2.0.5
		 * @author jkudish
		 * @return void
		 */
		public function initOptions() {

			require_once( 'tribe-settings.class.php' );
			require_once( 'tribe-settings-tab.class.php' );
			require_once( 'tribe-field.class.php' );
			require_once( 'tribe-validate.class.php' );

			TribeSettings::instance();
		}

		/**
		 * create setting tabs
		 *
		 * @since 2.0.5
		 * @author jkudish
		 * @return void
		 */
		public function doSettingTabs() {

			include_once($this->pluginPath.'admin-views/tribe-options-general.php');
			include_once($this->pluginPath.'admin-views/tribe-options-templates.php');
			
			$tribe_licences_tab_fields = array(
				'info-start' => array(
					'type' => 'html',
					'html' => '<div id="modern-tribe-info">'
				),
				'info-box-title' => array(
					'type' => 'html',
					'html' => '<h2>' . __('Licenses', 'tribe-events-calendar') . '</h2>',
				),
				'info-box-description' => array(
					'type' => 'html',
					'html' => '<p>' . __('The license key you received when completing your purchase will grant you access to support and updates. You do not need to enter the key below for the plugins to work, but you will need to enter it to get automatic updates, and our support team won\'t be able to help you out unless it is added and current.</p><p>Each plugin/add-on has its own unique license key. Simply paste the key into its appropriate field on the list below, and give it a moment to validate. You know you\'re set when a green expiration date appears alongside a "valid" message.</p><p>If you\'re seeing a red message telling you that your key isn\'t valid or is out of installs, it means that your key was not accepted. Visit <a href="http://tri.be">http://tri.be</a>, log in and navigate to <i>Account Central > Licenses</i> on the tri.be site to see if the key is tied to another site or past its expiration date. For more on automatic updates and using your license key, please see <a href="http://tri.be/updating-the-plugin/">this blog post</a>.</p><p>Not seeing an update but expecting one? In WordPress go to <i>Dashboard > Updates</i> and click "Check Again".', 'tribe-events-calendar') . '</p>',
				),
				'info-end' => array(
					'type' => 'html',
					'html' => '</div>',
				),
			);

			new TribeSettingsTab( 'general', __('General', 'tribe-events-calendar'), $generalTab );
			new TribeSettingsTab( 'template', __('Template', 'tribe-events-calendar'), $templatesTab );
			// If none of the addons are activated, do not show the licenses tab.
			if ( class_exists( 'TribeEventsPro' ) || class_exists( 'Event_Tickets_PRO' ) || class_exists( 'TribeCommunityEvents' ) || class_exists( 'Tribe_FB_Importer' )  ) {
				new TribeSettingsTab( 'licenses', __('Licenses', 'tribe-events-calendar'), array('priority' => '40',
					'fields' => apply_filters('tribe_license_fields', $tribe_licences_tab_fields) ) );
			}
			new TribeSettingsTab( 'help', __('Help', 'tribe-events-calendar'), array('priority' => 60, 'show_save' => false) );
			
		}

		public function doHelpTab() {
			include_once($this->pluginPath.'admin-views/tribe-options-help.php');
		}

		/**
		 * Test PHP and WordPress versions for compatibility
		 *
		 * @param string $system - system to be tested such as 'php' or 'wordpress'
		 * @return boolean - is the existing version of the system supported?
		 */
		public function supportedVersion($system) {
			if ($supported = wp_cache_get($system,'tribe_version_test')) {
				return $supported;
			} else {
				switch (strtolower($system)) {
					case 'wordpress' :
						$supported = version_compare(get_bloginfo('version'), '3.0', '>=');
						break;
					case 'php' :
						$supported = version_compare( phpversion(), '5.2', '>=');
						break;
				}
				$supported = apply_filters('tribe_events_supported_version',$supported,$system);
				wp_cache_set($system,$supported,'tribe_version_test');
				return $supported;
			}
		}

		public function notSupportedError() {
			if ( !self::supportedVersion('wordpress') ) {
				echo '<div class="error"><p>'.sprintf(__('Sorry, The Events Calendar requires WordPress %s or higher. Please upgrade your WordPress install.', 'tribe-events-calendar'),'3.0').'</p></div>';
			}
			if ( !self::supportedVersion('php') ) {
				echo '<div class="error"><p>'.sprintf(__('Sorry, The Events Calendar requires PHP %s or higher. Talk to your Web host about moving you to a newer version of PHP.', 'tribe-events-calendar'),'5.2').'</p></div>';
			}
		}

		public function add_current_menu_item_class_to_events( $items, $args ) {
			foreach($items as $item) {
				if($item->url == $this->getLink() ) {
					if ( is_singular( TribeEvents::POSTTYPE )
						|| is_singular( TribeEvents::VENUE_POST_TYPE )
						|| is_tax(TribeEvents::TAXONOMY)
						|| ( ( tribe_is_upcoming()
							|| tribe_is_past()
							|| tribe_is_month() )
						&& isset($wp_query->query_vars['eventDisplay']) ) ) {
						$item->classes[] = 'current-menu-item current_page_item';
					}
					break;
				}
			}

			return $items;
		}

		public function add_events_checkbox_to_menu( $posts, $args, $post_type ) {
			global $_nav_menu_placeholder, $wp_rewrite;
			$_nav_menu_placeholder = ( 0 > $_nav_menu_placeholder ) ? intval($_nav_menu_placeholder) - 1 : -1;
			$archive_slug = $this->getLink();

			array_unshift( $posts, (object) array(
				'ID' => 0,
				'object_id' => $_nav_menu_placeholder,
				'post_content' => '',
				'post_excerpt' => '',
				'post_title' => $post_type['args']->labels->all_items,
				'post_type' => 'nav_menu_item',
				'type' => 'custom',
				'url' => $archive_slug,
			) );

			return $posts;
		}

		/**
		 * Tribe debug function. usage: TribeEvents::debug('Message',$data,'log');
		 *
		 * @param string $title - message to display in log
		 * @param string $data - optional data to display
		 * @param string $format - optional format (log|warning|error|notice)
		 * @return void
		 * @author Peter Chester
		 */
		public static function debug($title,$data=false,$format='log') {
			do_action('tribe_debug',$title,$data,$format);
		}

		/**
		 * Render the debug logging to the php error log. This can be over-ridden by removing the filter.
		 *
		 * @param string $title - message to display in log
		 * @param string $data - optional data to display
		 * @param string $format - optional format (log|warning|error|notice)
		 * @return void
		 * @author Peter Chester
		 */
		public function renderDebug($title,$data=false,$format='log') {
			$format = ucfirst($format);
			if ($this->getOption('debugEvents')) {
				error_log($this->pluginName." $format: $title");
				if ($data && $data!='') {
					error_log($this->pluginName." $format: ".print_r($data,true));
				}
			}
		}

		/**
		 * 
		 */
		public static function setNotice( $notice ){
			self::instance()->notices[] = $notice;
			return true;
		}
		public static function getNotices(){
			return self::instance()->notices;
		}

		public function get_event_taxonomy() {
			return self::TAXONOMY;
		}

		public function add_space_to_rss($title) {
			global $wp_query;
			if(get_query_var('eventDisplay') == 'upcoming' && get_query_var('post_type') == TribeEvents::POSTTYPE) {
				return $title . ' ';
			}

			return $title;
		}


		public function addDateToRecurringEvents($permalink, $post) {
			if(  function_exists('tribe_is_recurring_event') && $post->post_type == self::POSTTYPE && tribe_is_recurring_event($post->ID) && !is_search()) {
				if( is_admin() && (!isset($post->EventStartDate) || !$post->EventStartDate) ) {
					if( isset($_REQUEST['eventDate'] ) ) {
						$post->EventStartDate = $_REQUEST['eventDate'];
					} else	{
						$post->EventStartDate = TribeEvents::getRealStartDate( $post->ID );
					}
				}

				// prevent any call from outside the tribe from appending bad date on the end of recurring permalinks (looking at Yoast WP SEO)
				if(!isset($post->EventStartDate) || !$post->EventStartDate)
					return $permalink;
		
				if( '' == get_option('permalink_structure') ) {
					return add_query_arg('eventDate', TribeDateUtils::dateOnly( $post->EventStartDate ), $permalink );
				} else {
					return trailingslashit($permalink) . TribeDateUtils::dateOnly( isset($post->EventStartDate) ? $post->EventStartDate : null );
				}
			}
			return $permalink;
		}

		// sorts the meta to ensure we are getting the real start date
		public static function getRealStartDate( $postId ) {
			$start_dates = get_post_meta( $postId, '_EventStartDate' );

			if( is_array( $start_dates ) && sizeof( $start_dates ) > 0 ) {
				sort($start_dates);
				return $start_dates[0];
			}

			return null;
		}

		public function maybeAddEventTitle($title, $sep = null){
			if(get_query_var('eventDisplay') == 'upcoming'){
				$new_title = apply_filters( 'tribe_upcoming_events_title', __("Upcoming Events", 'tribe-events-calendar'). ' '.$sep . ' ' . $title, $sep );
			}elseif(get_query_var('eventDisplay') == 'past'){
					$new_title = apply_filters( 'tribe_past_events_title', __("Past Events", 'tribe-events-calendar') . ' '. $sep . ' ' . $title, $sep );

			}elseif(get_query_var('eventDisplay') == 'month'){
				if(get_query_var('eventDate')){
					$title_date = date_i18n("F, Y",strtotime(get_query_var('eventDate')));
					$new_title = apply_filters( 'tribe_month_grid_view_title', sprintf(__("Events for %s", 'tribe-events-calendar'), $title_date) . ' '. $sep . ' ' . $title, $sep, $title_date );
				}else{
					$new_title = apply_filters( 'tribe_events_this_month_title', sprintf(__("Events this month", 'tribe-events-calendar'),get_query_var('eventDate')) . ' '. $sep . ' ' . $title, $sep );
				}

			} elseif(get_query_var('eventDisplay') == 'day') {
				$title_date = date_i18n("F d, Y",strtotime(get_query_var('eventDate')));
				$new_title = apply_filters( 'tribe_events_day_view_title', sprintf(__("Events for %s", 'tribe-events-calendar'), $title_date) . ' '. $sep . ' ' . $title, $sep, $title_date );
         } elseif(get_query_var('post_type') == self::POSTTYPE && is_single() && $this->getOption('tribeEventsTemplate') != '' ) {
				global $post;
				$new_title = $post->post_title . ' '. $sep . ' ' . $title;
			} elseif(get_query_var('post_type') == self::VENUE_POST_TYPE && $this->getOption('tribeEventsTemplate') != '' ) {
				global $post;
				$new_title = apply_filters( 'tribe_events_venue_view_title', sprintf(__("Events at %s", 'tribe-events-calendar'), $post->post_title) . ' '. $sep . ' ' . $title,  $sep );
			} else {
				return $title;
			}


			return $new_title;

		}

		public function emptyEventContent( $content ) {
			global $post;
			if ( '' == $content && isset($post->post_type) && $post->post_type == self::POSTTYPE ) {
				$content = __('No description has been entered for this event.', 'tribe-events-calendar');
			}
			return $content;
		}

		public function accessibleMonthForm() {
			if ( isset($_GET['EventJumpToMonth']) && isset($_GET['EventJumpToYear'] )) {
				$_GET['eventDisplay'] = 'month';
				$_GET['eventDate'] = intval($_GET['EventJumpToYear']) . '-' . intval($_GET['EventJumpToMonth']);
			}
		}

		public function body_class( $c ) {
			if ( get_query_var('post_type') == self::POSTTYPE ) {
				if (! is_single() ) {
					if ( (tribe_is_upcoming() || tribe_is_past()) ) {
						$c[] = 'events-list';
					} else {
						$c[] = 'events-gridview';
					}
				} 
				if ( is_tax( self::TAXONOMY ) ) {
					$c[] = 'events-category';
					$category = get_term_by('name', single_cat_title( '', false ), self::TAXONOMY );
					
					$c[] = 'events-category-' . $category->slug;
				}
				if ( ! is_single() || tribe_is_showing_all() ) {
					$c[] = 'events-archive';
				}
				else {
					$c[] = 'events-single';
				}
			}
			global $post;
			if ( is_object($post) && tribe_is_venue( $post->ID ) ) {
					$c[] = 'events-venue';
			}
			
			
			return $c;
		}

		public function post_class( $c ) {
			global $post;
			if ( is_object($post) && isset($post->post_type) && $post->post_type == self::POSTTYPE && $terms = get_the_terms( $post->ID , self::TAXONOMY ) ) {
				foreach ($terms as $term) {
					$c[] = 'cat_' . sanitize_html_class($term->slug, $term->term_taxonomy_id);
				}
			}
			return $c;
		}
		
		private function addCapabilities() {
			$role = get_role( 'administrator' );
			if ( $role ) {
				$role->add_cap( 'edit_tribe_event' );
				$role->add_cap( 'read_tribe_event' );
				$role->add_cap( 'delete_tribe_event' );
				$role->add_cap( 'delete_tribe_events');
				$role->add_cap( 'edit_tribe_events' );
				$role->add_cap( 'edit_others_tribe_events' );
				$role->add_cap( 'delete_others_tribe_events' );
				$role->add_cap( 'publish_tribe_events' );
				$role->add_cap( 'edit_published_tribe_events' );
				$role->add_cap( 'delete_published_tribe_events' );
				$role->add_cap( 'delete_private_tribe_events' );
				$role->add_cap( 'edit_private_tribe_events' );
				$role->add_cap( 'read_private_tribe_events' );
			
				$role->add_cap( 'edit_tribe_venue' );
				$role->add_cap( 'read_tribe_venue' );
				$role->add_cap( 'delete_tribe_venue' );
				$role->add_cap( 'delete_tribe_venues');
				$role->add_cap( 'edit_tribe_venues' );
				$role->add_cap( 'edit_others_tribe_venues' );
				$role->add_cap( 'delete_others_tribe_venues' );
				$role->add_cap( 'publish_tribe_venues' );
				$role->add_cap( 'edit_published_tribe_venues' );
				$role->add_cap( 'delete_published_tribe_venues' );
				$role->add_cap( 'delete_private_tribe_venues' );
				$role->add_cap( 'edit_private_tribe_venues' );
				$role->add_cap( 'read_private_tribe_venues' );
			
				$role->add_cap( 'edit_tribe_organizer' );
				$role->add_cap( 'read_tribe_organizer' );
				$role->add_cap( 'delete_tribe_organizer' );
				$role->add_cap( 'delete_tribe_organizers');
				$role->add_cap( 'edit_tribe_organizers' );
				$role->add_cap( 'edit_others_tribe_organizers' );
				$role->add_cap( 'delete_others_tribe_organizers' );
				$role->add_cap( 'publish_tribe_organizers' );
				$role->add_cap( 'edit_published_tribe_organizers' );
				$role->add_cap( 'delete_published_tribe_organizers' );
				$role->add_cap( 'delete_private_tribe_organizers' );
				$role->add_cap( 'edit_private_tribe_organizers' );
				$role->add_cap( 'read_private_tribe_organizers' );
			}
			 
			$editor = get_role( 'editor' );
			if ( $editor ) {
				$editor->add_cap( 'edit_tribe_event' );
				$editor->add_cap( 'read_tribe_event' );
				$editor->add_cap( 'delete_tribe_event' );
				$editor->add_cap( 'delete_tribe_events');
				$editor->add_cap( 'edit_tribe_events' );
				$editor->add_cap( 'edit_others_tribe_events' );
				$editor->add_cap( 'delete_others_tribe_events' );
				$editor->add_cap( 'publish_tribe_events' );
				$editor->add_cap( 'edit_published_tribe_events' );
				$editor->add_cap( 'delete_published_tribe_events' );
				$editor->add_cap( 'delete_private_tribe_events' );
				$editor->add_cap( 'edit_private_tribe_events' );
				$editor->add_cap( 'read_private_tribe_events' );
			
				$editor->add_cap( 'edit_tribe_venue' );
				$editor->add_cap( 'read_tribe_venue' );
				$editor->add_cap( 'delete_tribe_venue' );
				$editor->add_cap( 'delete_tribe_venues');
				$editor->add_cap( 'edit_tribe_venues' );
				$editor->add_cap( 'edit_others_tribe_venues' );
				$editor->add_cap( 'delete_others_tribe_venues' );
				$editor->add_cap( 'publish_tribe_venues' );
				$editor->add_cap( 'edit_published_tribe_venues' );
				$editor->add_cap( 'delete_published_tribe_venues' );
				$editor->add_cap( 'delete_private_tribe_venues' );
				$editor->add_cap( 'edit_private_tribe_venues' );
				$editor->add_cap( 'read_private_tribe_venues' );
			
				$editor->add_cap( 'edit_tribe_organizer' );
				$editor->add_cap( 'read_tribe_organizer' );
				$editor->add_cap( 'delete_tribe_organizer' );
				$editor->add_cap( 'delete_tribe_organizers');
				$editor->add_cap( 'edit_tribe_organizers' );
				$editor->add_cap( 'edit_others_tribe_organizers' );
				$editor->add_cap( 'delete_others_tribe_organizers' );
				$editor->add_cap( 'publish_tribe_organizers' );
				$editor->add_cap( 'edit_published_tribe_organizers' );
				$editor->add_cap( 'delete_published_tribe_organizers' );
				$editor->add_cap( 'delete_private_tribe_organizers' );
				$editor->add_cap( 'edit_private_tribe_organizers' );
				$editor->add_cap( 'read_private_tribe_organizers' );
			}
			
			$author = get_role( 'author' );
			if ( $author ) {		 
				$author->add_cap( 'edit_tribe_event' );
				$author->add_cap( 'read_tribe_event' );
				$author->add_cap( 'delete_tribe_event' );
				$author->add_cap( 'delete_tribe_events' );
				$author->add_cap( 'edit_tribe_events' );
				$author->add_cap( 'publish_tribe_events' );
				$author->add_cap( 'edit_published_tribe_events' );
				$author->add_cap( 'delete_published_tribe_events' );
				
				$author->add_cap( 'edit_tribe_venue' );
				$author->add_cap( 'read_tribe_venue' );
				$author->add_cap( 'delete_tribe_venue' );
				$author->add_cap( 'delete_tribe_venues' );
				$author->add_cap( 'edit_tribe_venues' );
				$author->add_cap( 'publish_tribe_venues' );
				$author->add_cap( 'edit_published_tribe_venues' );
				$author->add_cap( 'delete_published_tribe_venues' );
				
				$author->add_cap( 'edit_tribe_organizer' );
				$author->add_cap( 'read_tribe_organizer' );
				$author->add_cap( 'delete_tribe_organizer' );
				$author->add_cap( 'delete_tribe_organizers' );
				$author->add_cap( 'edit_tribe_organizers' );
				$author->add_cap( 'publish_tribe_organizers' );
				$author->add_cap( 'edit_published_tribe_organizers' );
				$author->add_cap( 'delete_published_tribe_organizers' );
			}
			
			$contributor = get_role( 'contributor' );
			if ( $contributor ) {
				$contributor->add_cap( 'edit_tribe_event' );
				$contributor->add_cap( 'read_tribe_event' );
				$contributor->add_cap( 'delete_tribe_event' );
				$contributor->add_cap( 'delete_tribe_events' );
				$contributor->add_cap( 'edit_tribe_events' );
				
				$contributor->add_cap( 'edit_tribe_venue' );
				$contributor->add_cap( 'read_tribe_venue' );
				$contributor->add_cap( 'delete_tribe_venue' );
				$contributor->add_cap( 'delete_tribe_venues' );
				$contributor->add_cap( 'edit_tribe_venues');
				
				$contributor->add_cap( 'edit_tribe_organizer' );
				$contributor->add_cap( 'read_tribe_organizer' );
				$contributor->add_cap( 'delete_tribe_organizer' );
				$contributor->add_cap( 'delete_tribe_organizers' );
				$contributor->add_cap( 'edit_tribe_organizers' );
			}
			
			$subscriber = get_role( 'subscriber' );
			if ( $subscriber ) {
				$subscriber->add_cap( 'read_tribe_event' );
				
				$subscriber->add_cap( 'read_tribe_organizer' );
	
				$subscriber->add_cap( 'read_tribe_venue' );
			}
		}

		public function registerPostType() {
			$this->generatePostTypeLabels();
			register_post_type(self::POSTTYPE, apply_filters( 'tribe_events_register_event_type_args', $this->postTypeArgs) );
			register_post_type(self::VENUE_POST_TYPE, apply_filters( 'tribe_events_register_venue_type_args', $this->postVenueTypeArgs) );
			register_post_type(self::ORGANIZER_POST_TYPE, apply_filters( 'tribe_events_register_organizer_type_args', $this->postOrganizerTypeArgs) );


			if ( is_admin() && ( !defined( 'DOING_AJAX' ) || !DOING_AJAX ) )
				$this->addCapabilities();

			register_taxonomy( self::TAXONOMY, self::POSTTYPE, array(
				'hierarchical' => true,
				'update_count_callback' => '',
				'rewrite' => array( 'slug'=> $this->taxRewriteSlug, 'with_front' => false, 'hierarchical' => true ),
				'public' => true,
				'show_ui' => true,
				'labels' => $this->taxonomyLabels,
				'capabilities' => array( 
					'manage_terms' => 'publish_tribe_events',
					'edit_terms' => 'publish_tribe_events',
					'delete_terms' => 'publish_tribe_events',
					'assign_terms' => 'edit_tribe_events'
				)
			));

			if( $this->getOption('showComments','no') == 'yes' ) {
				add_post_type_support( self::POSTTYPE, 'comments');
			}

		}

		public function getRewriteSlug() {
			return sanitize_title( $this->getOption( 'eventsSlug', 'events' ) );
		}

		public function getRewriteSlugSingular() {
			return sanitize_title( $this->getOption( 'singleEventSlug', 'event' ) );
		}

		public function getTaxRewriteSlug() {
			$slug = $this->getRewriteSlug() . '/' . sanitize_title( __( 'category', 'tribe-events-calendar' ) );
			return apply_filters( 'tribe_events_category_rewrite_slug', $slug );
		}

		public function getTagRewriteSlug() {
			$slug = $this->getRewriteSlug() . '/' . sanitize_title( __( 'tag', 'tribe-events-calendar' ) );
			return apply_filters( 'tribe_events_tag_rewrite_slug', $slug );
		}
		
		public function getVenuePostTypeArgs() {
			return $this->postVenueTypeArgs;
		}

		public function getOrganizerPostTypeArgs() {
			return $this->postOrganizerTypeArgs;
		}

		protected function generatePostTypeLabels() {
			$this->postTypeArgs['labels'] = array(
				'name' => __('Events', 'tribe-events-calendar'),
				'singular_name' => __('Event', 'tribe-events-calendar'),
				'add_new' => __('Add New', 'tribe-events-calendar'),
				'add_new_item' => __('Add New Event', 'tribe-events-calendar'),
				'edit_item' => __('Edit Event', 'tribe-events-calendar'),
				'new_item' => __('New Event', 'tribe-events-calendar'),
				'view_item' => __('View Event', 'tribe-events-calendar'),
				'search_items' => __('Search Events', 'tribe-events-calendar'),
				'not_found' => __('No events found', 'tribe-events-calendar'),
				'not_found_in_trash' => __('No events found in Trash', 'tribe-events-calendar')
			);

			$this->postVenueTypeArgs['labels'] = array(
				'name' => __('Venues', 'tribe-events-calendar'),
				'singular_name' => __('Venue', 'tribe-events-calendar'),
				'add_new' => __('Add New', 'tribe-events-calendar'),
				'add_new_item' => __('Add New Venue', 'tribe-events-calendar'),
				'edit_item' => __('Edit Venue', 'tribe-events-calendar'),
				'new_item' => __('New Venue', 'tribe-events-calendar'),
				'view_item' => __('View Venue', 'tribe-events-calendar'),
				'search_items' => __('Search Venues', 'tribe-events-calendar'),
				'not_found' => __('No venue found', 'tribe-events-calendar'),
				'not_found_in_trash' => __('No venues found in Trash', 'tribe-events-calendar')
			);

			$this->postOrganizerTypeArgs['labels'] = array(
				'name' => __('Organizers', 'tribe-events-calendar'),
				'singular_name' => __('Organizer', 'tribe-events-calendar'),
				'add_new' => __('Add New', 'tribe-events-calendar'),
				'add_new_item' => __('Add New Organizer', 'tribe-events-calendar'),
				'edit_item' => __('Edit Organizer', 'tribe-events-calendar'),
				'new_item' => __('New Organizer', 'tribe-events-calendar'),
				'view_item' => __('View Organizer', 'tribe-events-calendar'),
				'search_items' => __('Search Organizers', 'tribe-events-calendar'),
				'not_found' => __('No organizer found', 'tribe-events-calendar'),
				'not_found_in_trash' => __('No organizers found in Trash', 'tribe-events-calendar')
			);

			$this->taxonomyLabels = array(
				'name' =>	__( 'Event Categories', 'tribe-events-calendar' ),
				'singular_name' =>	__( 'Event Category', 'tribe-events-calendar' ),
				'search_items' =>	__( 'Search Event Categories', 'tribe-events-calendar' ),
				'all_items' => __( 'All Event Categories', 'tribe-events-calendar' ),
				'parent_item' =>	__( 'Parent Event Category', 'tribe-events-calendar' ),
				'parent_item_colon' =>	__( 'Parent Event Category:', 'tribe-events-calendar' ),
				'edit_item' =>	__( 'Edit Event Category', 'tribe-events-calendar' ),
				'update_item' =>	__( 'Update Event Category', 'tribe-events-calendar' ),
				'add_new_item' =>	__( 'Add New Event Category', 'tribe-events-calendar' ),
				'new_item_name' =>	__( 'New Event Category Name', 'tribe-events-calendar' )
			);

		}

		public function updatePostMessage( $messages ) {
			global $post, $post_ID;

			$messages[self::POSTTYPE] = array(
				0 => '', // Unused. Messages start at index 1.
				1 => sprintf( __('Event updated. <a href="%s">View event</a>', 'tribe-events-calendar'), esc_url( get_permalink($post_ID) ) ),
				2 => __('Custom field updated.', 'tribe-events-calendar'),
				3 => __('Custom field deleted.', 'tribe-events-calendar'),
				4 => __('Event updated.', 'tribe-events-calendar'),
				/* translators: %s: date and time of the revision */
				5 => isset($_GET['revision']) ? sprintf( __('Event restored to revision from %s', 'tribe-events-calendar'), wp_post_revision_title( (int) $_GET['revision'], false ) ) : false,
				6 => sprintf( __('Event published. <a href="%s">View event</a>', 'tribe-events-calendar'), esc_url( get_permalink($post_ID) ) ),
				7 => __('Event saved.', 'tribe-events-calendar'),
				8 => sprintf( __('Event submitted. <a target="_blank" href="%s">Preview event</a>', 'tribe-events-calendar'), esc_url( add_query_arg( 'preview', 'true', get_permalink($post_ID) ) ) ),
				9 => sprintf( __('Event scheduled for: <strong>%1$s</strong>. <a target="_blank" href="%2$s">Preview event</a>', 'tribe-events-calendar'),
				// translators: Publish box date format, see http://php.net/date
				date_i18n( __( 'M j, Y @ G:i' , 'tribe-events-calendar'), strtotime( $post->post_date ) ), esc_url( get_permalink($post_ID) ) ),
				10 => sprintf( __('Event draft updated. <a target="_blank" href="%s">Preview event</a>', 'tribe-events-calendar'), esc_url( add_query_arg( 'preview', 'true', get_permalink($post_ID) ) ) ),
			);

			$messages[self::VENUE_POST_TYPE] = array(
				0 => '', // Unused. Messages start at index 1.
				1 => sprintf( __('Venue updated. <a href="%s">View venue</a>', 'tribe-events-calendar'), esc_url( get_permalink($post_ID) ) ),
				2 => __('Custom field updated.', 'tribe-events-calendar'),
				3 => __('Custom field deleted.', 'tribe-events-calendar'),
				4 => __('Venue updated.', 'tribe-events-calendar'),
				/* translators: %s: date and time of the revision */
				5 => isset($_GET['revision']) ? sprintf( __('Venue restored to revision from %s', 'tribe-events-calendar'), wp_post_revision_title( (int) $_GET['revision'], false ) ) : false,
				6 => sprintf( __('Venue published. <a href="%s">View venue</a>', 'tribe-events-calendar'), esc_url( get_permalink($post_ID) ) ),
				7 => __('Venue saved.'),
				8 => sprintf( __('Venue submitted. <a target="_blank" href="%s">Preview venue</a>', 'tribe-events-calendar'), esc_url( add_query_arg( 'preview', 'true', get_permalink($post_ID) ) ) ),
				9 => sprintf( __('Venue scheduled for: <strong>%1$s</strong>. <a target="_blank" href="%2$s">Preview venue</a>', 'tribe-events-calendar'),
				// translators: Publish box date format, see http://php.net/date
				date_i18n( __( 'M j, Y @ G:i' , 'tribe-events-calendar'), strtotime( $post->post_date ) ), esc_url( get_permalink($post_ID) ) ),
				10 => sprintf( __('Venue draft updated. <a target="_blank" href="%s">Preview venue</a>', 'tribe-events-calendar'), esc_url( add_query_arg( 'preview', 'true', get_permalink($post_ID) ) ) ),
				);

			$messages[self::ORGANIZER_POST_TYPE] = array(
				0 => '', // Unused. Messages start at index 1.
				1 => sprintf( __('Organizer updated. <a href="%s">View organizer</a>', 'tribe-events-calendar'), esc_url( get_permalink($post_ID) ) ),
				2 => __('Custom field updated.', 'tribe-events-calendar'),
				3 => __('Custom field deleted.', 'tribe-events-calendar'),
				4 => __('Organizer updated.', 'tribe-events-calendar'),
				/* translators: %s: date and time of the revision */
				5 => isset($_GET['revision']) ? sprintf( __('Organizer restored to revision from %s', 'tribe-events-calendar'), wp_post_revision_title( (int) $_GET['revision'], false ) ) : false,
				6 => sprintf( __('Organizer published. <a href="%s">View organizer</a>', 'tribe-events-calendar'), esc_url( get_permalink($post_ID) ) ),
				7 => __('Organizer saved.'),
				8 => sprintf( __('Organizer submitted. <a target="_blank" href="%s">Preview organizer</a>', 'tribe-events-calendar'), esc_url( add_query_arg( 'preview', 'true', get_permalink($post_ID) ) ) ),
				9 => sprintf( __('Organizer scheduled for: <strong>%1$s</strong>. <a target="_blank" href="%2$s">Preview organizer</a>', 'tribe-events-calendar'),
				// translators: Publish box date format, see http://php.net/date
				date_i18n( __( 'M j, Y @ G:i' , 'tribe-events-calendar'), strtotime( $post->post_date ) ), esc_url( get_permalink($post_ID) ) ),
				10 => sprintf( __('Organizer draft updated. <a target="_blank" href="%s">Preview organizer</a>', 'tribe-events-calendar'), esc_url( add_query_arg( 'preview', 'true', get_permalink($post_ID) ) ) ),
			);

			return $messages;
		}
		
		/**
		 * Adds the submenu items for editing the Venues and Organizers.
		 * Used to be PRO only feature, but as of 3.0, it is part of Core.
		 *
		 * @since 2.0
		 *
		 * @return void
		 */
		public function addVenueAndOrganizerEditor() {
			add_submenu_page( '/edit.php?post_type='.TribeEvents::POSTTYPE, __( 'Venues','tribe-events-calendar-pro' ), __( 'Venues','tribe-events-calendar-pro' ), 'edit_tribe_venues', 'edit.php?post_type='.TribeEvents::VENUE_POST_TYPE );
			add_submenu_page( '/edit.php?post_type='.TribeEvents::POSTTYPE, __( 'Organizers','tribe-events-calendar-pro' ), __( 'Organizers','tribe-events-calendar-pro' ), 'edit_tribe_organizers', 'edit.php?post_type='.TribeEvents::ORGANIZER_POST_TYPE );
		}

		
		/**
		 * displays the saved venue dropdown in the event metabox
		 * Used to be a PRO only feature, but as of 3.0, it is part of Core.
		 *
		 * @param int $postID the event ID for which to create the dropdown
		 * @return void
		 */
		public function displayEventVenueDropdown( $postId ) {
			$VenueID = get_post_meta( $postId, '_EventVenueID', true );
			// override pro default with community on add page
			if( !$VenueID && class_exists('TribeCommunityEvents') ) {
				if( TribeCommunityEvents::instance()->isEditPage ) {
					$VenueID = TribeCommunityEvents::getOption( 'defaultCommunityVenueID' );
				}
			}
			$defaultsEnabled = tribe_get_option( 'defaultValueReplace' );
			if ( !$VenueID && $defaultsEnabled ) {
				$VenueID = tribe_get_option( 'eventsDefaultVenueID' );
			}
			$VenueID = apply_filters( 'tribe_display_event_venue_dropdown_id', $VenueID );
			?>
			<tr class="">
				<td style="width:170px"><?php _e( 'Use Saved Venue:','tribe-events-calendar-pro' ); ?></td>
				<td><?php $this->saved_venues_dropdown( $VenueID ); ?></td>
			</tr>
			<?php
		}

		/**
		 * displays the saved organizer dropdown in the event metabox
		 * Used to be a PRO only feature, but as of 3.0, it is part of Core.
		 *
		 * @param int $postID the event ID for which to create the dropdown
		 * @return void
		 */
		public function displayEventOrganizerDropdown( $postId ) {
			$curOrg = get_post_meta( $postId, '_EventOrganizerID', true );
			// override pro default with community on add page
			if( !$curOrg && class_exists('TribeCommunityEvents') ) {
				if( TribeCommunityEvents::instance()->isEditPage ) {
					$curOrg = TribeCommunityEvents::getOption( 'defaultCommunityOrganizerID' );
				}
			}
			$defaultsEnabled = tribe_get_option( 'defaultValueReplace' );
			if ( !$curOrg && $defaultsEnabled ) {
				$curOrg = tribe_get_option( 'eventsDefaultOrganizerID' );
			}
			$curOrg = apply_filters( 'tribe_display_event_organizer_dropdown_id', $curOrg );
			?>
			<tr class="" >
				<td style="width:170px"><?php _e( 'Use Saved Organizer:', 'tribe-events-calendar-pro' ); ?></td>
				<td><?php $this->saved_organizers_dropdown( $curOrg ); ?></td>
			</tr>
			<?php
		}

		/**
		 * helper function for displaying the saved venue dropdown
		 * Used to be a PRO only feature, but as of 3.0, it is part of Core.
		 *
		 * @since 2.0
		 * @param mixed $current the current saved venue
		 * @param string $name the name value for the field
		 */
		public function saved_venues_dropdown( $current = null, $name = 'venue[VenueID]' ){
			$my_venue_ids = array();
			$current_user = wp_get_current_user();
			$my_venues = false;
			$my_venue_options = '';
			if ( 0 != $current_user->ID ) {
			    $my_venues = $this->get_venue_info( null, null, array('post_status' => array('publish', 'draft'), 'author' => $current_user->ID) );

				if ( !empty( $my_venues ) ) {
					foreach ( $my_venues as $my_venue ) {
						$my_venue_ids[] = $my_venue->ID;
						$venue_title    = wp_kses( get_the_title( $my_venue->ID ), array() );
						$my_venue_options .= '<option data-address="' . esc_attr( $this->fullAddressString( $my_venue->ID ) ) . '" value="' . esc_attr( $my_venue->ID ) . '"';
						$my_venue_options .= selected( $current, $my_venue->ID, false );
						$my_venue_options .= '>' . $venue_title . '</option>';
					}
				}
			}

			$venues = $this->get_venue_info( null, null, array('post_status' => 'publish', 'post__not_in' => $my_venue_ids) );
			if ( $venues || $my_venues ) {
				echo '<select class="chosen venue-dropdown" name="' . esc_attr( $name ) . '" id="saved_venue">';
				echo '<option value="0">' . __( 'Use New Venue' ,  'tribe-events-calendar-pro' ) . '</option>';
				if( $my_venues ) {
					echo $venues ? '<optgroup label="' . apply_filters('tribe_events_saved_venues_dropdown_my_optgroup', __('My Venues', 'tribe-events-calendar-pro')) . '">' : '';
					echo $my_venue_options;
					echo $venues ? '</optgroup>' : '';
				}
				if ( $venues ) {
					echo $my_venues ? '<optgroup label="' . apply_filters('tribe_events_saved_venues_dropdown_optgroup', __('Available Venues', 'tribe-events-calendar-pro')) . '">' : '';
					foreach ( $venues as $venue ) {
						$venue_title = wp_kses( get_the_title( $venue->ID ), array() );
						echo '<option data-address="' . esc_attr( $this->fullAddressString( $venue->ID ) ) . '" value="' . esc_attr( $venue->ID ) .'"';
						selected( ($current == $venue->ID) );
						echo '>' . $venue_title . '</option>';
					}
					echo $my_venues ? '</optgroup>'	: '';
				}
				echo '</select>';
			} else {
				echo '<p class="nosaved">' . __( 'No saved venues yet.', 'tribe-events-calendar-pro' ) . '</p>';
			}
		}

	    /**
	     * helper function for displaying the saved organizer dropdown
		 * Used to be a PRO only feature, but as of 3.0, it is part of Core.
	     *
	     * @since 2.0
	     * @param mixed $current the current saved venue
	     * @param string $name the name value for the field
	     */
		public function saved_organizers_dropdown( $current = null, $name = 'organizer[OrganizerID]' ){
			$my_organizer_ids = array();
			$current_user = wp_get_current_user();
			$my_organizers = false;
			$my_organizers_options = '';
			if ( 0 != $current_user->ID ) {
			    $my_organizers = $this->get_organizer_info( null, null, array('post_status' => array('publish', 'draft'), 'author' => $current_user->ID) );

				if ( !empty( $my_organizers ) ) {
					foreach ( $my_organizers as $my_organizer ) {
						$my_organizer_ids[] = $my_organizer->ID;
						$organizer_title    = wp_kses( get_the_title( $my_organizer->ID ), array() );
						$my_organizers_options .= '<option value="' . esc_attr( $my_organizer->ID ) . '"';
						$my_organizers_options .= selected( $current, $my_organizer->ID, false );
						$my_organizers_options .= '>' . $organizer_title . '</option>';
					}
				}
			}

			$organizers = $this->get_organizer_info( null, null, array('post_status' => 'publish', 'post__not_in' => $my_organizer_ids) );
			if ( $organizers || $my_organizers ) {
				echo '<select class="chosen organizer-dropdown" name="' . esc_attr( $name ) . '" id="saved_organizer">';
				echo '<option value="0">' . __( 'Use New Organizer' ,  'tribe-events-calendar-pro' ) . '</option>';
				if( $my_organizers ) {
					echo $organizers ? '<optgroup label="' . apply_filters('tribe_events_saved_organizers_dropdown_my_optgroup', __('My Organizers', 'tribe-events-calendar-pro')) . '">' : '';
					echo $my_organizers_options;
					echo $organizers ? '</optgroup>' : '';
				}
				if ( $organizers ) {
					echo $my_organizers ? '<optgroup label="' . apply_filters('tribe_events_saved_organizers_dropdown_optgroup', __('Available Organizers', 'tribe-events-calendar-pro')) . '">' : '';
					foreach ( $organizers as $organizer ) {
						$organizer_title = wp_kses( get_the_title( $organizer->ID ), array() );
						echo '<option value="' . esc_attr( $organizer->ID ) .'"';
						selected( ($current == $organizer->ID) );
						echo '>' . $organizer_title . '</option>';
					}
					echo $my_organizers ? '</optgroup>'	: '';
				}
				echo '</select>';
			} else {
				echo '<p class="nosaved">' . __( 'No saved organizers yet.', 'tribe-events-calendar-pro' ) . '</p>';
			}
		}

		public function admin_body_class( $classes ) {
			global $current_screen;
			if ( isset($current_screen->post_type) &&
					($current_screen->post_type == self::POSTTYPE || $current_screen->id == 'settings_page_tribe-settings')
			) {
				$classes .= ' events-cal ';
			}
			return $classes;
		}

		public function addAdminScriptsAndStyles() {

			global $current_screen;

			// setup plugin resources & 3rd party vendor urls
			$resouces_url = trailingslashit( $this->pluginUrl ) . 'resources/';
			$vendor_url = trailingslashit( $this->pluginUrl ) . 'vendor/';

			// admin stylesheet - always loaded for a few persistent things (e.g. icon)
			wp_enqueue_style( self::POSTTYPE . '-admin', $resouces_url . 'events-admin.css' );

			// settings screen
			if (isset($current_screen->id) && $current_screen->id == 'settings_page_tribe-settings') {
				
				// chosen
				Tribe_Template_Factory::asset_package('chosen');

				// JS admin
				Tribe_Template_Factory::asset_package('admin');
				
				// JS settings
				Tribe_Template_Factory::asset_package('settings');

				wp_enqueue_script( 'thickbox' );
				wp_enqueue_style( 'thickbox' );

				// hook for other plugins
				do_action('tribe_settings_enqueue');
			}

			// events, organizer, or venue editing
			if ( isset($current_screen->post_type) && in_array( $current_screen->post_type, array(
				self::POSTTYPE, // events editing
				self::VENUE_POST_TYPE, // venue editing
				self::ORGANIZER_POST_TYPE // organizer editing
			) )){

				// chosen
				Tribe_Template_Factory::asset_package('chosen');

				// smoothness
				Tribe_Template_Factory::asset_package('smoothness');

				// date picker
				Tribe_Template_Factory::asset_package('datepicker');

				// dialog
				Tribe_Template_Factory::asset_package('dialog');

				// UI admin
				Tribe_Template_Factory::asset_package('admin-ui');

				// JS admin
				Tribe_Template_Factory::asset_package('admin');

				// ecp placeholders
				Tribe_Template_Factory::asset_package('ecp-plugins');

				switch ( $current_screen->post_type ) {
					case self::POSTTYPE :

						add_action('admin_footer', array($this, 'printLocalizedAdmin') );

						// hook for other plugins
						do_action('tribe_events_enqueue');
						break;
					case self::VENUE_POST_TYPE : 

						wp_enqueue_style( self::VENUE_POST_TYPE.'-hide-visibility', trailingslashit( $this->pluginUrl ) . 'resources/hide-visibility.css' );

						// hook for other plugins
						do_action('tribe_venues_enqueue');
						break;
					case self::ORGANIZER_POST_TYPE :

						wp_enqueue_style( self::ORGANIZER_POST_TYPE.'-hide-visibility', trailingslashit( $this->pluginUrl ) . 'resources/hide-visibility.css' );

						// hook for other plugins
						do_action('tribe_organizers_enqueue');
						break;
				}
			}
		}

		public function localizeAdmin() {
			$bits = array(
				'dayNames' => $this->daysOfWeek,
				'dayNamesShort' => $this->daysOfWeekShort,
				'dayNamesMin' => $this->daysOfWeekMin,
				'monthNames' => array_values( $this->monthNames() ),
				'monthNamesShort' => array_values( $this->monthNames( true ) ),
				'nextText' => __( 'Next', 'tribe-events-calendar' ),
				'prevText' => __( 'Prev', 'tribe-events-calendar' ),
				'currentText' => __( 'Today', 'tribe-events-calendar' ),
				'closeText' => __( 'Done', 'tribe-events-calendar' )
			);
			return $bits;
		}

		public function printLocalizedAdmin() {
			$object_name = 'TEC';
			$vars = $this->localizeAdmin();

			$data = "var $object_name = {\n";
			$eol = '';
			foreach ( $vars as $var => $val ) {

				if ( gettype($val) == 'array' || gettype($val) == 'object' ) {
					$val = json_encode($val);
				}
				else {
					$val = '"' . esc_js( $val ) . '"';
				}

				$data .= "$eol\t$var: $val";
				$eol = ",\n";
			}
			$data .= "\n};\n";

			echo "<script type='text/javascript'>\n";
			echo "/* <![CDATA[ */\n";
			echo $data;
			echo "/* ]]> */\n";
			echo "</script>\n";

		}

		/**
		 * Get all options for the Events Calendar
		 *
		 * @return array of options
		 */
		public static function getOptions() {
			if ( !isset( self::$options ) ) {
				$options = get_option( TribeEvents::OPTIONNAME, array() );
				self::$options = apply_filters( 'tribe_get_options', $options );
			}
			return self::$options;
		}

		/**
		 * Get value for a specific option
		 *
		 * @param string $optionName name of option
		 * @param string $default default value
		 * @return mixed results of option query
		 */
		public static function getOption($optionName, $default = '') {
			if( !$optionName )
				return null;

			if( !isset( self::$options ) )
				self::getOptions();

			if ( isset( self::$options[$optionName] ) ) {
				$option = self::$options[$optionName];
			} else {
				$option = $default;
			}

			return apply_filters( 'tribe_get_single_option', $option, $default, $optionName );
		}

		/**
		 * Saves the options for the plugin
		 *
		 * @param array $options formatted the same as from getOptions()
		 * @return void
		 */
		public function setOptions($options, $apply_filters=true) {
			if (!is_array($options)) {
				return;
			}
			if ( $apply_filters == true ) {
				$options = apply_filters( 'tribe-events-save-options', $options );
			}
			if ( update_option( TribeEvents::OPTIONNAME, $options ) ) {
				self::$options = apply_filters( 'tribe_get_options', $options );
				if ( isset( TribeEvents::$options['eventsSlug'] ) ) {
					if ( TribeEvents::$options['eventsSlug'] != '' ) {
						TribeEvents::flushRewriteRules();
					}
				}
				return true;
			} else {
				TribeEvents::$options = TribeEvents::getOptions();
				return false;
			}
		}

		public function setOption($name, $value) {
			$newOption = array();
			$newOption[$name] = $value;
			$options = self::getOptions();
			$this->setOptions( wp_parse_args( $newOption, $options ) );
		}

		// clean up trashed venues
		public function cleanupPostVenues($postId) {
			$this->removeDeletedPostTypeAssociation('_EventVenueID', $postId);
		}

		// clean up trashed organizers
		public function cleanupPostOrganizers($postId) {
			$this->removeDeletedPostTypeAssociation('_EventOrganizerID', $postId);
		}

		// do clean up for trashed venues or organizers
		protected function removeDeletedPostTypeAssociation($key, $postId) {
			$the_query = new WP_Query(array('meta_key'=>$key, 'meta_value'=>$postId, 'post_type'=> TribeEvents::POSTTYPE ));

			while ( $the_query->have_posts() ): $the_query->the_post();
				delete_post_meta(get_the_ID(), $key);
			endwhile;

			wp_reset_postdata();
		}

		public function truncate($text, $excerpt_length = 44) {

			$text = apply_filters('the_content', $text);
			$text = str_replace(']]>', ']]&gt;', $text);
			$text = strip_tags($text);

			$words = explode(' ', $text, $excerpt_length + 1);
			if (count($words) > $excerpt_length) {
				array_pop($words);
				$text = implode(' ', $words);
				$text = rtrim($text);
				$text .= '&hellip;';
				}

			return $text;
		}

		public function loadTextDomain() {
			load_plugin_textdomain( 'tribe-events-calendar', false, $this->pluginDir . 'lang/');
			$this->constructDaysOfWeek();
			$this->initMonthNames();
		}

		public function loadStyle() {
			
			// pjax
			Tribe_Template_Factory::asset_package('pjax');

			// smoothness
			Tribe_Template_Factory::asset_package('smoothness');

			// Select2
			Tribe_Template_Factory::asset_package('select2');

			// Tribe Calendar JS
			Tribe_Template_Factory::asset_package('calendar-script');

			// Tribe Events CSS filename
			$event_file = 'tribe-events.css';
			$event_file_option = 'tribe-events-full.css';
			
			// What Option was selected
			if ( tribe_get_option('stylesheetOption') == 'skeleton') {
				$event_file_option = 'tribe-events-skeleton.css';
			}
			
			// is there an events.css file in the theme?
			$styleUrl = locate_template( array( 'events/' . $event_file ) ) ?
				str_replace( get_theme_root(), get_theme_root_uri(), locate_template( array( 'events/' . $event_file ) ) ) : 
				trailingslashit( $this->pluginUrl ) . 'resources/' . $event_file_option;
			$styleUrl = apply_filters( 'tribe_events_stylesheet_url', $styleUrl );

			// load up stylesheet from theme or plugin
			if ( $styleUrl )
				wp_enqueue_style( self::POSTTYPE . '-calendar-style', $styleUrl);
		}

		public function setDate($query) {
			if ( $query->get('eventDisplay') == 'month' ) {
				$this->date = $query->get('eventDate') . "-01";
			} else if ( $query->get('eventDate') ) {
				$this->date = $query->get('eventDate');
			} else if ( $query->get('eventDisplay') == 'month' ) {
				$date = date_i18n( TribeDateUtils::DBDATEFORMAT );
				$this->date = substr_replace( $date, '01', -2 );
			} else if (is_singular() && $query->get('eventDate') ) {
				$this->date = $query->get('eventDate');
			} else if (!is_singular()) { // don't set date for single event unless recurring
				$this->date = date(TribeDateUtils::DBDATETIMEFORMAT);
			}
		}

		public function setDisplay() {
			if ( is_admin() && ( !defined( 'DOING_AJAX' ) || !DOING_AJAX ) ) {
				$this->displaying = 'admin';
			} else {
				global $wp_query;
				$this->displaying = isset( $wp_query->query_vars['eventDisplay'] ) ? $wp_query->query_vars['eventDisplay'] : "";
			}
		}

		public function setReccuringEventDates( $post ) {
			if( function_exists('tribe_is_recurring_event') &&
				is_singular(self::POSTTYPE) &&
				tribe_is_recurring_event() &&
				!tribe_is_showing_all() &&
				!tribe_is_upcoming() &&
				!tribe_is_past() &&
				!tribe_is_month() &&
				!tribe_is_by_date() ) {

				$startTime = get_post_meta($post->ID, '_EventStartDate', true);
				$startTime = TribeDateUtils::timeOnly($startTime);

				$post->EventStartDate = TribeDateUtils::addTimeToDate($this->date, $startTime);
				$post->EventEndDate = date( TribeDateUtils::DBDATETIMEFORMAT, strtotime($post->EventStartDate) + get_post_meta($post->ID, '_EventDuration', true) );
			}
		}

		/**
		 * Helper method to return an array of 1-12 for months
		 */
		public function months( ) {
			$months = array();
			foreach( range( 1, 12 ) as $month ) {
				$months[ $month ] = $month;
			}
			return $months;
		}

		protected function initMonthNames() {
			global $wp_locale;
			$this->monthsFull = array(
				'January' => $wp_locale->get_month('01'),
				'February' => $wp_locale->get_month('02'),
				'March' => $wp_locale->get_month('03'),
				'April' => $wp_locale->get_month('04'),
				'May' => $wp_locale->get_month('05'),
				'June' => $wp_locale->get_month('06'),
				'July' => $wp_locale->get_month('07'),
				'August' => $wp_locale->get_month('08'),
				'September' => $wp_locale->get_month('09'),
				'October' => $wp_locale->get_month('10'),
				'November' => $wp_locale->get_month('11'),
				'December' => $wp_locale->get_month('12')
			);
			// yes, it's awkward. easier this way than changing logic elsewhere.
			$this->monthsShort = $months = array(
				'Jan' => $wp_locale->get_month_abbrev( $wp_locale->get_month('01') ),
				'Feb' => $wp_locale->get_month_abbrev( $wp_locale->get_month('02') ),
				'Mar' => $wp_locale->get_month_abbrev( $wp_locale->get_month('03') ),
				'Apr' => $wp_locale->get_month_abbrev( $wp_locale->get_month('04') ),
				'May' => $wp_locale->get_month_abbrev( $wp_locale->get_month('05') ),
				'Jun' => $wp_locale->get_month_abbrev( $wp_locale->get_month('06') ),
				'Jul' => $wp_locale->get_month_abbrev( $wp_locale->get_month('07') ),
				'Aug' => $wp_locale->get_month_abbrev( $wp_locale->get_month('08') ),
				'Sep' => $wp_locale->get_month_abbrev( $wp_locale->get_month('09') ),
				'Oct' => $wp_locale->get_month_abbrev( $wp_locale->get_month('10') ),
				'Nov' => $wp_locale->get_month_abbrev( $wp_locale->get_month('11') ),
				'Dec' => $wp_locale->get_month_abbrev( $wp_locale->get_month('12') )
			);
		}

		/**
		 * Helper method to return an array of translated month names or short month names
		 * @return Array translated month names
		 */
		public function monthNames( $short = false ) {
			if ($short)
				return $this->monthsShort;
			return $this->monthsFull;
		}

		/**
		 * Flush rewrite rules to support custom links
		 *
		 * @link http://codex.wordpress.org/Custom_Queries#Permalinks_for_Custom_Archives
		 */
		public static function flushRewriteRules() {

			global $wp_rewrite;
			$wp_rewrite->flush_rules();
			// in case this was called too early, let's get it in the end.
			add_action('shutdown', array('TribeEvents', 'flushRewriteRules'));
		}		
		/**
		 * Adds the event specific query vars to WordPress
		 *
		 * @link http://codex.wordpress.org/Custom_Queries#Permalinks_for_Custom_Archives
		 * @return mixed array of query variables that this plugin understands
		 */
		public function eventQueryVars( $qvars ) {
			$qvars[] = 'eventDisplay';
			$qvars[] = 'eventDate';
			$qvars[] = 'ical';
			$qvars[] = 'start_date';
			$qvars[] = 'end_date';
			return $qvars;
		}

		/**
		 * Adds Event specific rewrite rules.
		 *
		 *	events/				=>	/?post_type=tribe_events
		 *	events/month		=>	/?post_type=tribe_events&eventDisplay=month
		 *	events/week 		=>  /?post_type=tribe_events&eventDisplay=week
		 *	events/upcoming		=>	/?post_type=tribe_events&eventDisplay=upcoming
		 *	events/past			=>	/?post_type=tribe_events&eventDisplay=past
		 *	events/2008-01/#15	=>	/?post_type=tribe_events&eventDisplay=bydate&eventDate=2008-01-01
		 * events/category/some-events-category => /?post_type=tribe_events&tribe_event_cat=some-events-category
		 *
		 * @return void
		 */
		public function filterRewriteRules( $wp_rewrite ) {
			if ( '' == get_option('permalink_structure') ) {

			}

			$this->rewriteSlug         = $this->getRewriteSlug();
			$this->rewriteSlugSingular = $this->getRewriteSlugSingular();
			$this->taxRewriteSlug      = $this->getTaxRewriteSlug();
			$this->tagRewriteSlug      = $this->getTagRewriteSlug();


			$base = trailingslashit( $this->rewriteSlug );
			$baseSingle = trailingslashit( $this->rewriteSlugSingular );
			$baseTax = trailingslashit( $this->taxRewriteSlug );
			$baseTax = "(.*)" . $baseTax . "(?:[^/]+/)*";
			$baseTag = trailingslashit( $this->tagRewriteSlug );
			$baseTag = "(.*)" . $baseTag;
	
			$month = $this->monthSlug;
			$upcoming = $this->upcomingSlug;
			$past = $this->pastSlug;
			$newRules = array();

			// single event
			$newRules[$baseSingle . '([^/]+)/(\d{4}-\d{2}-\d{2})/?$'] = 'index.php?' . self::POSTTYPE . '=' . $wp_rewrite->preg_index(1) . "&eventDate=" . $wp_rewrite->preg_index(2);
			$newRules[$baseSingle . '([^/]+)/(\d{4}-\d{2}-\d{2})/ical/?$'] = 'index.php?ical=1&' . self::POSTTYPE . '=' . $wp_rewrite->preg_index(1) . "&eventDate=" . $wp_rewrite->preg_index(2);
			$newRules[$baseSingle . '([^/]+)/all/?$'] = 'index.php?' . self::POSTTYPE . '=' . $wp_rewrite->preg_index(1) . "&eventDisplay=all";

			$newRules[$base . 'page/(\d+)'] = 'index.php?post_type=' . self::POSTTYPE . '&eventDisplay=upcoming&paged=' . $wp_rewrite->preg_index(1);
			$newRules[$base . 'ical'] = 'index.php?post_type=' . self::POSTTYPE . '&ical=1';
			$newRules[$base . '(feed|rdf|rss|rss2|atom)/?$'] = 'index.php?post_type=' . self::POSTTYPE . '&eventDisplay=upcoming&feed=' . $wp_rewrite->preg_index(1);
			$newRules[$base . $month] = 'index.php?post_type=' . self::POSTTYPE . '&eventDisplay=month';
			$newRules[$base . $upcoming . '/page/(\d+)'] = 'index.php?post_type=' . self::POSTTYPE . '&eventDisplay=upcoming&paged=' . $wp_rewrite->preg_index(1);
			$newRules[$base . $upcoming] = 'index.php?post_type=' . self::POSTTYPE . '&eventDisplay=upcoming';
			$newRules[$base . $past . '/page/(\d+)'] = 'index.php?post_type=' . self::POSTTYPE . '&eventDisplay=past&paged=' . $wp_rewrite->preg_index(1);
			$newRules[$base . $past] = 'index.php?post_type=' . self::POSTTYPE . '&eventDisplay=past';
			$newRules[$base . '(\d{4}-\d{2})$'] = 'index.php?post_type=' . self::POSTTYPE . '&eventDisplay=month' .'&eventDate=' . $wp_rewrite->preg_index(1);
			$newRules[$base . 'feed/?$'] = 'index.php?eventDisplay=upcoming&post_type=' . self::POSTTYPE . '&feed=rss2';
			$newRules[$base . '?$']						= 'index.php?post_type=' . self::POSTTYPE . '&eventDisplay=' . $this->getOption('viewOption','month');

			// single ical
			$newRules[$baseSingle . '([^/]+)/ical/?$' ] = 'index.php?post_type=' . self::POSTTYPE . '&name=' . $wp_rewrite->preg_index(1) . '&ical=1';

			// taxonomy rules.
			$newRules[$baseTax . '([^/]+)/page/(\d+)'] = 'index.php?post_type=' . self::POSTTYPE . '&eventDisplay=upcoming&tribe_events_cat=' . $wp_rewrite->preg_index(2) . '&paged=' . $wp_rewrite->preg_index(3);
			$newRules[$baseTax . '([^/]+)/' . $month] = 'index.php?tribe_events_cat=' . $wp_rewrite->preg_index(2) . '&post_type=' . self::POSTTYPE . '&eventDisplay=month';
			$newRules[$baseTax . '([^/]+)/' . $upcoming . '/page/(\d+)'] = 'index.php?tribe_events_cat=' . $wp_rewrite->preg_index(2) . '&post_type=' . self::POSTTYPE . '&eventDisplay=upcoming&paged=' . $wp_rewrite->preg_index(3);
			$newRules[$baseTax . '([^/]+)/' . $upcoming] = 'index.php?tribe_events_cat=' . $wp_rewrite->preg_index(2) . '&post_type=' . self::POSTTYPE . '&eventDisplay=upcoming';
			$newRules[$baseTax . '([^/]+)/' . $past . '/page/(\d+)'] = 'index.php?tribe_events_cat=' . $wp_rewrite->preg_index(2) . '&post_type=' . self::POSTTYPE . '&eventDisplay=past&paged=' . $wp_rewrite->preg_index(3);
			$newRules[$baseTax . '([^/]+)/' . $past] = 'index.php?tribe_events_cat=' . $wp_rewrite->preg_index(2) . '&post_type=' . self::POSTTYPE . '&eventDisplay=past';
			$newRules[$baseTax . '([^/]+)/(\d{4}-\d{2})$'] = 'index.php?tribe_events_cat=' . $wp_rewrite->preg_index(2) . '&post_type=' . self::POSTTYPE . '&eventDisplay=month' .'&eventDate=' . $wp_rewrite->preg_index(3);
			$newRules[$baseTax . '([^/]+)/feed/?$'] = 'index.php?tribe_events_cat=' . $wp_rewrite->preg_index(2) . '&eventDisplay=upcoming&post_type=' . self::POSTTYPE . '&feed=rss2';
			$newRules[$baseTax . '([^/]+)/ical/?$'] = 'index.php?post_type=' . self::POSTTYPE . '&eventDisplay=upcoming&tribe_events_cat=' . $wp_rewrite->preg_index(2) . '&ical=1';
			$newRules[$baseTax . '([^/]+)/feed/(feed|rdf|rss|rss2|atom)/?$'] = 'index.php?post_type=' . self::POSTTYPE . '&tribe_events_cat=' . $wp_rewrite->preg_index(2) . '&feed=' . $wp_rewrite->preg_index(3);
			$newRules[$baseTax . '([^/]+)$'] = 'index.php?post_type=' . self::POSTTYPE . '&eventDisplay=upcoming&tribe_events_cat=' . $wp_rewrite->preg_index(2);
			$newRules[$baseTax . '([^/]+)/?$'] = 'index.php?tribe_events_cat=' . $wp_rewrite->preg_index(2) . '&post_type=' . self::POSTTYPE . '&eventDisplay=' . $this->getOption('viewOption','month');

			// tag rules.
			$newRules[$baseTag . '([^/]+)/page/(\d+)'] = 'index.php?post_type=' . self::POSTTYPE . '&eventDisplay=upcoming&post_tag=' . $wp_rewrite->preg_index(2) . '&paged=' . $wp_rewrite->preg_index(3);
			$newRules[$baseTag . '([^/]+)/' . $month] = 'index.php?post_tag=' . $wp_rewrite->preg_index(2) . '&post_type=' . self::POSTTYPE . '&eventDisplay=month';
			$newRules[$baseTag . '([^/]+)/' . $upcoming . '/page/(\d+)'] = 'index.php?post_tag=' . $wp_rewrite->preg_index(2) . '&post_type=' . self::POSTTYPE . '&eventDisplay=upcoming&paged=' . $wp_rewrite->preg_index(3);
			$newRules[$baseTag . '([^/]+)/' . $upcoming] = 'index.php?post_tag=' . $wp_rewrite->preg_index(2) . '&post_type=' . self::POSTTYPE . '&eventDisplay=upcoming';
			$newRules[$baseTag . '([^/]+)/' . $past . '/page/(\d+)'] = 'index.php?post_tag=' . $wp_rewrite->preg_index(2) . '&post_type=' . self::POSTTYPE . '&eventDisplay=past&paged=' . $wp_rewrite->preg_index(3);
			$newRules[$baseTag . '([^/]+)/' . $past] = 'index.php?post_tag=' . $wp_rewrite->preg_index(2) . '&post_type=' . self::POSTTYPE . '&eventDisplay=past';
			$newRules[$baseTag . '([^/]+)/(\d{4}-\d{2})$'] = 'index.php?post_tag=' . $wp_rewrite->preg_index(2) . '&post_type=' . self::POSTTYPE . '&eventDisplay=month' .'&eventDate=' . $wp_rewrite->preg_index(3);
			$newRules[$baseTag . '([^/]+)/feed/?$'] = 'index.php?post_tag=' . $wp_rewrite->preg_index(2) . '&eventDisplay=upcoming&post_type=' . self::POSTTYPE . '&feed=rss2';
			$newRules[$baseTag . '([^/]+)/?$'] = 'index.php?post_tag=' . $wp_rewrite->preg_index(2) . '&post_type=' . self::POSTTYPE . '&eventDisplay=' . $this->getOption('viewOption','month');
			$newRules[$baseTag . '([^/]+)/ical/?$'] = 'index.php?post_type=' . self::POSTTYPE . '&eventDisplay=upcoming&post_tag=' . $wp_rewrite->preg_index(2) . '&ical=1';
			$newRules[$baseTag . '([^/]+)/feed/(feed|rdf|rss|rss2|atom)/?$'] = 'index.php?post_type=' . self::POSTTYPE . '&post_tag=' . $wp_rewrite->preg_index(2) . '&feed=' . $wp_rewrite->preg_index(3);
			$newRules[$baseTag . '([^/]+)$'] = 'index.php?post_type=' . self::POSTTYPE . '&eventDisplay=upcoming&post_tag=' . $wp_rewrite->preg_index(2);

			// TODO apply_filter tribe-rewrite-rules
			$wp_rewrite->rules = $newRules + $wp_rewrite->rules;
		}

		/**
		 * returns various internal events-related URLs
		 * @param string $type type of link. See switch statement for types.
		 * @param string $secondary for $type = month, pass a YYYY-MM string for a specific month's URL
		 *                          for $type = week, pass a Week # string for a specific week's URL
		 */

		public function getLink	( $type = 'home', $secondary = false, $term = null ) {
			// if permalinks are off or user doesn't want them: ugly.
			if( '' == get_option('permalink_structure') ) {
				return esc_url($this->uglyLink($type, $secondary));
			}

       // account for semi-pretty permalinks
      if( strpos(get_option('permalink_structure'),"index.php") !== FALSE ) {
        $eventUrl = trailingslashit( home_url() . '/index.php/' . sanitize_title($this->getOption('eventsSlug', 'events')) );
       } else {
       	$eventUrl = trailingslashit( home_url() . '/' . sanitize_title($this->getOption('eventsSlug', 'events')) );
       }

			// if we're on an Event Cat, show the cat link, except for home and days.
			if ( $type !== 'home' && $type !== 'day' && is_tax( self::TAXONOMY ) ) {
				$eventUrl = trailingslashit( get_term_link( get_query_var('term'), self::TAXONOMY ) );
			} else if ( $term ) {
				$eventUrl = trailingslashit( get_term_link( $term, self::TAXONOMY ) );
			}

			switch( $type ) {
				case 'home':
					return trailingslashit( esc_url($eventUrl) );
				case 'month':
					if ( $secondary ) {
						return trailingslashit( esc_url($eventUrl . $secondary) );
					}
					return trailingslashit( esc_url($eventUrl . $this->monthSlug) );
				case 'week':
					if ( $secondary ) {
						return trailingslashit( esc_url($eventUrl . $secondary) );
					}
					return trailingslashit( esc_url($eventUrl . $this->weekSlug) );
				case 'upcoming':
					return trailingslashit( esc_url($eventUrl . $this->upcomingSlug) );
				case 'past':
					return trailingslashit( esc_url($eventUrl . $this->pastSlug) );
				case 'dropdown':
					return esc_url($eventUrl);
				case 'ical':
					if ( $secondary == 'single' )
						$eventUrl = trailingslashit(get_permalink());
					return trailingslashit( esc_url($eventUrl . 'ical') );
				case 'single':
					global $post;
					$p = $secondary ? $secondary : $post;
					remove_filter( 'post_type_link', array($this, 'addDateToRecurringEvents') );
					$link = trailingslashit(get_permalink($p));
					add_filter( 'post_type_link', array($this, 'addDateToRecurringEvents'), 10, 2 );
					return trailingslashit( esc_url($link) );
				case 'day':
					$date = strtotime($secondary);
					$secondary = date('Y-m-d', $date);
					return trailingslashit( esc_url($eventUrl . $secondary) );
				case 'all':
					remove_filter( 'post_type_link', array($this, 'addDateToRecurringEvents') );
					$eventUrl = trailingslashit(get_permalink());
					add_filter( 'post_type_link', array($this, 'addDateToRecurringEvents'), 10, 2 );
					return trailingslashit( esc_url($eventUrl . 'all') );
				default:
					return esc_url($eventUrl);
			}
		}

		protected function uglyLink( $type = 'home', $secondary = false ) {

			$eventUrl = add_query_arg('post_type', self::POSTTYPE, home_url() );

			// if we're on an Event Cat, show the cat link, except for home.
			if ( $type !== 'home' && is_tax( self::TAXONOMY ) ) {
				$eventUrl = add_query_arg( self::TAXONOMY, get_query_var('term'), $eventUrl );
			}

			switch( $type ) {

				case 'home':
					return $eventUrl;
				case 'month':
					$month = add_query_arg( array( 'eventDisplay' => 'month'), $eventUrl );
					if ( $secondary )
						$month = add_query_arg( array( 'eventDate' => $secondary ), $month );
					return $month;
				case 'week':
					$week = add_query_arg( array( 'eventDisplay' => 'week'), $eventUrl );
					if ( $secondary )
						$week = add_query_arg( array( 'eventDate' => $secondary ), $week );
					return $week;
				case 'day':
					$month = add_query_arg( array( 'eventDisplay' => 'day'), $eventUrl );
					if ( $secondary )
						$month = add_query_arg( array( 'eventDate' => $secondary ), $month );
					return $month;
				case 'upcoming':
					return add_query_arg( array( 'eventDisplay' => 'upcoming'), $eventUrl );
				case 'past':
					return add_query_arg( array( 'eventDisplay' => 'past'), $eventUrl );
				case 'dropdown':
					$dropdown = add_query_arg( array( 'eventDisplay' => 'month', 'eventDate' => ' '), $eventUrl );
					return rtrim($dropdown); // tricksy
				case 'ical':
					if ( $secondary == 'single' ) {
						return add_query_arg('ical', '1', get_permalink() );
					}
					return home_url() . '/?ical';
				case 'single':
					global $post;
					$p = $secondary ? $secondary : $post;
					$link = get_permalink($p);
					return $link;
				case 'all':
					remove_filter( 'post_type_link', array($this, 'addDateToRecurringEvents') );
					$eventUrl = add_query_arg('eventDisplay', 'all', get_permalink() );
					add_filter( 'post_type_link', array( $this, 'addDateToRecurringEvents' ), 10, 2 );
					return $eventUrl;
				default:
					return $eventUrl;
			}
		}

		/**
		 * Returns a link to google maps for the given event
		 *
		 * @param string $postId
		 * @return string a fully qualified link to http://maps.google.com/ for this event
		 */
		public function get_google_maps_args() {

			$locationMetaSuffixes = array( 'address', 'city', 'region', 'zip', 'country' );
			$toUrlEncode = "";
			$languageCode = substr( get_bloginfo( 'language' ), 0, 2 );
			foreach( $locationMetaSuffixes as $val ) {
				$metaVal = call_user_func('tribe_get_'.$val);
				if ( $metaVal )
					$toUrlEncode .= $metaVal . " ";
			}
			if ( $toUrlEncode )
				return 'f=q&amp;source=embed&amp;hl=' . $languageCode . '&amp;geocode=&amp;q='. urlencode( trim( $toUrlEncode ) );
			return "";

		}

		/**
		 * Returns a link to google maps for the given event
		 *
		 * @param string $postId
		 * @return string a fully qualified link to http://maps.google.com/ for this event
		 */
		public function googleMapLink( $postId = null ) {
			if ( $postId === null || !is_numeric( $postId ) ) {
				global $post;
				$postId = $post->ID;
			}

			$locationMetaSuffixes = array( 'address', 'city', 'region', 'zip', 'country' );
			$toUrlEncode = "";
			foreach( $locationMetaSuffixes as $val ) {
				$metaVal = call_user_func('tribe_get_'.$val, $postId);
				if ( $metaVal )
					$toUrlEncode .= $metaVal . " ";
			}
			if ( $toUrlEncode )
				return "http://maps.google.com/maps?f=q&amp;source=s_q&amp;hl=en&amp;geocode=&amp;q=" . urlencode( trim( $toUrlEncode ) );
			return "";
		}

		/**
		 *  Returns the full address of an event along with HTML markup.  It
		 *  loads the full-address template to generate the HTML
		 */
		public function fullAddress( $postId=null, $includeVenueName=false ) {
			ob_start();
			load_template( TribeEventsTemplates::getTemplateHierarchy( 'address', 'modules' ), false );
			$address = ob_get_contents();
			ob_end_clean();
			return $address;
		}

		/**
		 *  Returns a string version of the full address of an event
		 */
		public function fullAddressString( $postId=null ) {
			$address = '';
			if( tribe_get_address( $postId ) ) {
				$address .= tribe_get_address( $postId );
			}

			if( tribe_get_city( $postId ) ) {
				if($address != '') $address .= ", ";
				$address .= tribe_get_city( $postId );
			}

			if( tribe_get_region( $postId ) ) {
				if($address != '') $address .= ", ";
				$address .= tribe_get_region( $postId );
			}

			if( tribe_get_zip( $postId ) ) {
				if($address != '') $address .= ", ";
				$address .= tribe_get_zip( $postId );
			}

			if( tribe_get_country( $postId ) ) {
				if($address != '') $address .= ", ";
				$address .= tribe_get_country( $postId );
			}

			return $address;
		}

		/**
		 * This plugin does not have any deactivation functionality. Any events, categories, options and metadata are
		 * left behind.
		 *
		 * @return void
		 */
		public function on_deactivate( ) {
			TribeEvents::flushRewriteRules();
		}

		/**
		 * Converts a set of inputs to YYYY-MM-DD HH:MM:SS format for MySQL
		 */
		public function dateToTimeStamp( $date, $hour, $minute, $meridian ) {
			if ( preg_match( '/(PM|pm)/', $meridian ) && $hour < 12 ) $hour += "12";
			if ( preg_match( '/(AM|am)/', $meridian ) && $hour == 12 ) $hour = "00";
			$date = $this->dateHelper($date);
			return "$date $hour:$minute:00";
		}
		public function getTimeFormat( $dateFormat = TribeDateUtils::DATEONLYFORMAT ) {
			return $dateFormat . ' ' . get_option( 'time_format', TribeDateUtils::TIMEFORMAT );
		}

/*
		 * Ensures date follows proper YYYY-MM-DD format
		 * converts /, - and space chars to -
		 */
		protected function dateHelper( $date ) {

			if($date == '')
				return date(TribeDateUtils::DBDATEFORMAT);

			$date = str_replace( array('-','/',' ',':',chr(150),chr(151),chr(45)), '-', $date );
			// ensure no extra bits are added
			list($year, $month, $day) = explode('-', $date);

			if ( ! checkdate($month, $day, $year) )
				$date = date(TribeDateUtils::DBDATEFORMAT); // today's date if error
			else
				$date = $year . '-' . $month . '-' . $day;

			return $date;
		}

		/**
		 * Adds an alias for get_post_meta so we can do extra stuff to the plugin values.
		 * If you need the raw unfiltered data, use get_post_meta directly.
		 * This is mainly for templates.
		 */
		public function getEventMeta( $id, $meta, $single = true ){
			$use_def_if_empty = tribe_get_option('defaultValueReplace');
			if($use_def_if_empty){
				$cleaned_tag = str_replace('_Event','',$meta);
				$default = tribe_get_option('eventsDefault'.$cleaned_tag);
				$default = apply_filters('filter_eventsDefault'.$cleaned_tag,$default);
				return (get_post_meta( $id, $meta, $single ) !== false) ? get_post_meta( $id, $meta, $single ) : $default;
			}else{
				return get_post_meta( $id, $meta, $single );
			}

		}
		/**
		 * Adds / removes the event details as meta tags to the post.
		 *
		 * @param string $postId
		 * @return void
		 */
		public function addEventMeta( $postId, $post ) {
			// only continue if it's an event post
			if ( $post->post_type != self::POSTTYPE || defined('DOING_AJAX') ) {
				return;
			}
			// don't do anything on autosave or auto-draft either or massupdates
			if ( wp_is_post_autosave( $postId ) || $post->post_status == 'auto-draft' || isset($_GET['bulk_edit']) || (isset($_REQUEST['action']) && $_REQUEST['action'] == 'inline-save') ) {
				return;
			}

			// remove these actions even if nonce is not set
			// note: we're removing these because these actions are actually for PRO,
			// these functions are used when editing an existing venue or organizer
			remove_action( 'save_post', array( $this, 'save_venue_data' ), 16, 2 );
			remove_action( 'save_post', array( $this, 'save_organizer_data' ), 16, 2 );

			if( !isset($_POST['ecp_nonce']) )
				return;

			if ( !wp_verify_nonce( $_POST['ecp_nonce'], TribeEvents::POSTTYPE ) )
				return;
	
			if ( !current_user_can( 'edit_tribe_events' ) )
				return;

			$_POST['Organizer'] = isset($_POST['organizer']) ? stripslashes_deep($_POST['organizer']) : null;
			$_POST['Venue'] = isset($_POST['venue']) ? stripslashes_deep($_POST['venue']) : null;


			/**
			 * When using pro and we have a VenueID/OrganizerID, we just save the ID, because we're not
			 * editing the venue/organizer from within the event.
			 */
			if( isset($_POST['Venue']['VenueID']) && !empty($_POST['Venue']['VenueID']) )
				$_POST['Venue'] = array('VenueID' => intval($_POST['Venue']['VenueID']));

			if( isset($_POST['Organizer']['OrganizerID']) && !empty($_POST['Organizer']['OrganizerID']) )
				$_POST['Organizer'] = array('OrganizerID' => intval($_POST['Organizer']['OrganizerID']));


			TribeEventsAPI::saveEventMeta($postId, $_POST, $post);
		}

		/**
		 * Adds the '_<posttype>Origin' meta field for a newly inserted events-calendar post.
		 *
		 * @since 2.1
		 * @author paulhughes
		 * @param int $postId, the post ID
		 * @param stdClass $post, the post object
		 * @return void
		 */
		public function addPostOrigin( $postId, $post ) {
			// Only continue of the post being added is an event, venue, or organizer.
			if ( isset($postId) && isset($post->post_type) ) {
				if ( $post->post_type == self::POSTTYPE ) {
					$post_type = '_Event';
				} elseif ( $post->post_type == self::VENUE_POST_TYPE ) {
					$post_type = '_Venue';
				} elseif ( $post->post_type == self::ORGANIZER_POST_TYPE ) {
					$post_type = '_Organizer';
				} else {
					return;
				}

				//only set origin once
				$origin = get_post_meta($postId , $post_type . 'Origin', true);
				if( !$origin )
					add_post_meta( $postId, $post_type . 'Origin', apply_filters( 'tribe-post-origin', 'events-calendar', $postId, $post ) );
			}
		}

		public function showAuditingData(){

			$events_audit_trail_template = $this->pluginPath . 'admin-views/events-audit-trail.php';
			$events_audit_trail_template = apply_filters('tribe_events_audit_trail_template', $events_audit_trail_template);
			include( $events_audit_trail_template );
		
		}

		/**
		 * Adds to the '_<posttype>AuditTrail' meta field for an events-calendar post.
		 *
		 * @since 2.1
		 * @author paulhughes
		 * @param int $postId, the post ID
		 * @param stdClass $post, the post object
		 * @return void
		 */
		public function addToPostAuditTrail( $postId, $post ) {
			// Only continue of the post being added is an event, venue, or organizer.
			if ( isset($postId) && isset($post->post_type) ) {
				if ( $post->post_type == self::POSTTYPE ) {
					$post_type = '_Event';
				} elseif ( $post->post_type == self::VENUE_POST_TYPE ) {
					$post_type = '_Venue';
				} elseif ( $post->post_type == self::ORGANIZER_POST_TYPE ) {
					$post_type = '_Organizer';
				} else {
					return;
				}
				$post_audit_trail = get_post_meta( $postId, $post_type . 'AuditTrail', true );
				if ( !isset( $post_audit_trail ) || !$post_audit_trail || !is_array($post_audit_trail) ) {
					$post_audit_trail = array();
				}
				$post_audit_trail[] = array( apply_filters( 'tribe-post-origin', 'events-calendar' ), time() );
				update_post_meta( $postId, $post_type . 'AuditTrail', $post_audit_trail );
			}
		}

		/**
		 * Publishes associated venue/organizer when an event is published
		 *
		 * @since 2.0.6
		 * @author nciske
		 * @param int $postId, the post ID
		 * @param stdClass $post, the post object
		 * @return void
		 */
		public function publishAssociatedTypes( $postID, $post ) {
			
			remove_action( 'save_post', array( $this, 'addEventMeta' ), 15, 2 );
			remove_action( 'save_post', array( $this, 'save_venue_data' ), 16, 2 );
			remove_action( 'save_post', array( $this, 'save_organizer_data' ), 16, 2 );
			remove_action( 'save_post', array( $this, 'addToPostAuditTrail' ), 10, 2 );

			remove_action( 'save_post', array( $this, 'publishAssociatedTypes'), 25, 2 );
			
			// Only continue if the post being published is an event
			if ( wp_is_post_autosave( $postID ) || $post->post_status == 'auto-draft' ||
						isset($_GET['bulk_edit']) || (isset($_REQUEST['action']) && $_REQUEST['action'] == 'inline-save') || 
						($post->post_type != self::POSTTYPE && $postID)) {
				return;
			}
				
				//echo '$postID='.$postID;
				
				global $wpdb;
				
				if( isset( $post->post_status ) && $post->post_status == 'publish' ){
				
					//get venue and organizer and publish them

					$pm = get_post_custom($post->ID);
					
					if( isset($pm['_EventVenueID']) && $pm['_EventVenueID'] ){
						
						if( is_array($pm['_EventVenueID']) ){
							$venue_id = current($pm['_EventVenueID']);
						}else{
							$venue_id = $pm['_EventVenueID'];
						}
						
						
						$venue_post = array(
							'ID' => $venue_id, 
							'post_status' => 'publish',
						);
						
						//wp_update_post( $venue_post );
						$sql = "UPDATE $wpdb->posts SET post_status = 'publish' WHERE ID = '".intval($venue_id)."' AND post_type = '".TribeEvents::VENUE_POST_TYPE."' AND post_status != 'publish'";
						$wpdb->query($sql);
						
					}
	
					if( isset($pm['_EventOrganizerID']) && $pm['_EventOrganizerID'] ){
						
						if( is_array($pm['_EventOrganizerID']) ){
							$org_id = current($pm['_EventOrganizerID']);
						}else{
							$org_id = $pm['_EventOrganizerID'];
						}
						

						$org_post = array(
							'ID' => $org_id, 
							'post_status' => 'publish',
						);

						//wp_update_post( $org_post );
						$sql = "UPDATE $wpdb->posts SET post_status = 'publish' WHERE ID = '".intval($org_id)."' AND post_type = '".TribeEvents::ORGANIZER_POST_TYPE."' AND post_status != 'publish'";
						$wpdb->query($sql);
					}
				}
				
		}

		//** If you are saving a new venue separate from an event
		public function save_venue_data( $postID = null, $post=null ) {
			global $_POST;

			// don't do anything on autosave or auto-draft either or massupdates
			// Or inline saves, or data being posted without a venue Or
			// finally, called from the save_post action, but on save_posts that
			// are not venue posts
			if ( wp_is_post_autosave( $postID ) || $post->post_status == 'auto-draft' ||
						isset($_GET['bulk_edit']) || (isset($_REQUEST['action']) && $_REQUEST['action'] == 'inline-save') ||
						(isset($_POST['venue']) && !$_POST['venue']) ||
						($post->post_type != self::VENUE_POST_TYPE && $postID)) {
				return;
			}
			
			if ( !current_user_can( 'edit_tribe_venues' ) )
				return;					

			//There is a possibility to get stuck in an infinite loop. 
			//That would be bad.
			remove_action( 'save_post', array( $this, 'save_venue_data' ), 16, 2 );

			if( !isset($_POST['post_title']) || !$_POST['post_title'] ) { $_POST['post_title'] = "Unnamed Venue"; }
			$_POST['venue']['Venue'] = $_POST['post_title'];
			$data = stripslashes_deep($_POST['venue']);
			$venue_id = TribeEventsAPI::updateVenue($postID, $data);

			return $venue_id;
		}
		/**
		 *
		 * @param $p
		 * @param $post_status (deprecated)
		 * @param $args
		 *
		 * @return WP_Query->posts || false
		 */
		function get_venue_info( $p = null, $deprecated = null, $args = array() ){
			$defaults = array(
				'post_type' => self::VENUE_POST_TYPE, 
				'nopaging' => 1, 
				'post_status' => 'publish',
				'ignore_sticky_posts ' => 1,
				'orderby'=>'title', 
				'order'=>'ASC',
				'p' => $p
			);

			// allow deprecated param to pass through by default
			// NOTE: setting post_status in $args will override $post_status
			if ( $deprecated != null ) {
				_deprecated_argument( __FUNCTION__, 'The Event Calendar v2.0.9', 'To use the latest code, please supply post_status in the argument array params.' );
				$defaults['post_status'] = $deprecated;
			}


			$args = wp_parse_args( $args, $defaults );
			$r = new WP_Query( $args );
			if ($r->have_posts()) :
				return $r->posts;
			endif;
			return false;
		}

		//** If you are saving a new organizer along with the event, we will do this:
		public function save_organizer_data( $postID = null, $post=null ) {
			global $_POST;
			
			// don't do anything on autosave or auto-draft either or massupdates
			// Or inline saves, or data being posted without a organizer Or
			// finally, called from the save_post action, but on save_posts that
			// are not organizer posts

			if( !isset($_POST['organizer']) ) $_POST['organizer'] = null;

			if ( wp_is_post_autosave( $postID ) || $post->post_status == 'auto-draft' ||
						isset($_GET['bulk_edit']) || (isset($_REQUEST['action']) && $_REQUEST['action'] == 'inline-save') ||
						!$_POST['organizer'] ||
						($post->post_type != self::ORGANIZER_POST_TYPE && $postID)) {
				return;
			}
			
			if ( !current_user_can( 'edit_tribe_organizers' ) )
				return;										

			//There is a possibility to get stuck in an infinite loop. 
			//That would be bad.
			remove_action( 'save_post', array( $this, 'save_organizer_data' ), 16, 2 );

			$data = stripslashes_deep($_POST['organizer']);

			$organizer_id = TribeEventsAPI::updateOrganizer($postID, $data);

			/**
			 * Put our hook back
			 * @link http://codex.wordpress.org/Plugin_API/Action_Reference/save_post#Avoiding_infinite_loops
			 */
			add_action( 'save_post', array( $this, 'save_organizer_data' ), 16, 2 );

			return $organizer_id;
		}

		// abstracted for EventBrite
		public function add_new_organizer($data, $post=null) {
			if($data['OrganizerID'])
				return $data['OrganizerID'];

			if ( $post->post_type == self::ORGANIZER_POST_TYPE && $post->ID) {
				$data['OrganizerID'] = $post->ID;
			}

			//google map checkboxes
			$postdata = array(
				'post_title' => $data['Organizer'],
				'post_type' => self::ORGANIZER_POST_TYPE,
				'post_status' => 'publish',
				'ID' => $data['OrganizerID']
			);

			if( isset($data['OrganizerID']) && $data['OrganizerID'] != "0" ) {
				$organizer_id = $data['OrganizerID'];
				wp_update_post( array('post_title' => $data['Organizer'], 'ID'=>$data['OrganizerID'] ));
			} else {
				$organizer_id = wp_insert_post($postdata, true);
			}

			if( !is_wp_error($organizer_id) ) {
				foreach ($data as $key => $var) {
					update_post_meta($organizer_id, '_Organizer'.$key, $var);
				}

				return $organizer_id;
			}
		}

		/**
		 *
		 * @param $p
		 * @param $post_status (deprecated)
		 * @param $args
		 *
		 * @return WP_Query->posts || false
		 */
		function get_organizer_info( $p = null, $deprecated = null, $args = array() ){
			$defaults = array(
				'post_type' => self::ORGANIZER_POST_TYPE, 
				'nopaging' => 1, 
				'post_status' => 'publish',
				'ignore_sticky_posts ' => 1,
				'orderby'=>'title', 
				'order'=>'ASC',
				'p' => $p
			);

			// allow deprecated param to pass through by default
			// NOTE: setting post_status in $args will override $post_status
			if ( $deprecated != null ) {
				_deprecated_argument( __FUNCTION__, 'The Event Calendar v2.0.9', 'To use the latest code, please supply post_status in the argument array params.' );
				$defaults['post_status'] = $deprecated;
			}


			$args = wp_parse_args( $args, $defaults );
			$r = new WP_Query( $args );
			if ($r->have_posts()) :
				return $r->posts;
			endif;
			return false;
		}

		/**
		 * Adds a style chooser to the write post page
		 *
		 * @return void
		 */
		public function EventsChooserBox($event = null) {
			
			$saved = false;
			
			if(!$event){
				global $post;
				
				if( isset($_GET['post']) && $_GET['post'] )
					$saved = true;
			}else{
				$post = $event;
				
				//echo $post->ID;
				
				if($post->ID){
					$saved = true;
				}else{
					$saved = false;
				}
			}
			
			$options = '';
			$style = '';
			
			if(isset($post->ID)){
				$postId = $post->ID;
			}else{
				$postId = 0;
			}
			
				foreach ( $this->metaTags as $tag ) {
					if ( $postId && $saved ) { //if there is a post AND the post has been saved at least once.
					
						// Sort the meta to make sure it is correct for recurring events
						
						$meta = get_post_meta($postId,$tag);
						sort($meta);
						if (isset($meta[0])) { $$tag = $meta[0]; }
					} else {
						$cleaned_tag = str_replace('_Event','',$tag);
						
						//allow posted data to override default data
						if( isset($_POST['Event'.$cleaned_tag]) ){
							$$tag = stripslashes_deep($_POST['Event'.$cleaned_tag]);
						}else{
							$$tag = ( $this->defaultValueReplaceEnabled() ) ? tribe_get_option('eventsDefault'.$cleaned_tag) : "";
						}
					}
				}
			
			if( isset($_EventOrganizerID) && $_EventOrganizerID ) {
				foreach($this->organizerTags as $tag) {
					$$tag = get_post_meta($_EventOrganizerID, $tag, true );
				}
			}else{
				foreach($this->organizerTags as $tag) {
					$cleaned_tag = str_replace('_Organizer','',$tag);
					if( isset($_POST['organizer'][$cleaned_tag]) )
						$$tag = stripslashes_deep($_POST['organizer'][$cleaned_tag]);
				}
			}

			if(isset($_EventVenueID) && $_EventVenueID){
			
				foreach($this->venueTags as $tag) {
					$$tag = get_post_meta($_EventVenueID, $tag, true );
				}

			}else{
			
				$defaults = $this->venueTags;
				$defaults[] = '_VenueState';
				$defaults[] = '_VenueProvince';

				foreach ( $defaults as $tag ) {

					$cleaned_tag = str_replace('_Venue','',$tag);
					//echo $tag.' | '.$cleaned_tag.'<BR>';

					$var_name = '_Venue'.$cleaned_tag;

					if ($cleaned_tag != 'Cost') {

						$$var_name = ( $this->defaultValueReplaceEnabled() ) ? tribe_get_option('eventsDefault'.$cleaned_tag) : "";
					}

					if( isset($_POST['venue'][$cleaned_tag]) )
						$$var_name = stripslashes_deep($_POST['venue'][$cleaned_tag]);

				}

				if ( isset($_VenueState) && !empty($_VenueState) ) {
					$_VenueStateProvince = $_VenueState;
				} elseif ( isset($_VenueProvince) ) {
					$_VenueStateProvince = $_VenueProvince;
				} else {
					$_VenueStateProvince = null;
				}
				
				if( isset($_POST['venue']['Country']) ){
					if( $_POST['venue']['Country'] == 'United States' ){
						$_VenueStateProvince = stripslashes_deep($_POST['venue']['State']);
					}else{
						$_VenueStateProvince = stripslashes_deep($_POST['venue']['Province']);
					}
				}

			}

			$_EventStartDate = (isset($_EventStartDate)) ? $_EventStartDate : null;
			$_EventEndDate = (isset($_EventEndDate)) ? $_EventEndDate : null;
			$_EventAllDay = isset($_EventAllDay) ? $_EventAllDay : false;
			$isEventAllDay = ( $_EventAllDay == 'yes' || ! TribeDateUtils::dateOnly( $_EventStartDate ) ) ? 'checked="checked"' : ''; // default is all day for new posts
			$startMonthOptions 		= TribeEventsViewHelpers::getMonthOptions( $_EventStartDate );
			$endMonthOptions 		= TribeEventsViewHelpers::getMonthOptions( $_EventEndDate );
			$startYearOptions 		= TribeEventsViewHelpers::getYearOptions( $_EventStartDate );
			$endYearOptions			= TribeEventsViewHelpers::getYearOptions( $_EventEndDate );
			$startMinuteOptions 		= TribeEventsViewHelpers::getMinuteOptions( $_EventStartDate, true );
			$endMinuteOptions		= TribeEventsViewHelpers::getMinuteOptions( $_EventEndDate );
			$startHourOptions		= TribeEventsViewHelpers::getHourOptions( $_EventAllDay == 'yes' ? null : $_EventStartDate, true );
			$endHourOptions			= TribeEventsViewHelpers::getHourOptions( $_EventAllDay == 'yes' ? null : $_EventEndDate );
			$startMeridianOptions 	= TribeEventsViewHelpers::getMeridianOptions( $_EventStartDate, true );
			$endMeridianOptions		= TribeEventsViewHelpers::getMeridianOptions( $_EventEndDate );

			if( $_EventStartDate )
				$start = TribeDateUtils::dateOnly($_EventStartDate);

			$EventStartDate = ( isset($start) && $start ) ? $start : date('Y-m-d');

			if ( !empty($_REQUEST['eventDate']) )
				$EventStartDate = $_REQUEST['eventDate'];

			if( $_EventEndDate )
				$end = TribeDateUtils::dateOnly($_EventEndDate);

			$EventEndDate = ( isset($end) && $end ) ? $end : date('Y-m-d');
			$recStart = isset($_REQUEST['event_start']) ? $_REQUEST['event_start'] : null;
			$recPost = isset($_REQUEST['post']) ? $_REQUEST['post'] : null;

			if ( !empty($_REQUEST['eventDate']) ) {
				$duration = get_post_meta( $postId, '_EventDuration', true );
				$EventEndDate = TribeDateUtils::dateOnly( strtotime($EventStartDate) + $duration, true );
			}

			$events_meta_box_template = $this->pluginPath . 'admin-views/events-meta-box.php';
			$events_meta_box_template = apply_filters('tribe_events_meta_box_template', $events_meta_box_template);
			include( $events_meta_box_template );
		}

		/**
		 * Adds a style chooser to the write post page
		 *
		 * @return void
		 */
		public function VenueMetaBox() {
			global $post;
			$options = '';
			$style = '';
			$postId = $post->ID;

			if($post->post_type == self::VENUE_POST_TYPE){
			
				if( (is_admin() && isset($_GET['post']) && $_GET['post']) || (!is_admin() && isset($postId) ) )
					$saved = true;
			
				foreach ( $this->venueTags as $tag ) {
					if ( $postId && isset( $saved ) && $saved ) { //if there is a post AND the post has been saved at least once.
						$$tag = esc_html(get_post_meta( $postId, $tag, true ));
					} else {
						$cleaned_tag = str_replace('_Venue','',$tag);
						$$tag = tribe_get_option('eventsDefault'.$cleaned_tag);
					}
				}
			}
			?>
				<style type="text/css">
						#EventInfo {border:none;}
				</style>
				<div id='eventDetails' class="inside eventForm">
					<table cellspacing="0" cellpadding="0" id="EventInfo" class="VenueInfo">
					<?php
					$venue_meta_box_template = apply_filters('tribe_events_venue_meta_box_template', $this->pluginPath . 'admin-views/venue-meta-box.php');
					if( !empty($venue_meta_box_template) )
						include( $venue_meta_box_template );
					?>
					</table>
				</div>
			<?php
		}
		
		/**
		 * Adds a style chooser to the write post page
		 *
		 * @return void
		 */
		public function OrganizerMetaBox() {
			global $post;
			$options = '';
			$style = '';
			$postId = $post->ID;
			$saved = false;
			
			if($post->post_type == self::ORGANIZER_POST_TYPE){

				if( (is_admin() && isset($_GET['post']) && $_GET['post']) || (!is_admin() && isset($postId) ))
					$saved = true;
			
				foreach ( $this->organizerTags as $tag ) {
					if ( $postId && $saved ) { //if there is a post AND the post has been saved at least once.
						$$tag = get_post_meta( $postId, $tag, true );
					}
				}
			}
			?>
				<style type="text/css">
						#EventInfo {border:none;}
				</style>
				<div id='eventDetails' class="inside eventForm">
					<table cellspacing="0" cellpadding="0" id="EventInfo" class="OrganizerInfo">
					<?php
					$organizer_meta_box_template = apply_filters('tribe_events_organizer_meta_box_template', $this->pluginPath . 'admin-views/organizer-meta-box.php');
					if( !empty($organizer_meta_box_template) )
						include( $organizer_meta_box_template );
					?>
					</table>
				</div>
			<?php
		}

		/**
		 * Handle ajax requests from admin form
		 */
		public function ajax_form_validate() {
			if ($_REQUEST['name'] && $_REQUEST['nonce'] && wp_verify_nonce($_REQUEST['nonce'], 'tribe-validation-nonce')) {
				if($_REQUEST['type'] == 'venue'){
					echo $this->verify_unique_name($_REQUEST['name'],'venue');
					exit;
				} elseif ($_REQUEST['type'] == 'organizer'){
					echo $this->verify_unique_name($_REQUEST['name'],'organizer');
					exit;
				}
			}
		}

		/**
		 * Allow programmatic override of defaultValueReplace setting
		 *
		 * @return boolean
		 */
		 public function defaultValueReplaceEnabled(){
		
			if( !is_admin() )
				return false;
				
			return tribe_get_option('defaultValueReplace');
		
		}

		/**
		 * Verify that a venue or organizer is unique
		 *
		 * @param string $name - name of venue or organizer
		 * @param string $type - post type (venue or organizer)
		 * @return boolean
		 */
		public function verify_unique_name($name, $type){
			global $wpdb;
			$name = stripslashes($name);
			if ('' == $name) { return 1; }
			if ($type == 'venue') {
				$post_type = self::VENUE_POST_TYPE;
			} elseif($type == 'organizer') {
				$post_type = self::ORGANIZER_POST_TYPE;
			}
			// TODO update this verification to check all post_status <> 'trash'
			$results = $wpdb->get_var($wpdb->prepare("SELECT id FROM {$wpdb->posts} WHERE post_type = %s && post_title = %s && post_status = 'publish'",$post_type,$name));
			return ($results) ? 0 : 1;
		}

		/**
		 * 
		 * Given a week of the year (WW), returns the YYYY-MM-DD of the first day of the week
		 * 
		 * @param  string $week expects string or int 2 of 1-52 (weeks of the year)
		 * @return string $date (YYYY-MM-DD)
		 */
		public function weekToDate( $week ){
			// TODO get first day of the week to return in YYYY-MM-DD
			// TODO fix date return format
			$date = date( "Y-m", strtotime( $week . ' weeks' ));
			return $date;
		}
		/**
		 * Given a date (YYYY-MM-DD), returns the first day of the next week
		 *
		 * @param date
		 * @return date
		 */
		public function nextWeek( $date ) {
			$dateParts = split( '-', $date );
			if ( $dateParts[1] == 12 ) {
				$dateParts[0]++;
				$dateParts[1] = "01";
				$dateParts[2] = "01";
			} else {
				$dateParts[1]++;
				$dateParts[2] = "01";
			}
			if ( $dateParts[1] < 10 && strlen( $dateParts[1] ) == 1 ) {
				$dateParts[1] = "0" . $dateParts[1];
			}
			$return =	$dateParts[0] . '-' . $dateParts[1];
			return $return;
		}
		/**
		 * Given a date (YYYY-MM-DD), return the first day of the previous week
		 *
		 * @param date
		 * @return date
		 */
		public function previousWeek( $date ) {
			$dateParts = split( '-', $date );
			if ( $dateParts[1] == 1 ) {
				$dateParts[0]--;
				$dateParts[1] = "12";
				$dateParts[2] = "01";
			} else {
				$dateParts[1]--;
				$dateParts[2] = "01";
			}
			if ( $dateParts[1] < 10 ) {
				$dateParts[1] = "0" . $dateParts[1];
			}
			$return =	$dateParts[0] . '-' . $dateParts[1];

			return $return;
		}
		/**
		 * Given a date (YYYY-MM-DD), returns the first of the next month
		 *
		 * @param date
		 * @return date
		 */
		public function nextMonth( $date ) {
			$dateParts = split( '-', $date );
			if ( $dateParts[1] == 12 ) {
				$dateParts[0]++;
				$dateParts[1] = "01";
				$dateParts[2] = "01";
			} else {
				$dateParts[1]++;
				$dateParts[2] = "01";
			}
			if ( $dateParts[1] < 10 && strlen( $dateParts[1] ) == 1 ) {
				$dateParts[1] = "0" . $dateParts[1];
			}
			$return =	$dateParts[0] . '-' . $dateParts[1];
			return $return;
		}
		/**
		 * Given a date (YYYY-MM-DD), return the first of the previous month
		 *
		 * @param date
		 * @return date
		 */
		public function previousMonth( $date ) {
			$dateParts = split( '-', $date );
			if ( $dateParts[1] == 1 ) {
				$dateParts[0]--;
				$dateParts[1] = "12";
				$dateParts[2] = "01";
			} else {
				$dateParts[1]--;
				$dateParts[2] = "01";
			}
			if ( $dateParts[1] < 10 ) {
				$dateParts[1] = "0" . $dateParts[1];
			}
			$return =	$dateParts[0] . '-' . $dateParts[1];

			return $return;
		}

		/**
		 * Callback for adding the Meta box to the admin page
		 * @return void
		 */
		public function addEventBox( ) {
			add_meta_box( 'Event Details', $this->pluginName, array( $this, 'EventsChooserBox' ), self::POSTTYPE, 'normal', 'high' );
			add_meta_box( 'Event Options', __('Event Options', 'tribe-events-calendar'), array( $this, 'eventMetaBox' ), self::POSTTYPE, 'side', 'default' );

			add_meta_box( 'Venue Details', __('Venue Information', 'tribe-events-calendar'), array( $this, 'VenueMetaBox' ), self::VENUE_POST_TYPE, 'normal', 'high' );
			add_meta_box( 'Organizer Details', __('Organizer Information', 'tribe-events-calendar'), array( $this, 'OrganizerMetaBox' ), self::ORGANIZER_POST_TYPE, 'normal', 'high' );
		}
		public function eventMetaBox() {
			include( $this->pluginPath . 'admin-views/event-sidebar-options.php' );
		}

		public function getDateString( $date ) {
			$monthNames = $this->monthNames();
			$dateParts = split( '-', $date );
			$timestamp = mktime( 0, 0, 0, $dateParts[1], 1, $dateParts[0] );
			return $monthNames[date( "F", $timestamp )] . " " . $dateParts[0];
		}

		public function getDateStringShortened( $date ) {
			$monthNames = $this->monthNames();
			$dateParts = split( '-', $date );
			$timestamp = mktime( 0, 0, 0, $dateParts[1], 1, $dateParts[0] );
			return $monthNames[date( "F", $timestamp )];
		}
		/**
		 * echo the next tab index
		 * @return void
		 */
		public function tabIndex() {
			echo $this->tabIndexStart;
			$this->tabIndexStart++;
		}

		public function getEvents( $args = array() ) {
			$defaults = array(
				'post_type' => TribeEvents::POSTTYPE, // tribe_events by default
				'orderby' => 'event_date',
				'order' => 'ASC'
			);
 
			$args = wp_parse_args( $args, $defaults);
			return TribeEventsQuery::getEvents($args);
		}

		public function isEvent( $event ) {
<<<<<<< HEAD
			if ( is_numeric( $event ) || is_object( $event ) || $event === null ) {
				if ( get_post_type( $event ) == self::POSTTYPE ) 
					return true;
=======
			if ( $event === null || ( ! is_numeric( $event ) && !is_object( $event ) ) ) {
				global $post;
				$event = $post->ID;
			}
			if ( is_numeric( $event ) ) {
				if ( get_post_type($event) == self::POSTTYPE )
				return true;
			} elseif ( is_object( $event ) ) {
				if ( get_post_type($event) == self::POSTTYPE )
				return true;
>>>>>>> f500e089
			}
			return false;
		}

		public function isVenue( $postId = null ) {
			if ( $postId === null || ! is_numeric( $postId ) ) {
				global $post;
				if( isset($post->ID) ) $postId = $post->ID;
			}
			if ( isset($postId) && get_post_field('post_type', $postId) == self::VENUE_POST_TYPE ) {
				return true;
			}
			return false;
		}

		public function isOrganizer( $postId = null ) {
			if ( $postId === null || ! is_numeric( $postId ) ) {
				global $post;
				$postId = $post->ID;
			}
			if ( get_post_field('post_type', $postId) == self::ORGANIZER_POST_TYPE ) {
				return true;
			}
			return false;
		}

		/**
	 ** Get a "previous/next post" link for events. Ordered by start date instead of ID.
	 **/

		public function get_event_link($post, $mode = 'next',$anchor = false){
			global $wpdb;

			if($mode == 'previous'){
				$order = 'DESC';
				$sign = '<';
			}else{
				$order = 'ASC';
				$sign = '>';
			}

			$date = $post->EventStartDate;
			$id = $post->ID;

			$eventsQuery = "
				SELECT $wpdb->posts.*, d1.meta_value as EventStartDate
				FROM $wpdb->posts
				LEFT JOIN $wpdb->postmeta as d1 ON($wpdb->posts.ID = d1.post_id)
				WHERE $wpdb->posts.post_type = '".self::POSTTYPE."'
				AND d1.meta_key = '_EventStartDate'
				AND ((d1.meta_value = '" .$date . "' AND ID $sign ".$id.") OR
					d1.meta_value $sign '" .$date . "')
				AND $wpdb->posts.post_status = 'publish'
				AND ($wpdb->posts.ID != $id OR d1.meta_value != '$date')
				ORDER BY TIMESTAMP(d1.meta_value) $order, ID $order
				LIMIT 1";
			$args = array(
				'post_type' => self::POSTTYPE,
				'post_status' => 'publish',
				'post__not_in' => array( $post->ID ),
				'order' => $order, 
				'orderby' => 'TIMESTAMP(wp_postmeta.meta_value) ID',
				'posts_per_page' => 1,
				'meta_query' => array(
					array(
						'key' => '_EventStartDate',
						'value' => $post->EventStartDate,
						'type' => 'DATE'
					)
				)
			);
			// TODO: Finish rewriting this query to be WP_QUERY based
			// TribeEventsQuery::deregister();
			// $event_link = new WP_Query($args);
			// print_r($event_link);

			$results = $wpdb->get_row($eventsQuery, OBJECT);
			if(is_object($results)) {
				if ( !$anchor ) {
					$anchor = $results->post_title;
	            } elseif ( strpos( $anchor, '%title%' ) !== false ) {
					$anchor = preg_replace( '|%title%|', $results->post_title, $anchor );
				}
				return apply_filters('tribe_events_get_event_link', '<a href='.tribe_get_event_link($results).'>'.$anchor.'</a>');
			}
		}

		public function addMetaLinks( $links, $file ) {
			if ( $file == $this->pluginDir . 'the-events-calendar.php' ) {
				$anchor = __( 'Support', 'tribe-events-calendar' );
				$links []= '<a href="'.self::$dotOrgSupportUrl.'">' . $anchor . '</a>';

				$anchor = __( 'View All Add-Ons', 'tribe-events-calendar' );
				$links []= '<a href="'.self::$tribeUrl.self::$addOnPath.self::$refQueryString.'">' . $anchor . '</a>';
			}
			return $links;
		}

		public function dashboardWidget() {
			wp_add_dashboard_widget( 'tribe_dashboard_widget', __( 'News from Modern Tribe' ), array( $this, 'outputDashboardWidget' ) );
		}

		public function outputDashboardWidget() {
			echo '<div class="rss-widget">';
			wp_widget_rss_output( self::FEED_URL, array( 'items' => 10 ) );
			echo "</div>";
		}

		protected function constructDaysOfWeek() {
			global $wp_locale;
			for ($i = 0; $i <= 6; $i++) {
				$day = $wp_locale->get_weekday($i);
				$this->daysOfWeek[$i] = $day;
				$this->daysOfWeekShort[$i] = $wp_locale->get_weekday_abbrev($day);
				$this->daysOfWeekMin[$i] = $wp_locale->get_weekday_initial($day);
			}
		}

		public function setPostExceptionThrown( $thrown ) {
			$this->postExceptionThrown = $thrown;
		}
		public function getPostExceptionThrown() {
			return $this->postExceptionThrown;
		}

		public function do_action($name, $event_id = null, $showMessage = false, $extra_args = null) {
			try {
				do_action( $name, $event_id, $extra_args );
				if( !$this->getPostExceptionThrown() && $event_id ) delete_post_meta( $event_id, TribeEvents::EVENTSERROROPT );
			} catch ( TribeEventsPostException $e ) {
				$this->setPostExceptionThrown(true);
				if ($event_id) {
					update_post_meta( $event_id, self::EVENTSERROROPT, trim( $e->getMessage() ) );
				}

				if( $showMessage ) {
					$e->displayMessage($showMessage);
				}
			}
		}

		public function maybeShowMetaUpsell($postId) {
			?><tr class="eventBritePluginPlug">
				<td colspan="2" class="tribe_sectionheader">
					<h4><?php _e('Additional Functionality', 'tribe-events-calendar'); ?></h4>
				</td>
			</tr>
			<tr class="eventBritePluginPlug">
				<td colspan="2">
					<p><?php _e('Looking for additional functionality including recurring events, custom meta, community events, ticket sales and more?', 'tribe-events-calendar' ) ?> <?php printf( __('Check out the <a href="%s">available add-ons</a>.', 'tribe-events-calendar' ), TribeEvents::$tribeUrl.'shop/?ref=tec-event' ); ?></p>
				</td>
			</tr><?php
		}

		
		/**
		 * Helper function for getting Post Id. Accepts null or a post id. If no $post object exists, returns false to avoid a PHP NOTICE
		 *
		 * @param int $postId (optional)
		 * @return int post ID
		 */
		public static function postIdHelper( $postId = null ) {
			if ( $postId != null && is_numeric( $postId ) > 0 ) {
				return (int) $postId;
			} elseif( is_object($postId) && !empty($postId->ID)) {
				return (int) $postId->ID;
			} else {
				global $post;
				if ( is_object($post) ){
					return get_the_ID();
				}else{
					return false;
				}
			}
		}
		
		/**
		 * Add the buttons/dropdown to the admin toolbar
		 *
		 * @since 2.0.7
		 * @return null
		 */
		public function addToolbarItems() {
			if ( !defined( 'TRIBE_DISABLE_TOOLBAR_ITEMS' ) || !TRIBE_DISABLE_TOOLBAR_ITEMS ) {
				global $wp_admin_bar;
				
				$wp_admin_bar->add_menu( array(
					'id' => 'tribe-events',
					'title' => __( 'Events', 'tribe-events-calendar' ),
					'href' => $this->getLink( 'home' )
				) );
				
				$wp_admin_bar->add_group( array(
					'id' => 'tribe-events-group',
					'parent' => 'tribe-events'
				) );
				
				$wp_admin_bar->add_group( array(
					'id' => 'tribe-events-add-ons-group',
					'parent' => 'tribe-events'
				) );
				
				$wp_admin_bar->add_group( array(
					'id' => 'tribe-events-settings-group',
					'parent' => 'tribe-events'
				) );
				
				$wp_admin_bar->add_group( array(
					'id' => 'tribe-events-import-group',
					'parent' => 'tribe-events-add-ons-group'
				) );
				
				$wp_admin_bar->add_menu( array(
					'id' => 'tribe-events-view-calendar',
					'title' => __( 'View Calendar', 'tribe-events-calendar' ),
					'href' => $this->getLink( 'home' ),
					'parent' => 'tribe-events-group'
				) );
				
				if( current_user_can( 'edit_tribe_events' ) ) {
					$wp_admin_bar->add_menu( array(
						'id' => 'tribe-events-add-event',
						'title' => __( 'Add Event', 'tribe-events-calendar' ),
						'href' => trailingslashit( get_admin_url() ) . 'post-new.php?post_type=' . self::POSTTYPE,
						'parent' => 'tribe-events-group'
					) );
				}
				
				if( current_user_can( 'edit_tribe_events' ) ) {
					$wp_admin_bar->add_menu( array(
						'id' => 'tribe-events-edit-events',
						'title' => __( 'Edit Events', 'tribe-events-calendar' ),
						'href' => trailingslashit( get_admin_url() ) . 'edit.php?post_type=' . self::POSTTYPE,
						'parent' => 'tribe-events-group'
					) );
				}
							
				if ( current_user_can( 'manage_options' ) ) {			
					$wp_admin_bar->add_menu( array(
						'id' => 'tribe-events-settings',
						'title' => __( 'Settings', 'tribe-events-calendar' ),
						'parent' => 'tribe-events-settings-group'
					) );
				}
				
				if ( current_user_can( 'manage_options' ) ) {			
					$wp_admin_bar->add_menu( array(
						'id' => 'tribe-events-settings-sub',
						'title' => __( 'Events', 'tribe-events-calendar' ),
						'href' => trailingslashit( get_admin_url() ) . 'edit.php?post_type=' . self::POSTTYPE . '&page=tribe-events-calendar',
						'parent' => 'tribe-events-settings'
					) );
				}
	
				if ( current_user_can( 'manage_options' ) ) {			
					$wp_admin_bar->add_menu( array(
						'id' => 'tribe-events-help',
						'title' => __( 'Help', 'tribe-events-calendar' ),
						'href' => trailingslashit( get_admin_url() ) . 'edit.php?post_type=' . self::POSTTYPE . '&page=tribe-events-calendar&tab=help',
						'parent' => 'tribe-events-settings-group'
					) );
				}
			}
		}
		
		/**
		 * Displays activation welcome admin notice.
		 *
		 * @since 2.0.8
		 * @author PaulHughes01
		 *
		 * @return void
		 */
		public function activationMessage() {
			$has_been_activated = $this->getOption( 'welcome_notice', false );
			if ( !$has_been_activated ) {
				echo '<div class="updated tribe-notice"><p>'.sprintf( __('Welcome to The Events Calendar! Your events calendar can be found at %s. To change the events slug, visit %sEvents -> Settings%s.', 'tribe-events-calendar'), '<a href="' . $this->getLink() .'">' . $this->getLink() . '</a>', '<i><a href="' . add_query_arg( array( 'post_type' => self::POSTTYPE, 'page' => 'tribe-events-calendar' ), admin_url( 'edit.php' ) ) . '">', '</i></a>' ).'</p></div>';
				$this->setOption( 'welcome_notice', true );
			}
		}
		
		/**
		 * Resets the option such that the activation message is again displayed on reactivation.
		 *
		 * @since 2.0.8
		 * @author PaulHughes01
		 *
		 * @return void
		 */
		public function resetActivationMessage() {
			$tec = TribeEvents::instance();
			$tec->setOption( 'welcome_notice', false );
		}
		
		/**
		 * Displays the View Calendar link at the top of the Events list in admin.
		 *
		 * @since 2.0.8
		 * @author PaulHughes01
		 *
		 * @return void
		 */
		public function addViewCalendar() {
			global $current_screen;
			if ( $current_screen->id == 'edit-' . self::POSTTYPE )
				echo '<div class="view-calendar-link-div"><h2 class="wrap"><a class="add-new-h2 view-calendar-link" href="' . $this->getLink() . '">' . __( 'View Calendar', 'tribe-events-calendar' ) . '</a></h2></div>';
		}
		
		/**
		 * Set the menu-edit-page to default display the events-related items.
		 *
		 * @since 2.0.8
		 * @author PaulHughes01
		 *
		 * @return void
		 */
		public function setInitialMenuMetaBoxes() {
			global $current_screen;
			if ( $current_screen->id == 'nav-menus' ) {
				$user = wp_get_current_user();
				if ( !get_user_option( 'tribe_setDefaultNavMenuBoxes', $user->ID ) ) {
					
					$current_hidden_boxes = array();
					$current_hidden_boxes =  get_user_option( 'metaboxhidden_nav-menus', $user->ID );
					if ( $array_key = array_search( 'add-' . self::POSTTYPE, $current_hidden_boxes ) )
						unset( $current_hidden_boxes[$array_key] );
					if ( $array_key = array_search( 'add-' . self::VENUE_POST_TYPE, $current_hidden_boxes ) )
						unset( $current_hidden_boxes[$array_key] );
					if ( $array_key = array_search( 'add-' . self::ORGANIZER_POST_TYPE, $current_hidden_boxes ) )
						unset( $current_hidden_boxes[$array_key] );
					if ( $array_key = array_search( 'add-' . self::TAXONOMY, $current_hidden_boxes ) )
						unset( $current_hidden_boxes[$array_key] );
					
					update_user_option( $user->ID, 'metaboxhidden_nav-menus', $current_hidden_boxes, true );
					
					update_user_option( $user->ID, 'tribe_setDefaultNavMenuBoxes', true, true );
				}
			}
		}
		
		public function addLinksToPluginActions( $actions ) {
			$actions['settings'] = '<a href="' . add_query_arg( array( 'post_type' => self::POSTTYPE, 'page' => 'tribe-events-calendar' ), admin_url( 'edit.php' ) ) .'">' . __('Settings', 'tribe-events-calendar') . '</a>';
			$actions['tribe-calendar'] = '<a href="' . $this->getLink() .'">' . __('Calendar', 'tribe-events-calendar') . '</a>';
			return $actions;
		}
		
		public function addHelpAdminMenuItem() {
    		global $submenu;
    		$submenu['edit.php?post_type=' . self::POSTTYPE][500] = array( __('Help', 'tribe-events-calendar'), 'manage_options' , add_query_arg( array( 'post_type' => self::POSTTYPE, 'page' => 'tribe-events-calendar', 'tab' => 'help' ), admin_url( 'edit.php' ) ) ); 
		} 
		
		/**
		 * Filter call that returns the proper link for after a comment is submitted to a recurring event.
		 *
		 * @author PaulHughes01
		 * @since 2.0.8
		 *
		 * @param string $content
		 * @param object $comment the comment object
		 * @return string the link
		 */ 
		public function newCommentLink( $content, $comment ) {
			if ( class_exists( 'TribeEventsPro' ) && tribe_is_recurring_event( get_the_ID() ) && isset( $_REQUEST['eventDate'] ) ) {
				$link = trailingslashit( $this->getLink( 'single' ) ) . $_REQUEST['eventDate'] . '#comment-' . $comment->comment_ID;
			} else {
				$link = $content;
			}
			return $link;
		}
		
		/**
		 * Adds a hidden field to recurring events comments forms that stores the eventDate.
		 *
		 * @author PaulHughes01
		 * @since 2.0.8
		 * 
		 * @return void
		 */
		public function addHiddenRecurringField() {
			echo '<input type="hidden" name="eventDate" value="' . get_query_var( 'eventDate' ) . '" />';
		}

		/**
		 * filter the link for tags when showing in an event
		 */
		public function tag_link($termlink, $term, $taxonomy) {
			global $post;
			if (is_object($post) && $post->post_type == self::POSTTYPE && $taxonomy == 'post_tag') {
				$termlink = esc_url(trailingslashit(tribe_get_events_link().'tag/'.$term->name));
			}
			return $termlink;
		}

		public function setup_listview_in_bar( $views ) {
			$views[] = array( 'displaying' => 'upcoming', 'anchor' => 'List', 'url' => tribe_get_listview_link() );
			return $views;
		}

		public function setup_gridview_in_bar( $views ) {
			$views[] = array( 'displaying' => 'month', 'anchor' => 'Month', 'url' => tribe_get_gridview_link() );
			return $views;
		}

		public function setup_keyword_search_in_bar( $filters ) {

			$value = "";
			if ( !empty( $_REQUEST['tribe-bar-search'] ) ) {
				$value = $_REQUEST['tribe-bar-search'];
			}


			$filters[] = array( 'name'    => 'tribe-bar-search',
			                    'caption' => 'Search',
			                    'html'    => '<input type="text" name="tribe-bar-search" id="tribe-bar-search" value="' . esc_attr($value) . '" placeholder="Search">' );

			return $filters;
		}


		public function setup_date_search_in_bar( $filters ) {			

			$filters[] = array( 'name'    => 'tribe-bar-date',
			                    'caption' => 'Date',
			                    'html'    => '<input type="text" name="tribe-bar-date" style="position: relative; z-index: 100000;" id="tribe-bar-date" value="" placeholder="Date">' );

			return $filters;
		}

		public function setup_keyword_search_in_query( $query ) {

			if ( !empty( $_REQUEST['tribe-bar-search'] ) && in_array( TribeEvents::POSTTYPE, (array)$query->query_vars['post_type'] ) ) {
				$query->query_vars['s'] = $_REQUEST['tribe-bar-search'];
			}

			return $query;
		}

		public function setup_date_search_in_query( $query ) {

			if ( !empty( $_REQUEST['tribe-bar-date'] ) ) {
				$meta_query = array( 'key'     => '_EventStartDate',
				                     'value'   => array( TribeDateUtils::beginningOfDay( $_REQUEST['tribe-bar-date'] ),
				                                         TribeDateUtils::endOfDay( $_REQUEST['tribe-bar-date'] ) ),
				                     'compare' => 'BETWEEN',
				                     'type'    => 'DATETIME' );

				if ( empty( $query->query_vars['meta_query'] ) ) {
					$query->set( 'meta_query', array( $meta_query ) );
				} else {
					$key = array_search( array('key' => '_EventStartDate', 'type' => 'DATETIME'), $query->query_vars['meta_query'] );
					if ( is_int( $key ) )
						$query->query_vars['meta_query'][$key] = $meta_query;
					else
						$query->query_vars['meta_query'][] = $meta_query;
				}
			}

			return $query;
		}

		function set_tribe_paged( $query ) {
			if ( !empty( $_REQUEST['tribe_paged'] ) ) {
				add_filter( 'redirect_canonical', '__return_false' );
				$query->query_vars['paged'] = $_REQUEST['tribe_paged'];
			}

			return $query;
		}

		/* VIEWS AJAX CALLS */

		function list_ajax_call() {

			add_action( 'pre_get_posts', array( $this, 'list_ajax_call_set_date' ), -10 );

			if ( class_exists( 'TribeEventsFilterView' ) ) {
				TribeEventsFilterView::instance()->createFilters( null, true );
			}


			TribeEventsQuery::init();

			$tribe_paged = ( !empty( $_POST['tribe_paged'] ) ) ? intval( $_POST['tribe_paged'] ) : 1;

			$args = array( 'eventDisplay'       => 'list',
			               'post_type'          => TribeEvents::POSTTYPE,
			               'post_status'        => 'publish',
			               'paged'              => $tribe_paged );

			$query = TribeEventsQuery::getEvents( $args, true );
			$hash = $query->query_vars;

			$hash['paged']      = null;
			$hash['start_date'] = null;
			$hash_str           = md5( maybe_serialize( $hash ) );

			if ( !empty( $_POST['hash'] ) && $hash_str !== $_POST['hash'] ) {
				$tribe_paged   = 1;
				$args['paged'] = 1;
				$query         = TribeEventsQuery::getEvents( $args, true );
			}


			$response = array( 'html'            => '',
			                   'success'         => true,
			                   'max_pages'       => $query->max_num_pages,
			                   'hash'            => $hash_str,
			                   'tribe_paged'     => $tribe_paged );


			remove_action( 'pre_get_posts', array( $this, 'list_ajax_call_set_date' ), -10 );

			global $wp_query, $post;
			$wp_query = $query;
			if ( !empty( $query->posts ) ) {
				$post = $query->posts[0];
			}

			add_filter( 'tribe_events_list_pagination', array( __CLASS__, 'clear_module_pagination' ), 10 );

			$tribe_ecp = TribeEvents::instance();
			$tribe_ecp->displaying = 'upcoming';

			ob_start();
			load_template( TribeEventsTemplates::getTemplateHierarchy( 'list' ) );
			$response['html'] .= ob_get_clean();

			header( 'Content-type: application/json' );
			echo json_encode( $response );

			die();
		}

		public static function clear_module_pagination( $html ) {
			$html = '<li class="tribe-nav-previous"><a href="#" id="tribe_paged_prev" class="tribe_paged">' . __( '<< Previous Events' ) . '</a></li>';
			$html .= '<li class="tribe-nav-next"><a href="#" id="tribe_paged_next" class="tribe_paged">' . __( 'Next Events >>' ) . '</a></li>';
			return $html;

		}

		function list_ajax_call_set_date( $query ) {
			if ( isset( $_POST["tribe-bar-date"] ) && $_POST["tribe-bar-date"] ) {
				$query->set( 'eventDisplay', 'all' );
			}
			return $query;
		}

		function calendar_ajax_call() {
			if ( isset( $_POST["eventDate"] ) && $_POST["eventDate"] ) {

				if ( class_exists( 'TribeEventsFilterView' ) ) {
					TribeEventsFilterView::instance()->createFilters( null, true );
				}

				TribeEventsQuery::init();

				add_action( 'pre_get_posts', array( $this, 'calendar_ajax_call_set_date' ), -10 );

				$args  = array( 'eventDisplay' => 'month',
				                'post_type'    => TribeEvents::POSTTYPE,
				                'post_status'  => 'publish' );
				$query = TribeEventsQuery::getEvents( $args, true );

				remove_action( 'pre_get_posts', array( $this, 'calendar_ajax_call_set_date' ), -10 );

				global $wp_query, $post;
				$wp_query = $query;
				if ( have_posts() )
					the_post();

				load_template( TribeEventsTemplates::getTemplateHierarchy( 'calendar' ) );
			}
			die();
		}


		function calendar_ajax_call_set_date( $query ) {
			if ( isset( $_POST["eventDate"] ) && $_POST["eventDate"] ) {
				$query->set( 'eventDate', $_POST["eventDate"] . '-01' );
			}
			return $query;
		}


	} // end TribeEvents class

} // end if !class_exists TribeEvents<|MERGE_RESOLUTION|>--- conflicted
+++ resolved
@@ -2868,11 +2868,6 @@
 		}
 
 		public function isEvent( $event ) {
-<<<<<<< HEAD
-			if ( is_numeric( $event ) || is_object( $event ) || $event === null ) {
-				if ( get_post_type( $event ) == self::POSTTYPE ) 
-					return true;
-=======
 			if ( $event === null || ( ! is_numeric( $event ) && !is_object( $event ) ) ) {
 				global $post;
 				$event = $post->ID;
@@ -2883,7 +2878,6 @@
 			} elseif ( is_object( $event ) ) {
 				if ( get_post_type($event) == self::POSTTYPE )
 				return true;
->>>>>>> f500e089
 			}
 			return false;
 		}
