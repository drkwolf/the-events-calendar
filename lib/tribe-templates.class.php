--- conflicted
+++ resolved
@@ -143,66 +143,6 @@
 		}
 
 		/**
-<<<<<<< HEAD
-=======
-		 * Add event title where appropriate
-		 *
-		 * @param string $title
-		 * @param string|null $sep
-		 * @return mixed|void
-		 */
-		public static function maybeAddEventTitle( $title, $sep = null, $sep_location = '' ){
-			$tribe_ecp = TribeEvents::instance();
-
-			$new_title = '';
-			switch( get_query_var('eventDisplay') ) {
-				case 'upcoming':
-					$new_title = apply_filters( 'tribe_upcoming_events_title', __("Upcoming Events", 'tribe-events-calendar') );
-					break;
-				case 'past':
-					$new_title = apply_filters( 'tribe_past_events_title', __("Past Events", 'tribe-events-calendar'));
-					break;
-				case 'month':
-					if(get_query_var('eventDate')){
-						$title_date = date_i18n("F Y",strtotime(get_query_var('eventDate')));
-						$new_title = apply_filters( 'tribe_month_grid_view_title', sprintf(__("Events for %s", 'tribe-events-calendar'), $title_date ) );
-					}else{
-						$new_title = apply_filters( 'tribe_events_this_month_title', __("Events this month", 'tribe-events-calendar') );
-					}
-					break;
-				case 'day':
-					$title_date = date_i18n("l, F jS Y",strtotime(get_query_var('eventDate')));
-					$new_title = apply_filters( 'tribe_events_day_view_title', sprintf(__("Events for %s", 'tribe-events-calendar'), $title_date) );
-					break;
-				default:
-					global $post;
-					if( get_query_var('post_type') == TribeEvents::POSTTYPE && is_single() && $tribe_ecp->getOption('tribeEventsTemplate') != '' ) {
-						$new_title = $post->post_title;
-					} elseif( get_query_var('post_type') == TribeEvents::VENUE_POST_TYPE && $tribe_ecp->getOption('tribeEventsTemplate') != '' ) {
-						$new_title = apply_filters( 'tribe_events_venue_view_title', sprintf(__("Events at %s", 'tribe-events-calendar'), $post->post_title) );
-					}
-					break;
-			}
-
-			// add the separator
-			if ($new_title != '') {
-				if ( 'right' == $sep_location ) { 
-					$new_title = $new_title . " $sep ";
-				} else {
-					$new_title = " $sep " . $new_title;				
-				}
-			} else {
-				$new_title = $title;
-			}
-			
-			$new_title = apply_filters( 'tribe_events_add_title', $new_title, $title, $sep, $sep_location );
-
-			return $new_title;
-
-		}
-
-		/**
->>>>>>> d2e51457
 		 * Set up filter to get rid of the repeating title if the page template is not the default events template.
 		 */
 		public function remove_title_from_page() {
@@ -219,6 +159,16 @@
 		public function remove_title_filter( $title ) {
 			remove_filter( 'the_title', array( __CLASS__, 'remove_default_title' ), 1 );
 			return $title;
+		}
+
+		/**
+		 * Filter to get rid of the default page title
+		 *
+		 * @param string $title Title
+		 * @return string Title
+		 */
+		public function remove_default_title( $title ) {
+			return '';
 		}
 
 		/**
