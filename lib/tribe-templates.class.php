<?php
/**
 * Templating functionality for Tribe Events Calendar
 */

// don't load directly
if ( !defined('ABSPATH') )
	die('-1');

if (!class_exists('TribeEventsTemplates')) {
	class TribeEventsTemplates {
		public static $origPostCount;
		public static $origCurrentPost;
		public static $throughHead = false;
	
		public static function init() {
			//add_filter( 'parse_query', array( __CLASS__, 'fixIsHome') );
			//add_filter( 'template_include', array( __CLASS__, 'fixIs404') );
			add_filter( 'template_include', array( __CLASS__, 'templateChooser') );
			add_action( 'wp_head', array( __CLASS__, 'wpHeadFinished'), 999 );
		}

		// pick the correct template to include
		public static function templateChooser($template) {
         $events = TribeEvents::instance();
         do_action('tribe_tec_template_chooser', $template);
  
			// no non-events need apply
			if ( get_query_var( 'post_type' ) != TribeEvents::POSTTYPE && ! is_tax( TribeEvents::TAXONOMY ) && get_query_var( 'post_type' ) != TribeEvents::VENUE_POST_TYPE ) {
				return $template;
			}
			
			//is_home fixer
			global $wp_query;
			$wp_query->is_home = false;

			if( tribe_get_option('tribeEventsTemplate', 'default') == '' ) {
				if(is_single() && !tribe_is_showing_all() ) {
					return TribeEventsTemplates::getTemplateHierarchy('wrapper-single');
				} else {
					return TribeEventsTemplates::getTemplateHierarchy('wrapper-page');
				}
			} else {
				// we need to ensure that we always enter the loop, whether or not there are any events in the actual query
				self::spoofQuery();
				add_filter( 'wp_title', array(__CLASS__, 'remove_default_title'), 1);
				add_action( 'loop_start', array(__CLASS__, 'setup_ecp_template'));
			
				$template = locate_template( tribe_get_option('tribeEventsTemplate', 'default') == 'default' ? 'page.php' : tribe_get_option('tribeEventsTemplate', 'default') );
				if ($template ==  '') $template = get_index_template();

				// remove singular body class if sidebar-page.php
				if( $template == get_stylesheet_directory() . '/sidebar-page.php' ) {
					add_filter( 'body_class', array( __CLASS__, 'remove_singular_body_class' ) );
				}
				return $template;
			}			
		}
	
		// remove "singular" from available body class
		public function remove_singular_body_class( $c ) {
			$key = array_search('singular', $c);
			if( $key ) {
				unset($c[ $key ]);
			}
            return $c;
        }

		public static function wpHeadFinished() {
			self::$throughHead = true;
		}

		public static function remove_default_title($title) {
			return '';
		}
	
		public static function setup_ecp_template($query) {
			if( self::is_main_loop($query) && self::$throughHead) {
				add_filter('the_title', array(__CLASS__, 'load_ecp_title_into_page_template'), 10, 2 );		
				add_filter('the_content', array(__CLASS__, 'load_ecp_into_page_template') );		
				add_filter('comments_template', array(__CLASS__, 'load_ecp_comments_page_template') );
				remove_action( 'loop_start', array(__CLASS__, 'setup_ecp_template') );
			}
		}					
	
		private static function is_main_loop($query) {
			if (method_exists($query, 'is_main_query')) // WP 3.3+
     		return $query->is_main_query();

			global $wp_the_query;
			return $query === $wp_the_query;
		}
		
		// get the correct internal page template
		public static function get_current_page_template() {
         $template = '';

			if ( is_tax( TribeEvents::TAXONOMY) ) {
				if ( tribe_is_upcoming() || tribe_is_past() )
					$template = TribeEventsTemplates::getTemplateHierarchy('list');
				else
					$template = TribeEventsTemplates::getTemplateHierarchy('calendar');
			} if ( is_single() && !tribe_is_showing_all() ) {
				// single event
				$template = TribeEventsTemplates::getTemplateHierarchy('single-event');
			} elseif ( tribe_is_upcoming() || tribe_is_past() || (is_single() && tribe_is_showing_all()) ) {
				// list view
				$template = TribeEventsTemplates::getTemplateHierarchy('list');
			} else {
				// calendar view
				$template = TribeEventsTemplates::getTemplateHierarchy('calendar');
			}

         return apply_filters('tribe_current_events_page_template', $template);
		}

		// loads the contents into the page template
		public static function load_ecp_into_page_template() {
			// only run once!!!
			remove_filter('the_content', array(__CLASS__, 'load_ecp_into_page_template') );	
		
			// restore the query so that our page template can do a normal loop
			self::restoreQuery();

			$notices = array();
			$gmt_offset = (get_option('gmt_offset') >= '0' ) ? ' +' . get_option('gmt_offset') : " " . get_option('gmt_offset');
			$gmt_offset = str_replace( array( '.25', '.5', '.75' ), array( ':15', ':30', ':45' ), $gmt_offset );
			if (strtotime( tribe_get_end_date(get_the_ID(), false, 'Y-m-d G:i') . $gmt_offset ) <= time() ) 
				$notices[] = __('This event has passed.', 'tribe-events-calendar');
		
			ob_start();
			echo apply_filters( 'tribe_events_before_html', stripslashes( tribe_get_option( 'tribeEventsBeforeHTML' ) ) );
			include TribeEventsTemplates::get_current_page_template();
			echo apply_filters( 'tribe_events_after_html', stripslashes( tribe_get_option( 'tribeEventsAfterHTML' ) ) );				
			$contents = ob_get_contents();
			ob_end_clean();
		
			// spoof the query again because not all of our templates make use of the loop
			self::endQuery();

			return $contents;
		} 
	
		public static function load_ecp_title_into_page_template($title, $post_id) {
			global $post;

			if ( !is_single() && (isset($post->ID) && $post->ID == $post_id) ) 
				return tribe_get_events_title();

			// if the helper class for single event template hasn't been loaded fix that
			if( !class_exists('Tribe_Events_Single_Event_Template') )
				TribeEventsTemplates::getTemplateHierarchy('single-event');

			// single event title
			$before_title = apply_filters( 'tribe_events_single_event_before_the_title', '', $post_id );
			$the_title = apply_filters( 'tribe_events_single_event_the_title', $title, $title, $post_id );
			$after_title = apply_filters( 'tribe_events_single_event_after_the_title', '', $post_id );
			return $before_title . $the_title . $after_title;
		}
	
		public static function load_ecp_comments_page_template($template) {
			$tribe_ecp = TribeEvents::instance();
		
			remove_filter('comments_template', array(__CLASS__, 'load_ecp_comments_page_template') );		
			if (!is_single() || tribe_is_showing_all() || (tribe_get_option('showComments',false) === false)) {
				return $tribe_ecp->pluginPath . 'admin-views/no-comments.php';
			}
			return $template;
		}

		/**
		 * checks where we are are and determines if we
		 * should show events in the main loop
		 *
		 * @since 2.1
		 */
		public static function showInLoops($query) {

			if (!is_admin() && tribe_get_option('showInLoops') && ($query->is_home() || $query->is_tag) && empty($query->query_vars['post_type']) && false == $query->query_vars['suppress_filters']) {

				// 3.3 know-how for main query check
        // if (method_exists($query, 'is_main_query')) {
          if (self::is_main_loop($query)) {
            self::$isMainLoop = true;
        		$post_types = array('post', TribeEvents::POSTTYPE);
            $query->set('post_type', $post_types);
          }

			}

			return $query;
		}

		/**
		 * filters the_content to show the event when
		 * we are in the main loop and showing events
		 *
		 * @return string filtered $content
		 * @since 2.1
		 */
		public static function hijackContentInMainLoop($content) {

			// only run once!!!
			remove_filter('the_content', array(__CLASS__, 'hijackContentInMainLoop') );

			global $post;
			if (tribe_is_in_main_loop() && tribe_is_event($post->ID)) {
				ob_start();
				echo stripslashes(tribe_get_option('tribeEventsBeforeHTML'));
				include_once(TribeEventsTemplates::getTemplateHierarchy('in-loop'));
				echo stripslashes(tribe_get_option('tribeEventsAfterHTML'));
				$content = ob_get_contents();
				ob_end_clean();
			}

			return $content;
		}

		/**
		 * Loads theme files in appropriate hierarchy: 1) child theme, 
		 * 2) parent template, 3) plugin resources. will look in the events/
		 * directory in a theme and the views/ directory in the plugin
		 *
		 * @param string $template template file to search for
		 * @return template path
		 * @author Matt Wiebe
		 **/
		public static function getTemplateHierarchy($template, $subfolder = '', $namespace = '/', $pluginPath = '') {

			if ( substr($template, -4) != '.php' ) {
				$template .= '.php';
			}

			// allow pluginPath to be set outside of this method
			$pluginPath = empty($pluginPath) ? TribeEvents::instance()->pluginPath : $pluginPath;

			// ensure that addon plugins look in the right override folder in theme
			$namespace = !empty($namespace) && $namespace[0] != '/' ? '/' . trailingslashit($namespace) : trailingslashit($namespace);

			// setup subfolder options
			$subfolder = !empty($subfolder) ? trailingslashit($subfolder) : $subfolder;

			if( file_exists($pluginPath . 'views/hooks/' . $template))
				include_once $pluginPath . 'views/hooks/' . $template;

			if ( $theme_file = locate_template( array('tribe-events' . $namespace . $subfolder . $template ), false, false) ) {
				$file = $theme_file;
			} else {
				// protect from concat folder with filename
				$subfolder = empty($subfolder) ? trailingslashit($subfolder) : $subfolder;
				$subfolder = $subfolder[0] != '/' ? '/' . $subfolder : $subfolder;

				$file = $pluginPath . 'views' . $subfolder . $template;
			}

			return apply_filters( 'tribe_events_template_'.$template, $file);
		}
	
		private static function spoofQuery() {
			global $wp_query, $withcomments;
<<<<<<< HEAD
			TribeEventsTemplates::$origPostCount = $wp_query->post_count;
			TribeEventsTemplates::$origCurrentPost =  $wp_query->current_post;
			$wp_query->current_post = -1;
			$wp_query->post_count = 2;		
			$wp_query->is_page = true; // don't show comments
			//$wp_query->is_single = false; // don't show comments
			$wp_query->is_singular = true;

			if ( empty ( $wp_query->posts ) ) {

				global $post;

				$spoofed_post = array( "ID"                    => 1,
				                       "post_author"           => 1,
				                       "post_date"             => '1900-10-02 00:00:00',
				                       "post_date_gmt"         => '1900-10-02 00:00:00',
				                       "post_content"          => '',
				                       "post_title"            => '',
				                       "post_excerpt"          => '',
				                       "post_status"           => 'publish',
				                       "comment_status"        => 'closed',
				                       "ping_status"           => 'closed',
				                       "post_password"         => '',
				                       "post_name"             => 'post',
				                       "to_ping"               => '',
				                       "pinged"                => '',
				                       "post_modified"         => '1900-10-02 00:00:00',
				                       "post_modified_gmt"     => '1900-10-02 00:00:00',
				                       "post_content_filtered" => '',
				                       "post_parent"           => 0,
				                       "guid"                  => '',
				                       "menu_order"            => 0,
				                       "post_type"             => 'tribe_events',
				                       "post_mime_type"        => '',
				                       "comment_count"         => 0,
				                       "EventStartDate"        => '1900-10-02 00:00:00',
				                       "EventEndDate"          => '1900-10-02 00:00:00',
				                       "filter"                => 'raw' );

				$post = (object)$spoofed_post;

				$wp_query->post    = $post;
				$wp_query->posts[] = $post;
				$wp_query->posts[] = $post;

			}
		
=======
			if( $wp_query->tribe_is_event_query ){
				TribeEventsTemplates::$origPostCount = $wp_query->post_count;
				TribeEventsTemplates::$origCurrentPost =  $wp_query->current_post;
				$wp_query->current_post = -1;
				$wp_query->post_count = 2;		
				$wp_query->is_page = true; // don't show comments
				//$wp_query->is_single = false; // don't show comments
				$wp_query->is_singular = true;
			}
>>>>>>> 48a94adc
		}
	
		private static function endQuery() {
			global $wp_query;
		
			$wp_query->current_post = 0;
			$wp_query->post_count = 1;		
		}	
	
		private static function restoreQuery() {
			global $wp_query;
			remove_filter('the_title', array(__CLASS__, 'load_ecp_title_into_page_template') );			
			$wp_query->current_post = TribeEventsTemplates::$origCurrentPost;
			$wp_query->post_count = TribeEventsTemplates::$origPostCount;
			$wp_query->rewind_posts();
		}
	}

	TribeEventsTemplates::init();
}<|MERGE_RESOLUTION|>--- conflicted
+++ resolved
@@ -258,7 +258,7 @@
 	
 		private static function spoofQuery() {
 			global $wp_query, $withcomments;
-<<<<<<< HEAD
+
 			TribeEventsTemplates::$origPostCount = $wp_query->post_count;
 			TribeEventsTemplates::$origCurrentPost =  $wp_query->current_post;
 			$wp_query->current_post = -1;
@@ -305,18 +305,6 @@
 				$wp_query->posts[] = $post;
 
 			}
-		
-=======
-			if( $wp_query->tribe_is_event_query ){
-				TribeEventsTemplates::$origPostCount = $wp_query->post_count;
-				TribeEventsTemplates::$origCurrentPost =  $wp_query->current_post;
-				$wp_query->current_post = -1;
-				$wp_query->post_count = 2;		
-				$wp_query->is_page = true; // don't show comments
-				//$wp_query->is_single = false; // don't show comments
-				$wp_query->is_singular = true;
-			}
->>>>>>> 48a94adc
 		}
 	
 		private static function endQuery() {
