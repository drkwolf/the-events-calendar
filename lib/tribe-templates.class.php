--- conflicted
+++ resolved
@@ -225,31 +225,12 @@
 		 * @return template path
 		 * @author Matt Wiebe
 		 **/
-<<<<<<< HEAD
-		public static function getTemplateHierarchy($template, $subfolder = '') {
-			$tribe_ecp = TribeEvents::instance();
-=======
 		public static function getTemplateHierarchy($template, $subfolder = '', $namespace = '/', $pluginPath = '') {
->>>>>>> e7d29735
 
 			if ( substr($template, -4) != '.php' ) {
 				$template .= '.php';
 			}
 
-<<<<<<< HEAD
-			$subfolder = !empty($subfolder) && $subfolder[0] != '/' ? '/' . $subfolder : $subfolder;
-
-			$subfolder = trailingslashit($subfolder);
-
-			if( file_exists($tribe_ecp->pluginPath . 'views/hooks/' . $template))
-				include_once $tribe_ecp->pluginPath . 'views/hooks/' . $template;
-
-			if ( $theme_file = locate_template(array('tribe-events' . $subfolder . $template)) ) {
-				$file = $theme_file;
-			} else {
-				$file = $tribe_ecp->pluginPath . 'views' . $subfolder . $template;
-			}
-=======
 			// allow pluginPath to be set outside of this method
 			$pluginPath = empty($pluginPath) ? TribeEvents::instance()->pluginPath : $pluginPath;
 
@@ -272,7 +253,6 @@
 				$file = $pluginPath . 'views' . $subfolder . $template;
 			}
 
->>>>>>> e7d29735
 			return apply_filters( 'tribe_events_template_'.$template, $file);
 		}
 	
