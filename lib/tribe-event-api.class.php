<?php
/**
 * Event API - can be used by other plugins to manipulate events
 */

// Don't load directly
if ( !defined('ABSPATH') ) { die('-1'); }

if (!class_exists('TribeEventsAPI')) {
	class TribeEventsAPI {
      public static $valid_venue_keys = array(
         'Venue', 'Address', 'City', 'Province', 'State', 'StateProvince', 'Province', 'Zip', 'Phone'
      );

      public static $valid_organizer_keys = array(
         'Organizer', 'Phone', 'Email', 'Website'
      );
	
		/**
		 * Create a new event
		 *
		 * @param array $args The post args.
		 * @return void|int The created event ID.
		 */
		public static function createEvent($args) {

			$args['post_type'] = TribeEvents::POSTTYPE;
			$eventId = wp_insert_post($args, true);	

			if( !is_wp_error($eventId) ) {
				TribeEventsAPI::saveEventMeta($eventId, $args, get_post( $eventId ) );
				return $eventId;
			}		
		}
	
		/**
		 * Update an existing event
		 *
		 * @param int $eventId The event ID to update.
		 * @param array $args The post args.
		 * @return false|int The event ID.
		 */
		public static function updateEvent( $eventId, $args ) {
			$args['ID'] = $eventId;

			if ( !in_array( TribeEvents::POSTTYPE, (array)$args['post_type'] ) )
				return false;

			if ( wp_update_post( $args ) ) {
				TribeEventsAPI::saveEventMeta( $eventId, $args, get_post( $eventId ) );
			}

			return $eventId;
		}
	
		/**
		 * Delete an event - all instances if recurring
		 *
		 * @param int $eventId The Event ID to delete.
		 * @param bool $force_delete Same as the WP parameter.
		 * @return mixed
		 */
		public static function deleteEvent($eventId, $force_delete = false) {
			return wp_delete_post($eventId, $force_delete);		
		}
	
		/**
		 * Used by createEvent and updateEvent - saves all the various event meta 
		 *
		 * @param int $event_id The event ID we are modifying meta for.
		 * @param array $data The meta fields we want saved.
		 * @param WP_Post The event itself.
		 * @return void
		 */
		public static function saveEventMeta($event_id, $data, $event = null) {
			$tribe_ecp = TribeEvents::instance();

			if( isset($data['EventAllDay']) && ( $data['EventAllDay'] == 'yes' || $data['EventAllDay'] == true || !isset($data['EventStartDate'] ) ) ) {
				$data['EventStartDate'] = tribe_event_beginning_of_day($data['EventStartDate']);
				$data['EventEndDate'] = tribe_event_end_of_day($data['EventEndDate']);
			} else {
				delete_post_meta( $event_id, '_EventAllDay' );
				if( isset( $data['EventStartMeridian'] ) ) {
					$data['EventStartDate'] = date( TribeDateUtils::DBDATETIMEFORMAT, strtotime($data['EventStartDate'] . " " . $data['EventStartHour'] . ":" . $data['EventStartMinute'] . ":00 " . $data['EventStartMeridian']) );
					$data['EventEndDate'] = date( TribeDateUtils::DBDATETIMEFORMAT, strtotime($data['EventEndDate'] . " " . $data['EventEndHour'] . ":" . $data['EventEndMinute'] . ":00 " . $data['EventEndMeridian']) );
				} else {
					$data['EventStartDate'] = date( TribeDateUtils::DBDATETIMEFORMAT, strtotime($data['EventStartDate'] . " " . $data['EventStartHour'] . ":" . $data['EventStartMinute'] . ":00") );
					$data['EventEndDate'] = date( TribeDateUtils::DBDATETIMEFORMAT, strtotime($data['EventEndDate'] . " " . $data['EventEndHour'] . ":" . $data['EventEndMinute'] . ":00") );				
				}
			}
		
			if(!isset($data['EventHideFromUpcoming']) || !$data['EventHideFromUpcoming']) delete_post_meta($event_id, '_EventHideFromUpcoming');

			// sanity check that start date < end date
			$startTimestamp = strtotime( $data['EventStartDate'] );
			$endTimestamp 	= strtotime( $data['EventEndDate'] );

			if ( $startTimestamp > $endTimestamp ) {
				$data['EventEndDate'] = $data['EventStartDate'];
			}
			
			$data['EventDuration'] = strtotime($data['EventEndDate']) - $startTimestamp;

			$old_data['EventStartDate'] = TribeEvents::get_series_start_date($event_id);
		
			update_post_meta( $event_id, '_EventShowMapLink', isset( $data['venue']['EventShowMapLink'] ) );
			update_post_meta( $event_id, '_EventShowMap', isset( $data['venue']['EventShowMap'] ) );

			if(isset($data['post_status'])){
				$post_status = $data['post_status'];
			}else{

		//print_r($data);

				if (isset($data["Organizer"]["OrganizerID"]))
					$post_status = get_post($data["Organizer"]['OrganizerID'])->post_status;

				if (isset($data['Venue']["VenueID"]))
					$post_status = get_post($data['Venue']['VenueID'])->post_status;
				
			}
			
			if (isset($data["Organizer"])) {
				$data['EventOrganizerID'] = TribeEventsAPI::saveEventOrganizer($data["Organizer"], $event, $post_status);
			}
			if (isset($data["Venue"])) {
				$data['EventVenueID'] = TribeEventsAPI::saveEventVenue($data["Venue"], $event, $post_status);
			}

			$cost = ( isset( $data['EventCost'] ) ) ? $data['EventCost'] : '';
			$data['EventCost'] = $cost;

			do_action('tribe_events_event_save', $event_id);

			$cost              = ( isset( $data['EventCost'] ) ) ? $data['EventCost'] : '';
			$data['EventCost'] = $cost;			

			//update meta fields
			foreach ( $tribe_ecp->metaTags as $tag ) {
				$htmlElement = ltrim( $tag, '_' );
				if ( isset( $data[$htmlElement] ) && $tag != TribeEvents::EVENTSERROROPT ) {
					if ( is_string($data[$htmlElement]) )
						$data[$htmlElement] = filter_var($data[$htmlElement], FILTER_SANITIZE_STRING);
					if ( isset( $old_data[$htmlElement] ) )
						update_post_meta( $event_id, $tag, $data[$htmlElement], $old_data[$htmlElement] );
					else
						update_post_meta( $event_id, $tag, $data[$htmlElement] );
				}
			}

			// Set sticky state for calendar view.
			if ( isset( $data['EventShowInCalendar'] ) && $data['EventShowInCalendar'] == 'yes' && $event->menu_order != '-1' ) {
				$update_event = array(
					'ID' => $event_id,
					'menu_order' => '-1',
				);
				wp_update_post( $update_event );
			} elseif ( ( !isset( $data['EventShowInCalendar'] ) || $data['EventShowInCalendar'] != 'yes' ) && $event->menu_order == '-1' ) {
				$update_event = array(
					'ID' => $event_id,
					'menu_order' => '0',
				);
				wp_update_post( $update_event );
			}

	      	do_action( 'tribe_events_update_meta', $event_id, $data );
		}	
	
		/**
		 * Saves the event organizer information passed via an event
		 *
		 * @param array $data The organizer data.
		 * @param WP_Post $post The post.
		 * @param string $post_status The intended post status.
		 * @return mixed
		 */
		private static function saveEventOrganizer($data, $post=null, $post_status='publish') {
			if( isset($data['OrganizerID']) && $data['OrganizerID'] > 0) {
				if (count($data) == 1) {
					// Only an ID was passed and we should do nothing.
					return $data['OrganizerID'];
				} else {
					return TribeEventsAPI::updateOrganizer($data['OrganizerID'], $data);
				}
			} else {
				return TribeEventsAPI::createOrganizer($data, $post_status);
			}
		}
	
		/**
		 * Saves the event venue information passed via an event
		 *
		 * @param array $data The venue data.
		 * @param WP_Post $post The venue object.
		 * @param string $post_status The intended post status.
		 * @return mixed.
		 */
		private static function saveEventVenue($data, $post=null, $post_status='publish') {
			if( isset($data['VenueID']) && $data['VenueID'] > 0) {
				if (count($data) == 1) {
					// Only an ID was passed and we should do nothing.
					return $data['VenueID'];
				} else {
					$show_map = get_post_meta( $data['VenueID'], '_VenueShowMap', true );
					$show_map_link = get_post_meta( $data['VenueID'], '_VenueShowMapLink', true );
					$data['ShowMap'] = $show_map ? $show_map : 'false';
					$data['ShowMapLink'] = $show_map_link ? $show_map_link : 'false';
					return TribeEventsAPI::updateVenue($data['VenueID'], $data);
				}
			} else {
				return TribeEventsAPI::createVenue($data, $post_status);
			}
		}	
	
		/**
		 * Creates a new organizer
		 *
		 * @param array $data The organizer data.
		 * @param string $post_status the intended post status.
		 * @return mixed
		 */
		public static function createOrganizer($data, $post_status='publish') {
			if ( (isset($data['Organizer']) && $data['Organizer']) || self::someOrganizerDataSet($data) ) {
				
				$postdata = array(
					'post_title' => $data['Organizer'] ? $data['Organizer'] : "Unnamed Organizer",
					'post_type' => TribeEvents::ORGANIZER_POST_TYPE,
					'post_status' => $post_status,
				);			

				$organizerId = wp_insert_post($postdata, true);		

				if( !is_wp_error($organizerId) ) {
<<<<<<< HEAD
=======
					TribeEventsAPI::saveOrganizerMeta($organizerId, $data);
>>>>>>> 750e74df
					do_action( 'tribe_events_organizer_created', $organizerId, $data );
					return $organizerId;
				}
			} else {
				// if the venue is blank, let's save the value as 0 instead
				return 0;
			}
		}	

      /**
       * Check to see if any organizer data set
       *
       * @param array $data the organizer data.
       * @return bool If there is ANY organizer data set, return true.
       */
      private static function someOrganizerDataSet($data) {
         foreach(self::$valid_organizer_keys as $key) {
            if(isset($data[$key]) && $data[$key]) return true;
         }

         return false;
      }

		/**
		 * Deletes an organizer
		 *
		 * @param int $organizerId The organizer ID to delete.
		 * @param bool $force_delete Same as WP param.
		 * @return void
		 */	
		public static function deleteOrganizer($organizerId, $force_delete = false ) {
			wp_delete_post($organizerId, $force_delete);
		}		

		/**
		 * Updates an organizer
		 *
		 * @param int $organizerId The organizer ID to update.
		 * @param array $data The organizer data.
		 * @return void
		 */		
		public static function updateOrganizer($organizerId, $data) {
			TribeEventsAPI::saveOrganizerMeta($organizerId, $data);
			do_action( 'tribe_events_organizer_updated', $organizerId, $data );
		}
	
		/**
		 * Saves organizer meta
		 *
		 * @param int $organizerId The organizer ID.
		 * @param array $data The organizer data.
		 * @return void
		 */
		private static function saveOrganizerMeta($organizerId, $data) {
			foreach ($data as $key => $var) {
				update_post_meta($organizerId, '_Organizer'.$key, $var);
			}		
		}
	
		/**
		 * Creates a new venue
		 *
		 * @param array $data The venue data.
		 * @param string $post_status the intended post status.
		 * @return mixed
		 */
		public static function createVenue($data, $post_status='publish') {
		
			if ( (isset($data['Venue']) && $data['Venue']) || self::someVenueDataSet($data) ) {
				$postdata = array(
					'post_title' => $data['Venue'] ? $data['Venue'] : __( "Unnamed Venue", 'tribe-events-calendar' ),
					'post_type' => TribeEvents::VENUE_POST_TYPE,
					'post_status' => $post_status,
				);			

				$venueId = wp_insert_post($postdata, true);		

				if( !is_wp_error($venueId) ) {
					do_action( 'tribe_events_venue_created', $venueId, $data );
					return $venueId;
				}
			} else {
				// if the venue is blank, let's save the value as 0 instead
				return 0;
			}
		}	

      /**
       * Check to see if any venue data set
       *
       * @param array $data the venue data.
       * @return bool If there is ANY venue data set, return true.
       */
      private static function someVenueDataSet($data) {
         foreach(self::$valid_venue_keys as $key) {
            if( isset($data[$key]) && $data[$key]) return true;
         }

         return false;
      }
	
		/**
		 * Updates an venue
		 *
		 * @param int $venueId The venue ID to update.
		 * @param array $data The venue data.
		 * @return void
		 */	
		public static function updateVenue($venueId, $data) {
			$data['ShowMap'] = isset( $data['ShowMap'] ) ? $data['ShowMap'] : 'false';
			$data['ShowMapLink'] = isset( $data['ShowMapLink'] ) ? $data['ShowMapLink'] : 'false';
			TribeEventsAPI::saveVenueMeta($venueId, $data);

			do_action( 'tribe_events_venue_updated', $venueId, $data );
		}
	
		/**
		 * Deletes a venue
		 *
		 * @param int $venueId The venue ID to delete.
		 * @param bool $force_delete Same as WP param.
		 * @return void
		 */	
		public static function deleteVenue($venueId, $force_delete = false ) {
			wp_delete_post($venueId, $force_delete);
		}	
	
		/**
		 * Saves venue meta
		 *
		 * @param int $venueId The venue ID.
		 * @param array $data The venue data.
		 * @return void
		 */
		private static function saveVenueMeta($venueId, $data) {
			// TODO: We should probably do away with 'StateProvince' and stick to 'State' and 'Province'.
			if (!isset($data['StateProvince']) || $data['StateProvince'] == '') {
				if (isset($data['State']) && $data['State'] != '' &&
					( empty($data['Country']) || $data['Country'] == 'US' || $data['Country'] == __("United States", 'tribe-events-calendar'))
				) {
					$data['StateProvince'] = $data['State'];
				} else if(isset($data['Province'])  && $data['Province'] != '') {
					$data['StateProvince'] = $data['Province'];
				} else {
					$data['StateProvince'] = '';
				}
			}

			update_post_meta($venueId, '_EventShowMapLink', isset($data['EventShowMapLink']));
			update_post_meta($venueId, '_EventShowMap', isset($data['EventShowMap']));
			unset($data['EventShowMapLink']);
			unset($data['EventShowMap']);

			foreach ($data as $key => $var) {
				update_post_meta($venueId, '_Venue'.$key, $var);
			}		
		}	
	}
}<|MERGE_RESOLUTION|>--- conflicted
+++ resolved
@@ -231,10 +231,6 @@
 				$organizerId = wp_insert_post($postdata, true);		
 
 				if( !is_wp_error($organizerId) ) {
-<<<<<<< HEAD
-=======
-					TribeEventsAPI::saveOrganizerMeta($organizerId, $data);
->>>>>>> 750e74df
 					do_action( 'tribe_events_organizer_created', $organizerId, $data );
 					return $organizerId;
 				}
