--- conflicted
+++ resolved
@@ -657,11 +657,7 @@
 	public static function save_pending_events( $event_id ) {
 		if ( wp_get_post_parent_id($event_id) != 0 ) {
 			return;
-<<<<<<< HEAD
-		}
-=======
   	}
->>>>>>> 7c2845df
 		$next_pending = get_post_meta( $event_id, '_EventNextPendingRecurrence', TRUE );
 		if ( empty($next_pending) ) {
 			return;
