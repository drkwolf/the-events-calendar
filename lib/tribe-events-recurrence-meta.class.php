--- conflicted
+++ resolved
@@ -42,14 +42,14 @@
 		add_action( 'admin_notices', array( __CLASS__, 'showRecurrenceErrorFlash') );
 		add_action( 'tribe_recurring_event_error', array( __CLASS__, 'setupRecurrenceErrorMsg'), 10, 2 );
 
-		add_filter( 'tribe_get_event_link', array( __CLASS__, 'addDateToEventPermalink'), 10, 2 );
-		add_filter( 'post_row_actions', array( __CLASS__, 'removeQuickEdit'), 10, 2 );
-		// recurrance events don't have standard edit links - so we need to make sure they work right
-		add_filter( 'edit_post_link', array( __CLASS__, 'edit_post_link'));
-		add_action( 'wp_before_admin_bar_render', array( __CLASS__, 'admin_bar_render'));
+    add_filter( 'tribe_get_event_link', array( __CLASS__, 'addDateToEventPermalink'), 10, 2 );
+    add_filter( 'post_row_actions', array( __CLASS__, 'removeQuickEdit'), 10, 2 );
+    // recurrance events don't have standard edit links - so we need to make sure they work right
+    add_filter( 'edit_post_link', array( __CLASS__, 'edit_post_link'));
+    add_action( 'wp_before_admin_bar_render', array( __CLASS__, 'admin_bar_render'));
 
 		add_filter( 'tribe_events_query_posts_fields', array( __CLASS__, 'addMinToStartDateInFields' ), 40, 2 );
-		add_filter( 'tribe_events_query_posts_groupby', array( __CLASS__, 'addGroupBy' ), 10, 2 );
+    	add_filter( 'tribe_events_query_posts_groupby', array( __CLASS__, 'addGroupBy' ), 10, 2 );
 		add_filter( 'tribe_events_query_posts_orderby', array( __CLASS__, 'addMinToStartDateInOrderBy' ), 40, 2 );
 
 		add_filter( 'tribe_settings_tab_fields', array( __CLASS__, 'inject_settings' ), 10, 2 );
@@ -61,13 +61,8 @@
 		self::reset_scheduler();
 	}
 
-<<<<<<< HEAD
-
+	
 	public static function edit_post_link( $link )	{
-=======
-	
-	public function edit_post_link( $link )	{
->>>>>>> 01d3b972
 		global $post;
 		if( tribe_is_recurring_event( $post ) && preg_match("/href=\"(.*?)\"/i", $link, $edit_url) ) {
 			$link = isset($edit_url[1]) ? str_replace($edit_url[0], 'href="' . $edit_url[1] . '&eventDate=' . TribeDateUtils::dateOnly($post->EventStartDate) . '"', $link) : $link;
