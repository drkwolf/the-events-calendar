<?php
/**
 *
 */
class TribeEventsBar {

	private static $instance;

	// Each row should be an assosiative array with three fields: name, caption and html (html is the markup of the field)
	private $filters = array();

	// Each row should be an assosiative array with three fields: displaying, anchor and url.
	// Displaying is the value of TribeEvents->displaying
	private $views = array();

	public function __construct() {
		add_filter( 'tribe_events_before_html', array( $this, 'show' ), 	  15 );
		add_filter( 'wp_enqueue_scripts', 		array( $this, 'load_script' )    );

		add_action( 'tribe-events-bar-show-filters', array( 'TribeEventsBar', 'print_filters_helper' ), 10, 1 );
		add_action( 'tribe-events-bar-show-views', 	 array( 'TribeEventsBar', 'print_views_helper' ),   10, 1 );
	}

	/**
	 * Decide if the TribeBar should be shown in a particular pageview.
	 *
	 * @filter tribe-events-bar-views to get all the registred views that the Bar will show
	 * @filter tribe-events-bar-should-show to allow themers to always hide the bar if they want.
	 *
	 * To always hide the Bar, add this to your theme's functions.php:
	 * 		add_filter( 'tribe-events-bar-should-show', '__return_false' );
	 *
	 * @return bool
	 *
	 */
	public function should_show() {
		global $wp_query;
		$active_views = apply_filters( 'tribe-events-bar-views', array() );

		$view_slugs = array();
		foreach ( $active_views as $view ) {
			$view_slugs[] = $view['displaying'];
		}

		$is_tribe_view = ( ! empty( $wp_query->tribe_is_event_query ) && in_array( TribeEvents::instance()->displaying, $view_slugs ) );
		return apply_filters( 'tribe-events-bar-should-show', $is_tribe_view );
	}

	/**
	 * Add the Tribe Bar to the tribe_events_before_html filter.
	 * @param $content
	 *
	 * @filter tribe-events-bar-should-show set it to false to prevent infinite nesting
	 * @filter tribe-events-bar-filters to get the list of registered filters
	 * @filter tribe-events-bar-views to get the list of registered views
	 *
	 * To add filters:
	 *
	 * add_filter( 'tribe-events-bar-filters',  'setup_my_field_in_bar', 1, 1 );
	 *
	 * public function setup_my_field_in_bar( $filters ) {
	 *   $filters[] = array( 'name'    => 'tribe-bar-my-field',
	 *                       'caption' => 'My Field',
	 *                       'html'    => '<input type="text" name="tribe-bar-my-field" id="tribe-bar-my-field">' );
	 *   return $filters;
	 * }
	 *
	 * To add views:
	 *
	 * add_filter( 'tribe-events-bar-views',  'my_setup_view_for_bar', 10);
	 *
	 * public function my_setup_view_for_bar( $views ) {
	 *     $tec = TribeEvents::instance();
	 *     $views[] = array('displaying' => 'myview', 'anchor' => 'My view', 'url' =>  $tec->getOption( 'eventsSlug', 'events' ) . '/my_view_slug'  );
	 *     return $views;
	 * }
	 *
	 * @return string
	 */
	public function show( $content ) {


		if ( $this->should_show() ) {

			$tec = TribeEvents::instance();

			//set it to false to prevent infinite nesting
			add_filter( 'tribe-events-bar-should-show', '__return_false', 9999 );

			// Load the registered filters and views for the Bar. This values will be used in the template.
			$filters = apply_filters( 'tribe-events-bar-filters', $this->filters );
			$views   = apply_filters( 'tribe-events-bar-views', $this->views );

			//Load the template
			ob_start();
			include $tec->pluginPath . "views/modules/bar.php";
			$content = $content . ob_get_clean();
		}

		return $content;
	}

	/**
	 *	Load the CSSs and JSs only if the Bar will be shown
	 */
	public function load_script() {
		if ( $this->should_show() ) {

			Tribe_Template_Factory::asset_package( 'tribe-events-bar' );
			Tribe_Template_Factory::asset_package( 'select2' );
			Tribe_Template_Factory::asset_package( 'jquery-placeholder' );
			Tribe_Template_Factory::asset_package( 'bootstrap-datepicker' );

			do_action( 'tribe-events-bar-enqueue-scripts' );
		}
	}

	/**
	 * Helper function to echo the HTML filters in the Bar
	 *
	 * @static
	 *
	 * @param $filters
	 */
	public static function print_filters_helper( $filters ) {

		echo '<div class="tribe-bar-button-search">' . __( '<span class="tribe-bar-btn-small"><span>Event </span>Search</span>', 'tribe-events-calendar' ) . '</div>';
<<<<<<< HEAD
		
=======

		echo '<div class="tribe-bar-drop-content">';
>>>>>>> 403363cb

		foreach ( $filters as $filter ) {
			echo '<div class="' . esc_attr( $filter['name'] ) . '-filter">';
				echo '<label class="label-' . esc_attr( $filter['name'] ) . '" for="' . esc_attr( $filter['name'] ) . '">' . $filter['caption'] . '</label>';
				echo $filter['html'];
			echo '</div>';
		}
<<<<<<< HEAD
		echo '<div class="tribe-bar-submit">';
			echo '<input class="tribe-events-button-grey tribe-no-param" type="submit" name="submit-bar" value="' . __( 'Search', 'tribe-events-calendar' ) . '"/>';
		echo '</div>';
=======

		echo '<input class="tribe-events-button-grey tribe-no-param" type="submit" name="submit-bar" value="' . __( 'Search', 'tribe-events-calendar' ) . '"/>';

		echo '</div><!-- .tribe-bar-drop-content -->';

>>>>>>> 403363cb
	}


	/**
	 *
	 * Helper function to echo the views dropdown in the Bar
	 *
	 * @static
	 *
	 * @param $views
	 */
	public static function print_views_helper( $views ) {

		$tec = TribeEvents::instance();

		$limit = apply_filters( 'tribe-events-bar-views-breakpoint', 0 );

		if ( count( $views ) <= $limit ) {
			// Standard list navigation for larger screens
			$open     = '<ul class="tribe-bar-view-list">';
			$close    = "</ul>";
			$current  = 'tribe-active';
			$open_el  = '<li><a class="tribe-bar-view tribe-events-button-grey tribe-icon-!VIEW! !CURRENT-ACTIVE!" href="!URL!">';
			$close_el = "</a></li>";
			// Select input for smaller screens
			$open_sel     = '<select class="tribe-bar-view-select tribe-select2 tribe-no-param" name="tribe-events-bar-view">';
			$close_sel    = "</select>";
			$current_sel  = 'selected';
			$open_sel_el  = '<option !CURRENT-ACTIVE! value="!URL!">';
			$close_sel_el = "</option>";

		} else {

			$open     = '<select class="tribe-select2 tribe-no-param" name="tribe-bar-view">';
			$close    = "</select>";
			$current  = 'selected';
			$open_el  = '<option !CURRENT-ACTIVE! value="!URL!" data-view="!JSKEY!">';
			$close_el = "</option>";
		}

		// standard list navigation for larger screens or select depending on number of views
		echo '<h3 class="tribe-events-visuallyhidden">' . __( 'Event Views Navigation', 'tribe-events-calendar' ) . '</h3>';
		echo $open;

		foreach ( $views as $view ) {
			$item = str_replace( '!URL!', esc_url( $view['url'] ), $open_el );
			$item = str_replace( '!VIEW!', $view['displaying'], $item );
			$item = str_replace( '!JSKEY!', $view['displaying'], $item );

			if ( $tec->displaying === $view['displaying'] ) {
				$item = str_replace( '!CURRENT-ACTIVE!', $current, $item );
			} else {
				$item = str_replace( '!CURRENT-ACTIVE!', 'tribe-inactive', $item );
			}

			echo $item;

			echo $view['anchor'];
			echo $close_el;
		}

		echo $close;

		// at smaller sizes we use a media query to hide the view buttons
		// and move to a select input element, which is why we are using this
		// second foreach
		if ( count( $views ) <= $limit ) {
			echo $open_sel;

			foreach ( $views as $view ) {
				// select input for smaller screens
				$item = str_replace( '!URL!', esc_url( $view['url'] ), $open_sel_el );

				if ( $tec->displaying === $view['displaying'] ) {
					$item = str_replace( '!CURRENT!', $current_sel, $item );
				} else {
					$item = str_replace( '!CURRENT!', '', $item );
				}

				echo $item;

				echo $view['anchor'];
				echo $close_sel_el;
			}
			echo $close_sel;
		}
<<<<<<< HEAD
		
/*		// show user front-end settings only if ECP is active
=======

		// show user front-end settings only if ECP is active
>>>>>>> 403363cb
		if ( class_exists( 'TribeEventsPro' ) ) {
			$hide_recurrence = isset( $_REQUEST['tribeHideRecurrence'] ) ? $_REQUEST['tribeHideRecurrence'] : tribe_get_option( 'hideSubsequentRecurrencesDefault', false );

			echo '<div class="tribe-bar-settings">';
			echo '<div class="tribe-bar-button-settings">' . __( '<span class="tribe-hide-text">User Settings</span>', 'tribe-events-calendar' ) . '</div>';

			echo '<div class="tribe-bar-drop-content">';
			echo '<h5>' . __( 'Event Settings', 'tribe-events-calendar' ) . '</h5>';
			echo '<label for="tribeHideRecurrence">';
			echo '<input type="checkbox" name="tribeHideRecurrence" value="1" ' . checked( $hide_recurrence, 1, false ) . '>' . __( 'Hide subsequent occurences of events in lists<br /><span>Check to hide all but the next iteration</span>', 'tribe-events-calendar' );
			echo '</label>';
			echo '<button type="button" name="settingsUpdate" class="tribe-events-button-grey">' . __( 'Update', 'tribe-events-calendar' ) . '</button>';
			echo '</div><!-- .tribe-bar-drop-content -->';
			echo '</div><!-- .tribe-bar-drop-content -->';
<<<<<<< HEAD
			
		}*/
=======

		}
>>>>>>> 403363cb

	}

	/**
	 * @static
	 * @return TribeEventsBar
	 */
	public static function instance() {
		if ( ! isset( self::$instance ) ) {
			$className      = __CLASS__;
			self::$instance = new $className;
		}
		return self::$instance;
	}

}

TribeEventsBar::instance();<|MERGE_RESOLUTION|>--- conflicted
+++ resolved
@@ -125,12 +125,6 @@
 	public static function print_filters_helper( $filters ) {
 
 		echo '<div class="tribe-bar-button-search">' . __( '<span class="tribe-bar-btn-small"><span>Event </span>Search</span>', 'tribe-events-calendar' ) . '</div>';
-<<<<<<< HEAD
-		
-=======
-
-		echo '<div class="tribe-bar-drop-content">';
->>>>>>> 403363cb
 
 		foreach ( $filters as $filter ) {
 			echo '<div class="' . esc_attr( $filter['name'] ) . '-filter">';
@@ -138,17 +132,9 @@
 				echo $filter['html'];
 			echo '</div>';
 		}
-<<<<<<< HEAD
 		echo '<div class="tribe-bar-submit">';
 			echo '<input class="tribe-events-button-grey tribe-no-param" type="submit" name="submit-bar" value="' . __( 'Search', 'tribe-events-calendar' ) . '"/>';
 		echo '</div>';
-=======
-
-		echo '<input class="tribe-events-button-grey tribe-no-param" type="submit" name="submit-bar" value="' . __( 'Search', 'tribe-events-calendar' ) . '"/>';
-
-		echo '</div><!-- .tribe-bar-drop-content -->';
-
->>>>>>> 403363cb
 	}
 
 
@@ -235,13 +221,9 @@
 			}
 			echo $close_sel;
 		}
-<<<<<<< HEAD
 		
-/*		// show user front-end settings only if ECP is active
-=======
-
-		// show user front-end settings only if ECP is active
->>>>>>> 403363cb
+	// show user front-end settings only if ECP is active
+
 		if ( class_exists( 'TribeEventsPro' ) ) {
 			$hide_recurrence = isset( $_REQUEST['tribeHideRecurrence'] ) ? $_REQUEST['tribeHideRecurrence'] : tribe_get_option( 'hideSubsequentRecurrencesDefault', false );
 
@@ -256,13 +238,8 @@
 			echo '<button type="button" name="settingsUpdate" class="tribe-events-button-grey">' . __( 'Update', 'tribe-events-calendar' ) . '</button>';
 			echo '</div><!-- .tribe-bar-drop-content -->';
 			echo '</div><!-- .tribe-bar-drop-content -->';
-<<<<<<< HEAD
 			
-		}*/
-=======
-
-		}
->>>>>>> 403363cb
+		}
 
 	}
 
