{
  "name": "events-calendar-pro",
<<<<<<< HEAD
  "version": "4.1beta1",
=======
  "version": "4.0.7",
>>>>>>> a862843c
  "repository": "git@github.com:moderntribe/events-pro.git",
  "_zipname": "events-calendar-pro",
  "_zipfoldername": "events-calendar-pro",
  "_resourcepath": "src/resources",
  "engines": {
    "node": "0.10.30",
    "npm": "1.4.23"
  },
  "dependencies": {
    "archiver": "^0.10.1",
    "glob": "~4.0.5",
    "grunt": "~0.4.5",
    "jshint-html-reporter": "^0.1.3"
  },
  "devDependencies": {
    "grunt-contrib-clean": "^0.6.0",
    "grunt-contrib-compress": "^0.10.0",
    "grunt-contrib-concat": "^0.5.0",
    "grunt-contrib-copy": "^0.5.0",
    "grunt-contrib-csslint": "^0.2.0",
    "grunt-contrib-cssmin": "^0.10.0",
    "grunt-contrib-jshint": "^0.10.0",
    "grunt-contrib-uglify": "^0.9.2",
    "grunt-contrib-watch": "^0.6.1",
    "grunt-glotpress": "^0.2.1",
    "grunt-git": "^0.2.14",
    "grunt-newer": "^0.7.0",
    "grunt-preprocess": "^4.0.0",
    "grunt-rename": "^0.1.3",
    "load-grunt-tasks": "^0.6.0"
  }
}<|MERGE_RESOLUTION|>--- conflicted
+++ resolved
@@ -1,10 +1,6 @@
 {
   "name": "events-calendar-pro",
-<<<<<<< HEAD
-  "version": "4.1beta1",
-=======
-  "version": "4.0.7",
->>>>>>> a862843c
+  "version": "4.1.0beta1",
   "repository": "git@github.com:moderntribe/events-pro.git",
   "_zipname": "events-calendar-pro",
   "_zipfoldername": "events-calendar-pro",
