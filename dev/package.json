{
  "name": "the-events-calendar",
<<<<<<< HEAD
  "version": "3.12.0a3",
=======
  "version": "3.12.0rc1",
>>>>>>> bf902341
  "repository": "git@github.com:moderntribe/the-events-calendar.git",
  "_zipname": "the-events-calendar",
  "_zipfoldername": "the-events-calendar",
  "_resourcepath": "src/resources",
  "engines": {
    "node": "0.10.30",
    "npm": "1.4.23"
  },
  "dependencies": {
    "archiver": "^0.10.1",
    "glob": "~4.0.5",
    "grunt": "~0.4.5",
    "jshint-html-reporter": "^0.1.3"
  },
  "devDependencies": {
    "grunt-contrib-clean": "^0.6.0",
    "grunt-contrib-compress": "^0.10.0",
    "grunt-contrib-concat": "^0.5.0",
    "grunt-contrib-copy": "^0.5.0",
    "grunt-contrib-csslint": "^0.2.0",
    "grunt-contrib-cssmin": "^0.10.0",
    "grunt-contrib-jshint": "^0.10.0",
    "grunt-contrib-uglify": "^0.9.2",
    "grunt-contrib-watch": "^0.6.1",
    "grunt-git": "^0.2.14",
    "grunt-glotpress": "^0.2.1",
    "grunt-newer": "^0.7.0",
    "grunt-preprocess": "^4.0.0",
    "grunt-rename": "^0.1.3",
    "load-grunt-tasks": "^0.6.0"
  }
}<|MERGE_RESOLUTION|>--- conflicted
+++ resolved
@@ -1,10 +1,6 @@
 {
   "name": "the-events-calendar",
-<<<<<<< HEAD
-  "version": "3.12.0a3",
-=======
   "version": "3.12.0rc1",
->>>>>>> bf902341
   "repository": "git@github.com:moderntribe/the-events-calendar.git",
   "_zipname": "the-events-calendar",
   "_zipfoldername": "the-events-calendar",
