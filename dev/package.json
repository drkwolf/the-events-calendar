{
  "name": "events-calendar-pro",
<<<<<<< HEAD
  "version": "3.9.2",
=======
  "version": "3.9.3",
>>>>>>> 05f6faff
  "repository": "git@github.com:moderntribe/events-pro.git",
  "_zipname": "events-calendar-pro",
  "_zipfoldername": "events-calendar-pro",
  "_resourcepath": "resources",
  "engines": {
    "node": "0.10.30",
    "npm": "1.4.23"
  },
  "dependencies": {
    "archiver": "^0.10.1",
    "glob": "~4.0.5",
    "grunt": "~0.4.5",
    "jshint-html-reporter": "^0.1.3"
  },
  "devDependencies": {
    "grunt-contrib-clean": "^0.6.0",
    "grunt-contrib-compress": "^0.10.0",
    "grunt-contrib-concat": "^0.5.0",
    "grunt-contrib-copy": "^0.5.0",
    "grunt-contrib-csslint": "^0.2.0",
    "grunt-contrib-cssmin": "^0.10.0",
    "grunt-contrib-jshint": "^0.10.0",
    "grunt-contrib-uglify": "^0.5.1",
    "grunt-contrib-watch": "^0.6.1",
    "grunt-git": "^0.2.14",
    "grunt-newer": "^0.7.0",
    "grunt-preprocess": "^4.0.0",
    "grunt-rename": "^0.1.3",
    "load-grunt-tasks": "^0.6.0"
  }
}<|MERGE_RESOLUTION|>--- conflicted
+++ resolved
@@ -1,10 +1,6 @@
 {
   "name": "events-calendar-pro",
-<<<<<<< HEAD
-  "version": "3.9.2",
-=======
   "version": "3.9.3",
->>>>>>> 05f6faff
   "repository": "git@github.com:moderntribe/events-pro.git",
   "_zipname": "events-calendar-pro",
   "_zipfoldername": "events-calendar-pro",
