<?php
/**
 * Single Event Meta (Organizer) Template
 *
 * Override this template in your own theme by creating a file at:
 * [your-theme]/tribe-events/modules/meta/details.php
 *
 * @package TribeEventsCalendar
 */

$organizer_ids = tribe_get_organizer_ids();
$multiple = count( $organizer_ids ) > 1;

$phone = tribe_get_organizer_phone();
$email = tribe_get_organizer_email();
$website = tribe_get_organizer_website_link();
?>

<div class="tribe-events-meta-group tribe-events-meta-group-organizer">
	<h3 class="tribe-events-single-section-title"> <?php echo tribe_get_organizer_label( !$multiple ); ?> </h3>
	<dl>
		<?php do_action( 'tribe_events_single_meta_organizer_section_start' ) ?>

		<?php foreach ( $organizer_ids as $organizer ) { ?>
			<dd class="fn org"> <?php echo tribe_get_organizer( $organizer ) ?> </dd>
		<?php } ?>

		<?php if ( !$multiple ) { // only show organizer details if there is one ?>

			<?php if ( ! empty( $phone ) ): ?>
				<dt> <?php _e( 'Phone:', 'tribe-events-calendar' ) ?> </dt>
				<dd class="tel"> <?php echo $phone ?> </dd>
			<?php endif ?>

<<<<<<< HEAD
		<?php if ( ! empty( $phone ) ): ?>
			<dt> <?php esc_html_e( 'Phone:', 'tribe-events-calendar' ) ?> </dt>
			<dd class="tel"> <?php echo $phone ?> </dd>
		<?php endif ?>

		<?php if ( ! empty( $email ) ): ?>
			<dt> <?php esc_html_e( 'Email:', 'tribe-events-calendar' ) ?> </dt>
			<dd class="email"> <?php echo $email ?> </dd>
		<?php endif ?>

		<?php if ( ! empty( $website ) ): ?>
			<dt> <?php esc_html_e( 'Website:', 'tribe-events-calendar' ) ?> </dt>
			<dd class="url"> <?php echo $website ?> </dd>
		<?php endif ?>
=======
			<?php if ( ! empty( $email ) ): ?>
				<dt> <?php _e( 'Email:', 'tribe-events-calendar' ) ?> </dt>
				<dd class="email"> <?php echo $email ?> </dd>
			<?php endif ?>

			<?php if ( ! empty( $website ) ): ?>
				<dt> <?php _e( 'Website:', 'tribe-events-calendar' ) ?> </dt>
				<dd class="url"> <?php echo $website ?> </dd>
			<?php endif ?>

		<?php } ?>
>>>>>>> 8b7355cc

		<?php do_action( 'tribe_events_single_meta_organizer_section_end' ) ?>
	</dl>
</div><|MERGE_RESOLUTION|>--- conflicted
+++ resolved
@@ -28,38 +28,21 @@
 		<?php if ( !$multiple ) { // only show organizer details if there is one ?>
 
 			<?php if ( ! empty( $phone ) ): ?>
-				<dt> <?php _e( 'Phone:', 'tribe-events-calendar' ) ?> </dt>
+				<dt> <?php esc_html_e( 'Phone:', 'tribe-events-calendar' ) ?> </dt>
 				<dd class="tel"> <?php echo $phone ?> </dd>
 			<?php endif ?>
 
-<<<<<<< HEAD
-		<?php if ( ! empty( $phone ) ): ?>
-			<dt> <?php esc_html_e( 'Phone:', 'tribe-events-calendar' ) ?> </dt>
-			<dd class="tel"> <?php echo $phone ?> </dd>
-		<?php endif ?>
-
-		<?php if ( ! empty( $email ) ): ?>
-			<dt> <?php esc_html_e( 'Email:', 'tribe-events-calendar' ) ?> </dt>
-			<dd class="email"> <?php echo $email ?> </dd>
-		<?php endif ?>
-
-		<?php if ( ! empty( $website ) ): ?>
-			<dt> <?php esc_html_e( 'Website:', 'tribe-events-calendar' ) ?> </dt>
-			<dd class="url"> <?php echo $website ?> </dd>
-		<?php endif ?>
-=======
 			<?php if ( ! empty( $email ) ): ?>
-				<dt> <?php _e( 'Email:', 'tribe-events-calendar' ) ?> </dt>
+				<dt> <?php esc_html_e( 'Email:', 'tribe-events-calendar' ) ?> </dt>
 				<dd class="email"> <?php echo $email ?> </dd>
 			<?php endif ?>
 
 			<?php if ( ! empty( $website ) ): ?>
-				<dt> <?php _e( 'Website:', 'tribe-events-calendar' ) ?> </dt>
+				<dt> <?php esc_html_e( 'Website:', 'tribe-events-calendar' ) ?> </dt>
 				<dd class="url"> <?php echo $website ?> </dd>
 			<?php endif ?>
 
 		<?php } ?>
->>>>>>> 8b7355cc
 
 		<?php do_action( 'tribe_events_single_meta_organizer_section_end' ) ?>
 	</dl>
