<?php
/**
 * Single Event Template
 * A single event. This displays the event title, description, meta, and
 * optionally, the Google map for the event.
 *
 * Override this template in your own theme by creating a file at [your-theme]/tribe-events/single-event.php
 *
 * @package TribeEventsCalendar
 *
 */

if ( ! defined( 'ABSPATH' ) ) {
	die( '-1' );
}

$events_label_singular = tribe_get_event_label_singular();
$events_label_plural = tribe_get_event_label_plural();

$event_id = get_the_ID();

?>

<div id="tribe-events-content" class="tribe-events-single">

	<p class="tribe-events-back">
		<a href="<?php echo esc_url( tribe_get_events_link() ); ?>"> <?php printf( '&laquo; ' . esc_html__( 'All %s', 'the-events-calendar' ), $events_label_plural ); ?></a>
	</p>

	<!-- Notices -->
	<?php tribe_the_notices() ?>

	<?php the_title( '<h2 class="tribe-events-single-event-title">', '</h2>' ); ?>

<<<<<<< HEAD
	<div class="tribe-events-schedule updated published tribe-clearfix">
=======
	<div class="tribe-events-schedule tribe-clearfix">
>>>>>>> 67d55b5c
		<?php echo tribe_events_event_schedule_details( $event_id, '<h2>', '</h2>' ); ?>
		<?php if ( tribe_get_cost() ) : ?>
			<span class="tribe-events-divider">|</span>
			<span class="tribe-events-cost"><?php echo tribe_get_cost( null, true ) ?></span>
		<?php endif; ?>
	</div>

	<!-- Event header -->
	<div id="tribe-events-header" <?php tribe_events_the_header_attributes() ?>>
		<!-- Navigation -->
		<h3 class="tribe-events-visuallyhidden"><?php printf( esc_html__( '%s Navigation', 'the-events-calendar' ), $events_label_singular ); ?></h3>
		<ul class="tribe-events-sub-nav">
			<li class="tribe-events-nav-previous"><?php tribe_the_prev_event_link( '<span>&laquo;</span> %title%' ) ?></li>
			<li class="tribe-events-nav-next"><?php tribe_the_next_event_link( '%title% <span>&raquo;</span>' ) ?></li>
		</ul>
		<!-- .tribe-events-sub-nav -->
	</div>
	<!-- #tribe-events-header -->

	<?php while ( have_posts() ) :  the_post(); ?>
		<div id="post-<?php the_ID(); ?>" <?php post_class(); ?>>
			<!-- Event featured image, but exclude link -->
			<?php echo tribe_event_featured_image( $event_id, 'full', false ); ?>

			<!-- Event content -->
			<?php do_action( 'tribe_events_single_event_before_the_content' ) ?>
			<div class="tribe-events-single-event-description tribe-events-content">
				<?php the_content(); ?>
			</div>
			<!-- .tribe-events-single-event-description -->
			<?php do_action( 'tribe_events_single_event_after_the_content' ) ?>

			<!-- Event meta -->
			<?php do_action( 'tribe_events_single_event_before_the_meta' ) ?>
			<?php tribe_get_template_part( 'modules/meta' ); ?>
			<?php do_action( 'tribe_events_single_event_after_the_meta' ) ?>
		</div> <!-- #post-x -->
		<?php if ( get_post_type() == Tribe__Events__Main::POSTTYPE && tribe_get_option( 'showComments', false ) ) comments_template() ?>
	<?php endwhile; ?>

	<!-- Event footer -->
	<div id="tribe-events-footer">
		<!-- Navigation -->
		<h3 class="tribe-events-visuallyhidden"><?php printf( esc_html__( '%s Navigation', 'the-events-calendar' ), $events_label_singular ); ?></h3>
		<ul class="tribe-events-sub-nav">
			<li class="tribe-events-nav-previous"><?php tribe_the_prev_event_link( '<span>&laquo;</span> %title%' ) ?></li>
			<li class="tribe-events-nav-next"><?php tribe_the_next_event_link( '%title% <span>&raquo;</span>' ) ?></li>
		</ul>
		<!-- .tribe-events-sub-nav -->
	</div>
	<!-- #tribe-events-footer -->

</div><!-- #tribe-events-content --><|MERGE_RESOLUTION|>--- conflicted
+++ resolved
@@ -32,11 +32,7 @@
 
 	<?php the_title( '<h2 class="tribe-events-single-event-title">', '</h2>' ); ?>
 
-<<<<<<< HEAD
-	<div class="tribe-events-schedule updated published tribe-clearfix">
-=======
 	<div class="tribe-events-schedule tribe-clearfix">
->>>>>>> 67d55b5c
 		<?php echo tribe_events_event_schedule_details( $event_id, '<h2>', '</h2>' ); ?>
 		<?php if ( tribe_get_cost() ) : ?>
 			<span class="tribe-events-divider">|</span>
