--- conflicted
+++ resolved
@@ -22,11 +22,8 @@
 
 	<?php if ( tribe_has_previous_event() ) : ?>
 		<li class="<?php echo esc_attr( tribe_left_navigation_classes() ); ?>">
-<<<<<<< HEAD
 			<a href="<?php echo esc_url( tribe_get_listview_prev_link() ); ?>" rel="prev"><?php printf( '<span>&laquo;</span> ' . esc_html__( 'Previous %s', 'the-events-calendar' ), $events_label_plural ); ?></a>
-=======
-			<a href="<?php echo esc_url( tribe_get_listview_prev_link() ); ?>" rel="prev"><?php printf( '<span>&laquo; </span> ' . esc_html__( 'Previous %s', 'the-events-calendar' ), $events_label_plural ); ?></a>
->>>>>>> 0e4718e9
+
 		</li><!-- .tribe-events-nav-left -->
 	<?php endif; ?>
 
