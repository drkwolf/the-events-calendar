--- conflicted
+++ resolved
@@ -76,14 +76,8 @@
 				<span class="tribe-country-name"><?php echo tribe_get_country(); ?></span>
 			<?php endif ?>
 
-<<<<<<< HEAD
-			<?php if ( isset( $organizer ) && $organizer && tribe_get_organizer() != '' ): ?>
+			<?php if ( ! empty( $organizer_ids ) ): ?>
 				<span class="tribe-events-organizer">
-					<?php esc_html_e( 'Organizer:', 'tribe-events-calendar-pro' ); ?>
-					<?php echo tribe_get_organizer_link(); ?>
-=======
-			<?php if ( ! empty( $organizer_ids ) ): ?>
-				<span class="tribe-organizer">
 					<?php echo tribe_get_organizer_label_singular( ! $multiple_organizers ); ?>:
 					<?php
 					$organizer_links = array();
@@ -110,7 +104,6 @@
 						echo $last_organizer;
 					}// end else
 					?>
->>>>>>> 6bdd451c
 				</span>
 			<?php endif ?>
 
