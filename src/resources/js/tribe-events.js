--- conflicted
+++ resolved
@@ -558,15 +558,12 @@
 			tribe_ev.fn.update_viewport_variables();
 			if ( prev_width !== tribe_ev.data.v_width ) {
 				tribe_ev.fn.mobile_class();
-<<<<<<< HEAD
+
 				/**
 				 * DEPRECATED: tribe_ev_resizeComplete has been deprecated in 4.0. Use resize-complete.tribe instead
 				 */
 				$( tribe_ev.events ).trigger( 'tribe_ev_resizeComplete' );
 				$( tribe_ev.events ).trigger( 'resize-complete.tribe' );
-=======
-				$( tribe_ev.events ).trigger( 'tribe_ev_resizeComplete' );
->>>>>>> 0a1e5872
 			}
 
 		},
@@ -1241,11 +1238,7 @@
 
 		/**
 		 * @function tribe_ical_url
-<<<<<<< HEAD
 		 * @desc tribe_ical_url This function adds required params to the ical url. Runs on doc ready, and hooks into 'ajax-success.tribe' also.
-=======
-		 * @desc tribe_ical_url This function adds required params to the ical url. Runs on doc ready, and hooks into 'tribe_ev_ajaxSuccess' also.
->>>>>>> 0a1e5872
 		 */
 
 		function tribe_ical_url() {
