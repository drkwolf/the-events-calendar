var tribe_aggregator = tribe_aggregator || {};

// Setup the global Variable
tribe_aggregator.fields = {
	// Store the Required Selectors
	selector: {
		container: '.tribe-ea',
		form: '.tribe-ea-form',
		help: '.tribe-ea-help',
		fields: '.tribe-ea-field',
		dropdown: '.tribe-ea-dropdown',
		media_button: '.tribe-ea-media_button',
		datepicker: '.tribe-ea-datepicker',
		save_credentials_button: '.enter-credentials .tribe-save',
		preview_container: '.tribe-preview-container',
		preview_button: '.tribe-preview:visible',
		refine_filters: '.tribe-refine-filters',
		clear_filters_button: '.tribe-clear-filters',
		finalize_button: '.tribe-finalize'
	},

	media: {},

	// Store the jQuery elements
	$: {},

	// Store the methods for creating the fields
	construct: {},

	// Store the methods that will act as event handlers
	events: {},

	// Store L10N strings
<<<<<<< HEAD
	l10n: window.tribe_l10n_ea_fields,

	// store the current import_id
	import_id: null,

	// track how many result fetches have been executed via polling
	result_fetch_count: 0,

	// the maximum number of result fetches that can be done before erroring out
	max_result_fetch_count: 20,

	// frequency at which we will poll for results
	polling_frequency: 500
=======
	l10n: window.tribe_l10n_aggregator_fields
>>>>>>> 117d6d27
};

( function( $, _, obj ) {
	'use strict';

	/**
	 * Sets up the fields for EA pages
	 *
	 * @return void
	 */
	obj.init = function() {
		obj.$.container = $( obj.selector.container );

		obj.$.form = $( obj.selector.form );

		// Update what fields we currently have to setup
		obj.$.fields = obj.$.container.find( obj.selector.fields );

		// Setup the preview container
		obj.$.preview_container = $( obj.selector.preview_container );

		// Setup each type of field
		$.each( obj.construct, function( key, callback ){
			callback( obj.$.fields );
		} );

<<<<<<< HEAD
		$( document )
			.on( 'keypress'   , obj.selector.fields                  , obj.events.trigger_field_change )
			.on( 'click'      , obj.selector.save_credentials_button , obj.events.trigger_save_credentials )
			.on( 'click'      , obj.selector.clear_filters_button    , obj.clear_filters )
			.on( 'click'      , obj.selector.finalize_button         , obj.finalize_manual_import )
			.on( 'click'      , '.tribe-preview'                     , obj.preview_import )
			.on( 'submit'     , '.tribe-ea-tab-new'                  , obj.events.suppress_submission );
	};
=======
		$( document ).on( 'click', '.enter-credentials .tribe-save', function() {
			var $container = $( this ).closest( '.enter-credentials' );
			var data = $( this ).closest( '.tribe-fieldset' ).find( 'input' ).serialize();

			var url = ajaxurl + '?action=tribe_aggregator_save_credentials&which=facebook';
>>>>>>> 117d6d27

	/**
	 * Send an Ajax request to preview the import
	 */
	obj.preview_import = function() {
		var $preview = $( obj.selector.preview_button );
		var $form = $preview.closest( 'form' );
		var data = $form.serialize();
		obj.$.preview_container
			.addClass( 'tribe-fetching' )
			.removeClass( 'tribe-fetch-error' )
			.removeClass( 'show-data' );

		$preview.prop( 'disabled', true );

		var table = $( '.dataTable' ).data( 'table' );
		if ( 'undefined' !== typeof table ) {
			table.clear().draw();
		}

		// create the import
		obj.create_import( data );
	};

	/**
	 * Clears the refine filters
	 */
	obj.reset_form = function() {
		obj.$.fields.val( '' ).trigger( 'change' );
		$( '.tribe-ea-dropdown' ).select2( 'data', null );
		$( '[id$="import_frequency"]' ).val( 'daily' ).trigger( 'change' );
		obj.$.preview_container.removeClass( 'show-data' );
	};

	/**
	 * Clears the refine filters
	 */
	obj.clear_filters = function() {
		$( obj.selector.refine_filters )
			.find( 'input, select' )
			.val( '' )
			.trigger( 'change' );
	};

<<<<<<< HEAD
	/**
	 * Creates an import and polls for results
	 *
	 * @param object data Form data for the import
	 */
	obj.create_import = function( data ) {
		var jqxhr = $.ajax( {
			type: 'POST',
			url: ajaxurl + '?action=tribe_create_import',
			data: data,
			dataType: 'json'
		} );

		jqxhr.done( function( response ) {
			if ( ! response.success ) {
				obj.display_fetch_error( [
					'<b>',
						tribe_l10n_ea_fields.preview_fetch_error_prefix,
					'</b>',
					' ' + response.data.message
				].join( ' ' ) );
				return;
			}
=======
			var jqxhr = $.ajax( {
				type: 'POST',
				url: ajaxurl + '?action=tribe_aggregator_create_import',
				data: data,
				dataType: 'json'
			} );

			jqxhr.done( function( response ) {
				if ( ! response.success ) {
					$preview_container.removeClass( 'tribe-fetching').addClass( 'tribe-fetch-error' );
					$( '.tribe-fetch-error-message' ).html(
						[
							'<div class="notice notice-error">',
								'<p>',
									'<b>',
										tribe_l10n_aggregator_fields.preview_fetch_error_prefix,
									'</b>',
									' ' + response.data.message,
								'</p>',
							'</div>'
						].join( '' )
					);
					$preview.prop( 'disabled', false );
					return;
				}
>>>>>>> 117d6d27

			// set the import id of the page
			obj.import_id = response.data.data.import_id;
			$( '#tribe-import_id' ).val( obj.import_id );

			setTimeout( obj.poll_for_results, obj.polling_frequency );
		} );
	};

	/**
	 * Poll for results from an import
	 */
	obj.poll_for_results = function() {
		obj.result_fetch_count++;

		var jqxhr = $.ajax( {
			type: 'GET',
<<<<<<< HEAD
			url: ajaxurl + '?action=tribe_fetch_import&import_id=' + obj.import_id,
=======
			url: ajaxurl + '?action=tribe_aggregator_fetch_import&import_id=' + my.import_id,
>>>>>>> 117d6d27
			dataType: 'json'
		} );

		jqxhr.done( function( response ) {
			if ( ! response.success ) {
				obj.display_fetch_error( [
					'<b>',
						tribe_l10n_ea_fields.preview_fetch_error_prefix,
					'</b>',
					' ' + response.data.message
				].join( ' ' ) );
				return;
			}

			if ( 'success' !== response.data.status ) {
				if ( obj.result_fetch_count > obj.max_result_fetch_count ) {
					obj.display_fetch_error( [
						'The preview is taking longer than expected. Please try again in a moment.'
					].join( '' ) );
				} else {
					setTimeout( obj.poll_for_results, obj.polling_frequency );
				}
			} else {
				obj.init_datatable( response.data.data.events );
				obj.$.preview_container.removeClass( 'tribe-fetching' ).addClass( 'tribe-fetched' );
				$( obj.selector.preview_button ).prop( 'disabled', false );
			}
		} );
	};

	/**
	 * Initializes the datatable
	 *
	 * @param array data Array of events to display in the table
	 */
	obj.init_datatable = function( data ) {
		var display_checkboxes = false;

		var $import_type = $( '[id$="import_type"]:visible' );

		if ( ! $import_type.length || 'manual' === $( '#' + $import_type.first().attr( 'id' ).replace( 's2id_', '' ) ).val() ) {
			display_checkboxes = true;
		}

		var $table = obj.$.preview_container.find( '.data-container table' );

		var rows = [];
		for ( var i in data ) {
			var row = data[ i ];
			row.checkbox = display_checkboxes ? '<input type="checkbox">' : '';
			rows.push( row );
		}

		if ( display_checkboxes ) {
			$table.addClass( 'display-checkboxes' );
		} else {
			$table.removeClass( 'display-checkboxes' );
		}

		obj.$.preview_container.addClass( 'show-data' );
		$table.tribeDataTable( {
			lengthMenu: [
				[5, 10, 25, 50, -1],
				[5, 10, 25, 50, tribe_l10n_datatables.pagination.all ]
			],
			order: [
				[ 1, 'asc' ]
			],
			columnDefs: [
				{
					cellType: 'th',
					className: 'check-column',
					orderable: false,
					targets: 0
				}
			],
			columns: [
				{ data: 'checkbox' },
				{ data: 'start_date' },
				{ data: 'end_date' },
				{ data: 'title' }
			],
			data: rows
		} );

		$table
			.on( 'select.dt'  , obj.events.twiddle_finalize_button_text )
			.on( 'deselect.dt', obj.events.twiddle_finalize_button_text );

		var text = tribe_l10n_ea_fields.import_all.replace( '%d', rows.length );
		$( obj.selector.finalize_button ).html( text );
	};

	/**
	 * Displays a fetch error
	 */
	obj.display_fetch_error = function( message ) {
		obj.$.preview_container.removeClass( 'tribe-fetching' ).addClass( 'tribe-fetch-error' );
		obj.display_error( $( '.tribe-fetch-error-message' ), message );
		$( obj.selector.preview_button ).prop( 'disabled', false );
	};

	/**
	 * displays an error to a container on the page
	 */
	obj.display_error = function( $container, message ) {
		$container.prepend(
			[
				'<div class="notice notice-error">',
					'<p>',
						message,
					'</p>',
				'</div>'
			].join( '' )
		);
	};

	/**
	 * Saves credential form
	 */
	obj.save_credentials = function( $credentials_form ) {
		var data = $( this ).closest( '.tribe-fieldset' ).find( 'input' ).serialize();

		var url = ajaxurl + '?action=tribe_save_credentials&which=facebook';

		var jqxhr = $.post( url, data );
		jqxhr.done( function( response ) {
			if ( response.success ) {
				$credentials_form.addClass( 'credentials-entered' );
				$credentials_form.find( '#tribe-has-credentials' ).val( 1 ).change();
			}
		} );
	};

	/**
	 * Submits the final version of the import for saving events
	 */
	obj.finalize_manual_import = function() {
		var $table = $( '.dataTable' );
		var table = $table.data( 'table' );

		var row_selection = table.rows( { selected: true } );
		if ( ! row_selection[0].length ) {
			row_selection = table.rows();
		}

		if ( ! row_selection[0].length ) {
			obj.display_error( $( '.tribe-finalize-container' ), tribe_l10n_ea_fields.events_required_for_manual_submit );
			return;
		}

		var data = row_selection.data();
		var items = [];

		for ( var i in data ) {
			if ( isNaN( i ) ) {
				continue;
			}

			if ( 'undefined' !== typeof data[ i ].checkbox ) {
				delete data[ i ].checkbox;
			}

			items.push( data[ i ] );
		}


		$( '#tribe-selected-rows' ).text( JSON.stringify( items ) );

		obj.$.form.submit();
	};

	/**
	 * Better Search ID for Select2, compatible with WordPress ID from WP_Query
	 *
	 * @param  {object|string} e Searched object or the actual ID
	 * @return {string}   ID of the object
	 */
	obj.search_id = function ( e ) {
		var id = null;

		if ( 'undefined' !== typeof e.id ){
			id = e.id;
		} else if ( 'undefined' !== typeof e.ID ){
			id = e.ID;
		} else if ( 'undefined' !== typeof e.value ){
			id = e.value;
		}
		return e == undefined ? null : id;
	};

	/**
	 * Configure the Drop Down Fields
	 *
	 * @param  {jQuery} $fields All the fields from the page
	 *
	 * @return {jQuery}         Affected fields
	 */
	obj.construct.dropdown = function( $fields ) {
		var $elements = $fields.filter( obj.selector.dropdown ).not( '.select2-offscreen, .select2-container' );

		$elements.each(function(){
			var $select = $(this),
				args = {};

			if ( ! $select.is( 'select' ) ) {
				// Better Method for finding the ID
				args.id = obj.search_id;
			}

			// By default we allow The field to be cleared
			args.allowClear = true;
			if ( $select.data( 'preventClear' ) ) {
				args.allowClear = false;
			}

			// If we are dealing with a Input Hidden we need to set the Data for it to work
			if ( $select.is( '[data-options]' ) ) {
				args.data = $select.data( 'options' );
			}

			// Prevents the Search box to show
			if ( $select.is( '[data-hide-search]' ) ) {
				args.minimumResultsForSearch = Infinity;
			}

			if ( $select.is( '[multiple]' ) ) {
				args.multiple = true;

				if ( ! _.isArray( $select.data( 'separator' ) ) ) {
					args.tokenSeparators = [ $select.data( 'separator' ) ];
				} else {
					args.tokenSeparators = $select.data( 'separator' );
				}
				args.separator = $select.data( 'separator' );

				// Define the regular Exp based on
				args.regexSeparatorElements = [ '^(' ];
				args.regexSplitElements = [ '(?:' ];
				$.each( args.tokenSeparators, function ( i, token ) {
					args.regexSeparatorElements.push( '[^' + token + ']+' );
					args.regexSplitElements.push( '[' + token + ']' );
				} );
				args.regexSeparatorElements.push( ')$' );
				args.regexSplitElements.push( ')' );

				args.regexSeparatorString = args.regexSeparatorElements.join( '' );
				args.regexSplitString = args.regexSplitElements.join( '' );

				args.regexToken = new RegExp( args.regexSeparatorString, 'ig' );
				args.regexSplit = new RegExp( args.regexSplitString, 'ig' );
			}

			/**
			 * Better way of matching results
			 *
			 * @param  {string} term Which term we are searching for
			 * @param  {string} text Search here
			 * @return {boolean}
			 */
			args.matcher = function( term, text ) {
				var result = text.toUpperCase().indexOf( term.toUpperCase() ) == 0;

				if ( ! result && 'undefined' !== typeof args.tags ){
					var possible = _.where( args.tags, { text: text } );
					if ( args.tags.length > 0  && _.isObject( possible ) ){
						var test_value = obj.search_id( possible[0] );
						result = test_value.toUpperCase().indexOf( term.toUpperCase() ) == 0;
					}
				}

				return result;
			};

			// Select also allows Tags, se we go with that too
			if ( $select.is( '[data-tags]' ) ){
				args.tags = $select.data( 'options' );

				args.initSelection = function ( element, callback ) {
					var data = [];
					$( element.val().split( args.regexSplit ) ).each( function () {
						var obj = { id: this, text: this };
						if ( args.tags.length > 0  && _.isObject( args.tags[0] ) ) {
							var _obj = _.where( args.tags, { value: this } );
							if ( _obj.length > 0 ){
								obj = _obj[0];
								obj = {
									id: obj.value,
									text: obj.text,
								};
							}
						}

						data.push( obj );

					} );
					callback( data );
				};

				args.createSearchChoice = function(term, data) {
					if ( term.match( args.regexToken ) ) {
						return { id: term, text: term };
					}
				};

				if ( 0 === args.tags.length ){
					args.formatNoMatches = function(){
						return $select.attr( 'placeholder' );
					};
				}
			}

			// When we have a source, we do an AJAX call
			if ( $select.is( '[data-source]' ) ) {
				var source = $select.data( 'source' );

				// For AJAX we reset the data
				args.data = { results: [] };

				// Allows HTML from Select2 AJAX calls
				args.escapeMarkup = function (m) {
					return m;
				};

				args.ajax = { // instead of writing the function to execute the request we use Select2's convenient helper
					dataType: 'json',
					type: 'POST',
					url: window.ajaxurl,
					results: function ( data ) { // parse the results into the format expected by Select2.
						return data.data;
					}
				};

				// By default only sent the source
				args.ajax.data = function( search, page ) {
					return {
						action: 'tribe_aggregator_dropdown_' + source,
					};
				};

				// If you want to create a diferent type of data for your AJAX call based on the source
				if ( 'Source Name' === source ){
				}
			}

			console.log( args );
			$select.select2( args );
		})
		.on( 'change', function( event ) {
			var $select = $(this),
				data = $( this ).data( 'value' );

			if ( ! $select.is( '[multiple]' ) ){
				return;
			}
			if ( ! $select.is( '[data-source]' ) ){
				return;
			}

			if ( event.added ){
				if ( _.isArray( data ) ) {
					data.push( event.added );
				} else {
					data = [ event.added ];
				}
			} else {
				if ( _.isArray( data ) ) {
					data = _.without( data, event.removed );
				} else {
					data = [];
				}
			}
			$select.data( 'value', data ).attr( 'data-value', JSON.stringify( data ) );
		} );

		// return to be able to chain jQuery calls
		return $elements;
	};

	/**
	 * Configures the Media Button
	 *
	 * @param  {jQuery} $fields All the fields from the page
	 *
	 * @return {jQuery}         Affected fields
	 */
	obj.construct.media_button = function( $fields ) {
		var $elements = $fields.filter( obj.selector.media_button );

		if ( typeof wp === 'undefined' || ! wp.media || ! wp.media.editor ) {
			return $elements;
		}

		$elements.each( function(){
			var $button = $( this ),
				input = $button.data( 'input' ),
				$field = $( '#' + input ),
				$name = $( '#' + input + '_name' );

			// Setup the WP Media for this slug
			var media = obj.media[ input ] = wp.media( {
				title: $button.data( 'mediaTitle' ),
				library: {
					type: $button.data( 'mimeType' )
				},
				multiple: false
			} );

			// On select send to Select2
			media.on( 'select', function (){
				var state = media.state(),
					selection = state.get('selection');

				if ( ! selection ) {
					return;
				}

				selection.each( function( attachment ) {
					$field.data( { id: attachment.attributes.id, text: attachment.attributes.title } );
					$field.val( attachment.attributes.id );
					$field.change();
					$name.html( attachment.attributes.title );
					$name.attr( 'title', attachment.attributes.title );
				} );
			} );

			// We don't need the Media Library button
			media.on( 'open', function () {
				$( '.media-router .media-menu-item' ).first().trigger( 'click' );
			} );
		} );

		obj.$.container.on( 'click', obj.selector.media_button, function( e ) {
			e.preventDefault();
			var input = $( this ).data( 'input' );
			obj.media[ input ].open( input );
			return false;
		} );

		return $elements;
	};

	/**
	 * Triggers a change event on the given field
	 */
	obj.events.trigger_field_change = function() {
		$( this ).change();
	};

	/**
	 * Triggers the saving of credentials
	 */
	obj.events.trigger_save_credentials = function() {
		obj.save_credentials( $( this ).closest( '.enter-credentials' ) );
	};

	/**
	 * Suppress form submissions
	 */
	obj.events.suppress_submission = function( e ) {
		if ( $( '#tribe-selected-rows' ).val().length ) {
			return true;
		}

		e.preventDefault();
	};

	/**
	 * Adjusts the "Import" button to have contextual text based on selected records to import
	 */
	obj.events.twiddle_finalize_button_text = function( e, dt ) {
		var selected_rows = dt.rows({ selected: true })[0].length;
		var text = tribe_l10n_ea_fields.import_checked;

		if ( ! selected_rows ) {
			text = tribe_l10n_ea_fields.import_all;
			selected_rows = dt.rows()[0].length;
		}

		text = text.replace( '%d', selected_rows );
		$( obj.selector.finalize_button ).html( text );
	};

	// Run Init on Document Ready
<<<<<<< HEAD
	$( document ).ready( obj.init );
} )( jQuery, _, tribe_ea.fields );
=======
	$( document ).ready( my.init );
} )( jQuery, _, tribe_aggregator.fields );
>>>>>>> 117d6d27
<|MERGE_RESOLUTION|>--- conflicted
+++ resolved
@@ -31,8 +31,7 @@
 	events: {},
 
 	// Store L10N strings
-<<<<<<< HEAD
-	l10n: window.tribe_l10n_ea_fields,
+	l10n: window.tribe_l10n_aggregator_fields,
 
 	// store the current import_id
 	import_id: null,
@@ -45,9 +44,6 @@
 
 	// frequency at which we will poll for results
 	polling_frequency: 500
-=======
-	l10n: window.tribe_l10n_aggregator_fields
->>>>>>> 117d6d27
 };
 
 ( function( $, _, obj ) {
@@ -74,7 +70,6 @@
 			callback( obj.$.fields );
 		} );
 
-<<<<<<< HEAD
 		$( document )
 			.on( 'keypress'   , obj.selector.fields                  , obj.events.trigger_field_change )
 			.on( 'click'      , obj.selector.save_credentials_button , obj.events.trigger_save_credentials )
@@ -83,13 +78,6 @@
 			.on( 'click'      , '.tribe-preview'                     , obj.preview_import )
 			.on( 'submit'     , '.tribe-ea-tab-new'                  , obj.events.suppress_submission );
 	};
-=======
-		$( document ).on( 'click', '.enter-credentials .tribe-save', function() {
-			var $container = $( this ).closest( '.enter-credentials' );
-			var data = $( this ).closest( '.tribe-fieldset' ).find( 'input' ).serialize();
-
-			var url = ajaxurl + '?action=tribe_aggregator_save_credentials&which=facebook';
->>>>>>> 117d6d27
 
 	/**
 	 * Send an Ajax request to preview the import
@@ -134,7 +122,6 @@
 			.trigger( 'change' );
 	};
 
-<<<<<<< HEAD
 	/**
 	 * Creates an import and polls for results
 	 *
@@ -143,7 +130,7 @@
 	obj.create_import = function( data ) {
 		var jqxhr = $.ajax( {
 			type: 'POST',
-			url: ajaxurl + '?action=tribe_create_import',
+			url: ajaxurl + '?action=tribe_aggregator_create_import',
 			data: data,
 			dataType: 'json'
 		} );
@@ -152,39 +139,12 @@
 			if ( ! response.success ) {
 				obj.display_fetch_error( [
 					'<b>',
-						tribe_l10n_ea_fields.preview_fetch_error_prefix,
+						obj.l10n.preview_fetch_error_prefix,
 					'</b>',
 					' ' + response.data.message
 				].join( ' ' ) );
 				return;
 			}
-=======
-			var jqxhr = $.ajax( {
-				type: 'POST',
-				url: ajaxurl + '?action=tribe_aggregator_create_import',
-				data: data,
-				dataType: 'json'
-			} );
-
-			jqxhr.done( function( response ) {
-				if ( ! response.success ) {
-					$preview_container.removeClass( 'tribe-fetching').addClass( 'tribe-fetch-error' );
-					$( '.tribe-fetch-error-message' ).html(
-						[
-							'<div class="notice notice-error">',
-								'<p>',
-									'<b>',
-										tribe_l10n_aggregator_fields.preview_fetch_error_prefix,
-									'</b>',
-									' ' + response.data.message,
-								'</p>',
-							'</div>'
-						].join( '' )
-					);
-					$preview.prop( 'disabled', false );
-					return;
-				}
->>>>>>> 117d6d27
 
 			// set the import id of the page
 			obj.import_id = response.data.data.import_id;
@@ -202,11 +162,7 @@
 
 		var jqxhr = $.ajax( {
 			type: 'GET',
-<<<<<<< HEAD
-			url: ajaxurl + '?action=tribe_fetch_import&import_id=' + obj.import_id,
-=======
-			url: ajaxurl + '?action=tribe_aggregator_fetch_import&import_id=' + my.import_id,
->>>>>>> 117d6d27
+			url: ajaxurl + '?action=tribe_aggregator_fetch_import&import_id=' + obj.import_id,
 			dataType: 'json'
 		} );
 
@@ -214,7 +170,7 @@
 			if ( ! response.success ) {
 				obj.display_fetch_error( [
 					'<b>',
-						tribe_l10n_ea_fields.preview_fetch_error_prefix,
+						obj.l10n.preview_fetch_error_prefix,
 					'</b>',
 					' ' + response.data.message
 				].join( ' ' ) );
@@ -296,7 +252,7 @@
 			.on( 'select.dt'  , obj.events.twiddle_finalize_button_text )
 			.on( 'deselect.dt', obj.events.twiddle_finalize_button_text );
 
-		var text = tribe_l10n_ea_fields.import_all.replace( '%d', rows.length );
+		var text = obj.l10n.import_all.replace( '%d', rows.length );
 		$( obj.selector.finalize_button ).html( text );
 	};
 
@@ -330,7 +286,7 @@
 	obj.save_credentials = function( $credentials_form ) {
 		var data = $( this ).closest( '.tribe-fieldset' ).find( 'input' ).serialize();
 
-		var url = ajaxurl + '?action=tribe_save_credentials&which=facebook';
+		var url = ajaxurl + '?action=tribe_aggregator_save_credentials&which=facebook';
 
 		var jqxhr = $.post( url, data );
 		jqxhr.done( function( response ) {
@@ -354,7 +310,7 @@
 		}
 
 		if ( ! row_selection[0].length ) {
-			obj.display_error( $( '.tribe-finalize-container' ), tribe_l10n_ea_fields.events_required_for_manual_submit );
+			obj.display_error( $( '.tribe-finalize-container' ), obj.l10n.events_required_for_manual_submit );
 			return;
 		}
 
@@ -679,10 +635,10 @@
 	 */
 	obj.events.twiddle_finalize_button_text = function( e, dt ) {
 		var selected_rows = dt.rows({ selected: true })[0].length;
-		var text = tribe_l10n_ea_fields.import_checked;
+		var text = obj.l10n.import_checked;
 
 		if ( ! selected_rows ) {
-			text = tribe_l10n_ea_fields.import_all;
+			text = obj.l10n.import_all;
 			selected_rows = dt.rows()[0].length;
 		}
 
@@ -691,10 +647,5 @@
 	};
 
 	// Run Init on Document Ready
-<<<<<<< HEAD
 	$( document ).ready( obj.init );
-} )( jQuery, _, tribe_ea.fields );
-=======
-	$( document ).ready( my.init );
-} )( jQuery, _, tribe_aggregator.fields );
->>>>>>> 117d6d27
+} )( jQuery, _, tribe_aggregator.fields );