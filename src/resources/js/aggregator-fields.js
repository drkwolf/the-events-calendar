var tribe_aggregator = tribe_aggregator || {};

// Setup the global Variable
tribe_aggregator.fields = {
	// Store the Required Selectors
	selector: {
<<<<<<< HEAD
		container: '.tribe-ea',
		form: '.tribe-ea-form',
		help: '.tribe-ea-help',
		fields: '.tribe-ea-field',
		dropdown: '.tribe-ea-dropdown',
		origin_field: '#tribe-ea-field-origin',
		media_button: '.tribe-ea-media_button',
		datepicker: '.tribe-datepicker',
		save_credentials_button: '.enter-credentials .tribe-save',
		preview_container: '.tribe-preview-container',
		preview_button: '.tribe-preview:visible',
		refine_filters: '.tribe-refine-filters',
		clear_filters_button: '.tribe-clear-filters',
		finalize_button: '.tribe-finalize',
		cancel_button: '.tribe-cancel',
		action: '#tribe-action'
=======
		container               : '.tribe-ea',
		form                    : '.tribe-ea-form',
		help                    : '.tribe-ea-help',
		fields                  : '.tribe-ea-field',
		dropdown                : '.tribe-ea-dropdown',
		origin_field            : '#tribe-ea-field-origin',
		media_button            : '.tribe-ea-media_button',
		datepicker              : '.tribe-ea-datepicker',
		save_credentials_button : '.enter-credentials .tribe-save',
		preview_container       : '.tribe-preview-container',
		preview_button          : '.tribe-preview:visible',
		refine_filters          : '.tribe-refine-filters',
		clear_filters_button    : '.tribe-clear-filters',
		finalize_button         : '.tribe-finalize',
		cancel_button           : '.tribe-cancel',
		schedule_delete_link    : '.tribe-ea-tab-scheduled a.submitdelete',
		tab_new                 : '.tribe-ea-tab-new',
		action                  : '#tribe-action'
>>>>>>> c5bd7bc7
	},

	media: {},

	// Store the jQuery elements
	$: {},

	// Store the methods for creating the fields
	construct: {},

	// Store the methods that will act as event handlers
	events: {},

	// store the current import_id
	import_id: null,

	// track how many result fetches have been executed via polling
	result_fetch_count: 0,

	// the maximum number of result fetches that can be done per frequency before erroring out
	max_result_fetch_count: 5,

	// frequency at which we will poll for results
	polling_frequency_index: 0,

	polling_frequencies: [
		500,
		1000,
		5000,
		20000
	],

	progress: {}
};

( function( $, _, obj, ea ) {
	'use strict';
	/**
	 * Sets up the fields for EA pages
	 *
	 * @return void
	 */
	obj.init = function() {
		obj.$.container = $( obj.selector.container );

		obj.$.form = $( obj.selector.form );

		obj.$.action = $( obj.selector.action );

		// Update what fields we currently have to setup
		obj.$.fields = obj.$.container.find( obj.selector.fields );

		// Setup the preview container
		obj.$.preview_container = $( obj.selector.preview_container );

		// Setup each type of field
		$.each( obj.construct, function( key, callback ){
			callback( obj.$.fields );
		} );

		var $tribe_events = $( document.getElementById( 'eventDetails' ) );
		if ( $tribe_events.data( 'datepicker_format' ) ) {
			tribe_ev.state.datepicker_format = $tribe_events.data( 'datepicker_format' );
		}

		$( document )
<<<<<<< HEAD
			.on( 'keypress'   , obj.selector.fields                  , obj.events.trigger_field_change )
			.on( 'click'      , obj.selector.save_credentials_button , obj.events.trigger_save_credentials )
			.on( 'click'      , obj.selector.clear_filters_button    , obj.clear_filters )
			.on( 'click'      , obj.selector.finalize_button         , obj.finalize_manual_import )
			.on( 'click'      , '.tribe-preview'                     , obj.preview_import )
			.on( 'click'      , '.tribe-cancel'                      , obj.events.cancel_edit )
			.on( 'blur'       , obj.selector.datepicker              , obj.date_helper )
			.on( 'change'     , obj.selector.origin_field            , function() {
=======
			.on( 'keypress'   , obj.selector.fields                    , obj.events.trigger_field_change )
			.on( 'click'      , obj.selector.save_credentials_button   , obj.events.trigger_save_credentials )
			.on( 'click'      , obj.selector.clear_filters_button      , obj.clear_filters )
			.on( 'click'      , obj.selector.finalize_button           , obj.finalize_manual_import )
			.on( 'click'      , obj.selector.preview_button            , obj.preview_import )
			.on( 'click'      , obj.selector.cancel_button             , obj.events.cancel_edit )
			.on( 'click'      , obj.selector.schedule_delete_link      , obj.events.verify_schedule_delete )
			.on( 'submit'     , obj.selector.tab_new                   , obj.events.suppress_submission )
			.on( 'change'     , obj.selector.origin_field              , function() {
>>>>>>> c5bd7bc7
				obj.$.form.removeClass( 'show-data' );
				obj.$.form.attr( 'data-origin', $( this ).val() );
				$( '.tribe-fetched, .tribe-fetching, .tribe-fetch-error' ).removeClass( 'tribe-fetched tribe-fetching tribe-fetch-error' );
				if ( 'redirect' === $( this ).val() ) {
					window.open( 'https://theeventscalendar.com/wordpress-event-aggregator/?utm_source=importoptions&utm_medium=plugin-tec&utm_campaign=in-app','_blank' );
					location.reload();
				}
			} );

		$( '.tribe-dependency' ).change();

		if ( 'edit' === obj.$.action.val() ) {
			obj.$.form.addClass( 'edit-form' );
			$( obj.selector.finalize_button ).html( ea.l10n.edit_save );
		}

		if ( 'object' === typeof tribe_aggregator_save ) {
			obj.progress.init();
		}
	};

	/**
	 * Send an Ajax request to preview the import
	 */
	obj.preview_import = function() {
		obj.reset_polling_counter();

		// when generating data for previews, temporarily remove the post ID and import ID values from their fields
		var $post_id = $( '#tribe-post_id' );
		$post_id.data( 'value', $post_id.val() );
		$post_id.val( '' );

		var $import_id = $( '#tribe-import_id' );
		$import_id.data( 'value', $import_id.val() );
		$import_id.val( '' );

		var $preview = $( obj.selector.preview_button );
		var $form = $preview.closest( 'form' );
		var data = $form.serialize();

		// add the post_id value back into the field now that we've generated the serialized form data
		$post_id.val( $post_id.data( 'value' ) );
		$import_id.val( $post_id.data( 'value' ) );

		obj.$.preview_container
			.addClass( 'tribe-fetching' )
			.removeClass( 'tribe-fetch-error' );

		obj.$.form.removeClass( 'show-data' );

		$preview.prop( 'disabled', true );

		var table = $( '.dataTable' ).data( 'table' );
		if ( 'undefined' !== typeof table ) {
			table.clear().draw();
		}

		if ( 'edit' === obj.$.action.val() ) {
			// preview the import
			obj.preview_save_import( data );
		} else {
			// create the import
			obj.create_import( data );
		}
	};

	obj.reset_polling_counter = function() {
		obj.polling_frequency_index = 0;
		obj.result_fetch_count = 0;
	};

	/**
	 * Clears the refine filters
	 */
	obj.reset_form = function() {
		obj.$.fields.val( '' ).trigger( 'change' );
		$( '.tribe-ea-dropdown' ).select2( 'data', null );
		$( '[id$="import_frequency"]' ).val( 'daily' ).trigger( 'change' );
		obj.$.form.removeClass( 'show-data' );
	};

	/**
	 * Clears the refine filters
	 */
	obj.clear_filters = function() {
		$( obj.selector.refine_filters )
			.find( 'input, select' )
			.val( '' )
			.trigger( 'change' );
	};

	/**
	 * Edits an import and polls for results
	 */
	obj.preview_save_import = function( data ) {
		var jqxhr = $.ajax( {
			type: 'POST',
			url: ajaxurl + '?action=tribe_aggregator_preview_import',
			data: data,
			dataType: 'json'
		} );

		jqxhr.done( obj.handle_preview_create_results );
	};

	/**
	 * Creates an import and polls for results
	 *
	 * @param object data Form data for the import
	 */
	obj.create_import = function( data ) {
		var jqxhr = $.ajax( {
			type: 'POST',
			url: ajaxurl + '?action=tribe_aggregator_create_import',
			data: data,
			dataType: 'json'
		} );

		jqxhr.done( obj.handle_preview_create_results );
	};

	/**
	 * Handles the create/edit results
	 */
	obj.handle_preview_create_results = function( response ) {
		if ( ! response.success ) {
			obj.display_fetch_error( [
				'<b>',
					ea.l10n.preview_fetch_error_prefix,
				'</b>',
				' ' + response.data.message
			].join( ' ' ) );
			return;
		}

		// set the import id of the page
		obj.import_id = response.data.data.import_id;
		$( '#tribe-import_id' ).val( obj.import_id );

		if ( 'undefined' !== typeof response.data.data.items ) {
			obj.init_datatable( response.data.data );
			obj.$.preview_container.removeClass( 'tribe-fetching' ).addClass( 'tribe-fetched' );
			return;
		}

		obj.$.container.find( '.spinner-message' ).html( ea.l10n.preview_polling[0] );
		setTimeout( obj.poll_for_results, obj.polling_frequencies[ obj.polling_frequency_index ] );
	};

	/**
	 * Poll for results from an import
	 */
	obj.poll_for_results = function() {
		obj.result_fetch_count++;

		var jqxhr = $.ajax( {
			type: 'GET',
			url: ajaxurl + '?action=tribe_aggregator_fetch_import&import_id=' + obj.import_id,
			dataType: 'json'
		} );

		jqxhr.done( function( response ) {
			if ( ! response.success ) {
				var message;

				if ( 'undefined' !== typeof response.data.message ) {
					message = response.data.message;
				} else if ( 'undefined' !== typeof response.data[0].message ) {
					message = response.data[0].message;
				}

				obj.display_fetch_error( [
					'<b>',
						ea.l10n.preview_fetch_error_prefix,
					'</b>',
					' ' + message
				].join( ' ' ) );
				return;
			}

			if ( 'error' === response.data.status ) {
				obj.display_fetch_error( response.data.message );
			} else if ( 'success' !== response.data.status ) {
				if ( obj.result_fetch_count > obj.max_result_fetch_count ) {
					obj.polling_frequency_index++;
					obj.$.container.find( '.spinner-message' ).html( ea.l10n.preview_polling[ obj.polling_frequency_index ] );
					obj.result_fetch_count = 0;
				}

				if ( 'undefined' === typeof obj.polling_frequencies[ obj.polling_frequency_index ] ) {
					obj.display_fetch_error( ea.l10n.preview_timeout );
				} else {
					setTimeout( obj.poll_for_results, obj.polling_frequencies[ obj.polling_frequency_index ] );
				}
			} else {
				response.data.data.items = response.data.data.events;
				obj.init_datatable( response.data.data );
				obj.$.preview_container.removeClass( 'tribe-fetching' ).addClass( 'tribe-fetched' );
				$( obj.selector.preview_button ).prop( 'disabled', false );
			}
		} );
	};

	/**
	 * Initializes the datatable
	 *
	 * @param array data Array of events to display in the table
	 */
	obj.init_datatable = function( data ) {
		var display_checkboxes = false;

		var origin = $( obj.selector.origin_field ).val();
		var is_csv = 'csv' === origin;

		var $import_type = $( '[id$="import_type"]:visible' );
		var import_type = 'manual';

		// set the default settings
		if ( 'undefined' !== typeof ea.default_settings[ origin ] ) {
			for ( var settings_key in ea.default_settings[ origin ] ) {
				if ( ! ea.default_settings[ origin ].hasOwnProperty( settings_key ) ) {
					continue;
				}

				var $setting_field = $( '#tribe-ea-field-' + settings_key );

				$setting_field
					.val( ea.default_settings[ origin ][ settings_key ] )
					.select2( 'val', ea.default_settings[ origin ][ settings_key ] )
					.trigger( 'change' );
			}
		}

		if ( $import_type.length ) {
			import_type = $( '#' + $import_type.first().attr( 'id' ).replace( 's2id_', '' ) ).val();
		}

		if ( 'manual' === import_type && ! data.items.length ) {
			obj.display_fetch_error( ea.l10n.no_results );
			return;
		}

		if ( ! $import_type.length || 'manual' === import_type ) {
			display_checkboxes = true;
		}

		var $table = obj.$.preview_container.find( '.data-container table' );

		var rows = [];
		for ( var i in data.items ) {
			var row = data.items[ i ];
			row.checkbox = display_checkboxes ? '<input type="checkbox">' : '';
			if ( row.all_day ) {
				row.start_time = ea.l10n.all_day;
			} else {
				if ( 'undefined' === typeof row.start_meridian || ! row.start_meridian ) {
					if ( parseInt( row.start_hour, 10 ) > 11 ) {
						row.start_meridian = ea.l10n.pm;
					} else {
						row.start_meridian = ea.l10n.am;
					}
				}

				if ( row.start_hour > 12 ) {
					row.start_hour = row.start_hour - 12;
				}

				row.start_time = ( 0 === parseInt( row.start_hour, 10 ) ? 12 : row.start_hour ) + ':' + ( '00' + row.start_minute ).slice( -2 );
				row.start_time += ' ' + row.start_meridian;
			}
			rows.push( row );
		}

		if ( display_checkboxes && ! is_csv ) {
			$table.addClass( 'display-checkboxes' );
		} else {
			$table.removeClass( 'display-checkboxes' );
		}

		obj.$.form.addClass( 'show-data' );

		var args = {
			lengthMenu: [
				[ 5, 10, 25, 50, -1 ],
				[ 5, 10, 25, 50, tribe_l10n_datatables.pagination.all ]
			],
			order: [
				[ 1, 'asc' ]
			],
			columnDefs: [
				{
					cellType: 'th',
					className: 'check-column',
					orderable: false,
					targets: 0
				}
			],
			data: rows
		};

		if ( 'undefined' !== typeof data.columns ) {
			args.columns = [
				{ data: 'checkbox' }
			];

			var $head = $table.find( 'thead tr' );
			var $foot = $table.find( 'tfoot tr' );
			var $map_row = $({});
			var column_map = '';
			var content_type = '';
			$head.find( 'th:first' ).nextAll().remove();
			$foot.find( 'th:first' ).nextAll().remove();

			if ( is_csv ) {
				var $data_container = $table.closest( '.data-container' );
				$table.closest( '.data-container' ).addClass( 'csv-data' );

				$data_container.find( '.tribe-preview-message .tribe-csv-filename' ).html( $( '#tribe-ea-field-csv_file_name' ).text() );
				$head.closest( 'thead' ).prepend( '<tr class="tribe-column-map"><th scope="row" class="check-column column-cb"></th></tr>' );
				$map_row = $( '.tribe-column-map' );
				content_type = $( '#tribe-ea-field-csv_content_type' ).val();
				content_type = content_type.replace( 'tribe_', '' );

				var $mapper_template = $( '#tribe-csv-column-map-' + content_type );
				column_map = $mapper_template.html();
			}

			var column = 0;
			for ( i in data.columns ) {
				args.columns.push( { data: data.columns[ i ] } );
				$head.append( '<th scope="col">' + data.columns[ i ] + '</th>' );
				$foot.append( '<th scope="col">' + data.columns[ i ] + '</th>' );

				// if this is a CSV import, add the column map headers and default-select where possible
				if ( is_csv ) {
					var column_slug = data.columns[ i ].toLowerCase().replace( ' ', '_' ).replace( /[^a-z0-9_]/, '' );
					$map_row.append( '<th scope="col">' + column_map.replace( 'name="column_map[]"', 'name="aggregator[column_map][' + column + ']" id="column-' + column + '"' ) + '</th>' );

					var $map_select = $map_row.find( '#column-' + column );

					if ( 'undefined' !== typeof ea.csv_column_mapping[ content_type ][ column ] ) {
						column_slug = ea.csv_column_mapping[ content_type ][ column ];
					}

					$map_select.find( 'option[value="' + column_slug + '"]' ).prop( 'selected', true );
				}

				column++;
			}

			args.scrollX = true;
		} else {
			args.columns = [
				{ data: 'checkbox' },
				{ data: 'start_date' },
				{ data: 'start_time' },
				{ data: 'end_date' },
				{ data: 'title' }
			];
			args.autoWidth = false;
		}

		$table.tribeDataTable( args );
		obj.wrap_cell_content();

		$table
			.on( 'select.dt'  , obj.events.twiddle_finalize_button_text )
			.on( 'deselect.dt', obj.events.twiddle_finalize_button_text )
			.on( 'draw.dt', obj.wrap_cell_content );

		var text;

		if ( 'new' === obj.$.action.val() ) {
			if ( 'manual' === import_type ) {
				text = ea.l10n.import_all.replace( '%d', rows.length );
			} else {
				text = ea.l10n.create_schedule;
			}
		}

		$( obj.selector.finalize_button ).html( text );
	};

	obj.wrap_cell_content = function() {
		$( '.dataTable' ).find( 'tbody td' ).each( function() {
			var $cell = $( this );
			$cell.html( '<div class="tribe-td-height-limit">' + $cell.html() + '</div>' );
		} );
	};

	/**
	 * Displays a fetch error
	 */
	obj.display_fetch_error = function( message ) {
		var $message_container = $( '.tribe-fetch-error-message' );
		obj.$.preview_container.removeClass( 'tribe-fetching' ).addClass( 'tribe-fetch-error' );

		// clear out the error message area
		$message_container.html('');

		obj.display_error( $message_container, message );
		$( obj.selector.preview_button ).prop( 'disabled', false );
	};

	/**
	 * displays an error to a container on the page
	 */
	obj.display_error = function( $container, message ) {
		$container.prepend(
			[
				'<div class="notice notice-error">',
					'<p>',
						message,
					'</p>',
				'</div>'
			].join( '' )
		);
	};

	/**
	 * displays a success message to a container on the page
	 */
	obj.display_success = function( $container, message ) {
		$container.prepend(
			[
				'<div class="notice notice-success">',
					'<p>',
						message,
					'</p>',
				'</div>'
			].join( '' )
		);
	};

	/**
	 * Saves credential form
	 */
	obj.save_credentials = function( $credentials_form ) {
		var data = $credentials_form.find( '.tribe-fieldset' ).find( 'input' ).serialize();

		var url = ajaxurl + '?action=tribe_aggregator_save_credentials';

		var jqxhr = $.post( url, data );
		jqxhr.done( function( response ) {
			if ( response.success ) {
				$credentials_form.addClass( 'credentials-entered' );
				$credentials_form.find( '[name="has-credentials"]' ).val( 1 ).change();
			}
		} );
	};

	/**
	 * Submits the final version of the import for saving events
	 */
	obj.finalize_manual_import = function() {
		var origin = $( '#tribe-ea-field-origin' ).val();
		var $table = $( '.dataTable' );
		var table = window.tribe_data_table;

		if ( 'eventbrite' === origin ) {
			obj.$.form.submit();
			return;
		}

		if ( $table.hasClass( 'display-checkboxes' ) ) {
			var row_selection = table.rows( { selected: true } );
			if ( ! row_selection[0].length ) {
				row_selection = table.rows();
			}

			if ( ! row_selection[0].length ) {
				obj.display_error( $( '.tribe-finalize-container' ), ea.l10n.events_required_for_manual_submit );
				return;
			}

			var data = row_selection.data();
			var items = [];
			var unique_id_field = null;

			if ( 'facebook' === origin ) {
				unique_id_field = 'facebook_id';
			} else if ( 'meetup' === origin ) {
				unique_id_field = 'meetup_id';
			} else if ( 'ical' === origin || 'ics' === origin || 'gcal' === origin ) {
				unique_id_field = 'uid';
			}

			if ( null !== unique_id_field ) {
				for ( var i in data ) {
					if ( isNaN( i ) ) {
						continue;
					}

					if ( 'undefined' === typeof data[ i ][ unique_id_field ] ) {
						continue;
					}

					items.push( data[ i ][ unique_id_field ] );
				}

				$( '#tribe-selected-rows' ).text( JSON.stringify( items ) );
			} else {
				$( '#tribe-selected-rows' ).text( 'all' );
			}
		} else {
			$( '#tribe-selected-rows' ).text( 'all' );
		}

		$( '.dataTables_scrollBody' ).find( '[name^="aggregator[column_map]"]' ).remove();

		obj.$.form.submit();
	};

	/**
	 * Better Search ID for Select2, compatible with WordPress ID from WP_Query
	 *
	 * @param  {object|string} e Searched object or the actual ID
	 * @return {string}   ID of the object
	 */
	obj.search_id = function ( e ) {
		var id = null;

		if ( 'undefined' !== typeof e.id ){
			id = e.id;
		} else if ( 'undefined' !== typeof e.ID ){
			id = e.ID;
		} else if ( 'undefined' !== typeof e.value ){
			id = e.value;
		}
		return e == undefined ? null : id;
	};

	/**
	 * Configure the Drop Down Fields
	 *
	 * @param  {jQuery} $fields All the fields from the page
	 *
	 * @return {jQuery}         Affected fields
	 */
	obj.construct.dropdown = function( $fields ) {
		var $elements = $fields.filter( obj.selector.dropdown ).not( '.select2-offscreen, .select2-container' );

		$elements.each(function(){
			var $select = $(this),
				args = {};

			if ( ! $select.is( 'select' ) ) {
				// Better Method for finding the ID
				args.id = obj.search_id;
			}

			// By default we allow The field to be cleared
			args.allowClear = true;
			if ( $select.is( '[data-prevent-clear]' ) ) {
				args.allowClear = false;
			}

			// If we are dealing with a Input Hidden we need to set the Data for it to work
			if ( $select.is( '[data-options]' ) ) {
				args.data = $select.data( 'options' );
			}

			// Prevents the Search box to show
			if ( $select.is( '[data-hide-search]' ) ) {
				args.minimumResultsForSearch = Infinity;
			}

			args.upsellFormatter = function( option ) {
				if ( 'redirect' == option.id ) {
					var parts = option.text.split( '|' );
					option.text = parts[0] + '<br><span class="tribe-upsell-subtitle">' + parts[1] + '</span>';
				}
				return option.text;
			}

			if ( 'tribe-ea-field-origin' === $select.attr( 'id' ) ) {
				args.formatResult = args.upsellFormatter,
    			args.formatSelection = args.upsellFormatter,
    			args.escapeMarkup = function(m) { return m; };
			}

			if ( $select.is( '[multiple]' ) ) {
				args.multiple = true;

				if ( ! _.isArray( $select.data( 'separator' ) ) ) {
					args.tokenSeparators = [ $select.data( 'separator' ) ];
				} else {
					args.tokenSeparators = $select.data( 'separator' );
				}
				args.separator = $select.data( 'separator' );

				// Define the regular Exp based on
				args.regexSeparatorElements = [ '^(' ];
				args.regexSplitElements = [ '(?:' ];
				$.each( args.tokenSeparators, function ( i, token ) {
					args.regexSeparatorElements.push( '[^' + token + ']+' );
					args.regexSplitElements.push( '[' + token + ']' );
				} );
				args.regexSeparatorElements.push( ')$' );
				args.regexSplitElements.push( ')' );

				args.regexSeparatorString = args.regexSeparatorElements.join( '' );
				args.regexSplitString = args.regexSplitElements.join( '' );

				args.regexToken = new RegExp( args.regexSeparatorString, 'ig' );
				args.regexSplit = new RegExp( args.regexSplitString, 'ig' );
			}

			/**
			 * Better way of matching results
			 *
			 * @param  {string} term Which term we are searching for
			 * @param  {string} text Search here
			 * @return {boolean}
			 */
			args.matcher = function( term, text ) {
				var result = text.toUpperCase().indexOf( term.toUpperCase() ) == 0;

				if ( ! result && 'undefined' !== typeof args.tags ){
					var possible = _.where( args.tags, { text: text } );
					if ( args.tags.length > 0  && _.isObject( possible ) ){
						var test_value = obj.search_id( possible[0] );
						result = test_value.toUpperCase().indexOf( term.toUpperCase() ) == 0;
					}
				}

				return result;
			};

			// Select also allows Tags, so we go with that too
			if ( $select.is( '[data-tags]' ) ){
				args.tags = $select.data( 'options' );

				args.initSelection = function ( element, callback ) {
					var data = [];
					$( element.val().split( args.regexSplit ) ).each( function () {
						var obj = { id: this, text: this };
						if ( args.tags.length > 0  && _.isObject( args.tags[0] ) ) {
							var _obj = _.where( args.tags, { value: this } );
							if ( _obj.length > 0 ){
								obj = _obj[0];
								obj = {
									id: obj.value,
									text: obj.text,
								};
							}
						}

						data.push( obj );

					} );
					callback( data );
				};

				args.createSearchChoice = function(term, data) {
					if ( term.match( args.regexToken ) ) {
						return { id: term, text: term };
					}
				};

				if ( 0 === args.tags.length ){
					args.formatNoMatches = function(){
						return $select.attr( 'placeholder' );
					};
				}
			}

			// When we have a source, we do an AJAX call
			if ( $select.is( '[data-source]' ) ) {
				var source = $select.data( 'source' );

				// For AJAX we reset the data
				args.data = { results: [] };

				// Allows HTML from Select2 AJAX calls
				args.escapeMarkup = function (m) {
					return m;
				};

				args.ajax = { // instead of writing the function to execute the request we use Select2's convenient helper
					dataType: 'json',
					type: 'POST',
					url: window.ajaxurl,
					results: function ( data ) { // parse the results into the format expected by Select2.
						return data.data;
					}
				};

				// By default only send the source
				args.ajax.data = function( search, page ) {
					return {
						action: 'tribe_aggregator_dropdown_' + source,
					};
				};
			}

			$select.select2( args );
		})
		.on( 'change', function( event ) {
			var $select = $(this),
				data = $( this ).data( 'value' );

			if ( ! $select.is( '[multiple]' ) ){
				return;
			}
			if ( ! $select.is( '[data-source]' ) ){
				return;
			}

			if ( event.added ){
				if ( _.isArray( data ) ) {
					data.push( event.added );
				} else {
					data = [ event.added ];
				}
			} else {
				if ( _.isArray( data ) ) {
					data = _.without( data, event.removed );
				} else {
					data = [];
				}
			}
			$select.data( 'value', data ).attr( 'data-value', JSON.stringify( data ) );
		} );

		// return to be able to chain jQuery calls
		return $elements;
	};

	/**
	 * Configures the Media Button
	 *
	 * @param  {jQuery} $fields All the fields from the page
	 *
	 * @return {jQuery}         Affected fields
	 */
	obj.construct.media_button = function( $fields ) {
		var $elements = $fields.filter( obj.selector.media_button );

		if ( typeof wp === 'undefined' || ! wp.media || ! wp.media.editor ) {
			return $elements;
		}

		$elements.each( function(){
			var $button = $( this ),
				input = $button.data( 'input' ),
				$field = $( '#' + input ),
				$name = $( '#' + input + '_name' );

			// Setup the WP Media for this slug
			var media = obj.media[ input ] = wp.media( {
				title: $button.data( 'mediaTitle' ),
				library: {
					type: $button.data( 'mimeType' )
				},
				multiple: false
			} );

			// On select send to Select2
			media.on( 'select', function (){
				var state = media.state(),
					selection = state.get('selection');

				if ( ! selection ) {
					return;
				}

				selection.each( function( attachment ) {
					$field.data( { id: attachment.attributes.id, text: attachment.attributes.title } );
					$field.val( attachment.attributes.id );
					$field.change();
					$name.html( attachment.attributes.filename );
					$name.attr( 'title', attachment.attributes.filename );
				} );
			} );

			// We don't need the Media Library button
			/*
			media.on( 'open', function () {
				$( '.media-router .media-menu-item' ).first().trigger( 'click' );
			} );
			*/
		} );

		obj.$.container.on( 'click', obj.selector.media_button, function( e ) {
			e.preventDefault();

			if ( ! $( this ).is( ':visible' ) ) {
				return;
			}

			var input = $( this ).data( 'input' );
			obj.media[ input ].open( input );
			return false;
		} );

		return $elements;
	};

	/**
	 * Triggers a change event on the given field
	 */
	obj.events.trigger_field_change = function() {
		$( this ).change();
	};

	/**
	 * Triggers the saving of credentials
	 */
	obj.events.trigger_save_credentials = function() {
		obj.save_credentials( $( this ).closest( '.enter-credentials' ) );
	};

	/**
	 * Suppress form submissions
	 */
	obj.events.suppress_submission = function( e ) {
		var origin = $( '#tribe-ea-field-origin' ).val();

		if ( $( '#tribe-selected-rows' ).val().length || 'eventbrite' === origin ) {
			return true;
		}

		e.preventDefault();
	};

	/**
	 * Adjusts the "Import" button to have contextual text based on selected records to import
	 */
	obj.events.twiddle_finalize_button_text = function( e, dt ) {
		if ( 'new' !== obj.$.action.val() ) {
			return;
		}

		var selected_rows = dt.rows({ selected: true })[0].length;
		var text = ea.l10n.import_checked;

		if ( ! selected_rows ) {
			text = ea.l10n.import_all;
			selected_rows = dt.rows()[0].length;
		}

		text = text.replace( '%d', selected_rows );
		$( obj.selector.finalize_button ).html( text );
	};

	obj.events.cancel_edit = function( e ) {
		e.preventDefault();
		var url = window.location.href;
		url = url.replace( 'tab=edit', 'tab=scheduled' );
		url = url.replace( /id=\d+/, '' );
		window.location.href = url;
	};

	obj.events.verify_schedule_delete = function() {
		return confirm( ea.l10n.verify_schedule_delete );
	};

	obj.progress.init = function() {
		obj.progress.data = {};
		obj.progress.$ = {};
		obj.progress.$.notice    = $( '.tribe-notice-aggregator-update-msg' );
		obj.progress.$.spinner   = obj.progress.$.notice.find( 'img' );
		obj.progress.$.progress  = obj.progress.$.notice.find( '.progress' );
		obj.progress.$.tracker   = obj.progress.$.notice.find( '.tracker' );
		obj.progress.$.created   = obj.progress.$.tracker.find( '.track-created .value' );
		obj.progress.$.updated   = obj.progress.$.tracker.find( '.track-updated .value' );
		obj.progress.$.skipped   = obj.progress.$.tracker.find( '.track-skipped .value' );
		obj.progress.$.remaining = obj.progress.$.tracker.find( '.track-remaining .value' );
		obj.progress.$.bar       = obj.progress.$.notice.find( '.bar' );
		obj.progress.data.time   = Date.now();

		setTimeout( obj.progress.start );
	};

	obj.progress.start = function() {
		obj.progress.send_request();
		obj.progress.update( tribe_aggregator_save.progress, tribe_aggregator_save.progressText );
	};

	obj.progress.handle_response = function( data ) {
		var now     = Date.now();
		var elapsed = now - obj.progress.data.time;

		if ( data.html ) {
			obj.progress.data.notice.html( data.html );
		}
		if ( data.progress ) {
			obj.progress.update( data );
		}

		if ( data.continue ) {
			// If multiple editors are open for the same event we don't want to hammer the server
			// and so a min delay of 1/2 sec is introduced between update requests
			if ( elapsed < 500 ) {
				setTimeout( obj.progress.send_request, 500 - elapsed  );
			} else {
				obj.progress.send_request();
			}
		}

		if ( data.complete ) {
			obj.progress.$.notice.find( '.tribe-message' ).html( data.complete_text );
			obj.progress.$.tracker.remove();
			obj.progress.$.notice.find( '.progress-container' ).remove();
			obj.progress.$.notice.removeClass( 'warning' ).addClass( 'completed' );
		}
	};

	obj.progress.send_request = function() {
		var payload = {
			record:  tribe_aggregator_save.record_id,
			check:  tribe_aggregator_save.check,
			action: 'tribe_aggregator_realtime_update'
		};
		$.post( ajaxurl, payload, obj.progress.handle_response, 'json' );
	};

	obj.progress.update = function( data ) {
		var percentage = parseInt( data.progress, 10 );

		// The percentage should never be out of bounds, but let's handle such a thing gracefully if it arises
		if ( percentage < 0 || percentage > 100 ) {
			return;
		}

		if ( 'undefined' === typeof data.counts ) {
			return;
		}

		var types = [ 'created', 'updated', 'skipped' ];
		for ( var i in types ) {
			if ( ! data.counts[ types[ i ] ] ) {
				continue;
			}

			obj.progress.$[ types[ i ] ].html( data.counts[ types[ i ] ] );

			if ( ! obj.progress.$.tracker.hasClass( 'has-' + types[ i ] ) ) {
				obj.progress.$.tracker.addClass( 'has-' + types[ i ] );
			}
		}

		obj.progress.$.bar.css( 'width', percentage + '%' );
		obj.progress.$.progress.attr( 'title', data.progress_text );
	};

	obj.progress.remove_notice = function() {
		var effect = {
			opacity: 0,
			height:  'toggle'
		};

		obj.progress.$.notice.animate( effect, 1000, function() {
			obj.progress.$.notice.remove();
		} );
	};

	/**
	 * helper text for date select
	 */
	obj.date_helper = function() {
		var $picker;

		$picker = $( this );

		if ( ! $picker.hasClass( 'tribe-datepicker' ) ) {
			return;
		}

		var selected_date = $picker.val();
		if ( '' === selected_date || null === selected_date ) {
			return;
		}

		var tmp = $picker.attr( 'id' ).match( 'tribe-ea-field-(.*)_start' );
		var origin = tmp[1];
		if ( '' === origin || null === origin ) {
			return;
		}

		jQuery( '#tribe-date-helper-date-' + origin ).html( selected_date );
	};

	// Run Init on Document Ready
	$( document ).ready( obj.init );
} )( jQuery, _, tribe_aggregator.fields, tribe_aggregator );<|MERGE_RESOLUTION|>--- conflicted
+++ resolved
@@ -4,24 +4,6 @@
 tribe_aggregator.fields = {
 	// Store the Required Selectors
 	selector: {
-<<<<<<< HEAD
-		container: '.tribe-ea',
-		form: '.tribe-ea-form',
-		help: '.tribe-ea-help',
-		fields: '.tribe-ea-field',
-		dropdown: '.tribe-ea-dropdown',
-		origin_field: '#tribe-ea-field-origin',
-		media_button: '.tribe-ea-media_button',
-		datepicker: '.tribe-datepicker',
-		save_credentials_button: '.enter-credentials .tribe-save',
-		preview_container: '.tribe-preview-container',
-		preview_button: '.tribe-preview:visible',
-		refine_filters: '.tribe-refine-filters',
-		clear_filters_button: '.tribe-clear-filters',
-		finalize_button: '.tribe-finalize',
-		cancel_button: '.tribe-cancel',
-		action: '#tribe-action'
-=======
 		container               : '.tribe-ea',
 		form                    : '.tribe-ea-form',
 		help                    : '.tribe-ea-help',
@@ -29,7 +11,7 @@
 		dropdown                : '.tribe-ea-dropdown',
 		origin_field            : '#tribe-ea-field-origin',
 		media_button            : '.tribe-ea-media_button',
-		datepicker              : '.tribe-ea-datepicker',
+		datepicker              : '.tribe-datepicker',
 		save_credentials_button : '.enter-credentials .tribe-save',
 		preview_container       : '.tribe-preview-container',
 		preview_button          : '.tribe-preview:visible',
@@ -40,7 +22,6 @@
 		schedule_delete_link    : '.tribe-ea-tab-scheduled a.submitdelete',
 		tab_new                 : '.tribe-ea-tab-new',
 		action                  : '#tribe-action'
->>>>>>> c5bd7bc7
 	},
 
 	media: {},
@@ -107,16 +88,6 @@
 		}
 
 		$( document )
-<<<<<<< HEAD
-			.on( 'keypress'   , obj.selector.fields                  , obj.events.trigger_field_change )
-			.on( 'click'      , obj.selector.save_credentials_button , obj.events.trigger_save_credentials )
-			.on( 'click'      , obj.selector.clear_filters_button    , obj.clear_filters )
-			.on( 'click'      , obj.selector.finalize_button         , obj.finalize_manual_import )
-			.on( 'click'      , '.tribe-preview'                     , obj.preview_import )
-			.on( 'click'      , '.tribe-cancel'                      , obj.events.cancel_edit )
-			.on( 'blur'       , obj.selector.datepicker              , obj.date_helper )
-			.on( 'change'     , obj.selector.origin_field            , function() {
-=======
 			.on( 'keypress'   , obj.selector.fields                    , obj.events.trigger_field_change )
 			.on( 'click'      , obj.selector.save_credentials_button   , obj.events.trigger_save_credentials )
 			.on( 'click'      , obj.selector.clear_filters_button      , obj.clear_filters )
@@ -124,9 +95,9 @@
 			.on( 'click'      , obj.selector.preview_button            , obj.preview_import )
 			.on( 'click'      , obj.selector.cancel_button             , obj.events.cancel_edit )
 			.on( 'click'      , obj.selector.schedule_delete_link      , obj.events.verify_schedule_delete )
+			.on( 'blur'       , obj.selector.datepicker                , obj.date_helper )
 			.on( 'submit'     , obj.selector.tab_new                   , obj.events.suppress_submission )
 			.on( 'change'     , obj.selector.origin_field              , function() {
->>>>>>> c5bd7bc7
 				obj.$.form.removeClass( 'show-data' );
 				obj.$.form.attr( 'data-origin', $( this ).val() );
 				$( '.tribe-fetched, .tribe-fetching, .tribe-fetch-error' ).removeClass( 'tribe-fetched tribe-fetching tribe-fetch-error' );
