/**
 * This CSS file was auto-generated via PostCSS
 *
 * Contributors should avoid editing this file, but instead edit the associated
 * src/resources/postcss/ file. For more information, check out our engineering
 * docs on how we handle CSS in our engineering docs.
 *
 * @see: http://moderntribe.github.io/products-engineering/css/
 */

.tribe-ea .tribe-ea-tab {
	padding: 20px;
	margin-top: 20px;
	border: 1px solid #ccc;
	background-color: #fff;
}

.tribe-ea .tribe-ea-tab .form-table tr {
	position: relative;
}

.tribe-ea .tribe-ea-help {
	padding: 4px;
	cursor: pointer;
}

.tribe-ea .tribe-ea-help:hover,
		.tribe-ea .tribe-ea-help.tribe-active {
	color: #0073aa;
}

.tribe-ea .tribe-ea-hidden {
	display: none;
}

.tribe-ea .tribe-ea-file-name {
	display: inline-block;
	font-style: italic;
	line-height: 26px;
	max-width: 100%;
	overflow: hidden;
	text-overflow: ellipsis;
	white-space: nowrap;
	width: 200px;
}

.tribe-ea .tribe-ea-size-small {
	width: 100px;
}

.tribe-ea .tribe-ea-size-medium {
	width: 150px;
}

.tribe-ea .tribe-ea-size-large {
	width: 200px;
}

.tribe-ea .has-credentials {
	padding: 0;
}

.tribe-ea .tribe-button-row {
	padding-left: 0;
}

.tribe-ea .enter-credentials {
	background-color: #f8eceb;
	padding: 16px;
	padding: 1rem;
}

.tribe-ea .enter-credentials.credentials-entered {
	background-color: #ebf2eb;
}

.tribe-ea .enter-credentials.credentials-entered .tribe-credentials-prompt,
			.tribe-ea .enter-credentials.credentials-entered .tribe-fieldset {
	display: none;
}

.tribe-ea .enter-credentials.credentials-entered .tribe-credentials-success {
	display: block;
	margin-bottom: 0;
}

.tribe-ea .enter-credentials input {
	max-width: 250px;
	width: 75%;
}

.tribe-ea .enter-credentials .dashicons {
	font-size: 24px;
	font-size: 1.5rem;
	line-height: 19.2px;
	line-height: 1.2rem;
	margin-right: 8px;
	margin-right: .5rem;
}

.tribe-ea .enter-credentials .dashicons-warning {
	color: #d54e21;
}

.tribe-ea .enter-credentials .dashicons-yes {
	color: #41a341;
	font-size: 32px;
	font-size: 2rem;
}

.tribe-ea .enter-credentials #facebook_api_key {
	margin-right: 24px;
	margin-right: 1.5rem;
}

.tribe-ea .enter-credentials .tribe-message {
	margin-bottom: 16px;
	margin-bottom: 1rem;
}

.tribe-ea .enter-credentials .tribe-credentials-success {
<<<<<<< HEAD
    display: none;
}
.tribe-ea .manage-column.column-frequency {
    width: 15%;
}
.tribe-ea .manage-column.column-imported {
    width: 15%;
}
.tribe-ea .manage-column.column-total {
    width: 15%;
}
.tribe-ea td.column-source {
    padding-left: 50px;
    position: relative;
}
.tribe-ea .tribe-ea-report-status {
    position: absolute;
    width: 45px;
    bottom: 0;
    top: 0;
    left: 0;
    font-size: 25px;
}
.tribe-ea .tribe-ea-report-status > .dashicons {
    width: 100%;
    padding-top: 10px;
    font-size: inherit;
}
.tribe-ea .tribe-ea-report-status .tribe-ea-status-success {
    color: #46b450;
}
.tribe-ea .tribe-ea-report-status .tribe-ea-status-scheduled {
    color: #00a0d2;
}
.tribe-ea .tribe-ea-report-status .tribe-ea-status-failed {
    color: #dc3232;
}
.tribe-ea .tribe-ea-report-status .tribe-ea-status-pending {
    color: #ffb900;
    font-size: 0.8em;
}
.tribe-ea .select2-container-multi .select2-choices .select2-search-field input {
    height: 25px;
=======
	display: none;
}

.tribe-ea-table-container {
	background-color: #FAFAFA;
	border: 1px solid #E7E7E7;
	min-height: 25px;
	padding: 8px;
	padding: .5rem;
}

.tribe-preview-container {
	display: none;
}

.tribe-preview-container.tribe-fetch-error,
	.tribe-preview-container.tribe-fetched {
	display: block;
}

.tribe-preview-container.tribe-fetching {
	display: block;
}

.tribe-preview-container.tribe-fetching .spinner-container {
	display: block;
	text-align: center;
}

.tribe-preview-container.tribe-fetch-error .tribe-fetch-error-message {
	display: block;
}

.tribe-preview-container > td {
	padding-left: 0;
	padding-right: 0;
}

.tribe-preview-container .tribe-column-start-date,
	.tribe-preview-container .tribe-column-end-date {
	width: 8em;
}

.tribe-preview-container .tribe-fetch-error-message,
	.tribe-preview-container .spinner-container {
	display: none;
}

.tribe-preview-container .spinner {
	float: none;
	margin-left: auto;
	margin-right: auto;
	visibility: visible;
>>>>>>> 6bc4bb5b
}<|MERGE_RESOLUTION|>--- conflicted
+++ resolved
@@ -119,52 +119,60 @@
 }
 
 .tribe-ea .enter-credentials .tribe-credentials-success {
-<<<<<<< HEAD
-    display: none;
-}
+	display: none;
+}
+
 .tribe-ea .manage-column.column-frequency {
-    width: 15%;
-}
+	width: 15%;
+}
+
 .tribe-ea .manage-column.column-imported {
-    width: 15%;
-}
+	width: 15%;
+}
+
 .tribe-ea .manage-column.column-total {
-    width: 15%;
-}
+	width: 15%;
+}
+
 .tribe-ea td.column-source {
-    padding-left: 50px;
-    position: relative;
-}
+	padding-left: 50px;
+	position: relative;
+}
+
 .tribe-ea .tribe-ea-report-status {
-    position: absolute;
-    width: 45px;
-    bottom: 0;
-    top: 0;
-    left: 0;
-    font-size: 25px;
-}
+	position: absolute;
+	width: 45px;
+	bottom: 0;
+	top: 0;
+	left: 0;
+	font-size: 25px;
+}
+
 .tribe-ea .tribe-ea-report-status > .dashicons {
-    width: 100%;
-    padding-top: 10px;
-    font-size: inherit;
-}
+	width: 100%;
+	padding-top: 10px;
+	font-size: inherit;
+}
+
 .tribe-ea .tribe-ea-report-status .tribe-ea-status-success {
-    color: #46b450;
-}
+	color: #46b450;
+}
+
 .tribe-ea .tribe-ea-report-status .tribe-ea-status-scheduled {
-    color: #00a0d2;
-}
+	color: #00a0d2;
+}
+
 .tribe-ea .tribe-ea-report-status .tribe-ea-status-failed {
-    color: #dc3232;
-}
+	color: #dc3232;
+}
+
 .tribe-ea .tribe-ea-report-status .tribe-ea-status-pending {
-    color: #ffb900;
-    font-size: 0.8em;
-}
+	color: #ffb900;
+	font-size: 0.8em;
+}
+
 .tribe-ea .select2-container-multi .select2-choices .select2-search-field input {
-    height: 25px;
-=======
-	display: none;
+	height: 25px;
 }
 
 .tribe-ea-table-container {
@@ -217,5 +225,4 @@
 	margin-left: auto;
 	margin-right: auto;
 	visibility: visible;
->>>>>>> 6bc4bb5b
 }