/**
 * This CSS file was auto-generated via PostCSS
 *
 * Contributors should avoid editing this file, but instead edit the associated
 * src/resources/postcss/ file. For more information, check out our engineering
 * docs on how we handle CSS in our engineering docs.
 *
 * @see: http://moderntribe.github.io/products-engineering/css/
 */

.tribe-ea .tribe-ea-tab {
	padding: 20px;
	margin-top: 20px;
	border: 1px solid #ccc;
	background-color: #fff;
}

.tribe-ea .tribe-ea-tab .form-table th[scope="row"] {
	width: 120px;
}

.tribe-ea .tribe-ea-tab .form-table tr {
	position: relative;
}

.tribe-ea .tribe-ea-help {
	padding: 4px;
	color: #0073aa;
	cursor: pointer;
}

.tribe-ea .tribe-ea-hidden {
	display: none;
}

.tribe-ea .tribe-ea-file-name {
	display: inline-block;
	font-style: italic;
	line-height: 26px;
	max-width: 200px;
	overflow: hidden;
	text-overflow: ellipsis;
	white-space: nowrap;
	width: auto;
}

.tribe-ea .tribe-ea-size-small {
	width: 100px;
}

.tribe-ea .tribe-ea-size-medium {
	width: 150px;
}

.tribe-ea .tribe-ea-size-large {
	width: 200px;
}

.tribe-ea .tribe-ea-size-xlarge {
	width: 405px;
}

.tribe-ea .has-credentials {
	padding: 0;
}

.tribe-ea .tribe-button-row {
	padding-left: 0;
}

.tribe-ea .tribe-ea-fileicon {
	padding: 3px;
}

.tribe-ea .tribe-ea-field-readonly {
	line-height: 30px;
}

.tribe-ea .tribe-ea-field-readonly + .tribe-ea-field {
	margin-left: 10px;
}

.tribe-ea .enter-credentials {
	background-color: #f8eceb;
	padding: 16px;
	padding: 1rem;
}

.tribe-ea .enter-credentials.credentials-entered {
	background-color: #ebf2eb;
}

.tribe-ea .enter-credentials.credentials-entered .tribe-credentials-prompt,
			.tribe-ea .enter-credentials.credentials-entered .tribe-fieldset {
	display: none;
}

.tribe-ea .enter-credentials.credentials-entered .tribe-credentials-success {
	display: block;
	margin-bottom: 0;
}

.tribe-ea .enter-credentials input {
	max-width: 250px;
	width: 75%;
}

.tribe-ea .enter-credentials .dashicons {
	font-size: 24px;
	font-size: 1.5rem;
	line-height: 19.2px;
	line-height: 1.2rem;
	margin-right: 8px;
	margin-right: .5rem;
}

.tribe-ea .enter-credentials .dashicons-warning {
	color: #d54e21;
}

.tribe-ea .enter-credentials .dashicons-yes {
	color: #41a341;
	font-size: 32px;
	font-size: 2rem;
}

.tribe-ea .enter-credentials #facebook_api_key {
	margin-right: 24px;
	margin-right: 1.5rem;
}

.tribe-ea .enter-credentials .tribe-message {
	margin-bottom: 16px;
	margin-bottom: 1rem;
}

.tribe-ea .enter-credentials .tribe-credentials-success {
	display: none;
}

.tribe-ea .manage-column.column-frequency {
	width: 15%;
}

.tribe-ea .manage-column.column-imported {
	width: 15%;
}

.tribe-ea .manage-column.column-total {
	width: 15%;
	text-align: center;
}

.tribe-ea .tribe-ea-tab-scheduled td.column-source {
	padding-left: 10px;
}

.tribe-ea td.column-source {
	padding-left: 50px;
	position: relative;
}

.tribe-ea td.column-total {
	text-align: center;
}

.tribe-ea .tribe-ea-report-status {
	position: absolute;
	width: 45px;
	bottom: 0;
	top: 0;
	left: 0;
	font-size: 25px;
}

.tribe-ea .tribe-ea-report-status > .dashicons {
	width: 100%;
	padding-top: 10px;
	font-size: inherit;
}

.tribe-ea .tribe-ea-report-status .tribe-ea-status-success {
	color: #46b450;
}

.tribe-ea .tribe-ea-report-status .tribe-ea-status-scheduled {
	color: #00a0d2;
}

.tribe-ea .tribe-ea-report-status .tribe-ea-status-failed {
	color: #dc3232;
}

.tribe-ea .tribe-ea-report-status .tribe-ea-status-pending {
	color: #ffb900;
	font-size: 0.8em;
}

.tribe-ea .select2-container-multi .select2-choices .select2-search-field input {
	height: 25px;
}

.tribe-ea .select2-container {
	margin: 0 1px 0 0;
}

.tribe-ea input, .tribe-ea select {
	margin-left: 0;
}

.tribe-ea .tribe-refine {
	margin-bottom: 4px;
	margin-bottom: .25rem;
}

.tribe-ea .tribe-refine:last-child {
	margin-bottom: 0;
}

.tribe-ea .tribe-notice-tribe-missing-aggregator-license {
	background: #f7fcfe;
}

.tribe-ea .dataTables_length,
	.tribe-ea .dataTables_filter {
	line-height: 28px;
	margin-bottom: 8px;
	margin-bottom: .5rem;
}

.tribe-ea .dataTables_length select, .tribe-ea .dataTables_filter select {
	margin-top: -2px;
}

.tribe-ea-table-container {
	background-color: #FAFAFA;
	border: 1px solid #E7E7E7;
	min-height: 25px;
	padding: 8px;
	padding: .5rem;
}

.tribe-preview-container {
	display: none;
	padding-left: 16px;
	padding-left: 1rem;
	padding-right: 16px;
	padding-right: 1rem;
	margin-top: 8px;
	margin-top: .5rem;
}

.edit-form .tribe-preview-container,
	.show-data .tribe-preview-container,
	.tribe-preview-container.tribe-fetch-error,
	.tribe-preview-container.tribe-fetched {
	display: block;
}

.tribe-preview-container.tribe-fetching {
	display: block;
}

.tribe-preview-container.tribe-fetching .spinner-container {
	display: block;
	text-align: center;
}

.tribe-preview-container.tribe-fetch-error .tribe-fetch-error-message {
	display: block;
}

.tribe-preview-container .data-container {
	display: none;
}

.tribe-preview-container .data-container.csv-data #tribe-csv-preview-message {
	display: block;
}

.tribe-preview-container .data-container.csv-data #tribe-remote-preview-message {
	display: none;
}

.tribe-preview-container .data-container #tribe-remote-preview-message {
	display: block;
}

.tribe-preview-container > td {
	padding-left: 0;
	padding-right: 0;
}

.tribe-preview-container .tribe-column-start-date,
	.tribe-preview-container .tribe-column-end-date {
	width: 8em;
}

.tribe-preview-container .tribe-fetch-error-message,
	.tribe-preview-container .spinner-container {
	display: none;
}

.tribe-preview-container .spinner {
	float: none;
	margin-left: auto;
	margin-right: auto;
	visibility: visible;
}

.tribe-preview-container .dataTable {
	float: left;
}

.tribe-preview-container .dataTable .column-cb input, .tribe-preview-container .dataTable .check-column input {
	display: none;
}

.tribe-preview-container .dataTable thead th, .tribe-preview-container .dataTable tfoot th {
	padding-right: 20px;
	white-space: nowrap;
}

.tribe-preview-container .dataTable thead tr + tr th {
	background: #f3f3f3;
	border-bottom: 0;
	font-weight: bold;
}

.tribe-preview-container .tribe-td-height-limit {
	max-height: 50px;
	overflow: hidden;
}

.tribe-preview-container .display-checkboxes .column-cb input, .tribe-preview-container .display-checkboxes .check-column input {
	display: inline-block;
}

.tribe-preview-container .tribe-preview-message {
	display: none;
	font-weight: bold;
	line-height: 26px;
}

.tribe-preview-container #tribe-ea-field-post_status + label {
	margin-left: 16px;
	margin-left: 1rem;
}

.tribe-default-settings {
	display: none;
	padding-bottom: 16px;
	padding-bottom: 1rem;
	padding-top: 16px;
	padding-top: 1rem;
}

.tribe-default-settings label {
	display: inline-block;
	line-height: 26px;
}

.show-data .tribe-default-settings,
	.show-data .data-container {
	display: block;
}

.show-data .tribe-finalize-container {
	display: block;
}

.edit-form .tribe-default-settings,
	.edit-form .tribe-finalize-container {
	display: block;
}

.edit-form .tribe-cancel {
	display: inline-block;
}

.tribe-ea-form[data-origin="eventbrite"] .tribe-finalize-container {
	display: block;
}

.tribe-cancel {
	display: none;
}

.tribe-finalize-container {
	display: none;
	padding-top: 24px;
	padding-top: 1.5rem;
}

.tribe-finalize-container .tribe-timezone-message {
	font-style: italic;
	padding-top: 8px;
	padding-top: .5rem;
}

.tribe-message-loader {
	display: none;
}

<<<<<<< HEAD
.tribe-aggregator-update-msg.updating {
	border-color: #ffba00;
}

.tribe-aggregator-update-msg > div {
	padding-bottom: 8px;
	padding-bottom: 0.5rem;
}

.tribe-aggregator-update-msg .progress {
	border: 1px solid #ccc;
	float: left;
	margin-right: 16px;
	margin-right: 1rem;
	padding: 1px;
	width: 288px;
	width: 18rem;
}

.tribe-aggregator-update-msg .progress .bar {
	background: #ffba00;
	height: 16px;
	height: 1rem;
	width: 1%;
}

.tribe-aggregator-update-msg.completed .progress .bar {
	background: #7ad03a;
}

.tribe-aggregator-update-msg .tracker {
	margin: 0;
	padding: 0;
}

.tribe-aggregator-update-msg .tracker .tracked-item {
	display: none;
	margin: 4px 0;
	margin: .25rem 0;
}

.tribe-aggregator-update-msg .tracker.has-created,
		.tribe-aggregator-update-msg .tracker.has-updated,
		.tribe-aggregator-update-msg .tracker.has-skipped {
	padding-bottom: 4px;
	padding-bottom: .25rem;
}

.tribe-aggregator-update-msg .tracker.has-created .track-remaining, .tribe-aggregator-update-msg .tracker.has-updated .track-remaining, .tribe-aggregator-update-msg .tracker.has-skipped .track-remaining {
	display: block;
}

.tribe-aggregator-update-msg .tracker.has-created .track-created {
	display: block;
}

.tribe-aggregator-update-msg .tracker.has-updated .track-updated {
	display: block;
}

.tribe-aggregator-update-msg .tracker.has-skipped .track-skipped {
	display: block;
=======
.select2-disabled {
	margin-bottom: 0;
	color: gray;
	cursor: default;
>>>>>>> 342df23e
}

@media screen and (max-width: 782px) {
	/**
		 * override default WordPress responsive styles so the helper icon has space
		 */

	.tribe-ea .form-table td {
		padding-right: 0;
	}

	.tribe-ea .form-table td input[type=text] {
		width: 92%;
		display: inline-block;
	}
	/**
		 * override dependency styling, impacts Meetup import type
		 */

	.tribe-ea td.tribe-dependent.tribe-active {
		display: block;
	}
	/**
		 * Vertically center the helper text icon next to taller input fields
		 */

	.tribe-ea input + .tribe-ea-help {
		line-height: 30px;
	}
}<|MERGE_RESOLUTION|>--- conflicted
+++ resolved
@@ -402,7 +402,6 @@
 	display: none;
 }
 
-<<<<<<< HEAD
 .tribe-aggregator-update-msg.updating {
 	border-color: #ffba00;
 }
@@ -465,12 +464,12 @@
 
 .tribe-aggregator-update-msg .tracker.has-skipped .track-skipped {
 	display: block;
-=======
+}
+
 .select2-disabled {
 	margin-bottom: 0;
 	color: gray;
 	cursor: default;
->>>>>>> 342df23e
 }
 
 @media screen and (max-width: 782px) {
