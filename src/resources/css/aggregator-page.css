/**
 * This CSS file was auto-generated via PostCSS
 *
 * Contributors should avoid editing this file, but instead edit the associated
 * src/resources/postcss/ file. For more information, check out our engineering
 * docs on how we handle CSS in our engineering docs.
 *
 * @see: http://moderntribe.github.io/products-engineering/css/
 */

.tribe-ea .tribe-ea-tab {
	padding: 20px;
	margin-top: 20px;
	border: 1px solid #ccc;
	background-color: #fff;
}

.tribe-ea .tribe-ea-tab .form-table th[scope="row"] {
	width: 100px;
}

.tribe-ea .tribe-ea-tab .form-table tr {
	position: relative;
}

.tribe-ea .tribe-ea-help {
	padding: 4px;
	color: #0073aa;
	cursor: pointer;
}

.tribe-ea .tribe-ea-hidden {
	display: none;
}

.tribe-ea .tribe-ea-file-name {
	display: inline-block;
	font-style: italic;
	line-height: 26px;
	max-width: 200px;
	overflow: hidden;
	text-overflow: ellipsis;
	white-space: nowrap;
	width: auto;
}

.tribe-ea .tribe-ea-size-small {
	width: 100px;
}

.tribe-ea .tribe-ea-size-medium {
	width: 150px;
}

.tribe-ea .tribe-ea-size-large {
	width: 200px;
}

.tribe-ea .tribe-ea-size-xlarge {
	width: 405px;
}

.tribe-ea .has-credentials {
	padding: 0;
}

.tribe-ea .tribe-button-row {
	padding-left: 0;
}

.tribe-ea .enter-credentials {
	background-color: #f8eceb;
	padding: 16px;
	padding: 1rem;
}

.tribe-ea .enter-credentials.credentials-entered {
	background-color: #ebf2eb;
}

.tribe-ea .enter-credentials.credentials-entered .tribe-credentials-prompt,
			.tribe-ea .enter-credentials.credentials-entered .tribe-fieldset {
	display: none;
}

.tribe-ea .enter-credentials.credentials-entered .tribe-credentials-success {
	display: block;
	margin-bottom: 0;
}

.tribe-ea .enter-credentials input {
	max-width: 250px;
	width: 75%;
}

.tribe-ea .enter-credentials .dashicons {
	font-size: 24px;
	font-size: 1.5rem;
	line-height: 19.2px;
	line-height: 1.2rem;
	margin-right: 8px;
	margin-right: .5rem;
}

.tribe-ea .enter-credentials .dashicons-warning {
	color: #d54e21;
}

.tribe-ea .enter-credentials .dashicons-yes {
	color: #41a341;
	font-size: 32px;
	font-size: 2rem;
}

.tribe-ea .enter-credentials #facebook_api_key {
	margin-right: 24px;
	margin-right: 1.5rem;
}

.tribe-ea .enter-credentials .tribe-message {
	margin-bottom: 16px;
	margin-bottom: 1rem;
}

.tribe-ea .enter-credentials .tribe-credentials-success {
	display: none;
}

.tribe-ea .manage-column.column-frequency {
	width: 15%;
}

.tribe-ea .manage-column.column-imported {
	width: 15%;
}

.tribe-ea .manage-column.column-total {
	width: 15%;
}

.tribe-ea .tribe-ea-tab-scheduled td.column-source {
	padding-left: 10px;
}

.tribe-ea td.column-source {
	padding-left: 50px;
	position: relative;
}

.tribe-ea .tribe-ea-report-status {
	position: absolute;
	width: 45px;
	bottom: 0;
	top: 0;
	left: 0;
	font-size: 25px;
}

.tribe-ea .tribe-ea-report-status > .dashicons {
	width: 100%;
	padding-top: 10px;
	font-size: inherit;
}

.tribe-ea .tribe-ea-report-status .tribe-ea-status-success {
	color: #46b450;
}

.tribe-ea .tribe-ea-report-status .tribe-ea-status-scheduled {
	color: #00a0d2;
}

.tribe-ea .tribe-ea-report-status .tribe-ea-status-failed {
	color: #dc3232;
}

.tribe-ea .tribe-ea-report-status .tribe-ea-status-pending {
	color: #ffb900;
	font-size: 0.8em;
}

.tribe-ea .select2-container-multi .select2-choices .select2-search-field input {
	height: 25px;
}

.tribe-ea .select2-container {
	margin: 0 1px 0 0;
}

.tribe-ea input, .tribe-ea select {
	margin-left: 0;
}

.tribe-ea .tribe-refine {
	margin-bottom: 4px;
	margin-bottom: .25rem;
}

.tribe-ea .tribe-refine:last-child {
	margin-bottom: 0;
}

<<<<<<< HEAD
.tribe-ea .dataTables_length,
	.tribe-ea .dataTables_filter {
	line-height: 28px;
	margin-bottom: 8px;
	margin-bottom: .5rem;
}

.tribe-ea .dataTables_length select, .tribe-ea .dataTables_filter select {
	margin-top: -2px;
=======
.tribe-ea .tribe-notice-tribe-missing-aggregator-license {
	background: #f7fcfe;
>>>>>>> 7478066c
}

.tribe-ea-table-container {
	background-color: #FAFAFA;
	border: 1px solid #E7E7E7;
	min-height: 25px;
	padding: 8px;
	padding: .5rem;
}

.tribe-preview-container {
	display: none;
	padding-left: 16px;
	padding-left: 1rem;
	padding-right: 16px;
	padding-right: 1rem;
	margin-top: 8px;
	margin-top: .5rem;
}

.edit-form .tribe-preview-container,
	.show-data .tribe-preview-container,
	.tribe-preview-container.tribe-fetch-error,
	.tribe-preview-container.tribe-fetched {
	display: block;
}

.tribe-preview-container.tribe-fetching {
	display: block;
}

.tribe-preview-container.tribe-fetching .spinner-container {
	display: block;
	text-align: center;
}

.tribe-preview-container.tribe-fetch-error .tribe-fetch-error-message {
	display: block;
}

.tribe-preview-container .data-container {
	display: none;
}

.tribe-preview-container .data-container.csv-data #tribe-csv-preview-message {
	display: block;
}

.tribe-preview-container .data-container.csv-data #tribe-remote-preview-message {
	display: none;
}

.tribe-preview-container .data-container #tribe-remote-preview-message {
	display: block;
}

.tribe-preview-container > td {
	padding-left: 0;
	padding-right: 0;
}

.tribe-preview-container .tribe-column-start-date,
	.tribe-preview-container .tribe-column-end-date {
	width: 8em;
}

.tribe-preview-container .tribe-fetch-error-message,
	.tribe-preview-container .spinner-container {
	display: none;
}

.tribe-preview-container .spinner {
	float: none;
	margin-left: auto;
	margin-right: auto;
	visibility: visible;
}

.tribe-preview-container .dataTable .column-cb input, .tribe-preview-container .dataTable .check-column input {
	display: none;
}

.tribe-preview-container .dataTable thead th, .tribe-preview-container .dataTable tfoot th {
	padding-right: 20px;
	white-space: nowrap;
}

.tribe-preview-container .dataTable thead tr + tr th {
	background: #f3f3f3;
	border-bottom: 0;
	font-weight: bold;
}

.tribe-preview-container .tribe-td-height-limit {
	max-height: 50px;
	overflow: hidden;
}

.tribe-preview-container .display-checkboxes .column-cb input, .tribe-preview-container .display-checkboxes .check-column input {
	display: inline-block;
}

.tribe-preview-container .tribe-preview-message {
	display: none;
	font-weight: bold;
	line-height: 26px;
}

.tribe-preview-container #tribe-ea-field-post_status + label {
	margin-left: 16px;
	margin-left: 1rem;
}

.tribe-default-settings {
	display: none;
	padding-bottom: 16px;
	padding-bottom: 1rem;
	padding-top: 16px;
	padding-top: 1rem;
}

.tribe-default-settings label {
	display: inline-block;
	line-height: 26px;
}

.show-data .tribe-default-settings,
	.show-data .data-container {
	display: block;
}

.show-data .tribe-finalize-container {
	display: block;
}

.edit-form .tribe-default-settings,
	.edit-form .tribe-finalize-container {
	display: block;
}

.edit-form .tribe-cancel {
	display: inline-block;
}

.tribe-cancel {
	display: none;
}

.tribe-finalize-container {
	display: none;
	padding-top: 24px;
	padding-top: 1.5rem;
}

.tribe-finalize-container .tribe-timezone-message {
	font-style: italic;
	padding-top: 8px;
	padding-top: .5rem;
}

.tribe-message-loader {
	display: none;
}

@media screen and (max-width: 782px) {
	/**
		 * override default WordPress responsive styles so the helper icon has space
		 */

	.tribe-ea .form-table td {
		padding-right: 0;
	}

	.tribe-ea .form-table td input[type=text] {
		width: 92%;
		display: inline-block;
	}
	/**
		 * override dependency styling, impacts Meetup import type
		 */

	.tribe-ea td.tribe-dependent.tribe-active {
		display: block;
	}
	/**
		 * Vertically center the helper text icon next to taller input fields
		 */

	.tribe-ea input + .tribe-ea-help {
		line-height: 30px;
	}
}<|MERGE_RESOLUTION|>--- conflicted
+++ resolved
@@ -200,7 +200,10 @@
 	margin-bottom: 0;
 }
 
-<<<<<<< HEAD
+.tribe-ea .tribe-notice-tribe-missing-aggregator-license {
+	background: #f7fcfe;
+}
+
 .tribe-ea .dataTables_length,
 	.tribe-ea .dataTables_filter {
 	line-height: 28px;
@@ -210,10 +213,6 @@
 
 .tribe-ea .dataTables_length select, .tribe-ea .dataTables_filter select {
 	margin-top: -2px;
-=======
-.tribe-ea .tribe-notice-tribe-missing-aggregator-license {
-	background: #f7fcfe;
->>>>>>> 7478066c
 }
 
 .tribe-ea-table-container {
