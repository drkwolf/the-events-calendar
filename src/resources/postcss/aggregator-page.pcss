--- conflicted
+++ resolved
@@ -408,7 +408,6 @@
 	display: none;
 }
 
-<<<<<<< HEAD
 .tribe-aggregator-update-msg {
 	&.updating {
 		border-color: #ffba00;
@@ -473,12 +472,12 @@
 			}
 		}
 	}
-=======
+}
+
 .select2-disabled {
 	margin-bottom: 0;
 	color: gray;
 	cursor: default;
->>>>>>> 342df23e
 }
 
 @media screen and (max-width: 782px) {
