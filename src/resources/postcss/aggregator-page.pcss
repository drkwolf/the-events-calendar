.tribe-ea {

	.tribe-ea-tab {
		padding: 20px;
		margin-top: 20px;
		border: 1px solid #ccc;
		background-color: #fff;

		.form-table {
			th[scope="row"] {
				width: 100px;
			}

			tr {
				position: relative;
			}
		}
	}

	.tribe-ea-help {
		padding: 4px;
		color: #0073aa;
		cursor: pointer;
	}

	.tribe-ea-hidden {
		display: none;
	}

	.tribe-ea-file-name {
		display: inline-block;
		font-style: italic;
		line-height: 26px;
		max-width: 200px;
		overflow: hidden;
		text-overflow: ellipsis;
		white-space: nowrap;
		width: auto;
	}

	.tribe-ea-size-small {
		width: 100px;
	}

	.tribe-ea-size-medium {
		width: 150px;
	}

	.tribe-ea-size-large {
		width: 200px;
	}

	.tribe-ea-size-xlarge {
		width: 405px;
	}

	.has-credentials {
		padding: 0;
	}

	.tribe-button-row {
		padding-left: 0;
	}

	.enter-credentials {
		background-color: #f8eceb;
		padding: 1rem;

		&.credentials-entered {
			background-color: #ebf2eb;

			.tribe-credentials-prompt,
			.tribe-fieldset {
				display: none;
			}

			.tribe-credentials-success {
				display: block;
				margin-bottom: 0;
			}
		}

		input {
			max-width: 250px;
			width: 75%;
		}

		.dashicons {
			font-size: 1.5rem;
			line-height: 1.2rem;
			margin-right: .5rem;
		}

		.dashicons-warning {
			color: #d54e21;
		}

		.dashicons-yes {
			color: #41a341;
			font-size: 2rem;
		}

		#facebook_api_key {
			margin-right: 1.5rem;
		}

		.tribe-message {
			margin-bottom: 1rem;
		}

		.tribe-credentials-success {
			display: none;
		}
	}

	.manage-column {
		&.column-frequency {
			width: 15%;
		}

		&.column-imported {
			width: 15%;
		}

		&.column-total {
			width: 15%;
		}
	}

	.tribe-ea-tab-scheduled {
		td.column-source {
			padding-left: 10px;
		}
	}

	td.column-source {
		padding-left: 50px;
		position: relative;
	}

	.tribe-ea-report-status {
		position: absolute;
		width: 45px;
		bottom: 0;
		top: 0;
		left: 0;
		font-size: 25px;

		> .dashicons {
			width: 100%;
			padding-top: 10px;
			font-size: inherit;
		}

		.tribe-ea-status-success {
			color: #46b450;
		}

		.tribe-ea-status-scheduled {
			color: #00a0d2;
		}

		.tribe-ea-status-failed {
			color: #dc3232;
		}

		.tribe-ea-status-pending {
			color: #ffb900;
			font-size: 0.8em;
		}
	}

	.select2-container-multi .select2-choices .select2-search-field input {
		height: 25px;
	}

	.select2-container {
		margin: 0 1px 0 0;
	}

	input, select {
		margin-left: 0;
	}

	.tribe-refine {
		margin-bottom: .25rem;

		&:last-child {
			margin-bottom: 0;
		}
	}

<<<<<<< HEAD
	.dataTables_length,
	.dataTables_filter {
		line-height: 28px;
		margin-bottom: .5rem;

		select {
			margin-top: -2px;
		}
=======
	.tribe-notice-tribe-missing-aggregator-license {
		background: #f7fcfe;
>>>>>>> 7478066c
	}
}

.tribe-ea-table-container {
	background-color: #FAFAFA;
	border: 1px solid #E7E7E7;
	min-height: 25px;
	padding: .5rem;
}

.tribe-preview-container {
	display: none;
	padding-left: 1rem;
	padding-right: 1rem;
	margin-top: .5rem;

	.edit-form &,
	.show-data &,
	&.tribe-fetch-error,
	&.tribe-fetched {
		display: block;
	}

	&.tribe-fetching {
		display: block;

		.spinner-container {
			display: block;
			text-align: center;
		}
	}

	&.tribe-fetch-error {
		.tribe-fetch-error-message {
			display: block;
		}
	}

	.data-container {
		display: none;

		&.csv-data {
			#tribe-csv-preview-message {
				display: block;
			}

			#tribe-remote-preview-message {
				display: none;
			}
		}

		#tribe-remote-preview-message {
			display: block;
		}
	}

	> td {
		padding-left: 0;
		padding-right: 0;
	}

	.tribe-column-start-date,
	.tribe-column-end-date {
		width: 8em;
	}

	.tribe-fetch-error-message,
	.spinner-container {
		display: none;
	}

	.spinner {
		float: none;
		margin-left: auto;
		margin-right: auto;
		visibility: visible;
	}

	.dataTable {
		.column-cb,
		.check-column {
			input {
				display: none;
			}
		}

		thead,
		tfoot {
			th {
				padding-right: 20px;
				white-space: nowrap;
			}
		}

		thead {
			tr + tr {
				th {
					background: #f3f3f3;
					border-bottom: 0;
					font-weight: bold;
				}
			}
		}
	}

	.tribe-td-height-limit {
		max-height: 50px;
		overflow: hidden;
	}

	.display-checkboxes {
		.column-cb,
		.check-column {
			input {
				display: inline-block;
			}
		}
	}

	.tribe-preview-message {
		display: none;
		font-weight: bold;
		line-height: 26px;
	}

	#tribe-ea-field-post_status + label {
		margin-left: 1rem;
	}
}

.tribe-default-settings {
	display: none;
	padding-bottom: 1rem;
	padding-top: 1rem;

	label {
		display: inline-block;
		line-height: 26px;
	}
}

.show-data {
	.tribe-default-settings,
	.data-container {
		display: block;
	}

	.tribe-finalize-container {
		display: block;
	}
}

.edit-form {
	.tribe-default-settings,
	.tribe-finalize-container {
		display: block;
	}

	.tribe-cancel {
		display: inline-block;
	}
}

.tribe-cancel {
	display: none;
}

.tribe-finalize-container {
	display: none;
	padding-top: 1.5rem;

	.tribe-timezone-message {
		font-style: italic;
		padding-top: .5rem;
	}
}

.tribe-message-loader {
	display: none;
}

@media screen and (max-width: 782px) {
	.tribe-ea {
		/**
		 * override default WordPress responsive styles so the helper icon has space
		 */
		.form-table td {
			padding-right: 0;

			input[type=text] {
				width: 92%;
				display: inline-block;
			}
		}

		/**
		 * override dependency styling, impacts Meetup import type
		 */
		td.tribe-dependent.tribe-active {
			display: block;
		}

		/**
		 * Vertically center the helper text icon next to taller input fields
		 */
		input + .tribe-ea-help {
			line-height: 30px;
		}
	}
}<|MERGE_RESOLUTION|>--- conflicted
+++ resolved
@@ -190,7 +190,10 @@
 		}
 	}
 
-<<<<<<< HEAD
+	.tribe-notice-tribe-missing-aggregator-license {
+		background: #f7fcfe;
+	}
+
 	.dataTables_length,
 	.dataTables_filter {
 		line-height: 28px;
@@ -199,10 +202,6 @@
 		select {
 			margin-top: -2px;
 		}
-=======
-	.tribe-notice-tribe-missing-aggregator-license {
-		background: #f7fcfe;
->>>>>>> 7478066c
 	}
 }
 
