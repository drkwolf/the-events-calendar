<div class="recurrence-row recurrence-time">
	<span class="timeofdayoptions">
		<select tabindex="<?php tribe_events_tab_index(); ?>" name="recurrence[<?php echo esc_attr( $rule_type ); ?>][][custom][start-time][hour]" data-field="custom-start-time-hour">
			{{#tribe_recurrence_select custom.[start-time].hour}}
				<?php echo $start_hour_options; ?>
			{{/tribe_recurrence_select}}
		</select>
		<select tabindex="<?php tribe_events_tab_index(); ?>" name="recurrence[<?php echo esc_attr( $rule_type ); ?>][][custom][start-time][minute]" data-field="custom-start-time-minute">
			{{#tribe_recurrence_select custom.[start-time].minute}}
				<?php echo $start_minute_options; ?>
			{{/tribe_recurrence_select}}
		</select>
		<?php if ( ! Tribe__View_Helpers::is_24hr_format() ) : ?>
			<select tabindex="<?php tribe_events_tab_index(); ?>" name="recurrence[<?php echo esc_attr( $rule_type ); ?>][][custom][start-time][meridian]" data-field="custom-start-time-meridian">
				{{#tribe_recurrence_select custom.[start-time].meridian}}
					<?php echo $start_meridian_options; ?>
				{{/tribe_recurrence_select}}
			</select>
		<?php endif; ?>
	</span>
<<<<<<< HEAD
	to
	<span class="timeofdayoptions">
		<select tabindex="<?php tribe_events_tab_index(); ?>" name="recurrence[<?php echo esc_attr( $rule_type ); ?>][][custom][end-time][hour]" data-field="custom-end-time-hour">
			{{#tribe_recurrence_select custom.[end-time].hour}}
				<?php echo $end_hour_options; ?>
			{{/tribe_recurrence_select}}
		</select>
		<select tabindex="<?php tribe_events_tab_index(); ?>" name="recurrence[<?php echo esc_attr( $rule_type ); ?>][][custom][end-time][minute]" data-field="custom-end-time-minute">
			{{#tribe_recurrence_select custom.[end-time].minute}}
				<?php echo $end_minute_options; ?>
			{{/tribe_recurrence_select}}
		</select>
		<?php if ( ! Tribe__View_Helpers::is_24hr_format() ) : ?>
			<select tabindex="<?php tribe_events_tab_index(); ?>" name="recurrence[<?php echo esc_attr( $rule_type ); ?>][][custom][end-time][meridian]" data-field="custom-end-time-meridian">
				{{#tribe_recurrence_select custom.[end-time].meridian}}
					<?php echo $end_meridian_options; ?>
				{{/tribe_recurrence_select}}
			</select>
		<?php endif; ?>
=======

	<span class="eventduration-preamble">
		<?php _ex( 'and will run for:', 'custom recurrence duration', 'the-events-calendar' ); ?>
	</span>

	<span class="eventduration">

		<input type="number"
			   min="0"
			   max="365"
			   step="1"
			   tabindex="<?php tribe_events_tab_index(); ?>"
			   name="recurrence[<?php echo esc_attr( $rule_type ); ?>][][custom][duration][days]"
			   data-field="custom-duration-days"
			   value="{{custom.duration.days}}"
			/>
		<?php _ex( 'days', 'custom recurrence duration', 'the-events-calendar' ); ?>

		<input type="number"
			   min="0"
			   max="23"
			   step="1"
			   tabindex="<?php tribe_events_tab_index(); ?>"
			   name="recurrence[<?php echo esc_attr( $rule_type ); ?>][][custom][duration][hours]"
			   data-field="custom-duration-hours"
			   value="{{custom.duration.hours}}"
			/>
		<?php _ex( 'hours', 'custom recurrence duration', 'the-events-calendar' ); ?>

		<input type="number"
			   min="0"
			   max="59"
			   step="1"
			   tabindex="<?php tribe_events_tab_index(); ?>"
			   name="recurrence[<?php echo esc_attr( $rule_type ); ?>][][custom][duration][minutes]"
			   data-field="custom-duration-minutes"
			   value="{{custom.duration.minutes}}"
			/>
		<?php _ex( 'minutes', 'custom recurrence duration', 'the-events-calendar' ); ?>
>>>>>>> 95f4d7b7
	</span>
</div><|MERGE_RESOLUTION|>--- conflicted
+++ resolved
@@ -18,27 +18,6 @@
 			</select>
 		<?php endif; ?>
 	</span>
-<<<<<<< HEAD
-	to
-	<span class="timeofdayoptions">
-		<select tabindex="<?php tribe_events_tab_index(); ?>" name="recurrence[<?php echo esc_attr( $rule_type ); ?>][][custom][end-time][hour]" data-field="custom-end-time-hour">
-			{{#tribe_recurrence_select custom.[end-time].hour}}
-				<?php echo $end_hour_options; ?>
-			{{/tribe_recurrence_select}}
-		</select>
-		<select tabindex="<?php tribe_events_tab_index(); ?>" name="recurrence[<?php echo esc_attr( $rule_type ); ?>][][custom][end-time][minute]" data-field="custom-end-time-minute">
-			{{#tribe_recurrence_select custom.[end-time].minute}}
-				<?php echo $end_minute_options; ?>
-			{{/tribe_recurrence_select}}
-		</select>
-		<?php if ( ! Tribe__View_Helpers::is_24hr_format() ) : ?>
-			<select tabindex="<?php tribe_events_tab_index(); ?>" name="recurrence[<?php echo esc_attr( $rule_type ); ?>][][custom][end-time][meridian]" data-field="custom-end-time-meridian">
-				{{#tribe_recurrence_select custom.[end-time].meridian}}
-					<?php echo $end_meridian_options; ?>
-				{{/tribe_recurrence_select}}
-			</select>
-		<?php endif; ?>
-=======
 
 	<span class="eventduration-preamble">
 		<?php _ex( 'and will run for:', 'custom recurrence duration', 'the-events-calendar' ); ?>
@@ -78,6 +57,5 @@
 			   value="{{custom.duration.minutes}}"
 			/>
 		<?php _ex( 'minutes', 'custom recurrence duration', 'the-events-calendar' ); ?>
->>>>>>> 95f4d7b7
 	</span>
 </div>