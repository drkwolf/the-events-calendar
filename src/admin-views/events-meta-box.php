<?php
/**
 * Events post main metabox
 */

// Don't load directly
if ( ! defined( 'ABSPATH' ) ) {
	die( '-1' );
}

$events_label_singular = tribe_get_event_label_singular();
$events_label_plural = tribe_get_event_label_plural();

if ( class_exists( 'Eventbrite_for_TribeEvents' ) ) {
	?>
	<style type="text/css">
		.eventBritePluginPlug {
			display: none;
		}
	</style>
	<?php
}
?>
<div id="eventIntro">
	<div id="tribe-events-post-error" class="tribe-events-error error"></div>
	<?php do_action( 'tribe_events_post_errors', $event->ID, true ) ?>

</div>
<div id='eventDetails' class="inside eventForm" data-datepickerFormat="<?php echo esc_attr( tribe_get_option( 'datepickerFormat' ) ); ?>">
	<?php do_action( 'tribe_events_detail_top', $event->ID, true ) ?>
	<?php wp_nonce_field( Tribe__Events__Main::POSTTYPE, 'ecp_nonce' ); ?>
	<?php do_action( 'tribe_events_eventform_top', $event->ID ); ?>
	<table cellspacing="0" cellpadding="0" id="EventInfo">
		<tr>
			<td colspan="2" class="tribe_sectionheader">
				<div class="tribe_sectionheader" style="">
					<h4><?php esc_html_e( 'Time &amp; Date', 'tribe-events-calendar' ); ?></h4></div>
			</td>
		</tr>
		<tr>
			<td colspan="2">
				<table class="eventtable">
					<tr id="recurrence-changed-row">
						<td colspan='2'><?php printf( __( 'You have changed the recurrence rules of this %1$s.  Saving the %1$s will update all future %2$s.  If you did not mean to change all %2$s, then please refresh the page.', 'tribe-events-calendar' ), strtolower( $events_label_singular ), strtolower( $events_label_plural ) ); ?></td>
					</tr>
					<tr>
						<td><?php printf( __( 'All Day %s:', 'tribe-events-calendar' ), $events_label_singular ); ?></td>
						<td>
							<input tabindex="<?php tribe_events_tab_index(); ?>" type="checkbox" id="allDayCheckbox" name="EventAllDay" value="yes" <?php echo $isEventAllDay; ?> />
						</td>
					</tr>
					<tr>
						<td style="width:175px;"><?php esc_html_e( 'Start Date &amp; Time:', 'tribe-events-calendar' ); ?></td>
						<td id="tribe-event-datepickers" data-startofweek="<?php echo get_option( 'start_of_week' ); ?>">
							<input autocomplete="off" tabindex="<?php tribe_events_tab_index(); ?>" type="text" class="tribe-datepicker" name="EventStartDate" id="EventStartDate" value="<?php echo esc_attr( $EventStartDate ) ?>" />
<<<<<<< HEAD
							<span class="helper-text hide-if-js"><?php _e( 'YYYY-MM-DD', 'tribe-events-calendar' ) ?></span>
							<span class="timeofdayoptions">
								<?php echo tribe_get_datetime_separator(); ?>
								<select tabindex="<?php tribe_events_tab_index(); ?>" name="EventStartHour">
									<?php echo $startHourOptions; ?>
								</select>
								<select tabindex="<?php tribe_events_tab_index(); ?>" name="EventStartMinute">
									<?php echo $startMinuteOptions; ?>
								</select>
								<?php if ( ! Tribe__Events__View_Helpers::is_24hr_format() ) : ?>
									<select tabindex="<?php tribe_events_tab_index(); ?>" name="EventStartMeridian">
										<?php echo $startMeridianOptions; ?>
									</select>
								<?php endif; ?>
							</span>
=======
							<span class="helper-text hide-if-js"><?php esc_html_e( 'YYYY-MM-DD', 'tribe-events-calendar' ) ?></span>
				<span class="timeofdayoptions">
					<?php echo tribe_get_datetime_separator(); ?>
					<select tabindex="<?php tribe_events_tab_index(); ?>" name="EventStartHour">
						<?php echo $startHourOptions; ?>
					</select>
					<select tabindex="<?php tribe_events_tab_index(); ?>" name="EventStartMinute">
						<?php echo $startMinuteOptions; ?>
					</select>
					<?php if ( ! Tribe__Events__View_Helpers::is_24hr_format() ) : ?>
						<select tabindex="<?php tribe_events_tab_index(); ?>" name="EventStartMeridian">
							<?php echo $startMeridianOptions; ?>
						</select>
					<?php endif; ?>
				</span>
>>>>>>> f64a1471
						</td>
					</tr>
					<tr>
						<td><?php esc_html_e( 'End Date &amp; Time:', 'tribe-events-calendar' ); ?></td>
						<td>
							<input autocomplete="off" type="text" class="tribe-datepicker" name="EventEndDate" id="EventEndDate" value="<?php echo esc_attr( $EventEndDate ); ?>" />
							<span class="helper-text hide-if-js"><?php _e( 'YYYY-MM-DD', 'tribe-events-calendar' ) ?></span>
							<span class="timeofdayoptions">
								<?php echo tribe_get_datetime_separator(); ?>
								<select class="tribeEventsInput" tabindex="<?php tribe_events_tab_index(); ?>" name="EventEndHour">
									<?php echo $endHourOptions; ?>
								</select>
								<select tabindex="<?php tribe_events_tab_index(); ?>" name="EventEndMinute">
									<?php echo $endMinuteOptions; ?>
								</select>
								<?php if ( ! Tribe__Events__View_Helpers::is_24hr_format() ) : ?>
									<select tabindex="<?php tribe_events_tab_index(); ?>" name="EventEndMeridian">
										<?php echo $endMeridianOptions; ?>
									</select>
								<?php endif; ?>
							</span>
						</td>
					</tr>
					<?php do_action( 'tribe_events_date_display', $event->ID, true ) ?>
				</table>
			</td>
		</tr>
	</table>
	<table id="event_venue" class="eventtable">
		<tr>
			<td colspan="2" class="tribe_sectionheader">
				<h4><?php esc_html_e( 'Location', 'tribe-events-calendar' ); ?></h4></td>
		</tr>
		<?php do_action( 'tribe_venue_table_top', $event->ID ) ?>
		<?php include( $tribe->pluginPath . 'src/admin-views/venue-meta-box.php' ); ?>
	</table>
	<?php do_action( 'tribe_after_location_details', $event->ID ); ?>
	<table id="event_organizer" class="eventtable">
		<tr>
			<td colspan="2" class="tribe_sectionheader">
				<h4><?php echo tribe_get_organizer_label_singular(); ?></h4></td>
		</tr>
		<?php do_action( 'tribe_organizer_table_top', $event->ID ) ?>
		<?php include( $tribe->pluginPath . 'src/admin-views/organizer-meta-box.php' ); ?>
	</table>

	<table id="event_url" class="eventtable">
		<tr>
			<td colspan="2" class="tribe_sectionheader">
				<h4><?php printf( __( '%s Website', 'tribe-events-calendar' ), $events_label_singular ); ?></h4></td>
		</tr>
		<tr>
			<td style="width:172px;"><?php _e( 'URL:', 'tribe-events-calendar' ); ?></td>
			<td>
				<input tabindex="<?php tribe_events_tab_index(); ?>" type='text' id='EventURL' name='EventURL' size='25' value='<?php echo ( isset( $_EventURL ) ) ? esc_attr( $_EventURL ) : ''; ?>' placeholder='example.com' />
			</td>
		</tr>
		<?php do_action( 'tribe_events_url_table', $event->ID, true ) ?>
	</table>

	<?php do_action( 'tribe_events_details_table_bottom', $event->ID, true ) ?>

	<table id="event_cost" class="eventtable">
		<?php if ( tribe_events_admin_show_cost_field() ) : ?>
			<tr>
				<td colspan="2" class="tribe_sectionheader">
					<h4><?php printf( __( '%s Cost', 'tribe-events-calendar' ), $events_label_singular ); ?></h4></td>
			</tr>
			<tr>
				<td><?php esc_html_e( 'Currency Symbol:', 'tribe-events-calendar' ); ?></td>
				<td>
					<input tabindex="<?php tribe_events_tab_index(); ?>" type='text' id='EventCurrencySymbol' name='EventCurrencySymbol' size='2' value='<?php echo isset( $_EventCurrencySymbol ) ? esc_attr( $_EventCurrencySymbol ) : tribe_get_option( 'defaultCurrencySymbol', '$' ); ?>' />
					<select tabindex="<?php tribe_events_tab_index(); ?>" id="EventCurrencyPosition" name="EventCurrencyPosition">
						<?php
						if ( isset( $_EventCurrencyPosition ) && 'suffix' === $_EventCurrencyPosition ) {
							$suffix = true;
						} elseif ( isset( $_EventCurrencyPosition ) && 'prefix' === $_EventCurrencyPosition ) {
							$suffix = false;
						} elseif ( true === tribe_get_option( 'reverseCurrencyPosition', false ) ) {
							$suffix = true;
						} else {
							$suffix = false;
						}
						?>
						<option value="prefix"> <?php _ex( 'Before cost', 'Currency symbol position', 'tribe-events-calendar' ) ?> </option>
						<option value="suffix"<?php if ( $suffix ) {
							echo ' selected="selected"';
						} ?>><?php _ex( 'After cost', 'Currency symbol position', 'tribe-events-calendar' ) ?></option>
					</select>
				</td>
			</tr>
			<tr>
				<td><?php esc_html_e( 'Cost:', 'tribe-events-calendar' ); ?></td>
				<td>
					<input tabindex="<?php tribe_events_tab_index(); ?>" type='text' id='EventCost' name='EventCost' size='6' value='<?php echo ( isset( $_EventCost ) ) ? esc_attr( $_EventCost ) : ''; ?>' />
				</td>
			</tr>
			<tr>
				<td></td>
				<td>
					<small><?php printf( __( 'Enter a 0 for %s that are free or leave blank to hide the field.', 'tribe-events-calendar' ), strtolower( $events_label_plural ) ); ?></small>
				</td>
			</tr>
		<?php endif; ?>
		<?php do_action( 'tribe_events_cost_table', $event->ID, true ) ?>
	</table>

</div>
<?php do_action( 'tribe_events_above_donate', $event->ID, true ) ?>
<?php do_action( 'tribe_events_details_bottom', $event->ID, true ) ?><|MERGE_RESOLUTION|>--- conflicted
+++ resolved
@@ -26,7 +26,7 @@
 	<?php do_action( 'tribe_events_post_errors', $event->ID, true ) ?>
 
 </div>
-<div id='eventDetails' class="inside eventForm" data-datepickerFormat="<?php echo esc_attr( tribe_get_option( 'datepickerFormat' ) ); ?>">
+<div id='eventDetails' class="inside eventForm" data-datepicker_format="<?php echo esc_attr( tribe_get_option( 'datepickerFormat' ) ); ?>">
 	<?php do_action( 'tribe_events_detail_top', $event->ID, true ) ?>
 	<?php wp_nonce_field( Tribe__Events__Main::POSTTYPE, 'ecp_nonce' ); ?>
 	<?php do_action( 'tribe_events_eventform_top', $event->ID ); ?>
@@ -53,8 +53,8 @@
 						<td style="width:175px;"><?php esc_html_e( 'Start Date &amp; Time:', 'tribe-events-calendar' ); ?></td>
 						<td id="tribe-event-datepickers" data-startofweek="<?php echo get_option( 'start_of_week' ); ?>">
 							<input autocomplete="off" tabindex="<?php tribe_events_tab_index(); ?>" type="text" class="tribe-datepicker" name="EventStartDate" id="EventStartDate" value="<?php echo esc_attr( $EventStartDate ) ?>" />
-<<<<<<< HEAD
-							<span class="helper-text hide-if-js"><?php _e( 'YYYY-MM-DD', 'tribe-events-calendar' ) ?></span>
+
+							<span class="helper-text hide-if-js"><?php esc_html_e( 'YYYY-MM-DD', 'tribe-events-calendar' ) ?></span>
 							<span class="timeofdayoptions">
 								<?php echo tribe_get_datetime_separator(); ?>
 								<select tabindex="<?php tribe_events_tab_index(); ?>" name="EventStartHour">
@@ -69,23 +69,6 @@
 									</select>
 								<?php endif; ?>
 							</span>
-=======
-							<span class="helper-text hide-if-js"><?php esc_html_e( 'YYYY-MM-DD', 'tribe-events-calendar' ) ?></span>
-				<span class="timeofdayoptions">
-					<?php echo tribe_get_datetime_separator(); ?>
-					<select tabindex="<?php tribe_events_tab_index(); ?>" name="EventStartHour">
-						<?php echo $startHourOptions; ?>
-					</select>
-					<select tabindex="<?php tribe_events_tab_index(); ?>" name="EventStartMinute">
-						<?php echo $startMinuteOptions; ?>
-					</select>
-					<?php if ( ! Tribe__Events__View_Helpers::is_24hr_format() ) : ?>
-						<select tabindex="<?php tribe_events_tab_index(); ?>" name="EventStartMeridian">
-							<?php echo $startMeridianOptions; ?>
-						</select>
-					<?php endif; ?>
-				</span>
->>>>>>> f64a1471
 						</td>
 					</tr>
 					<tr>
