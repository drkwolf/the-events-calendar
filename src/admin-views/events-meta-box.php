<?php
/**
 * Events post main metabox
 */

// Don't load directly
if ( ! defined( 'ABSPATH' ) ) {
	die( '-1' );
}

$events_label_singular           = tribe_get_event_label_singular();
$events_label_plural             = tribe_get_event_label_plural();
$events_label_singular_lowercase = tribe_get_event_label_singular_lowercase();
$events_label_plural_lowercase   = tribe_get_event_label_plural_lowercase();
?>
<div id="eventIntro">
	<div id="tribe-events-post-error" class="tribe-events-error error"></div>
	<?php
	/**
	 * Fires inside the top of "The Events Calendar" meta box
	 *
	 * @param int $event->ID the event currently being edited, will be 0 if creating a new event
	 * @param boolean
	 */
	do_action( 'tribe_events_post_errors', $event->ID, true );
	?>
</div>
<div id='eventDetails' class="inside eventForm" data-datepicker_format="<?php echo esc_attr( tribe_get_option( 'datepickerFormat' ) ); ?>">
	<?php
	/**
	 * Fires inside the opening #eventDetails div of The Events Calendar meta box
	 *
	 * @param int $event->ID the event currently being edited, will be 0 if creating a new event
	 * @param boolean
	 */
	do_action( 'tribe_events_detail_top', $event->ID, true );

	wp_nonce_field( Tribe__Events__Main::POSTTYPE, 'ecp_nonce' );

	/**
	 * Fires after the nonce field inside The Events Calendar meta box
	 *
	 * @param int $event->ID the event currently being edited, will be 0 if creating a new event
	 * @param boolean
	 */
	do_action( 'tribe_events_eventform_top', $event->ID );
	?>
<<<<<<< HEAD
	
=======
	<table cellspacing="0" cellpadding="0" id="EventInfo">
		<tr>
			<td colspan="2" class="tribe_sectionheader">
				<div class="tribe_sectionheader" style="">
					<h4><?php esc_html_e( 'Time &amp; Date', 'the-events-calendar' ); ?></h4></div>
			</td>
		</tr>
		<tr>
			<td colspan="2">
				<table class="eventtable">
					<?php
					/**
					 * Don't Remove the <colgroup> it's important to avoid
					 * recurrence meta changing it's width when the Description changes
					 */
					?>
					<colgroup>
						<col style="width:15%">
						<col style="width:85%">
					</colgroup>
					<tr id="recurrence-changed-row">
						<td colspan='2'><?php printf( esc_html__( 'You have changed the recurrence rules of this %1$s.  Saving the %1$s will update all future %2$s.  If you did not mean to change all %2$s, then please refresh the page.', 'the-events-calendar' ), $events_label_singular_lowercase, $events_label_plural_lowercase ); ?></td>
					</tr>
					<tr>
						<td class="tribe-datetime-label"><?php esc_html_e( 'Start/End:', 'the-events-calendar' ); ?></td>
						<td class="tribe-datetime-block">
							<input
								autocomplete="off"
								tabindex="<?php tribe_events_tab_index(); ?>"
								type="text"
								class="tribe-datepicker tribe-field-start_date"
								name="EventStartDate"
								id="EventStartDate"
								value="<?php echo esc_attr( $EventStartDate ) ?>"
							/>
							<span class="helper-text hide-if-js"><?php esc_html_e( 'YYYY-MM-DD', 'the-events-calendar' ) ?></span>

							<input
								autocomplete="off"
								tabindex="<?php tribe_events_tab_index(); ?>"
								type="text"
								class="tribe-timepicker tribe-field-start_time"
								name="EventStartTime"
								id="EventStartTime"
								<?php echo Tribe__View_Helpers::is_24hr_format() ? 'data-format="H:i"' : '' ?>
								data-step="<?php echo esc_attr( $start_timepicker_step ); ?>"
								data-round="<?php echo esc_attr( $timepicker_round ); ?>"
								value="<?php echo esc_attr( $metabox->is_auto_draft() ? $start_timepicker_default : $EventStartTime ) ?>"
							/>
							<span class="helper-text hide-if-js"><?php esc_html_e( 'HH:MM', 'the-events-calendar' ) ?></span>

							<span class="tribe-datetime-separator"> <?php echo esc_html_x( 'to', 'Start Date Time "to" End Date Time', 'the-events-calendar' ); ?> </span>

							<input
								autocomplete="off"
								type="text"
								class="tribe-timepicker tribe-field-end_time"
								name="EventEndTime"
								id="EventEndTime"
								<?php echo Tribe__View_Helpers::is_24hr_format() ? 'data-format="H:i"' : '' ?>
								data-step="<?php echo esc_attr( $end_timepicker_step ); ?>"
								data-round="<?php echo esc_attr( $timepicker_round ); ?>"
								value="<?php echo esc_attr( $metabox->is_auto_draft() ? $end_timepicker_default : $EventEndTime ); ?>"
							/>
							<span class="helper-text hide-if-js"><?php esc_html_e( 'HH:MM', 'the-events-calendar' ) ?></span>

							<input
								autocomplete="off"
								type="text"
								class="tribe-datepicker tribe-field-end_date"
								name="EventEndDate"
								id="EventEndDate"
								value="<?php echo esc_attr( $EventEndDate ); ?>"
							/>
							<span class="helper-text hide-if-js"><?php esc_html_e( 'YYYY-MM-DD', 'the-events-calendar' ) ?></span>

							<select
								tabindex="<?php tribe_events_tab_index(); ?>"
								name="EventTimezone"
								id="event-timezone"
								class="tribe-field-timezone tribe-dropdown hide-if-js"
								data-timezone-label="<?php esc_attr_e( 'Time Zone:', 'the-events-calendar' ) ?>"
								data-timezone-value="<?php echo esc_attr( Tribe__Events__Timezones::get_event_timezone_string() ) ?>"
							>
								<?php echo tribe_events_timezone_choice( Tribe__Events__Timezones::get_event_timezone_string() ); ?>
							</select>

							<p class="tribe-allday">
								<input
									tabindex="<?php tribe_events_tab_index(); ?>"
									type="checkbox"
									id="allDayCheckbox"
									name="EventAllDay"
									value="yes"
									<?php echo esc_html( $isEventAllDay ); ?>
								/>
								<label for="allDayCheckbox"><?php esc_html_e( 'All Day Event', 'the-events-calendar' ); ?></label>
							</p>
						</td>
					</tr>
					<tr class="event-dynamic-helper">
						<td class="label">
						</td>
						<td>
							<div class="event-dynamic-helper-text"></div>
						</td>
					</tr>
					<?php
					/**
					 * Fires after the event end date field in The Events Calendar meta box
					 * HTML outputted here should be wrapped in a table row (<tr>) that contains 2 cells (<td>s)
					 *
					 * @param int $event->ID the event currently being edited, will be 0 if creating a new event
					 * @param boolean
					 */
					do_action( 'tribe_events_date_display', $event->ID, true );
					?>
				</table>
			</td>
		</tr>
	</table>

>>>>>>> e667eea1
	<?php Tribe__Events__Linked_Posts::instance()->render_meta_box_sections( $event ); ?>

	<table id="event_url" class="eventtable">
		<tr>
			<td colspan="2" class="tribe_sectionheader">
				<h4><?php printf( esc_html__( '%s Website', 'the-events-calendar' ), $events_label_singular ); ?></h4></td>
		</tr>
		<tr>
			<td style="width:172px;"><?php esc_html_e( 'URL:', 'the-events-calendar' ); ?></td>
			<td>
				<input tabindex="<?php tribe_events_tab_index(); ?>" type='text' id='EventURL' name='EventURL' size='25' value='<?php echo ( isset( $_EventURL ) ) ? esc_attr( $_EventURL ) : ''; ?>' placeholder='example.com' />
			</td>
		</tr>
		<?php
		/**
		 * Fires just after the "URL" field that appears below the Event Website header in The Events Calendar meta box
		 * HTML outputted here should be wrapped in a table row (<tr>) that contains 2 cells (<td>s)
		 *
		 * @param int $event->ID the event currently being edited, will be 0 if creating a new event
		 * @param boolean
		 */
		do_action( 'tribe_events_url_table', $event->ID, true );
		?>
	</table>

	<?php
	/**
	 * Fires just after closing table tag after Event Website in The Events Calendar meta box
	 *
	 * @param int $event->ID the event currently being edited, will be 0 if creating a new event
	 * @param boolean
	 */
	do_action( 'tribe_events_details_table_bottom', $event->ID, true );
	?>

	<table id="event_cost" class="eventtable">
		<?php if ( tribe_events_admin_show_cost_field() ) : ?>
			<tr>
				<td colspan="2" class="tribe_sectionheader">
					<h4><?php printf( esc_html__( '%s Cost', 'the-events-calendar' ), $events_label_singular ); ?></h4></td>
			</tr>
			<tr>
				<td><?php esc_html_e( 'Currency Symbol:', 'the-events-calendar' ); ?></td>
				<td>
					<input
						tabindex="<?php tribe_events_tab_index(); ?>"
						type='text'
						id='EventCurrencySymbol'
						name='EventCurrencySymbol'
						size='2'
						value='<?php echo isset( $_EventCurrencySymbol ) ? esc_attr( $_EventCurrencySymbol ) : tribe_get_option( 'defaultCurrencySymbol', '$' ); ?>'
						class='alignleft'
					/>
					<select
						tabindex="<?php tribe_events_tab_index(); ?>"
						id="EventCurrencyPosition"
						name="EventCurrencyPosition"
						class="tribe-dropdown"
					>
						<?php
						if ( isset( $_EventCurrencyPosition ) && 'suffix' === $_EventCurrencyPosition ) {
							$suffix = true;
						} elseif ( isset( $_EventCurrencyPosition ) && 'prefix' === $_EventCurrencyPosition ) {
							$suffix = false;
						} elseif ( true === tribe_get_option( 'reverseCurrencyPosition', false ) ) {
							$suffix = true;
						} else {
							$suffix = false;
						}
						?>
						<option value="prefix"> <?php _ex( 'Before cost', 'Currency symbol position', 'the-events-calendar' ) ?> </option>
						<option value="suffix"<?php if ( $suffix ) {
							echo ' selected="selected"';
						} ?>><?php _ex( 'After cost', 'Currency symbol position', 'the-events-calendar' ) ?></option>
					</select>
				</td>
			</tr>
			<tr>
				<td><?php esc_html_e( 'Cost:', 'the-events-calendar' ); ?></td>
				<td>
					<input tabindex="<?php tribe_events_tab_index(); ?>" type='text' id='EventCost' name='EventCost' size='6' value='<?php echo ( isset( $_EventCost ) ) ? esc_attr( $_EventCost ) : ''; ?>' />
				</td>
			</tr>
			<tr>
				<td></td>
				<td>
					<small><?php printf( esc_html__( 'Enter a 0 for %s that are free or leave blank to hide the field.', 'the-events-calendar' ), $events_label_plural_lowercase ); ?></small>
				</td>
			</tr>
		<?php endif; ?>
		<?php
		/**
		 * Fires just after the "Cost" field that appears below the Event Cost header in The Events Calendar meta box
		 * HTML outputted here should be wrapped in a table row (<tr>) that contains 2 cells (<td>s)
		 *
		 * @param int $event->ID the event currently being edited, will be 0 if creating a new event
		 * @param boolean
		 */
		do_action( 'tribe_events_cost_table', $event->ID, true );
		?>
	</table>

</div>
<?php
/**
 * Fires at the bottom of The Events Calendar meta box
 *
 * @param int $event->ID the event currently being edited, will be 0 if creating a new event
 * @param boolean
 */
do_action( 'tribe_events_above_donate', $event->ID, true );

/**
 * Fires at the bottom of The Events Calendar meta box
 *
 * @param int $event->ID the event currently being edited, will be 0 if creating a new event
 * @param boolean
 */
do_action( 'tribe_events_details_bottom', $event->ID, true );<|MERGE_RESOLUTION|>--- conflicted
+++ resolved
@@ -45,9 +45,6 @@
 	 */
 	do_action( 'tribe_events_eventform_top', $event->ID );
 	?>
-<<<<<<< HEAD
-	
-=======
 	<table cellspacing="0" cellpadding="0" id="EventInfo">
 		<tr>
 			<td colspan="2" class="tribe_sectionheader">
@@ -170,7 +167,6 @@
 		</tr>
 	</table>
 
->>>>>>> e667eea1
 	<?php Tribe__Events__Linked_Posts::instance()->render_meta_box_sections( $event ); ?>
 
 	<table id="event_url" class="eventtable">
