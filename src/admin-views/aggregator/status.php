<?php
$indicator_icons = array(
	'good' => 'marker',
	'warning' => 'warning',
	'bad' => 'dismiss',
);

$show_third_party_accounts = ! is_network_admin();
?>

<table class="event-aggregator-status">
	<thead>
		<tr class="table-heading">
			<th colspan="4"><?php esc_html_e( 'License &amp; Usage', 'the-events-calendar' ); ?></th>
		</tr>
	</thead>
	<tbody>
		<?php
		$notes = '&nbsp;';
		$ea_active = false;
		if ( tribe( 'events-aggregator.main' )->is_service_active() ) {
			$indicator = 'good';
			$text = __( 'Your license is valid', 'the-events-calendar' );
			$ea_active = true;
		} else {
			$service_status = tribe( 'events-aggregator.service' )->api()->get_error_code();

			$indicator = 'bad';
			if ( 'core:aggregator:invalid-service-key' == $service_status ) {
				$text = __( 'You do not have a license', 'the-events-calendar' );
				$notes = '<a href="https://theeventscalendar.com/wordpress-event-aggregator/?utm_source=importsettings&utm_medium=plugin-tec&utm_campaign=in-app">';
				$notes .= esc_html__( 'Buy Event Aggregator to access more event sources and automatic imports!', 'the-events-calendar' );
				$notes .= '</a>';
			} else {
				$text = __( 'Your license is invalid', 'the-events-calendar' );
				$notes = '<a href="' . esc_url( Tribe__Settings::instance()->get_url( array( 'tab' => 'licenses' ) ) ) . '">' . esc_html__( 'Check your license key', 'the-events-calendar' ) . '</a>';
			}
		}
		?>
		<tr>
			<td class="label"><?php esc_html_e( 'License Key', 'the-events-calendar' ); ?></td>
			<td class="indicator <?php esc_attr_e( $indicator ); ?>"><span class="dashicons dashicons-<?php echo esc_attr( $indicator_icons[ $indicator ] ); ?>"></span></td>
			<td><?php echo esc_html( $text ); ?></td>
			<td><?php echo $notes; ?></td>
		</tr>
		<?php
		// if EA is not active, bail out of the rest of this
		if ( ! $ea_active ) {
			echo '</tbody></table>';
			return ob_get_clean();
		}

		$service = tribe( 'events-aggregator.service' );
		$import_limit = $service->get_limit( 'import' );
		$import_available = $service->get_limit_remaining();
		$import_count = $service->get_limit_usage();

		$indicator = 'good';
		$notes = '&nbsp;';

		if ( 0 === $import_limit || $import_count >= $import_limit ) {
			$indicator = 'bad';
			$notes = esc_html__( 'You have reached your daily import limit. Scheduled imports will be paused until tomorrow.', 'the-events-calendar' );
		} elseif ( $import_count / $import_limit >= 0.8 ) {
			$indicator = 'warning';
			$notes = esc_html__( 'You are approaching your daily import limit. You may want to adjust your Scheduled Import frequencies.', 'the-events-calendar' );
		}

		$text = sprintf( // import count and limit
			_n( '%1$d import used out of %2$d available today', '%1$d imports used out of %2$d available today', $import_count, 'the-events-calendar' ),
			intval( $import_count ),
			intval( $import_limit )
		);

		?>
		<tr>
			<td class="label"><?php esc_html_e( 'Current usage', 'the-events-calendar' ); ?></td>
			<td class="indicator <?php esc_attr_e( $indicator ); ?>"><span class="dashicons dashicons-<?php echo esc_attr( $indicator_icons[ $indicator ] ); ?>"></span></td>
			<td><?php echo esc_html( $text ); ?></td>
			<td><?php echo $notes; ?></td>
		</tr>
	</tbody>
</table>

<table class="event-aggregator-status">
	<thead>
		<tr class="table-heading">
			<th colspan="4"><?php esc_html_e( 'Import Services', 'the-events-calendar' ); ?></th>
		</tr>
	</thead>
	<tbody>
		<?php
		$indicator = 'good';
		$notes = '&nbsp;';

		$ea_server = tribe( 'events-aggregator.service' )->api()->domain;
		$up = tribe( 'events-aggregator.service' )->get( 'status/up' );

		if ( ! $up || is_wp_error( $up ) ) {
			$indicator = 'bad';
			/* translators: %s: Event Aggregator Server URL */
			$text = sprintf( __( 'Not connected to %s', 'the-events-calendar' ), $ea_server );
			$notes = esc_html__( 'The server is not currently responding', 'the-events-calendar' );
		} elseif ( is_object( $up ) && is_object( $up->data ) && isset( $up->data->status ) && 400 <= $up->data->status ) {
			// this is a rare condition that should never happen
			// An example case: the route is not defined on the EA server
			$indicator = 'warning';

			/* translators: %s: Event Aggregator Server URL */
			$text = sprintf( __( 'Not connected to %s', 'the-events-calendar' ), $ea_server );

			$notes = __( 'The server is responding with an error:', 'the-events-calendar' );
			$notes .= '<pre>';
			$notes .= esc_html( $up->message );
			$notes .= '</pre>';
		} else {
			/* translators: %s: Event Aggregator Server URL */
			$text = sprintf( __( 'Connected to %s', 'the-events-calendar' ), $ea_server );
		}

		// @todo - eventually link $text to the status page
		?>
		<tr>
			<td class="label"><?php esc_html_e( 'Server Connection', 'the-events-calendar' ); ?></td>
			<td class="indicator <?php esc_attr_e( $indicator ); ?>"><span class="dashicons dashicons-<?php echo esc_attr( $indicator_icons[ $indicator ] ); ?>"></span></td>
			<td><?php echo esc_html( $text ); ?></td>
			<td><?php echo $notes; ?></td>
		</tr>
		<?php
		$indicator = 'good';
		$notes = '&nbsp;';

		// @todo add API request for pingback check
		if ( defined( 'DISABLE_WP_CRON' ) && true === DISABLE_WP_CRON ) {
			$indicator = 'warning';
			$text = __( 'WP Cron not enabled', 'the-events-calendar' );
			$notes = esc_html__( 'Scheduled imports may not run reliably', 'the-events-calendar' );
		} else {
			$text = __( 'WP Cron enabled', 'the-events-calendar' );
		}

		?>
		<tr>
			<td class="label"><?php esc_html_e( 'Scheduler Status', 'the-events-calendar' ); ?></td>
			<td class="indicator <?php esc_attr_e( $indicator ); ?>"><span class="dashicons dashicons-<?php echo esc_attr( $indicator_icons[ $indicator ] ); ?>"></span></td>
			<td><?php echo esc_html( $text ); ?></td>
			<td><?php echo $notes; ?></td>
		</tr>
	</tbody>
</table>

<?php if ( $show_third_party_accounts ) : ?>
    <table class="event-aggregator-status">
        <thead>
        <tr class="table-heading">
            <th colspan="4"><?php esc_html_e( 'Third Party Accounts', 'the-events-calendar' ); ?></th>
        </tr>
        </thead>
        <tbody>
		<?php
<<<<<<< HEAD
		// Facebook status section
		$indicator = 'good';
		$notes = '&nbsp;';
		$text = 'Connected';

		if ( tribe( 'events-aggregator.main' )->api( 'origins' )->is_oauth_enabled( 'facebook' ) ) {
			if ( ! tribe( 'events-aggregator.settings' )->is_fb_credentials_valid() ) {
				$indicator = 'warning';
				$text = __( 'You have not connected Event Aggregator to Facebook', 'the-events-calendar' );
				$facebook_auth_url = Tribe__Events__Aggregator__Record__Facebook::get_auth_url( array( 'back' => 'settings' ) );
				$notes = '<a href="' . esc_url( $facebook_auth_url ). '">' . esc_html_x( 'Connect to Facebook', 'link for connecting facebook', 'the-events-calendar' ) . '</a>';
			}
		} else {
			$indicator = 'warning';
			$text = __( 'Limited connectivity with Facebook', 'the-events-calendar' );
			$notes = esc_html__( 'The service has disabled oAuth. Some types of events may not import.', 'the-events-calendar' );
		}
		?>
        <tr>
            <td class="label">
                <img src="<?php echo tribe_resource_url( 'images/aggregator/facebook.png' ); ?>" /><span><?php esc_html_e( 'Facebook', 'the-events-calendar' ); ?></span>
            </td>
            <td class="indicator <?php esc_attr_e( $indicator ); ?>"><span class="dashicons dashicons-<?php echo esc_attr( $indicator_icons[ $indicator ] ); ?>"></span></td>
            <td><?php echo esc_html( $text ); ?></td>
            <td><?php echo $notes; ?></td>
        </tr>
		<?php
=======
>>>>>>> 0fc1425b
		// Eventbrite status section
		$indicator = 'good';
		$notes = '&nbsp;';
		$text = 'Connected';

		if ( tribe( 'events-aggregator.main' )->api( 'origins' )->is_oauth_enabled( 'eventbrite' ) ) {
			if ( ! tribe( 'events-aggregator.settings' )->has_eb_security_key() ) {
				$indicator = 'warning';
				$text = __( 'You have not connected Event Aggregator to Eventbrite', 'the-events-calendar' );
				$eventbrite_auth_url = Tribe__Events__Aggregator__Record__Eventbrite::get_auth_url( array( 'back' => 'settings' ) );
				$notes = '<a href="' . esc_url( $eventbrite_auth_url ). '">' . esc_html_x( 'Connect to Eventbrite', 'link for connecting eventbrite', 'the-events-calendar' ) . '</a>';
			}
		} else {
			$indicator = 'warning';
			$text = __( 'Limited connectivity with Eventbrite', 'the-events-calendar' );
			$notes = esc_html__( 'The service has disabled oAuth. Some types of events may not import.', 'the-events-calendar' );
		}
		?>
        <tr>
            <td class="label">
                <img src="<?php echo tribe_resource_url( 'images/aggregator/eventbrite.png' ); ?>" /><span><?php esc_html_e( 'Eventbrite', 'the-events-calendar' ); ?></span>
            </td>
            <td class="indicator <?php esc_attr_e( $indicator ); ?>"><span class="dashicons dashicons-<?php echo esc_attr( $indicator_icons[ $indicator ] ); ?>"></span></td>
            <td><?php echo esc_html( $text ); ?></td>
            <td><?php echo $notes; ?></td>
        </tr>
		<?php
		// Meetup status section
		$indicator = 'good';
		$notes = '&nbsp;';
		$text = __( 'API key entered', 'the-events-calendar' );
		$meetup_api_key = tribe_get_option( 'meetup_api_key' );
		if ( ! $meetup_api_key ) {
			$indicator = 'warning';
			$text = __( 'You have not entered a Meetup API key', 'the-events-calendar' );
			$notes = '<a href="' . esc_url( Tribe__Settings::instance()->get_url( array( 'tab' => 'addons' ) ) ) . '">';
			$notes .= esc_html__( 'Enter your API key', 'the-events-calendar' );
			$notes .= '</a>';
		}
		?>
        <tr>
            <td class="label">
                <img src="<?php echo tribe_resource_url( 'images/aggregator/meetup.png' ); ?>" /><span><?php esc_html_e( 'Meetup', 'the-events-calendar' ); ?></span>
            </td>
            <td class="indicator <?php esc_attr_e( $indicator ); ?>"><span class="dashicons dashicons-<?php echo esc_attr( $indicator_icons[ $indicator ] ); ?>"></span></td>
            <td><?php echo esc_html( $text ); ?></td>
            <td><?php echo $notes; // Escaping handled above ?></td>
        </tr>
        </tbody>
    </table>
<?php endif; ?><|MERGE_RESOLUTION|>--- conflicted
+++ resolved
@@ -158,36 +158,6 @@
         </thead>
         <tbody>
 		<?php
-<<<<<<< HEAD
-		// Facebook status section
-		$indicator = 'good';
-		$notes = '&nbsp;';
-		$text = 'Connected';
-
-		if ( tribe( 'events-aggregator.main' )->api( 'origins' )->is_oauth_enabled( 'facebook' ) ) {
-			if ( ! tribe( 'events-aggregator.settings' )->is_fb_credentials_valid() ) {
-				$indicator = 'warning';
-				$text = __( 'You have not connected Event Aggregator to Facebook', 'the-events-calendar' );
-				$facebook_auth_url = Tribe__Events__Aggregator__Record__Facebook::get_auth_url( array( 'back' => 'settings' ) );
-				$notes = '<a href="' . esc_url( $facebook_auth_url ). '">' . esc_html_x( 'Connect to Facebook', 'link for connecting facebook', 'the-events-calendar' ) . '</a>';
-			}
-		} else {
-			$indicator = 'warning';
-			$text = __( 'Limited connectivity with Facebook', 'the-events-calendar' );
-			$notes = esc_html__( 'The service has disabled oAuth. Some types of events may not import.', 'the-events-calendar' );
-		}
-		?>
-        <tr>
-            <td class="label">
-                <img src="<?php echo tribe_resource_url( 'images/aggregator/facebook.png' ); ?>" /><span><?php esc_html_e( 'Facebook', 'the-events-calendar' ); ?></span>
-            </td>
-            <td class="indicator <?php esc_attr_e( $indicator ); ?>"><span class="dashicons dashicons-<?php echo esc_attr( $indicator_icons[ $indicator ] ); ?>"></span></td>
-            <td><?php echo esc_html( $text ); ?></td>
-            <td><?php echo $notes; ?></td>
-        </tr>
-		<?php
-=======
->>>>>>> 0fc1425b
 		// Eventbrite status section
 		$indicator = 'good';
 		$notes = '&nbsp;';
