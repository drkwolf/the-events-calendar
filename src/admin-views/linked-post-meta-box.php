--- conflicted
+++ resolved
@@ -13,17 +13,11 @@
 
 ?>
 <script type="text/template" id="tmpl-tribe-create-<?php echo esc_attr( $this->post_type ); ?>">
-<<<<<<< HEAD
-	<tbody class="new-<?php echo $this->linked_posts->linked_post_types[ $this->post_type ]['singular_name']; ?>; ?>">
-		<tr class="linked-post">
-            <td><label for="<?php printf( esc_html__( '%s Name', 'the-events-calendar' ), $this->linked_posts->linked_post_types[ $this->post_type ]['singular_name'] ); ?>"><?php printf( esc_html__( '%s Name:', 'the-events-calendar' ), $this->linked_posts->linked_post_types[ $this->post_type ]['singular_name'] ); ?></label></td>
-=======
 	<tbody class="new-<?php echo esc_attr( $this->post_type ); ?>">
 		<tr class="linked-post <?php echo sanitize_html_class( strtolower( $linked_post_name ) ); ?>">
 			<td><?php printf( esc_html__( '%s Name:', 'the-events-calendar' ), $this->linked_posts->linked_post_types[ $this->post_type ]['singular_name'] ); ?></td>
->>>>>>> ca707741
 			<td>
-				<input id="<?php printf( esc_html__( '%s Name', 'the-events-calendar' ), $this->linked_posts->linked_post_types[ $this->post_type ]['singular_name'] ); ?>" type='text' name='<?php echo esc_attr( $linked_post_name_field ); ?>' class='linked-post-name <?php echo esc_attr( $this->post_type ); ?>-name' size='25' value='' />
+				<input tabindex="<?php tribe_events_tab_index(); ?>" type='text' name='<?php echo esc_attr( $linked_post_name_field ); ?>' class='linked-post-name <?php echo esc_attr( $this->post_type ); ?>-name' size='25' value='' />
 			</td>
 		</tr>
 		<?php do_action( 'tribe_events_linked_post_new_form', $this->post_type ); ?>
