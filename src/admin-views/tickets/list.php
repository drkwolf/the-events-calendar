<table class="eventtable ticket_list eventForm">
	<?php
	$provider = null;
	$count    = 0;
	global $post;
	if ( $post ) {
		$post_id = get_the_ID();
	} else {
		$post_id = $_POST['post_ID'];
	}

	$modules = Tribe__Events__Tickets__Tickets::modules();

	foreach ( $tickets as $ticket ) {

		$controls     = array();
		$provider     = $ticket->provider_class;
		$provider_obj = call_user_func( array( $provider, 'get_instance' ) );


		$controls[] = sprintf( '<span><a href="#" attr-provider="%1$s" attr-ticket-id="%2$s" id="ticket_edit_%2$s" class="ticket_edit">' . __( 'Edit', 'tribe-events-calendar' ) . '</a></span>', $ticket->provider_class, $ticket->ID );
		$controls[] = sprintf( '<span><a href="#" attr-provider="%1$s" attr-ticket-id="%2$s" id="ticket_delete_%2$s" class="ticket_delete">' . __( 'Delete', 'tribe-events-calendar' ) . '</a></span>', $ticket->provider_class, $ticket->ID );
		if ( $ticket->admin_link ) {
			$controls[] = sprintf( "<span><a href='%s'>" . __( 'Edit in %s', 'tribe-events-calendar' ) . '</a></span>', esc_url( $ticket->admin_link ), $modules[ $ticket->provider_class ] );
		}
		if ( $ticket->frontend_link && get_post_status( $post_id ) == 'publish' ) {
			$controls[] = sprintf( "<span><a href='%s'>" . __( 'View', 'tribe-events-calendar' ) . '</a></span>', esc_url( $ticket->frontend_link ) );
		}

		if ( is_admin() ) {
			if ( $ticket->admin_link ) {
				$controls[] = sprintf( "<span><a href='%s'>" . __( 'Edit in %s', "tribe-events-calendar" ) . '</a></span>', esc_url( $ticket->admin_link ), $modules[$ticket->provider_class] );
			}
			if ( $ticket->frontend_link && get_post_status( $post_id ) == 'publish' ) {
				$controls[] = sprintf( "<span><a href='%s'>" . __( 'View', "tribe-events-calendar" ) . '</a></span>', esc_url( $ticket->frontend_link ) );
			}

			$report = $provider_obj->get_ticket_reports_link( $post_id, $ticket->ID );
			if ( $report ) {
				$controls[] = $report;
			}
		}

		if ( ( $ticket->provider_class !== $provider ) || $count == 0 ) :
			?>
			<td colspan="4" class="titlewrap">
				<h4 class="tribe_sectionheader">
					<?php
					echo esc_html( apply_filters( 'tribe_events_tickets_module_name', $modules[$ticket->provider_class], $ticket->provider_class ) );
					echo $provider_obj->get_event_reports_link( $post_id );
					?>
					<small>&nbsp;|&nbsp;</small>
<<<<<<< HEAD
					<?php
					$attendees_url = admin_url( sprintf(
							'edit.php?post_type=%s&page=%s&event_id=%d',
							Tribe__Events__Main::POSTTYPE,
							Tribe__Events__Tickets__Tickets_Pro::$attendees_slug,
							$post_id
						) );

					echo sprintf(
						"<small><a title='" . esc_attr__( 'See who purchased tickets to this event', 'tribe-events-calendar' ) . "' href='%s'>%s</a></small>",
						esc_url( apply_filters( 'tribe_events_tickets_attendees_url', $attendees_url, $post_id ) ),
						__( 'Attendees', 'tribe-events-calendar' )
					);
					?>
=======
					<?php echo sprintf( '<small><a title="' . esc_attr__( 'See who purchased tickets to this event', 'tribe-events-calendar' ) . '" href="%s">%s</a></small>', esc_url( admin_url( sprintf( 'edit.php?post_type=%s&page=%s&event_id=%d', Tribe__Events__Main::POSTTYPE, Tribe__Events__Tickets__Tickets_Pro::$attendees_slug, $post_id ) ) ), __( 'Attendees', 'tribe-events-calendar' ) ); ?>
>>>>>>> e2e7884a
				</h4>
			</td>
		<?php endif; ?>
		<tr>
			<td>
				<p class="ticket_name"><?php
					echo sprintf( "<a href='#' attr-provider='%s' attr-ticket-id='%s' class='ticket_edit'>%s</a></span>", esc_attr( $ticket->provider_class ), esc_attr( $ticket->ID ), esc_html( $ticket->name ) );
					?></p>

				<div class="ticket_controls">
					<?php echo join( ' | ', $controls ); ?>
				</div>

			</td>

			<td valign="top">
				<?php echo $provider_obj->get_price_html( $ticket->ID ); ?>
			</td>

			<td nowrap="nowrap">
				<?php
				$stock = $ticket->stock;
				$sold  = ! empty ( $ticket->qty_sold ) ? $ticket->qty_sold : 0;

				if ( empty( $stock ) && $stock !== 0 ) : ?>
					<?php echo sprintf( __( 'Sold %d', 'tribe-events-calendar' ), esc_html( $sold ) ); ?>
				<?php else : ?>
					<?php echo sprintf( __( 'Sold %1$d of %2$d', 'tribe-events-calendar' ), esc_html( $sold ), esc_html( $sold + $stock ) ); ?>
				<?php endif; ?>
			</td>
			<td width="40%" valign="top">
				<?php echo esc_html( $ticket->description ); ?>
			</td>
		</tr>
		<?php
		$count ++;
	} ?>
</table><|MERGE_RESOLUTION|>--- conflicted
+++ resolved
@@ -50,7 +50,6 @@
 					echo $provider_obj->get_event_reports_link( $post_id );
 					?>
 					<small>&nbsp;|&nbsp;</small>
-<<<<<<< HEAD
 					<?php
 					$attendees_url = admin_url( sprintf(
 							'edit.php?post_type=%s&page=%s&event_id=%d',
@@ -65,9 +64,6 @@
 						__( 'Attendees', 'tribe-events-calendar' )
 					);
 					?>
-=======
-					<?php echo sprintf( '<small><a title="' . esc_attr__( 'See who purchased tickets to this event', 'tribe-events-calendar' ) . '" href="%s">%s</a></small>', esc_url( admin_url( sprintf( 'edit.php?post_type=%s&page=%s&event_id=%d', Tribe__Events__Main::POSTTYPE, Tribe__Events__Tickets__Tickets_Pro::$attendees_slug, $post_id ) ) ), __( 'Attendees', 'tribe-events-calendar' ) ); ?>
->>>>>>> e2e7884a
 				</h4>
 			</td>
 		<?php endif; ?>
