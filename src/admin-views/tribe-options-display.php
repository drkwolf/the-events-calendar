--- conflicted
+++ resolved
@@ -32,7 +32,7 @@
 }
 
 $display_tab_fields = Tribe__Main::array_insert_before_key(
-	'tribeEventsDateFormatSettingsTitle',
+	'tribe-form-content-start',
 	$display_tab_fields,
 	array(
 		'info-start'                         => array(
@@ -54,10 +54,13 @@
 			'type' => 'html',
 			'html' => '</div>',
 		),
-		'tribe-form-content-start'           => array(
-			'type' => 'html',
-			'html' => '<div class="tribe-settings-form-wrap">',
-		),
+	)
+);
+
+$display_tab_fields = Tribe__Main::array_insert_before_key(
+	'tribeEventsDateFormatSettingsTitle',
+	$display_tab_fields,
+	array(
 		'tribeEventsBasicSettingsTitle'      => array(
 			'type' => 'html',
 			'html' => '<h3>' . __( 'Basic Template Settings', 'the-events-calendar' ) . '</h3>',
@@ -132,228 +135,25 @@
 	)
 );
 
-<<<<<<< HEAD
 $display_tab_fields = Tribe__Main::array_insert_after_key(
 	'datepickerFormat',
 	$display_tab_fields,
 	array(
 		'tribeEventsAdvancedSettingsTitle'   => array(
 			'type' => 'html',
-			'html' => '<h3>' . __( 'Advanced Template Settings', 'tribe-common' ) . '</h3>',
+			'html' => '<h3>' . esc_html__( 'Advanced Template Settings', 'tribe-common' ) . '</h3>',
 		),
 		'tribeEventsBeforeHTML'              => array(
 			'type'            => 'wysiwyg',
-			'label'           => __( 'Add HTML before event content', 'tribe-common' ),
-			'tooltip'         => __( 'If you are familiar with HTML, you can add additional code before the event template. Some themes may require this to help with styling or layout.', 'tribe-common' ),
+			'label'           => esc_html__( 'Add HTML before event content', 'tribe-common' ),
+			'tooltip'         => esc_html__( 'If you are familiar with HTML, you can add additional code before the event template. Some themes may require this to help with styling or layout.', 'tribe-common' ),
 			'validation_type' => 'html',
 		),
 		'tribeEventsAfterHTML'               => array(
 			'type'            => 'wysiwyg',
-			'label'           => __( 'Add HTML after event content', 'tribe-common' ),
-			'tooltip'         => __( 'If you are familiar with HTML, you can add additional code after the event template. Some themes may require this to help with styling or layout.', 'tribe-common' ),
+			'label'           => esc_html__( 'Add HTML after event content', 'tribe-common' ),
+			'tooltip'         => esc_html__( 'If you are familiar with HTML, you can add additional code after the event template. Some themes may require this to help with styling or layout.', 'tribe-common' ),
 			'validation_type' => 'html',
 		),
-		'tribe-form-content-end'             => array(
-			'type' => 'html',
-			'html' => '</div>',
-		),
 	)
-=======
-$displayTab = array(
-	'priority' => 20,
-	'fields'   =>
-
-	/**
-	 * Filter the fields available on the display settings tab
-	 *
-	 * @param array $fields a nested associative array of fields & field info passed to Tribe__Events__Field
-	 * @see Tribe__Events__Field
-	 */
-		apply_filters(
-		'tribe_display_settings_tab_fields', array(
-			'info-start'                         => array(
-				'type' => 'html',
-				'html' => '<div id="modern-tribe-info">',
-			),
-			'info-box-title'                     => array(
-				'type' => 'html',
-				'html' => '<h1>' . esc_html__( 'Display Settings', 'the-events-calendar' ) . '</h1>',
-			),
-			'info-box-description'               => array(
-				'type' => 'html',
-				'html' => '<p>' . sprintf(
-					esc_html__( 'The settings below control the display of your calendar. If things don\'t look right, try switching between the three style sheet options or pick a page template from your theme.%sThere are going to be situations where no out-of-the-box template is 100&#37; perfect. Check out our %sour themer\'s guide%s for instructions on custom modifications.', 'the-events-calendar' ),
-						'</p><p>',
-						'<a href="' . Tribe__Events__Main::$tecUrl . 'knowledgebase/themers-guide/?utm_medium=plugin-tec&utm_source=generaltab&utm_campaign=in-app">',
-						'</a>'
-					) . '</p>',
-			),
-			'info-end'                           => array(
-				'type' => 'html',
-				'html' => '</div>',
-			),
-			'tribe-form-content-start'           => array(
-				'type' => 'html',
-				'html' => '<div class="tribe-settings-form-wrap">',
-			),
-			'tribeEventsBasicSettingsTitle'      => array(
-				'type' => 'html',
-				'html' => '<h2>' . esc_html__( 'Basic Template Settings', 'the-events-calendar' ) . '</h2>',
-			),
-			'stylesheetOption'                   => array(
-				'type'            => 'radio',
-				'label'           => esc_html__( 'Default stylesheet used for events templates', 'the-events-calendar' ),
-				'default'         => 'tribe',
-				'options'         => array(
-					'skeleton' => esc_html__( 'Skeleton Styles', 'the-events-calendar' ) .
-								  '<p class="description tribe-style-selection">' .
-								  esc_html__( 'Only includes enough css to achieve complex layouts like calendar and week view.', 'the-events-calendar' ) .
-								  '</p>',
-					'full'     => esc_html__( 'Full Styles', 'the-events-calendar' ) .
-								  '<p class=\'description tribe-style-selection\'>' .
-								  esc_html__( 'More detailed styling, tries to grab styles from your theme.', 'the-events-calendar' ) .
-								  '</p>',
-					'tribe'    => esc_html__( 'Tribe Events Styles', 'the-events-calendar' ) .
-								  '<p class=\'description tribe-style-selection\'>' .
-								  esc_html__( 'A fully designed and styled theme for your events pages.', 'the-events-calendar' ) .
-								  '</p>',
-				),
-				'validation_type' => 'options',
-			),
-			'tribeEventsTemplate'                => array(
-				'type'            => 'dropdown_select2',
-				'label'           => esc_html__( 'Events template', 'the-events-calendar' ),
-				'tooltip'         => esc_html__( 'Choose a page template to control the appearance of your calendar and event content.', 'the-events-calendar' ),
-				'validation_type' => 'options',
-				'size'            => 'large',
-				'default'         => 'default',
-				'options'         => $template_options,
-			),
-			'tribeEnableViews'                   => array(
-				'type'            => 'checkbox_list',
-				'label'           => esc_html__( 'Enable event views', 'the-events-calendar' ),
-				'tooltip'         => esc_html__( 'You must select at least one view.', 'the-events-calendar' ),
-				'default'         => array_keys( $views_options ),
-				'options'         => $views_options,
-				'validation_type' => 'options_multi',
-			),
-			'viewOption'                         => array(
-				'type'            => 'dropdown_select2',
-				'label'           => esc_html__( 'Default view', 'the-events-calendar' ),
-				'validation_type' => 'options',
-				'size'            => 'large',
-				'default'         => 'month',
-				'options'         => $views_options,
-			),
-			'tribeDisableTribeBar'               => array(
-				'type'            => 'checkbox_bool',
-				'label'           => esc_html__( 'Disable the Event Search Bar', 'the-events-calendar' ),
-				'tooltip'         => esc_html__( 'Check this to use the classic header.', 'the-events-calendar' ),
-				'default'         => false,
-				'validation_type' => 'boolean',
-			),
-			'monthEventAmount'                   => array(
-				'type'            => 'text',
-				'label'           => esc_html__( 'Month view events per day', 'the-events-calendar' ),
-				'tooltip'         => sprintf( esc_html__( 'Change the default 3 events per day in month view. Please note there may be performance issues if you set this too high. %sRead more%s.', 'the-events-calendar' ), '<a href="http://m.tri.be/rh">', '</a>' ),
-				'validation_type' => 'positive_int',
-				'size'            => 'small',
-				'default'         => '3',
-			),
-			'enable_month_view_cache' => array(
-				'type'            => 'checkbox_bool',
-				'label'           => esc_html__( 'Enable the Month View Cache', 'the-events-calendar' ),
-				'tooltip'         => sprintf( esc_html__( 'Check this to cache your month view HTML in transients, which can help improve calendar speed on sites with many events. %sRead more%s.', 'the-events-calendar' ), '<a href="http://m.tri.be/18di">', '</a>' ),
-				'default'         => false,
-				'validation_type' => 'boolean',
-			),
-			'tribeEventsDateFormatSettingsTitle' => array(
-				'type' => 'html',
-				'html' => '<h2>' . esc_html__( 'Date Format Settings', 'the-events-calendar' ) . '</h2>',
-			),
-			'tribeEventsDateFormatExplanation'   => array(
-				'type' => 'html',
-				'html' => '<p>' . sprintf(  esc_html__( 'The following three fields accept the date format options available to the php date() function. %sLearn how to make your own date format here%s.', 'the-events-calendar' ), '<a href="http://codex.wordpress.org/Formatting_Date_and_Time" target="_blank">', '</a>' ) . '</p>',
-			),
-			'dateWithYearFormat'                 => array(
-				'type'            => 'text',
-				'label'           => esc_html__( 'Date with year', 'the-events-calendar' ),
-				'tooltip'         => esc_html__( 'Enter the format to use for displaying dates with the year. Used when showing an event from a past or future year, also used for dates in view headers.', 'the-events-calendar' ),
-				'default'         => get_option( 'date_format' ),
-				'size'            => 'medium',
-				'validation_type' => 'html',
-			),
-			'dateWithoutYearFormat'              => array(
-				'type'            => 'text',
-				'label'           => esc_html__( 'Date without year', 'the-events-calendar' ),
-				'tooltip'         => esc_html__( 'Enter the format to use for displaying dates without a year. Used when showing an event from the current year.', 'the-events-calendar' ),
-				'default'         => 'F j',
-				'size'            => 'medium',
-				'validation_type' => 'html',
-			),
-			'monthAndYearFormat'                 => array(
-				'type'            => 'text',
-				'label'           => esc_html__( 'Month and year format', 'the-events-calendar' ),
-				'tooltip'         => esc_html__( 'Enter the format to use for dates that show a month and year only. Used on month view.', 'the-events-calendar' ),
-				'default'         => 'F Y',
-				'size'            => 'medium',
-				'validation_type' => 'html',
-			),
-			'dateTimeSeparator'                  => array(
-				'type'            => 'text',
-				'label'           => esc_html__( 'Date time separator', 'the-events-calendar' ),
-				'tooltip'         => esc_html__( 'Enter the separator that will be placed between the date and time, when both are shown.', 'the-events-calendar' ),
-				'default'         => ' @ ',
-				'size'            => 'small',
-				'validation_type' => 'html',
-			),
-			'timeRangeSeparator'                 => array(
-				'type'            => 'text',
-				'label'           => esc_html__( 'Time range separator', 'the-events-calendar' ),
-				'tooltip'         => esc_html__( 'Enter the separator that will be used between the start and end time of an event.', 'the-events-calendar' ),
-				'default'         => ' - ',
-				'size'            => 'small',
-				'validation_type' => 'html',
-			),
-			'datepickerFormat'                   => array(
-				'type'            => 'dropdown_select2',
-				'label'           => esc_html__( 'Datepicker Date Format', 'the-events-calendar' ),
-				'tooltip'         => esc_html__( 'Select the date format to use in datepickers', 'the-events-calendar' ),
-				'default'         => 'Y-m-d',
-				'options'         => array(
-					'0' => date( 'Y-m-d', $sample_date ),
-					'1' => date( 'n/j/Y', $sample_date ),
-					'2' => date( 'm/d/Y', $sample_date ),
-					'3' => date( 'j/n/Y', $sample_date ),
-					'4' => date( 'd/m/Y', $sample_date ),
-					'5' => date( 'n-j-Y', $sample_date ),
-					'6' => date( 'm-d-Y', $sample_date ),
-					'7' => date( 'j-n-Y', $sample_date ),
-					'8' => date( 'd-m-Y', $sample_date ),
-				),
-				'validation_type' => 'options',
-			),
-			'tribeEventsAdvancedSettingsTitle'   => array(
-				'type' => 'html',
-				'html' => '<h2>' . esc_html__( 'Advanced Template Settings', 'the-events-calendar' ) . '</h2>',
-			),
-			'tribeEventsBeforeHTML'              => array(
-				'type'            => 'wysiwyg',
-				'label'           => esc_html__( 'Add HTML before event content', 'the-events-calendar' ),
-				'tooltip'         => esc_html__( 'If you are familiar with HTML, you can add additional code before the event template. Some themes may require this to help with styling or layout.', 'the-events-calendar' ),
-				'validation_type' => 'html',
-			),
-			'tribeEventsAfterHTML'               => array(
-				'type'            => 'wysiwyg',
-				'label'           => esc_html__( 'Add HTML after event content', 'the-events-calendar' ),
-				'tooltip'         => esc_html__( 'If you are familiar with HTML, you can add additional code after the event template. Some themes may require this to help with styling or layout.', 'the-events-calendar' ),
-				'validation_type' => 'html',
-			),
-			'tribe-form-content-end'             => array(
-				'type' => 'html',
-				'html' => '</div>',
-			),
-		)
-	),
->>>>>>> 67d55b5c
 );