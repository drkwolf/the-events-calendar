--- conflicted
+++ resolved
@@ -29,13 +29,8 @@
 	</div>
 
 	<div class="tribe-half-column">
-<<<<<<< HEAD
-		<h2><?php _e( 'Keep the Core Plugin <strong>FREE</strong>!', 'the-events-calendar' ); ?></h2>
-		<p><?php _e( 'Every time you rate <strong>5 stars</strong>, a fairy is born. Okay maybe not, but more happy users mean more contributions and help on the forums. The community NEEDS your voice.', 'the-events-calendar' ); ?></p>
-=======
 		<h2><?php printf( esc_html__( 'Keep the Core Plugin %sFREE%s!', 'the-events-calendar' ), '<strong>', '</strong>' ); ?></h2>
 		<p><?php printf( esc_html__( 'Every time you rate %s5 stars%s, a fairy is born. Okay maybe not, but more happy users mean more contributions and help on the forums. The community NEEDS your voice.', 'the-events-calendar' ), '<strong>', '</strong>' ); ?></p>
->>>>>>> 67d55b5c
 		<p><a href="http://wordpress.org/support/view/plugin-reviews/the-events-calendar?filter=5" target="_blank" class="button-primary"><?php esc_html_e( 'Rate It', 'the-events-calendar' ); ?></a></p>
 
 		<br/>
