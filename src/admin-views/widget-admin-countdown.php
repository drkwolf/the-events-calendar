--- conflicted
+++ resolved
@@ -9,22 +9,6 @@
 	die( '-1' );
 }
 ?>
-<<<<<<< HEAD
-<p>
-	<label for="<?php echo esc_attr( $this->get_field_id( 'title' ) ); ?>"><?php esc_html_e( 'Title:', 'tribe-events-calendar-pro' ); ?></label>
-	<input class="widefat" id="<?php echo esc_attr( $this->get_field_id( 'title' ) ); ?>" name="<?php echo esc_attr( $this->get_field_name( 'title' ) ); ?>" type="text" value="<?php echo esc_attr( strip_tags( $instance['title'] ) ); ?>" />
-</p>
-<p>
-	<label for="<?php echo esc_attr( $this->get_field_id( 'event_ID' ) ); ?>"><?php esc_html_e( 'Event:', 'tribe-events-calendar-pro' ); ?></label>
-	<select class="chosen events-dropdown" id="<?php echo esc_attr( $this->get_field_id( 'event_ID' ) ); ?>" name="<?php echo esc_attr( $this->get_field_name( 'event' ) ); ?>">
-		<?php foreach ( $events as $event ): ?>
-			<option value="<?php echo esc_attr( $event->ID ); ?>|<?php echo date_format( new DateTime( $event->EventStartDate ), Tribe__Date_Utils::DBDATEFORMAT ); ?>" <?php selected( $event->ID . '|' . date_format( new DateTime( $event->EventStartDate ), Tribe__Date_Utils::DBDATEFORMAT ) == $instance['event_ID'] . '|' . $instance['event_date'] ) ?>><?php echo esc_attr( strip_tags( $event->post_title ) ); ?> - <?php echo date_format( new DateTime( $event->EventStartDate ), 'm/j/Y' ); ?></option>
-		<?php endforeach ?>
-	</select>
-</p>
-<p>
-	<label for="<?php echo esc_attr( $this->get_field_id( 'show_seconds' ) ); ?>"><?php esc_html_e( 'Show seconds:', 'tribe-events-calendar-pro' ); ?></label>
-=======
 <div class="tribe-widget-countdown-container">
 	<p>
 		<label for="<?php echo esc_attr( $this->get_field_id( 'title' ) ); ?>"><?php esc_html_e( 'Title:', 'tribe-events-calendar-pro' ); ?></label>
@@ -55,7 +39,6 @@
 		<input class="widefat" id="<?php echo esc_attr( $this->get_field_id( 'complete' ) ); ?>" name="<?php echo esc_attr( $this->get_field_name( 'complete' ) ); ?>" type="text" value="<?php echo esc_attr( strip_tags( $instance['complete'] ) ); ?>" />
 		<small class="js-tribe-conditional" data-tribe-conditional-field="type" data-tribe-conditional-value="next-event"><?php esc_html_e( 'On &#8220;Next Event&#8221; type of countdown, this text will only show when there are no events to show.', 'tribe-events-calendar-pro' ); ?></small>
 	</p>
->>>>>>> f1935343
 
 	<p>
 		<input class="checkbox" type="checkbox" value="1" <?php checked( $instance['show_seconds'], true ); ?> id="<?php echo esc_attr( $this->get_field_id( 'show_seconds' ) ); ?>" name="<?php echo esc_attr( $this->get_field_name( 'show_seconds' ) ); ?>" />
