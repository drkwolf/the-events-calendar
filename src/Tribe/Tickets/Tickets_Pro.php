--- conflicted
+++ resolved
@@ -58,13 +58,9 @@
 		add_action( 'wp_ajax_tribe-ticket-email-attendee-list', array( $this, 'ajax_handler_attendee_mail_list' ) );
 		add_action( 'save_post_' . Tribe__Events__Main::POSTTYPE, array( $this, 'save_image_header' ), 10, 2 );
 		add_action( 'admin_menu', array( $this, 'attendees_page_register' ) );
-<<<<<<< HEAD
 		add_action( 'admin_menu', array( $this, 'orders_page_register' ) );
 		add_filter( 'post_row_actions', array( $this, 'attendees_row_action' ) );
 		add_filter( 'post_row_actions', array( $this, 'orders_row_action' ) );
-=======
-		add_filter( 'post_row_actions', array( $this, 'attendees_row_action' ) );
->>>>>>> 320dd5d6
 
 		$this->path = trailingslashit( dirname( dirname( dirname( dirname( __FILE__ ) ) ) ) );
 		$this->google_event_data = new Tribe__Events__Tickets__Google_Event_Data;
