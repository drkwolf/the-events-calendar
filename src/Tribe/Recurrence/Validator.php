--- conflicted
+++ resolved
@@ -52,7 +52,6 @@
 			$response->message = $e->getMessage();
 		}
 
-<<<<<<< HEAD
 		return $this->filtered_response( $response );
 	}
 
@@ -69,12 +68,6 @@
 
 		if ( ! $response->valid ) {
 			do_action( 'tribe_recurring_event_error', $response, $this->event_id, $this->recurrence_meta );
-=======
-		$response = apply_filters( 'tribe_recurring_pre_event_error', $response, $event_id, $recurrence_meta );
-
-		if ( ! $response->valid ) {
-			do_action( 'tribe_recurring_event_error', $response, $event_id, $recurrence_meta );
->>>>>>> e8daa6cb
 		}
 
 		return $response->valid;
