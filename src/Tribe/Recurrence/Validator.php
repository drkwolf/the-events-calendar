<?php


class Tribe__Events__Pro__Recurrence__Validator {

	/**
	 * Recurrence validation method.  This is checked after saving an event, but before splitting a series out into
	 * multiple occurrences
	 *
	 * @param int   $event_id        The event object that is being saved
	 * @param array $recurrence_meta Recurrence information for this event
	 *
	 * @return bool
	 */
	public static function is_valid( $event_id, array $recurrence_meta ) {
		$response = (object) array(
			'valid' => true,
			'message' => '',
		);

		if ( isset( $recurrence_meta['type'] ) && 'Custom' === $recurrence_meta['type'] ) {
			if ( ! isset( $recurrence_meta['custom']['type'] ) ) {
				$response->valid   = false;
				$response->message = __( 'Custom recurrences must have a type selected.', 'tribe-events-calendar-pro' );
			} elseif ( ! isset( $recurrence_meta['custom']['start-time'] ) && ! isset( $recurrence_meta['custom']['day'] ) && ! isset( $recurrence_meta['custom']['week'] ) && ! isset( $recurrence_meta['custom']['month'] ) && ! isset( $recurrence_meta['custom']['year'] ) ) {
				$response->valid   = false;
				$response->message = __( 'Custom recurrences must have all data present.', 'tribe-events-calendar-pro' );
			} elseif ( 'Monthly' === $recurrence_meta['custom']['type'] && ( empty( $recurrence_meta['custom']['month']['day'] ) || empty( $recurrence_meta['custom']['month']['number'] ) || '-' === $recurrence_meta['custom']['month']['day'] || '' === $recurrence_meta['custom']['month']['number'] ) ) {
				$response->valid   = false;
				$response->message = __( 'Monthly custom recurrences cannot have a dash set as the day to occur on.', 'tribe-events-calendar-pro' );
			} elseif ( 'Yearly' === $recurrence_meta['custom']['type'] && ( empty( $recurrence_meta['custom']['year']['month-day'] ) || '-' === $recurrence_meta['custom']['year']['month-day'] ) ) {
				$response->valid   = false;
				$response->message = __( 'Yearly custom recurrences cannot have a dash set as the day to occur on.', 'tribe-events-calendar-pro' );
			}
		}

		$response = apply_filters( 'tribe_recurring_pre_event_error', $response, $event_id, $recurrence_meta );

		if ( ! $response->valid ) {
<<<<<<< HEAD
			do_action( 'tribe_recurring_event_error',$event_id, $response, $recurrence_meta );
=======
			do_action( 'tribe_recurring_event_error', $response, $event_id, $recurrence_meta );
>>>>>>> e8daa6cb
		}

		return $response->valid;
	}
}<|MERGE_RESOLUTION|>--- conflicted
+++ resolved
@@ -34,14 +34,10 @@
 			}
 		}
 
-		$response = apply_filters( 'tribe_recurring_pre_event_error', $response, $event_id, $recurrence_meta );
+		$response = apply_filters( 'tribe_recurring_pre_event_error', $event_id, $response, $recurrence_meta );
 
 		if ( ! $response->valid ) {
-<<<<<<< HEAD
 			do_action( 'tribe_recurring_event_error',$event_id, $response, $recurrence_meta );
-=======
-			do_action( 'tribe_recurring_event_error', $response, $event_id, $recurrence_meta );
->>>>>>> e8daa6cb
 		}
 
 		return $response->valid;
