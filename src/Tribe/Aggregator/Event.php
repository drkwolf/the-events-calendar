--- conflicted
+++ resolved
@@ -357,16 +357,11 @@
 
 			// If the field name contains a leading underscore we need to strip it (or the field will not save)
 			$field_name = trim( $field, '_' );
-<<<<<<< HEAD
 			$data[ $field_name ] = $post_meta[ $field ];
-=======
-			$event[ $field_name ] = $post_meta[ $field ];
->>>>>>> 6c2dbbb5
 		}
 
 		// The start date needs to be adjusted from a MySQL style datetime string to just the date
 		if ( isset( $modified['_EventStartDate'] ) ) {
-<<<<<<< HEAD
 			$start_datetime = strtotime( $data['EventStartDate'] );
 			$data['EventStartDate'] = date( Tribe__Date_Utils::DBDATEFORMAT, $start_datetime );
 			$data['EventStartHour'] = date( 'H', $start_datetime );
@@ -378,21 +373,6 @@
 			$data['EventEndDate'] = date( Tribe__Date_Utils::DBDATEFORMAT, $end_datetime );
 			$data['EventEndHour'] = date( 'H', $end_datetime );
 			$data['EventEndMinute'] = date( 'i', $end_datetime );
-
-=======
-			$start_datetime = strtotime( $event['EventStartDate'] );
-			$event['EventStartDate'] = date( Tribe__Date_Utils::DBDATEFORMAT, $start_datetime );
-			$event['EventStartHour'] = date( 'H', $start_datetime );
-			$event['EventStartMinute'] = date( 'i', $start_datetime );
-		}
-
-		// The end date needs to be adjusted from a MySQL style datetime string to just the date
-		if ( isset( $modified['_EventEndDate'] ) ) {
-			$end_datetime = strtotime( $event['EventEndDate'] );
-			$event['EventEndDate'] = date( Tribe__Date_Utils::DBDATEFORMAT, $end_datetime );
-			$event['EventEndHour'] = date( 'H', $end_datetime );
-			$event['EventEndMinute'] = date( 'i', $end_datetime );
->>>>>>> 6c2dbbb5
 		}
 
 		// reset any modified taxonomy terms
