--- conflicted
+++ resolved
@@ -302,15 +302,9 @@
 			if ( 'csv' !== $queue->record->meta['origin'] ) {
 				if ( ! empty( $queue->activity->get( 'venue', 'created' ) ) ) {
 					$messages['success'][] = '<br/>' . sprintf(
-<<<<<<< HEAD
-						_n( '%1$d new venue was imported.', '%1$d new venues were imported.', $result['venues'], 'the-events-calendar' ),
-						$result['venues']
-						) .
-=======
 						_n( '%1$d new venue was imported.', '%1$d new venues were imported.', $queue->activity->count( 'venue', 'created' ), 'the-events-calendar' ),
 						$queue->activity->count( 'venue', 'created' )
 					) .
->>>>>>> 4145c41d
 					' <a href="' . admin_url( 'edit.php?post_type=tribe_venue' ) . '">' .
 					__( 'View your event venues', 'the-events-calendar' ) .
 					'</a>';
@@ -318,15 +312,9 @@
 
 				if ( ! empty( $queue->activity->get( 'organizer', 'created' ) ) ) {
 					$messages['success'][] = '<br/>' . sprintf(
-<<<<<<< HEAD
-						_n( '%1$d new organizer was imported.', '%1$d new organizers were imported.', $result['organizers'], 'the-events-calendar' ),
-						$result['organizers']
-						) .
-=======
 						_n( '%1$d new organizer was imported.', '%1$d new organizers were imported.', $queue->activity->count( 'organizer', 'created' ), 'the-events-calendar' ),
 						$queue->activity->count( 'organizer', 'created' )
 					) .
->>>>>>> 4145c41d
 					' <a href="' . admin_url( 'edit.php?post_type=tribe_organizer' ) . '">' .
 					__( 'View your event organizers', 'the-events-calendar' ) .
 					'</a>';
@@ -337,18 +325,13 @@
 
 		if ( ! empty( $queue->activity->get( 'category', 'created' ) ) ) {
 			$messages['success'][] = '<br/>' . sprintf(
-<<<<<<< HEAD
-				_n( '%1$d new event category was created.', '%1$d new event categories were created.', $result['category'], 'the-events-calendar' ),
-				$result['category']
-				) .
-=======
 				_n( '%1$d new event category was created.', '%1$d new event categories were created.', $queue->activity->count( 'category', 'created' ), 'the-events-calendar' ),
 				$queue->activity->count( 'category', 'created' )
 			) .
->>>>>>> 4145c41d
 			' <a href="' . admin_url( 'edit.php?post_type=tribe_organizer' ) . '">' .
 			__( 'View your event categories', 'the-events-calendar' ) .
 			'</a>';
+			;
 		}
 
 		if (
@@ -363,17 +346,17 @@
 
 				$scheduled_time = strtotime( $queue->record->post->post_modified ) + $queue->record->frequency->interval;
 				$scheduled_time_string = date( get_option( 'date_format' ), $scheduled_time ) .
-						_x( ' at ', 'separator between date and time', 'the-events-calendar' ) .
-				        date( get_option( 'time_format' ), $scheduled_time );
+					_x( ' at ', 'separator between date and time', 'the-events-calendar' ) .
+					date( get_option( 'time_format' ), $scheduled_time );
 
 				$messages['success'][] = '<br/>' .
-				                         sprintf(
-					                         __( 'The next import is scheduled for %1$s.', 'the-events-calendar' ),
-					                         esc_html( $scheduled_time_string )
-				                         ) .
-				                         ' <a href="' . admin_url( 'edit.php?page=aggregator&post_type=tribe_events&tab=scheduled' ) . '">' .
-				                         __( 'View your scheduled imports.', 'the-events-calendar' ) .
-				                         '</a>';
+					sprintf(
+						__( 'The next import is scheduled for %1$s.', 'the-events-calendar' ),
+						esc_html( $scheduled_time_string )
+					) .
+					' <a href="' . admin_url( 'edit.php?page=aggregator&post_type=tribe_events&tab=scheduled' ) . '">' .
+					__( 'View your scheduled imports.', 'the-events-calendar' ) .
+					'</a>';
 			}
 		}
 
@@ -483,14 +466,18 @@
 		ob_start();
 		?>
 		<div class="notice inline notice-info tribe-dependent tribe-notice-tribe-missing-aggregator-license" data-ref="tribe-missing-aggregator-license" data-depends="#tribe-ea-field-origin" data-condition-empty>
-
-			<div class="upsell-banner"><?php echo '<img src="' . esc_url( Tribe__Events__Main::instance()->plugin_url . 'src/resources/images/aggregator/upsell-banner.png' ) . '">'; ?></div>
-			<h3><?php esc_html_e( 'Import Using Event Aggregator', 'the-events-calendar' ); ?></h3>
-			<p><?php esc_html_e( 'With Event Aggregator, you can import events from Facebook, iCalendar, Google, and Meetup.com in a jiffy.', 'the-events-calendar' ); ?></p>
-
-			<a href="https://theeventscalendar.com/wordpress-event-aggregator/?utm_source=importpage&utm_medium=plugin-tec&utm_campaign=in-app" class="tribe-license-link tribe-button tribe-button-primary"><?php esc_html_e( 'Buy It Now', 'the-events-calendar' ); ?></a>
-			<a href="https://theeventscalendar.com/wordpress-event-aggregator/?utm_source=importpage&utm_medium=plugin-tec&utm_campaign=in-app" class="tribe-license-link tribe-button tribe-button-secondary"><?php esc_html_e( 'Learn More', 'the-events-calendar' ); ?></a>
-
+			<p>
+				<strong><?php esc_html_e( 'Upgrade to Event Aggregator to unlock access to multiple import sources and automatic imports!', 'the-events-calendar' ); ?></strong></p>
+			<p>
+				<?php echo sprintf(
+						esc_html__( 'With Event Aggregator, you can import events from Facebook, iCalendar, Google, and Meetup in a jiffy. Head over to %1$sTheEventsCalendar.com%2$s to purchase instant access, including a year of premium support, updates, and upgrades.', 'the-events-calendar' ),
+						'<a href="https://theeventscalendar.com/wordpress-event-aggregator/?utm_source=importpage&utm_medium=plugin-tec&utm_campaign=in-app">',
+						'</a>'
+					); ?>
+			</p>
+			<p>
+				<a href="https://theeventscalendar.com/wordpress-event-aggregator/?utm_source=importpage&utm_medium=plugin-tec&utm_campaign=in-app" class="tribe-license-link button button-primary"><?php esc_html_e( 'Buy Event Aggregator Now', 'the-events-calendar' ); ?></a>
+			</p>
 		</div>
 		<?php
 
