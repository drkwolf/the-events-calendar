<?php
// Don't load directly
defined( 'WPINC' ) or die;

class Tribe__Events__Aggregator__Tabs__New extends Tribe__Events__Aggregator__Tabs__Abstract {
	/**
	 * Static Singleton Holder
	 *
	 * @var self|null
	 */
	private static $instance;

	public $priority = 10;

	/**
	 * Static Singleton Factory Method
	 *
	 * @return self
	 */
	public static function instance() {
		if ( empty( self::$instance ) ) {
			self::$instance = new self;
		}

		return self::$instance;
	}

	public function __construct() {
		// Setup Abstract hooks
		parent::__construct();

		// Configure this tab ajax calls
		add_action( 'wp_ajax_tribe_aggregator_dropdown_origins', array( $this, 'ajax_origins' ) );
		add_action( 'wp_ajax_tribe_aggregator_save_credentials', array( $this, 'ajax_save_credentials' ) );
		add_action( 'wp_ajax_tribe_aggregator_create_import', array( $this, 'ajax_create_import' ) );
		add_action( 'wp_ajax_tribe_aggregator_fetch_import', array( $this, 'ajax_fetch_import' ) );

		// We need to enqueue Media scripts like this
		add_action( 'admin_enqueue_scripts', array( $this, 'enqueue_media' ) );

		add_action( 'tribe_aggregator_page_request', array( $this, 'handle_submit' ) );

		// hooked at priority 9 to ensure that notices are injected before notices get hooked in Tribe__Admin__Notices
		add_action( 'current_screen', array( $this, 'maybe_display_notices' ), 9 );
	}

	public function maybe_display_notices() {
		if ( ! $this->is_active() ) {
			return;
		}

		$license_info = get_option( 'external_updates-event-aggregator' );
		if ( isset( $license_info->update->api_expired ) && $license_info->update->api_expired ) {
			tribe_notice( 'tribe-expired-aggregator-license', array( $this, 'render_notice_expired_aggregator_license' ), 'type=warning' );
		}
	}

	public function enqueue_media() {
		if ( ! $this->is_active() ) {
			return;
		}

		wp_enqueue_media();
	}

	public function is_visible() {
		return true;
	}

	public function get_slug() {
		return 'new';
	}

	public function get_label() {
		return esc_html__( 'New Import', 'the-events-calendar' );
	}

	public function handle_submit() {
		if ( empty( $_POST['aggregator']['action'] ) || 'new' !== $_POST['aggregator']['action'] ) {
			return;
		}

		$submission = parent::handle_submit();

		if ( empty( $submission['record'] ) || empty( $submission['post_data'] ) || empty( $submission['meta'] ) ) {
			return;
		}

		$record    = $submission['record'];
		$post_data = $submission['post_data'];
		$meta      = $submission['meta'];

		if ( ! empty( $post_data['import_id'] ) ) {
			$this->handle_import_finalize( $post_data );
			return;
		}

		// Prevents Accidents
		if ( 'manual' === $meta['type'] ) {
			$meta['frequency'] = null;
		}

		$post = $record->create( $meta['type'], array(), $meta );

		if ( is_wp_error( $post ) ) {
			return $post;
		}

		$result = $record->queue_import();

		return $result;
	}

	public function handle_import_finalize( $data ) {
		$record = Tribe__Events__Aggregator__Records::instance()->get_by_import_id( $data['import_id'] );
		$this->messages = array(
			'error',
			'success',
			'warning',
		);

		$record->update_meta( 'post_status', empty( $data['post_status'] ) ? 'draft' : $data['post_status'] );
		$record->update_meta( 'category', empty( $data['category'] ) ? null : $data['category'] );
		$record->update_meta( 'ids_to_import', empty( $data['selected_rows'] ) ? 'all' : json_decode( stripslashes( $data['selected_rows'] ) ) );

		// if we get here, we're good! Set the status to pending
		$record->set_status_as_pending();

		$record->finalize();

		if ( 'schedule' === $record->meta['type'] ) {
			$this->messages['success'][] = __( '1 schedule import successfully added.', 'the-events-calendar' );
			$create_schedule_result = $record->create_schedule_record();

			if ( is_wp_error( $create_schedule_result ) ) {
				$this->messages[ 'error' ][] = $create_schedule_result->get_error_message();

				tribe_notice( 'tribe-aggregator-import-failed', array( $this, 'render_notice_import_failed' ), 'type=error' );

				$record->set_status_as_failed( $create_schedule_result );
				return $create_schedule_result;
			}
		}

		$content_type = __( 'event', 'the-event-calendar' );
		$content_type_plural = __( 'events', 'the-event-calendar' );

		if ( 'csv' === $data['origin'] ) {
			$content_type_object = get_post_type_object( $record->meta['content_type'] );
			$content_type = $content_type_object->labels->singular_name_lowercase;
			$content_type_plural = $content_type_object->labels->plural_name_lowercase;
			$result = $record->insert_posts( $data );
		} else {
			$result = $record->insert_posts();
		}

		if ( is_wp_error( $result ) ) {
			$this->messages[ 'error' ][] = $result->get_error_message();

			tribe_notice( 'tribe-aggregator-import-failed', array( $this, 'render_notice_import_failed' ), 'type=error' );

			$record->set_status_as_failed( $result );
			return $result;
		}

<<<<<<< HEAD
		if ( ! empty( $result['updated'] ) ) {
			$content_label = 1 === $result['updated'] ? $content_type : $content_type_plural;

			$this->messages['success'][] = sprintf(
				_n( '%1$d %2$s has been updated.', '%1$d %2$s have been updated.', $result['updated'], 'the-events-calendar' ),
				$result['updated'],
				$content_label
			);
		}

		if ( ! empty( $result['created'] ) ) {
			$content_label = 1 === $result['created'] ? $content_type : $content_type_plural;

			$this->messages['success'][] = sprintf(
				_n( '%1$d %2$s has been successfully added.', '%1$d %2$s have been successfully added.', $result['created'], 'the-events-calendar' ),
				$result['created'],
				$content_label
=======
		if ( ! empty( $result['created'] ) ) {
			$this->messages['success'][] = sprintf(
				_n( '%1$d event has been successfully added.', '%1$d new events were imported.', $result['created'], 'the-events-calendar' ),
				$result['created']
			);
		}

		if ( ! empty( $result['updated'] ) ) {
			// @todo: include a part of sentence like: ", including %1$d %2$signored event%3$s.", <a href="/wp-admin/edit.php?post_status=tribe-ignored&post_type=tribe_events">, </a>
			$this->messages['success'][] = sprintf(
				_n( '%1$d event has been updated.', '%1$d existing events were updated.', $result['updated'], 'the-events-calendar' ),
				$result['updated']
>>>>>>> 72624a90
			);
		}

		if ( ! empty( $result['skipped'] ) ) {
			$content_label = 1 === $result['skipped'] ? $content_type : $content_type_plural;

			$this->messages['success'][] = sprintf(
<<<<<<< HEAD
				_n( '%1$d %2$s has been skipped.', '%1$d %2$s have been skipped.', $result['skipped'], 'the-events-calendar' ),
				$result['skipped'],
				$content_label
=======
				_n( '%1$d event has been skipped.', '%1$d already-imported events were skipped.', $result['skipped'], 'the-events-calendar' ),
				$result['skipped']
>>>>>>> 72624a90
			);
		}

		if ( $result && ! $this->messages ) {
			$this->messages['success'][] = sprintf(
				__( '0 %1$s have been added.', 'the-events-calendar' ),
				$content_type_plural
			);
		}

		if (
			! empty( $this->messages['error'] )
			|| ! empty( $this->messages['success'] )
			|| ! empty( $this->messages['warning'] )
		) {
			array_unshift( $this->messages['success'], __( 'Import complete!<br/>', 'the-events-calendar' ) );
			tribe_notice( 'tribe-aggregator-import-complete', array( $this, 'render_notice_import_complete' ), 'type=success' );
		}
	}

	public function ajax_save_credentials() {
		if ( empty( $_POST['tribe_credentials_which'] ) ) {
			$data = array(
				'message' => __( 'Invalid credential save request', 'the-events-calendar' ),
			);

			wp_send_json_error( $data );
		}

		$which = $_POST['tribe_credentials_which'];

		if ( empty( $_POST['_wpnonce'] ) || ! wp_verify_nonce( $_POST['_wpnonce'], "tribe-save-{$which}-credentials" ) ) {
			$data = array(
				'message' => __( 'Invalid credential save nonce', 'the-events-calendar' ),
			);

			wp_send_json_error( $data );
		}

		if ( 'facebook' === $which ) {
			if ( empty( $_POST['fb_api_key'] ) || empty( $_POST['fb_api_secret'] ) ) {
				$data = array(
					'message' => __( 'The Facebook API key and API secret are both required.', 'the-events-calendar' ),
				);

				wp_send_json_error( $data );
			}

			tribe_update_option( 'fb_api_key', trim( preg_replace( '/[^a-zA-Z0-9]/', '', $_POST['fb_api_key'] ) ) );
			tribe_update_option( 'fb_api_secret', trim( preg_replace( '/[^a-zA-Z0-9]/', '', $_POST['fb_api_secret'] ) ) );

			$data = array(
				'message' => __( 'Credentials have been saved', 'the-events-calendar' ),
			);

			wp_send_json_success( $data );
		} elseif ( 'meetup' === $which ) {
			if ( empty( $_POST['meetup_api_key'] ) ) {
				$data = array(
					'message' => __( 'The Meetup API key is required.', 'the-events-calendar' ),
				);

				wp_send_json_error( $data );
			}

			tribe_update_option( 'meetup_api_key', trim( preg_replace( '/[^a-zA-Z0-9]/', '', $_POST['meetup_api_key'] ) ) );

			$data = array(
				'message' => __( 'Credentials have been saved', 'the-events-calendar' ),
			);

			wp_send_json_success( $data );
		}

		$data = array(
			'message' => __( 'Unable to save credentials', 'the-events-calendar' ),
		);

		wp_send_json_error( $data );
	}

	public function ajax_create_import() {
		$result = $this->handle_submit();

		if ( is_wp_error( $result ) ) {
			$result = (object) array(
				'message_code' => $result->get_error_code(),
				'message' => $result->get_error_message(),
			);
			wp_send_json_error( $result );
		}

		wp_send_json_success( $result );
	}

	public function ajax_fetch_import() {
		$import_id = $_GET['import_id'];

		$record = Tribe__Events__Aggregator__Records::instance()->get_by_import_id( $import_id );

		if ( is_wp_error( $record ) ) {
			wp_send_json_error( $record );
		}

		$result = $record->get_import_data();

		// if we've received a source name, let's set that in the record as soon as possible
		if ( ! empty( $result->data->source_name ) ) {
			$record->update_meta( 'source_name', $result->data->source_name );

			if ( ! empty( $record->post->post_parent ) ) {
				$parent_record = Tribe__Events__Aggregator__Records::instance()->get_by_post_id( $record->post->post_parent );
				$parent_record->update_meta( 'source_name', $result->data->source_name );
			}
		}

		wp_send_json_success( $result );
	}

	/**
	 * Renders the "Missing Aggregator License" notice
	 *
	 * @return string
	 */
	public function maybe_display_aggregator_upsell() {

		$has_license_key = ! empty( Tribe__Events__Aggregator__Service::instance()->api()->key );
		$license_info = get_option( 'external_updates-event-aggregator' );

		if ( $has_license_key && empty( $license_info->update->api_invalid ) ) {
			return;
		}

		ob_start();
		?>
		<div class="notice inline notice-info tribe-notice-tribe-missing-aggregator-license" data-ref="tribe-missing-aggregator-license">
			<p>
				<?php esc_html_e( 'Upgrade to Event Aggregator to unlock access to multiple import sources.', 'the-events-calendar' ); ?></p>
			<p>
				<?php echo sprintf(
						esc_html__( 'With Event Aggregator, you can import events from Facebook, iCalendar, Google, and Meetup.com in a jiffy. Head over to %1$sTheEventsCalendar.com%2$s to purchase instant access, including a year of premium support, updates, and upgrades.', 'the-events-calendar' ),
						'<a href="https://theeventscalendar.com/wordpress-event-aggregator/?utm_source=importpage&utm_medium=plugin-tec&utm_campaign=in-app">',
						'</a>'
					); ?>
			</p>
			<p>
				<a href="https://theeventscalendar.com/wordpress-event-aggregator/?utm_source=importpage&utm_medium=plugin-tec&utm_campaign=in-app" class="tribe-license-link button button-primary"><?php esc_html_e( 'Buy Event Aggregator Now', 'the-events-calendar' ); ?></a>
			</p>
		</div>
		<?php

		return ob_get_clean();
	}

	/**
	 * Renders the "Expired Aggregator License" notice
	 *
	 * @return string
	 */
	public function render_notice_expired_aggregator_license() {
		ob_start();
		?>
		<p>
			<?php
			echo sprintf(
				esc_html__(
					'
						%1$sYour Event Aggregator license is expired.%2$s Renew your license in order to import
						events from Facebook, iCalendar, Google, or Meetup.com.
					',
					'the-events-calendar'
				),
				'<b>',
				'</b>'
			);
			?>
		</p>
		<p>
			<a href="" class="tribe-license-link"><?php esc_html_e( 'Renew your Event Aggregator license', 'the-events-calendar' ); ?></a>
		</p>
		<?php

		$html = ob_get_clean();

		return Tribe__Admin__Notices::instance()->render( 'tribe-expired-aggregator-license', $html );
	}

	/**
	 * Renders any of the "import complete" messages
	 */
	public function render_notice_import_complete() {
		ob_start();
		?>
		<p>
			<?php echo implode( ' ', $this->messages['success'] ); ?>
			<a href="<?php echo esc_url( admin_url( 'edit.php?post_type=' . Tribe__Events__Main::POSTTYPE ) ); ?>" ><?php esc_html_e( 'View All Events', 'the-events-calendar' ); ?></a>
		</p>
		<?php

		$html = ob_get_clean();

		return Tribe__Admin__Notices::instance()->render( 'tribe-aggregator-import-complete', $html );
	}

	/**
	 * Renders failed import messages
	 */
	public function render_notice_import_failed() {
		ob_start();
		?>
		<p>
			<?php echo implode( ' ', $this->messages['error'] ); ?>
		</p>
		<?php

		$html = ob_get_clean();

		return Tribe__Admin__Notices::instance()->render( 'tribe-aggregator-import-failed', $html );
	}
}<|MERGE_RESOLUTION|>--- conflicted
+++ resolved
@@ -163,53 +163,34 @@
 			return $result;
 		}
 
-<<<<<<< HEAD
+		if ( ! empty( $result['created'] ) ) {
+			$content_label = 1 === $result['created'] ? $content_type : $content_type_plural;
+
+			$this->messages['success'][] = sprintf(
+				_n( '%1$d %2$s has been successfully added.', '%1$d new %2$s were imported.', $result['created'], 'the-events-calendar' ),
+				$result['created'],
+				$content_label
+			);
+		}
+
 		if ( ! empty( $result['updated'] ) ) {
 			$content_label = 1 === $result['updated'] ? $content_type : $content_type_plural;
 
+			// @todo: include a part of sentence like: ", including %1$d %2$signored event%3$s.", <a href="/wp-admin/edit.php?post_status=tribe-ignored&post_type=tribe_events">, </a>
 			$this->messages['success'][] = sprintf(
-				_n( '%1$d %2$s has been updated.', '%1$d %2$s have been updated.', $result['updated'], 'the-events-calendar' ),
+				_n( '%1$d %2$s has been updated.', '%1$d existing %2$s were updated.', $result['updated'], 'the-events-calendar' ),
 				$result['updated'],
 				$content_label
 			);
 		}
 
-		if ( ! empty( $result['created'] ) ) {
-			$content_label = 1 === $result['created'] ? $content_type : $content_type_plural;
-
-			$this->messages['success'][] = sprintf(
-				_n( '%1$d %2$s has been successfully added.', '%1$d %2$s have been successfully added.', $result['created'], 'the-events-calendar' ),
-				$result['created'],
-				$content_label
-=======
-		if ( ! empty( $result['created'] ) ) {
-			$this->messages['success'][] = sprintf(
-				_n( '%1$d event has been successfully added.', '%1$d new events were imported.', $result['created'], 'the-events-calendar' ),
-				$result['created']
-			);
-		}
-
-		if ( ! empty( $result['updated'] ) ) {
-			// @todo: include a part of sentence like: ", including %1$d %2$signored event%3$s.", <a href="/wp-admin/edit.php?post_status=tribe-ignored&post_type=tribe_events">, </a>
-			$this->messages['success'][] = sprintf(
-				_n( '%1$d event has been updated.', '%1$d existing events were updated.', $result['updated'], 'the-events-calendar' ),
-				$result['updated']
->>>>>>> 72624a90
-			);
-		}
-
 		if ( ! empty( $result['skipped'] ) ) {
 			$content_label = 1 === $result['skipped'] ? $content_type : $content_type_plural;
 
 			$this->messages['success'][] = sprintf(
-<<<<<<< HEAD
-				_n( '%1$d %2$s has been skipped.', '%1$d %2$s have been skipped.', $result['skipped'], 'the-events-calendar' ),
+				_n( '%1$d %2$s has been skipped.', '%1$d already-imported %2$s were skipped.', $result['skipped'], 'the-events-calendar' ),
 				$result['skipped'],
 				$content_label
-=======
-				_n( '%1$d event has been skipped.', '%1$d already-imported events were skipped.', $result['skipped'], 'the-events-calendar' ),
-				$result['skipped']
->>>>>>> 72624a90
 			);
 		}
 
