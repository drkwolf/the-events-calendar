--- conflicted
+++ resolved
@@ -40,8 +40,7 @@
 		// We need to enqueue Media scripts like this
 		add_action( 'admin_enqueue_scripts', array( $this, 'enqueue_media' ) );
 
-<<<<<<< HEAD
-		add_action( 'tribe_aggregator_page_submit', array( $this, 'handle_submit' ) );
+		add_action( 'tribe_aggregator_page_request', array( $this, 'handle_submit' ) );
 
 		// hooked at priority 9 to ensure that notices are injected before notices get hooked in Tribe__Admin__Notices
 		add_action( 'current_screen', array( $this, 'maybe_display_notices' ), 9 );
@@ -77,9 +76,6 @@
 				)
 			);
 		}
-=======
-		add_action( 'tribe_aggregator_page_request', array( $this, 'handle_submit' ) );
->>>>>>> 117d6d27
 	}
 
 	public function enqueue_media() {
@@ -103,7 +99,7 @@
 	}
 
 	public function handle_submit() {
-		if ( ! $this->is_active() ) {
+		if ( ( ! defined( 'DOING_AJAX' ) || ! DOING_AJAX ) && ! $this->is_active() ) {
 			return;
 		}
 
@@ -125,16 +121,12 @@
 
 		$data = $post_data[ $post_data['origin'] ];
 
-<<<<<<< HEAD
 		if ( ! empty( $post_data['import_id'] ) ) {
 			$this->handle_import_finalize( $post_data );
 			return;
 		}
 
-		$record = Tribe__Events__Aggregator__Record__Factory::get_by_origin( $post_data['origin'] );
-=======
 		$record = Tribe__Events__Aggregator__Records::instance()->get_by_origin( $post_data['origin'] );
->>>>>>> 117d6d27
 
 		$meta = array(
 			'origin'     => $post_data['origin'],
@@ -148,7 +140,7 @@
 			'source'     => empty( $data['source'] )           ? null     : $data['source'],
 		);
 
-		$post = $record->create( $meta['origin'], $meta['type'], $meta );
+		$post = $record->create( $meta['type'], array(), $meta );
 
 		if ( is_wp_error( $post ) ) {
 			return $post;
@@ -160,7 +152,7 @@
 	}
 
 	public function handle_import_finalize( $data ) {
-		$record = Tribe__Events__Aggregator__Record__Factory::get_by_import_id( $post_data['import_id'] );
+		$record = Tribe__Events__Aggregator__Records::instance()->get_by_import_id( $post_data['import_id'] );
 
 		do_action( 'debug_robot', '$data :: ' . print_r( $data, TRUE ) );
 		do_action( 'debug_robot', '$record :: ' . print_r( $record, TRUE ) );
