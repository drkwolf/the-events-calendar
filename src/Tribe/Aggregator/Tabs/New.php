<?php
// Don't load directly
defined( 'WPINC' ) or die;

class Tribe__Events__Aggregator__Tabs__New extends Tribe__Events__Aggregator__Tabs__Abstract {
	/**
	 * Static Singleton Holder
	 *
	 * @var self|null
	 */
	private static $instance;

	public $priority = 10;

	protected $content_type;
	protected $content_type_plural;
	protected $content_type_object;
	protected $content_post_type;
	protected $messages;

	/**
	 * Static Singleton Factory Method
	 *
	 * @return self
	 */
	public static function instance() {
		if ( empty( self::$instance ) ) {
			self::$instance = new self;
		}

		return self::$instance;
	}

	public function __construct() {
		// Setup Abstract hooks
		parent::__construct();

		// Configure this tab ajax calls
		add_action( 'wp_ajax_tribe_aggregator_dropdown_origins', array( $this, 'ajax_origins' ) );
		add_action( 'wp_ajax_tribe_aggregator_save_credentials', array( $this, 'ajax_save_credentials' ) );
		add_action( 'wp_ajax_tribe_aggregator_create_import', array( $this, 'ajax_create_import' ) );
		add_action( 'wp_ajax_tribe_aggregator_fetch_import', array( $this, 'ajax_fetch_import' ) );

		// We need to enqueue Media scripts like this
		add_action( 'admin_enqueue_scripts', array( $this, 'enqueue_media' ) );

		add_action( 'tribe_aggregator_page_request', array( $this, 'handle_submit' ) );
		add_action( 'tribe_aggregator_page_request', array( $this, 'handle_facebook_credentials' ) );

		// hooked at priority 9 to ensure that notices are injected before notices get hooked in Tribe__Admin__Notices
		add_action( 'current_screen', array( $this, 'maybe_display_notices' ), 9 );
	}

	public function maybe_display_notices() {
		if ( ! $this->is_active() ) {
			return;
		}

		$license_info = get_option( 'external_updates-event-aggregator' );
		if ( isset( $license_info->update->api_expired ) && $license_info->update->api_expired ) {
			tribe_notice( 'tribe-expired-aggregator-license', array( $this, 'render_notice_expired_aggregator_license' ), 'type=warning' );
		}
	}

	public function enqueue_media() {
		if ( ! $this->is_active() ) {
			return;
		}

		wp_enqueue_media();
	}

	public function is_visible() {
		return true;
	}

	public function get_slug() {
		return 'new';
	}

	public function get_label() {
		return esc_html__( 'New Import', 'the-events-calendar' );
	}

	public function handle_submit() {
		if ( empty( $_POST['aggregator']['action'] ) || 'new' !== $_POST['aggregator']['action'] ) {
			return;
		}

		$submission = parent::handle_submit();

		if ( empty( $submission['record'] ) || empty( $submission['post_data'] ) || empty( $submission['meta'] ) ) {
			return;
		}

		$record    = $submission['record'];
		$post_data = $submission['post_data'];
		$meta      = $submission['meta'];

		if ( ! empty( $post_data['import_id'] ) ) {
			$this->handle_import_finalize( $post_data );
			return;
		}

		// Prevents Accidents
		if ( 'manual' === $meta['type'] ) {
			$meta['frequency'] = null;
		}

		$post = $record->create( $meta['type'], array(), $meta );

		if ( is_wp_error( $post ) ) {
			return $post;
		}

		$result = $record->queue_import();

		return $result;
	}

	public function handle_facebook_credentials() {
		/**
		 * Verify that we are dealing with a FB token Request
		 */
		if ( ! isset( $_GET['ea-fb-token'] ) ) {
			return false;
		}

		/**
		 * @todo  include a way to handle errors on the Send back URL
		 */
		$api      = Tribe__Events__Aggregator__Service::instance()->api();
		$response = Tribe__Events__Aggregator__Service::instance()->get_facebook_token();
		$type     = $_GET['ea-fb-token'];

		if ( is_wp_error( $response ) ) {
			return false;
		}

		if ( empty( $response->data ) ) {
			return false;
		}

		if ( empty( $response->data->expires ) ||  empty( $response->data->token ) || empty( $response->data->scopes ) ) {
			return false;
		}

		$url_map = array(
			'new'      => Tribe__Events__Aggregator__Page::instance()->get_url( array( 'tab' => $this->get_slug(), 'ea-auth' => 'facebook' ) ),
			'settings' => Tribe__Settings::instance()->get_url( array( 'tab' => 'addons', 'ea-auth' => 'facebook' ) ),
		);

		if ( ! isset( $url_map[ $type ] ) ) {
			return false;
		}

		// Calculate when will this Token Expire
		$expires = absint( trim( preg_replace( '/[^0-9]/', '', $response->data->expires ) ) );
		$expires += time();

		// Save the Options
		tribe_update_option( 'fb_token', trim( preg_replace( '/[^a-zA-Z0-9]/', '', $response->data->token ) ) );
		tribe_update_option( 'fb_token_expires', $expires );
		tribe_update_option( 'fb_token_scopes', trim( preg_replace( '/[^a-zA-Z0-9\,_-]/', '', $response->data->scopes ) ) );

		// Send it back to the Given Url
		wp_redirect( $url_map[ $type ] );
		exit;
	}

	public function handle_import_finalize( $data ) {
		$this->messages = array(
			'error'   => array(),
			'success' => array(),
			'warning' => array(),
		);

		$record = Tribe__Events__Aggregator__Records::instance()->get_by_import_id( $data['import_id'] );

		if ( is_wp_error( $record ) ) {
			$this->messages['error'][] = $record->get_error_message();
			return $this->messages;
		}

		// Make sure we have a post status set no matter what
		if ( empty( $data['post_status'] ) ) {
			$data['post_status'] = Tribe__Events__Aggregator__Settings::instance()->default_post_status( $data['origin'] );
		}

		// If the submitted category is null, that means the user intended to de-select the default
		// category if there is one, so setting it to null is ok here
		$record->update_meta( 'category', empty( $data['category'] ) ? null : $data['category'] );
		$record->update_meta( 'post_status', $data['post_status'] );
		$record->update_meta( 'ids_to_import', empty( $data['selected_rows'] ) ? 'all' : json_decode( stripslashes( $data['selected_rows'] ) ) );

		// if we get here, we're good! Set the status to pending
		$record->set_status_as_pending();

		$record->finalize();

		if ( 'schedule' === $record->meta['type'] ) {
			$this->messages['success'][] = __( '1 import was scheduled.', 'the-events-calendar' );
			$create_schedule_result = $record->create_schedule_record();

			if ( is_wp_error( $create_schedule_result ) ) {
				$this->messages[ 'error' ][] = $create_schedule_result->get_error_message();

				tribe_notice( 'tribe-aggregator-import-failed', array( $this, 'render_notice_import_failed' ), 'type=error' );

				$record->set_status_as_failed( $create_schedule_result );
				return $create_schedule_result;
			}
		}

		$record->update_meta( 'interactive', true );

		if ( 'csv' === $data['origin'] ) {
			$result = $record->process_posts( $data );
		} else {
			$result = $record->process_posts();
		}

		$this->messages = $this->get_result_messages( $result );

		if (
			empty( $this->messages['error'] )
			|| ! empty( $this->messages['success'] )
			|| ! empty( $this->messages['warning'] )
		) {
			tribe_notice( 'tribe-aggregator-import-complete', array( $this, 'render_notice_import_complete' ), 'type=success' );
		}
	}

	public function get_result_messages( $queue ) {
		$messages = array();

		if ( is_wp_error( $queue ) ) {
			$messages[ 'error' ][] = $queue->get_error_message();

			tribe_notice( 'tribe-aggregator-import-failed', array( $this, 'render_notice_import_failed' ), 'type=error' );

			return $messages;
		}

		$is_queued = $queue->count();

		$content_post_type = $queue->record->meta['content_type'];
		$content_type = tribe_get_event_label_singular_lowercase();
		$content_type_plural = tribe_get_event_label_plural_lowercase();
		$content_post_type = Tribe__Events__Main::POSTTYPE;

		if ( 'csv' === $queue->record->meta['origin'] && 'tribe_events' !== $queue->record->meta['content_type'] ) {
			$content_type_object = get_post_type_object( $queue->record->meta['content_type'] );
			$content_type = $content_type_object->labels->singular_name_lowercase;
			$content_type_plural = $content_type_object->labels->plural_name_lowercase;
			$content_post_type = $content_type_object->name;
		}

		if ( ! $is_queued ) {
			$item_created = $queue->activity->get( $content_post_type, 'created' );
			if ( ! empty( $item_created ) ) {
				$content_label = 1 === $queue->activity->count( $content_post_type, 'created' ) ? $content_type : $content_type_plural;

<<<<<<< HEAD
				$messages['success'][] = sprintf(
					_n( '%1$d new %2$s was imported.', '%1$d new %2$s were imported.', $queue->activity->count( $content_post_type, 'created' ), 'the-events-calendar' ),
					$queue->activity->count( $content_post_type, 'created' ),
=======
				$messages['success'][] = sprintf( // add created event count
					_n( '%1$d new %2$s was imported.', '%1$d new %2$s were imported.', $queue->activity->count( 'event', 'created' ), 'the-events-calendar' ),
					$queue->activity->count( 'event', 'created' ),
>>>>>>> 996a5508
					$content_label
				);
			}

			$item_updated = $queue->activity->get( $content_post_type, 'updated' );
			if ( ! empty( $item_updated ) ) {
				$content_label = 1 === $queue->activity->count( $content_post_type, 'updated' ) ? $content_type : $content_type_plural;

				// @todo: include a part of sentence like: ", including %1$d %2$signored event%3$s.", <a href="/wp-admin/edit.php?post_status=tribe-ignored&post_type=tribe_events">, </a>
<<<<<<< HEAD
				$messages['success'][] = sprintf(
					_n( '%1$d existing %2$s was updated.', '%1$d existing %2$s were updated.', $queue->activity->count( $content_post_type, 'updated' ), 'the-events-calendar' ),
					$queue->activity->count( $content_post_type, 'updated' ),
=======
				$messages['success'][] = sprintf( // add updated event count
					_n( '%1$d existing %2$s was updated.', '%1$d existing %2$s were updated.', $queue->activity->count( 'event', 'updated' ), 'the-events-calendar' ),
					$queue->activity->count( 'event', 'updated' ),
>>>>>>> 996a5508
					$content_label
				);
			}

			$item_skipped = $queue->activity->get( $content_post_type, 'skipped' );
			if ( ! empty( $item_skipped ) ) {
				$content_label = 1 === $queue->activity->count( $content_post_type, 'skipped' ) ? $content_type : $content_type_plural;

<<<<<<< HEAD
				$messages['success'][] = sprintf(
					_n( '%1$d already-imported %2$s was skipped.', '%1$d already-imported %2$s were skipped.', $queue->activity->count( $content_post_type, 'skipped' ), 'the-events-calendar' ),
					$queue->activity->count( $content_post_type, 'skipped' ),
=======
				$messages['success'][] = sprintf( // add skipped event count
					_n( '%1$d already-imported %2$s was skipped.', '%1$d already-imported %2$s were skipped.', $queue->activity->count( 'event', 'skipped' ), 'the-events-calendar' ),
					$queue->activity->count( 'event', 'skipped' ),
>>>>>>> 996a5508
					$content_label
				);
			}

			$images_created = $queue->activity->get( 'images', 'created' );
			if ( ! empty( $images_created ) ) {
				$messages['success'][] = sprintf( // add image import count
					_n( '%1$d new image was imported.', '%1$d new images were imported.', $queue->activity->count( 'images', 'created' ), 'the-events-calendar' ),
					$queue->activity->count( 'images', 'created' )
				);
			}

			if ( $queue && ! $messages ) {
				$messages['success'][] = __( 'No events were imported or updated.', 'the-events-calendar' );
			}

			if ( ! empty( $messages['success'] ) ) {
				// append a URL to view all records for the given post type
				$url = admin_url( 'edit.php?post_type=' . $content_post_type );
				$link_text = sprintf( __( 'View all %s', 'the-events-calendar' ), $content_type_plural );
				$messages['success'][ count( $messages['success'] ) - 1 ] .= ' <a href="' . esc_url( $url ) . '" >' . esc_html( $link_text ) . '</a>';
			}

			// if not CSV, pull counts for venues and organizers that were auto-created
			if ( 'csv' !== $queue->record->meta['origin'] ) {
				$venue_created = $queue->activity->get( 'venue', 'created' );
				if ( ! empty( $venue_created ) ) {
<<<<<<< HEAD
					$messages['success'][] = '<br/>' . sprintf(
							_n( '%1$d new venue was imported.', '%1$d new venues were imported.', $queue->activity->count( 'venue', 'created' ), 'the-events-calendar' ),
							$queue->activity->count( 'venue', 'created' )
						) .
						' <a href="' . admin_url( 'edit.php?post_type=tribe_venue' ) . '">' .
						__( 'View your event venues', 'the-events-calendar' ) .
						'</a>';
=======
					$messages['success'][] = '<br/>' .
					sprintf( // add activity count
						_n( '%1$d new venue was imported.', '%1$d new venues were imported.', $queue->activity->count( 'venue', 'created' ), 'the-events-calendar' ),
						$queue->activity->count( 'venue', 'created' )
					) .
					' <a href="' . admin_url( 'edit.php?post_type=tribe_venue' ) . '">' .
					__( 'View your event venues', 'the-events-calendar' ) .
					'</a>';
>>>>>>> 996a5508
				}

				$organizer_created = $queue->activity->get( 'organizer', 'created' );
				if ( ! empty( $organizer_created ) ) {
<<<<<<< HEAD
					$messages['success'][] = '<br/>' . sprintf(
							_n( '%1$d new organizer was imported.', '%1$d new organizers were imported.', $queue->activity->count( 'organizer', 'created' ), 'the-events-calendar' ),
							$queue->activity->count( 'organizer', 'created' )
						) .
						' <a href="' . admin_url( 'edit.php?post_type=tribe_organizer' ) . '">' .
						__( 'View your event organizers', 'the-events-calendar' ) .
						'</a>';
					;
=======
					$messages['success'][] = '<br/>' .
					sprintf( // add organizer count
						_n( '%1$d new organizer was imported.', '%1$d new organizers were imported.', $queue->activity->count( 'organizer', 'created' ), 'the-events-calendar' ),
						$queue->activity->count( 'organizer', 'created' )
					) .
					' <a href="' . admin_url( 'edit.php?post_type=tribe_organizer' ) . '">' .
					__( 'View your event organizers', 'the-events-calendar' ) .
					'</a>';
>>>>>>> 996a5508
				}
			}

<<<<<<< HEAD
			$category_created = $queue->activity->get( 'category', 'created' );
			if ( ! empty( $category_created ) ) {
				$messages['success'][] = '<br/>' . sprintf(
						_n( '%1$d new event category was created.', '%1$d new event categories were created.', $queue->activity->count( 'category', 'created' ), 'the-events-calendar' ),
						$queue->activity->count( 'category', 'created' )
					) .
					' <a href="' . admin_url( 'edit-tags.php?taxonomy=tribe_events_cat&post_type=tribe_events' ) . '">' .
					__( 'View your event categories', 'the-events-calendar' ) .
					'</a>';
				;
			}
=======
		$category_created = $queue->activity->get( 'category', 'created' );
		if ( ! empty( $category_created ) ) {
			$messages['success'][] = '<br/>' .
				sprintf( // add category count
					_n( '%1$d new event category was created.', '%1$d new event categories were created.', $queue->activity->count( 'category', 'created' ), 'the-events-calendar' ),
					$queue->activity->count( 'category', 'created' )
				) .
				' <a href="' . admin_url( 'edit-tags.php?taxonomy=tribe_events_cat&post_type=tribe_events' ) . '">' .
				__( 'View your event categories', 'the-events-calendar' ) .
				'</a>';
>>>>>>> 996a5508
		}

		if (
			! empty( $messages['error'] )
			|| ! empty( $messages['success'] )
			|| ! empty( $messages['warning'] )
		) {
			if ( 'manual' == $queue->record->type ) {
				array_unshift( $messages['success'], __( 'Import complete!', 'the-events-calendar' ) . '<br/>' );
			} else {
				array_unshift( $messages['success'], __( 'Your scheduled import was saved and the first import is complete!', 'the-events-calendar' ) . '<br/>' );

				$scheduled_time = strtotime( $queue->record->post->post_modified ) + $queue->record->frequency->interval;
				$scheduled_time_string = date( get_option( 'date_format' ), $scheduled_time ) .
										 _x( ' at ', 'separator between date and time', 'the-events-calendar' ) .
										 date( get_option( 'time_format' ), $scheduled_time );

				$messages['success'][] = '<br/>' .
										 sprintf( // add in timing
											 __( 'The next import is scheduled for %1$s.', 'the-events-calendar' ),
											 esc_html( $scheduled_time_string )
										 ) .
										 ' <a href="' . admin_url( 'edit.php?page=aggregator&post_type=tribe_events&tab=scheduled' ) . '">' .
										 __( 'View your scheduled imports.', 'the-events-calendar' ) .
										 '</a>';
			}
		}

		return $messages;
	}

	public function ajax_save_credentials() {
		if ( empty( $_POST['tribe_credentials_which'] ) ) {
			$data = array(
				'message' => __( 'Invalid credential save request', 'the-events-calendar' ),
			);

			wp_send_json_error( $data );
		}

		$which = $_POST['tribe_credentials_which'];

		if ( empty( $_POST['_wpnonce'] ) || ! wp_verify_nonce( $_POST['_wpnonce'], "tribe-save-{$which}-credentials" ) ) {
			$data = array(
				'message' => __( 'Invalid credential save nonce', 'the-events-calendar' ),
			);

			wp_send_json_error( $data );
		}

		if ( 'meetup' === $which ) {
			if ( empty( $_POST['meetup_api_key'] ) ) {
				$data = array(
					'message' => __( 'The Meetup API key is required.', 'the-events-calendar' ),
				);

				wp_send_json_error( $data );
			}

			tribe_update_option( 'meetup_api_key', trim( preg_replace( '/[^a-zA-Z0-9]/', '', $_POST['meetup_api_key'] ) ) );

			$data = array(
				'message' => __( 'Credentials have been saved', 'the-events-calendar' ),
			);

			wp_send_json_success( $data );
		}

		$data = array(
			'message' => __( 'Unable to save credentials', 'the-events-calendar' ),
		);

		wp_send_json_error( $data );
	}

	public function ajax_create_import() {
		$result = $this->handle_submit();

		if ( is_wp_error( $result ) ) {
			$result = (object) array(
				'message_code' => $result->get_error_code(),
				'message' => $result->get_error_message(),
			);
			wp_send_json_error( $result );
		}

		wp_send_json_success( $result );
	}

	public function ajax_fetch_import() {
		$import_id = $_GET['import_id'];

		$record = Tribe__Events__Aggregator__Records::instance()->get_by_import_id( $import_id );

		if ( is_wp_error( $record ) ) {
			wp_send_json_error( $record );
		}

		$result = $record->get_import_data();

		if ( is_wp_error( $result ) ) {
			wp_send_json_error( $result );
		}

		// if we've received a source name, let's set that in the record as soon as possible
		if ( ! empty( $result->data->source_name ) ) {
			$record->update_meta( 'source_name', $result->data->source_name );

			if ( ! empty( $record->post->post_parent ) ) {
				$parent_record = Tribe__Events__Aggregator__Records::instance()->get_by_post_id( $record->post->post_parent );
				$parent_record->update_meta( 'source_name', $result->data->source_name );
			}
		}

		wp_send_json_success( $result );
	}

	/**
	 * Renders the "Missing Aggregator License" notice
	 *
	 * @return string
	 */
	public function maybe_display_aggregator_upsell() {
		if ( defined( 'TRIBE_HIDE_UPSELL' ) ) {
			return;
		}

		if ( Tribe__Events__Aggregator::instance()->is_service_active() ) {
			return;
		}

		ob_start();
		?>
		<div class="notice inline notice-info tribe-dependent tribe-notice-tribe-missing-aggregator-license" data-ref="tribe-missing-aggregator-license" data-depends="#tribe-ea-field-origin" data-condition-empty>

			<div class="upsell-banner">
				<img src="<?php echo esc_url( tribe_resource_url( 'images/aggregator/upsell-banner.png' ) ) ; ?>">
			</div>

			<h3><?php esc_html_e( 'Import Using Event Aggregator', 'the-events-calendar' ); ?></h3>

			<p><?php esc_html_e( 'With Event Aggregator, you can import events from Facebook, iCalendar, Google, and Meetup.com in a jiffy.', 'the-events-calendar' ); ?></p>

			<a href="http://m.tri.be/196y" class="tribe-license-link tribe-button tribe-button-primary" target="_blank">
				<?php esc_html_e( 'Buy It Now', 'the-events-calendar' );?>
				<span class="screen-reader-text">
					<?php esc_html_e( 'opens in a new window', 'the-events-calendar' );?>
				</span>
			</a>

			<a href="http://m.tri.be/196z" class="tribe-license-link tribe-button tribe-button-secondary" target="_blank">
				<?php esc_html_e( 'Learn More', 'the-events-calendar' ); ?>
				<span class="screen-reader-text">
					<?php esc_html_e( 'opens in a new window', 'the-events-calendar' );?>
				</span>
			</a>
		</div>
		<?php

		return ob_get_clean();
	}

	/**
	 * Renders the "Expired Aggregator License" notice
	 *
	 * @return string
	 */
	public function render_notice_expired_aggregator_license() {
		ob_start();
		?>
		<p>
			<b><?php esc_html_e( 'Your Event Aggregator license is expired.', 'the-events-calendar' ); ?></b>
			<?php esc_html_e( 'Renew your license in order to import events from Facebook, iCalendar, Google, or Meetup.', 'the-events-calendar' ); ?>
		</p>
		<p>
			<a href="https://theeventscalendar.com/license-keys/?utm_campaign=in-app&utm_source=renewlink&utm_medium=event-aggregator" class="tribe-license-link"><?php esc_html_e( 'Renew your Event Aggregator license', 'the-events-calendar' ); ?></a>
		</p>
		<?php

		$html = ob_get_clean();

		return Tribe__Admin__Notices::instance()->render( 'tribe-expired-aggregator-license', $html );
	}

	/**
	 * Renders any of the "import complete" messages
	 */
	public function render_notice_import_complete() {
		if ( empty( $this->messages['success'] ) ) {
<<<<<<< HEAD
			return;
		}

		$html = '<p>' . implode( ' ', $this->messages['success'] ) . '</p>';
=======
			return null;
		}

		$html = '<p>' . implode( ' ', $this->messages[ 'success' ] ) . '</p>';
>>>>>>> 996a5508
		return Tribe__Admin__Notices::instance()->render( 'tribe-aggregator-import-complete', $html );
	}

	/**
	 * Renders failed import messages
	 */
	public function render_notice_import_failed() {
		if ( empty( $this->messages['error'] ) ) {
			return null;
		}

		$html = '<p>' . implode( ' ', $this->messages['error'] ) . '</p>';
		return Tribe__Admin__Notices::instance()->render( 'tribe-aggregator-import-failed', $html );
	}
}<|MERGE_RESOLUTION|>--- conflicted
+++ resolved
@@ -261,15 +261,9 @@
 			if ( ! empty( $item_created ) ) {
 				$content_label = 1 === $queue->activity->count( $content_post_type, 'created' ) ? $content_type : $content_type_plural;
 
-<<<<<<< HEAD
-				$messages['success'][] = sprintf(
+				$messages['success'][] = sprintf( // add created event count
 					_n( '%1$d new %2$s was imported.', '%1$d new %2$s were imported.', $queue->activity->count( $content_post_type, 'created' ), 'the-events-calendar' ),
 					$queue->activity->count( $content_post_type, 'created' ),
-=======
-				$messages['success'][] = sprintf( // add created event count
-					_n( '%1$d new %2$s was imported.', '%1$d new %2$s were imported.', $queue->activity->count( 'event', 'created' ), 'the-events-calendar' ),
-					$queue->activity->count( 'event', 'created' ),
->>>>>>> 996a5508
 					$content_label
 				);
 			}
@@ -279,15 +273,9 @@
 				$content_label = 1 === $queue->activity->count( $content_post_type, 'updated' ) ? $content_type : $content_type_plural;
 
 				// @todo: include a part of sentence like: ", including %1$d %2$signored event%3$s.", <a href="/wp-admin/edit.php?post_status=tribe-ignored&post_type=tribe_events">, </a>
-<<<<<<< HEAD
-				$messages['success'][] = sprintf(
+				$messages['success'][] = sprintf( // add updated event count
 					_n( '%1$d existing %2$s was updated.', '%1$d existing %2$s were updated.', $queue->activity->count( $content_post_type, 'updated' ), 'the-events-calendar' ),
 					$queue->activity->count( $content_post_type, 'updated' ),
-=======
-				$messages['success'][] = sprintf( // add updated event count
-					_n( '%1$d existing %2$s was updated.', '%1$d existing %2$s were updated.', $queue->activity->count( 'event', 'updated' ), 'the-events-calendar' ),
-					$queue->activity->count( 'event', 'updated' ),
->>>>>>> 996a5508
 					$content_label
 				);
 			}
@@ -296,15 +284,9 @@
 			if ( ! empty( $item_skipped ) ) {
 				$content_label = 1 === $queue->activity->count( $content_post_type, 'skipped' ) ? $content_type : $content_type_plural;
 
-<<<<<<< HEAD
-				$messages['success'][] = sprintf(
+				$messages['success'][] = sprintf( // add skipped event count
 					_n( '%1$d already-imported %2$s was skipped.', '%1$d already-imported %2$s were skipped.', $queue->activity->count( $content_post_type, 'skipped' ), 'the-events-calendar' ),
 					$queue->activity->count( $content_post_type, 'skipped' ),
-=======
-				$messages['success'][] = sprintf( // add skipped event count
-					_n( '%1$d already-imported %2$s was skipped.', '%1$d already-imported %2$s were skipped.', $queue->activity->count( 'event', 'skipped' ), 'the-events-calendar' ),
-					$queue->activity->count( 'event', 'skipped' ),
->>>>>>> 996a5508
 					$content_label
 				);
 			}
@@ -332,15 +314,6 @@
 			if ( 'csv' !== $queue->record->meta['origin'] ) {
 				$venue_created = $queue->activity->get( 'venue', 'created' );
 				if ( ! empty( $venue_created ) ) {
-<<<<<<< HEAD
-					$messages['success'][] = '<br/>' . sprintf(
-							_n( '%1$d new venue was imported.', '%1$d new venues were imported.', $queue->activity->count( 'venue', 'created' ), 'the-events-calendar' ),
-							$queue->activity->count( 'venue', 'created' )
-						) .
-						' <a href="' . admin_url( 'edit.php?post_type=tribe_venue' ) . '">' .
-						__( 'View your event venues', 'the-events-calendar' ) .
-						'</a>';
-=======
 					$messages['success'][] = '<br/>' .
 					sprintf( // add activity count
 						_n( '%1$d new venue was imported.', '%1$d new venues were imported.', $queue->activity->count( 'venue', 'created' ), 'the-events-calendar' ),
@@ -349,21 +322,10 @@
 					' <a href="' . admin_url( 'edit.php?post_type=tribe_venue' ) . '">' .
 					__( 'View your event venues', 'the-events-calendar' ) .
 					'</a>';
->>>>>>> 996a5508
 				}
 
 				$organizer_created = $queue->activity->get( 'organizer', 'created' );
 				if ( ! empty( $organizer_created ) ) {
-<<<<<<< HEAD
-					$messages['success'][] = '<br/>' . sprintf(
-							_n( '%1$d new organizer was imported.', '%1$d new organizers were imported.', $queue->activity->count( 'organizer', 'created' ), 'the-events-calendar' ),
-							$queue->activity->count( 'organizer', 'created' )
-						) .
-						' <a href="' . admin_url( 'edit.php?post_type=tribe_organizer' ) . '">' .
-						__( 'View your event organizers', 'the-events-calendar' ) .
-						'</a>';
-					;
-=======
 					$messages['success'][] = '<br/>' .
 					sprintf( // add organizer count
 						_n( '%1$d new organizer was imported.', '%1$d new organizers were imported.', $queue->activity->count( 'organizer', 'created' ), 'the-events-calendar' ),
@@ -372,34 +334,20 @@
 					' <a href="' . admin_url( 'edit.php?post_type=tribe_organizer' ) . '">' .
 					__( 'View your event organizers', 'the-events-calendar' ) .
 					'</a>';
->>>>>>> 996a5508
 				}
 			}
 
-<<<<<<< HEAD
 			$category_created = $queue->activity->get( 'category', 'created' );
 			if ( ! empty( $category_created ) ) {
-				$messages['success'][] = '<br/>' . sprintf(
+				$messages['success'][] = '<br/>' .
+					sprintf( // add category count
 						_n( '%1$d new event category was created.', '%1$d new event categories were created.', $queue->activity->count( 'category', 'created' ), 'the-events-calendar' ),
 						$queue->activity->count( 'category', 'created' )
 					) .
 					' <a href="' . admin_url( 'edit-tags.php?taxonomy=tribe_events_cat&post_type=tribe_events' ) . '">' .
 					__( 'View your event categories', 'the-events-calendar' ) .
 					'</a>';
-				;
-			}
-=======
-		$category_created = $queue->activity->get( 'category', 'created' );
-		if ( ! empty( $category_created ) ) {
-			$messages['success'][] = '<br/>' .
-				sprintf( // add category count
-					_n( '%1$d new event category was created.', '%1$d new event categories were created.', $queue->activity->count( 'category', 'created' ), 'the-events-calendar' ),
-					$queue->activity->count( 'category', 'created' )
-				) .
-				' <a href="' . admin_url( 'edit-tags.php?taxonomy=tribe_events_cat&post_type=tribe_events' ) . '">' .
-				__( 'View your event categories', 'the-events-calendar' ) .
-				'</a>';
->>>>>>> 996a5508
+			}
 		}
 
 		if (
@@ -589,17 +537,10 @@
 	 */
 	public function render_notice_import_complete() {
 		if ( empty( $this->messages['success'] ) ) {
-<<<<<<< HEAD
-			return;
-		}
-
-		$html = '<p>' . implode( ' ', $this->messages['success'] ) . '</p>';
-=======
 			return null;
 		}
 
 		$html = '<p>' . implode( ' ', $this->messages[ 'success' ] ) . '</p>';
->>>>>>> 996a5508
 		return Tribe__Admin__Notices::instance()->render( 'tribe-aggregator-import-complete', $html );
 	}
 
