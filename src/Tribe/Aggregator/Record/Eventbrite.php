<?php
// Don't load directly
defined( 'WPINC' ) or die;

class Tribe__Events__Aggregator__Record__Eventbrite extends Tribe__Events__Aggregator__Record__Abstract {
	public $origin = 'eventbrite';

	/**
	 * Queues the import on the Aggregator service
	 */
	public function queue_import( $args = array() ) {

		$defaults = array(
			'site' => urlencode( site_url() ),
		);

		$args = wp_parse_args( $args, $defaults );

		return parent::queue_import( $args );
	}

	/**
	 * Gets the Regular Expression string to match a source URL
	 *
<<<<<<< HEAD
	 * @since  TBD
=======
	 * @since 4.6.18
>>>>>>> 71634c4c
	 *
	 * @return string
	 */
	public static function get_source_regexp() {
		return '^(https?:\/\/)?(www\.)?eventbrite\.com(\.[a-z]{2})?\/';
	}

	/**
	 * Returns the Eventbrite authorization token generation URL.
	 *
	 * @param array $args
	 *
	 * @return string Either the URL to obtain Eventbrite authorization token or an empty string.
	 */
	public static function get_auth_url( $args = array() ) {
		$service = tribe( 'events-aggregator.service' );

		if ( $service->api() instanceof WP_Error ) {
			return '';
		}

		$api = $service->api();
		$key = $api->key;
		$key2 = null;

		if ( ! empty( $api->licenses['tribe-eventbrite'] ) ) {
			$eb_license = $api->licenses['tribe-eventbrite'];

			if ( empty( $key ) ) {
				$key = $eb_license;
			} else {
				$key2 = $eb_license;
			}
		}

		$url = $service->api()->domain . 'eventbrite/' . $key;
		$defaults = array(
			'referral' => urlencode( home_url() ),
			'admin_url' => urlencode( get_admin_url() ),
			'type' => 'new',
			'lang' => get_bloginfo( 'language' ),
		);

		if ( $key2 ) {
			$defaults['licenses'] = array(
				'tribe-eventbrite' => $key2,
			);
		}

		$args = wp_parse_args( $args, $defaults );

		$url = add_query_arg( $args, $url );

		return $url;
	}

	/**
	 * Public facing Label for this Origin
	 *
	 * @return string
	 */
	public function get_label() {
		return __( 'Eventbrite', 'the-events-calendar' );
	}

	/**
	 * Filters the event to ensure that a proper URL is in the EventURL
	 *
	 * @param array $event Event data
	 * @param Tribe__Events__Aggregator__Record__Abstract $record Aggregator Import Record
	 *
	 * @return array
	 */
	public static function filter_event_to_force_url( $event, $record ) {
		if ( 'eventbrite' !== $record->origin ) {
			return $event;
		}

		if ( ! empty( $event['EventURL'] ) ) {
			return $event;
		}

		$event['EventURL'] = $record->meta['source'];

		return $event;
	}

	/**
	 * Filters the event to ensure that fields are preserved that are not otherwise supported by Eventbrite
	 *
	 * @param array $event Event data
	 * @param Tribe__Events__Aggregator__Record__Abstract $record Aggregator Import Record
	 *
	 * @return array
	 */
	public static function filter_event_to_preserve_fields( $event, $record ) {
		if ( 'eventbrite' !== $record->origin ) {
			return $event;
		}

		return self::preserve_event_option_fields( $event );
	}

	/**
	 * Add Site URL for Eventbrite Requets
	 *
	 * @since 4.6.18
	 *
	 * @param array $args EA REST arguments
	 * @param Tribe__Events__Aggregator__Record__Abstract $record Aggregator Import Record
	 *
	 * @return mixed
	 */
	public static function filter_add_site_get_import_data( $args, $record ) {
		if ( 'eventbrite' !== $record->origin ) {
			return $args;
		}

		$args['site'] = urlencode( site_url() );

		return $args;
	}
}<|MERGE_RESOLUTION|>--- conflicted
+++ resolved
@@ -22,11 +22,7 @@
 	/**
 	 * Gets the Regular Expression string to match a source URL
 	 *
-<<<<<<< HEAD
-	 * @since  TBD
-=======
 	 * @since 4.6.18
->>>>>>> 71634c4c
 	 *
 	 * @return string
 	 */
