--- conflicted
+++ resolved
@@ -263,13 +263,9 @@
 		$importer = $this->get_importer();
 		$importer->is_aggregator = true;
 		$importer->aggregator_record = $this;
-<<<<<<< HEAD
-		$offset = (int) get_option( 'tribe_events_importer_offset', 1 );
-=======
 		$importer = $this->maybe_set_default_category( $importer );
 		$importer = $this->maybe_set_default_post_status( $importer );
-		$offset = get_option( 'tribe_events_importer_offset', 1 );
->>>>>>> 6bd61f99
+		$offset = (int) get_option( 'tribe_events_importer_offset', 1 );
 		if ( -1 === $offset ) {
 			$this->state = 'complete';
 			$this->clean_up_after_import();
