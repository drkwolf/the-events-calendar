--- conflicted
+++ resolved
@@ -62,14 +62,9 @@
 		$status = Tribe__Events__Aggregator__Records::$status;
 
 		switch ( $this->tab->get_slug() ) {
-<<<<<<< HEAD
-			case 'scheduled':
-				$args['ping_status'] = 'scheduled';
-				$args['post_status'] = $status->scheduled;
-=======
 			case 'schedule':
 				$args['ping_status'] = 'schedule';
->>>>>>> 1eb4584b
+				$args['post_status'] = $status->schedule;
 				break;
 
 			case 'history':
@@ -236,7 +231,7 @@
 		$views = array();
 		$given_origin = isset( $_GET['origin'] ) ? $_GET['origin'] : false;
 
-		$type = array( 'scheduled' );
+		$type = array( 'schedule' );
 		if ( 'history' === $this->tab->get_slug() ) {
 			$type[] = 'manual';
 		}
@@ -247,7 +242,7 @@
 			$status[] = 'failed';
 			$status[] = 'pending';
 		} else {
-			$status[] =  'scheduled';
+			$status[] =  'schedule';
 		}
 
 		$origins = Tribe__Events__Aggregator__Records::instance()->count_by_origin( $type, $status );
@@ -285,13 +280,9 @@
 		$columns = array();
 
 		switch ( $this->tab->get_slug() ) {
-<<<<<<< HEAD
-			case 'scheduled':
+			case 'schedule':
 				$columns['cb'] = '<input type="checkbox" />';
 				$columns['source'] = esc_html_x( 'Source', 'column name', 'the-events-calendar' );
-=======
-			case 'schedule':
->>>>>>> 1eb4584b
 				$columns['frequency'] = esc_html_x( 'Frequency', 'column name', 'the-events-calendar' );
 				$columns['imported'] = esc_html_x( 'Last Import', 'column name', 'the-events-calendar' );
 				break;
