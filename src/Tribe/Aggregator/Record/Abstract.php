<?php
// Don't load directly
defined( 'WPINC' ) or die;

abstract class Tribe__Events__Aggregator__Record__Abstract {
	/**
	 * Meta key prefix for ea-record data
	 *
	 * @var string
	 */
	public static $meta_key_prefix = '_tribe_ea_';

	public $id;
	public $post;
	public $meta;

	/**
	 * Setup all the hooks and filters
	 *
	 * @return void
	 */
	public function __construct( $id = null ) {
		if ( ! empty( $id ) && is_numeric( $id ) ) {
			$this->id = $id;
		}

		if ( $this->id ) {
			$this->load();
		}
	}

	/**
	 * Loads the WP_Post associated with this record
	 */
	public function load() {
		$this->post = get_post( $this->id );
		$meta       = get_post_meta( $this->id );

		$this->setup_meta( $meta );
	}

	/**
	 * Sets up meta fields by de-prefixing them into the array
	 *
	 * @param array $meta Meta array
	 */
	public function setup_meta( $meta ) {
		foreach ( $meta as $key => $value ) {
			$key = preg_replace( '/^' . self::$meta_key_prefix . '/', '', $key );
			$this->meta[ $key ] = is_array( $value ) ? reset( $value ) : $value;
		}
	}

	/**
	 * Creates an import record
	 *
	 * @param string $type Type of record to create - manual or schedule
	 * @param array $args Post type args
	 *
	 * @return WP_Post|WP_Error
	 */
	public function create( $type = 'manual', $args = array() ) {
		$defaults = array(
			'frequency' => null,
		);

		$args = wp_parse_args( $args, $defaults );

		$post = array(
			// Stores the Key under `post_title` which is a very forgiving type of column on `wp_post`
<<<<<<< HEAD
			'post_title'     => wp_generate_password( 32, true, true ),
			'post_type'      => Tribe__Events__Aggregator__Records::$post_type,
			'ping_status'    => $type,
			'post_mime_type' => $this->origin,
			'post_date'      => current_time( 'mysql' ),
			'post_status'    => 'draft',
			'meta_input'     => array(),
=======
			'post_title'  => wp_generate_password( 32, true, true ),
			'post_type'   => Tribe__Events__Aggregator__Records::$post_type,
			'post_date'   => current_time( 'mysql' ),
			'post_status' => 'draft',
			'meta_input'  => array(),
>>>>>>> 6bc4bb5b
		);

		// prefix all keys
		foreach ( $args as $key => $value ) {
			$post['meta_input'][ self::$meta_key_prefix . $key ] = $value;
		}

		$args = (object) $args;

		if ( 'schedule' === $type ) {
			$frequency = Tribe__Events__Aggregator__Cron::instance()->get_frequency( 'id=' . $args->frequency );
			if ( ! $frequency ) {
				return new WP_Error( 'invalid-frequency', __( 'An Invalid frequency was used to try to setup a scheduled import', 'the-events-calendar' ), $args );
			}

			// Setups the post_content as the Frequency (makes it easy to fetch by frequency)
			$post['post_content'] = $frequency->id;
			$post['post_status']  = Tribe__Events__Aggregator__Records::$status->scheduled;

			// When the next scheduled import should happen
			// @todo
			// $post['post_content_filtered'] =
		}

		$this->id   = wp_insert_post( $post );
		$this->post = get_post( $this->id );
		$this->setup_meta( (array) $args );

		return $this->post;
	}

	/**
	 * Queues the import on the Aggregator service
	 */
	public function queue_import( $args = array() ) {
		$aggregator = Tribe__Events__Aggregator::instance();

		$error = null;

		// if the daily limit for import requests has been reached, error out
		if ( 0 >= $aggregator->daily_limit_available() ) {
			$error = $this->log_limit_reached_error();
			return $this->set_status_as_failed( $error );
		}

		$defaults = array(
			'type'     => $this->meta['type'],
			'origin'   => $this->meta['origin'],
			'source'   => $this->meta['source'],
			'callback' => site_url( '/event-aggregator/insert/?key=' . urlencode( $this->post->post_title ) ),
		);

		if ( ! empty( $this->meta['frequency'] ) ) {
			$defaults['frequency'] = $this->meta['frequency'];
		}

		$args = wp_parse_args( $args, $defaults );

		// create the import on the Event Aggregator service
		$response = $aggregator->api( 'import' )->create( $args );

		// if the Aggregator API returns a WP_Error, set this record as failed
		if ( is_wp_error( $response ) ) {
			$error = $response;
			return $this->set_status_as_failed( $error );
		}

		// if the Aggregator response has an unexpected format, set this record as failed
		if ( empty( $response->message_code ) ) {
			$error = new WP_Error( 'invalid-response', esc_html__( 'An unexpected response was received from the Event Aggregator service', 'the-events-calendar' ) );
			return $this->set_status_as_failed( $error );
		}

		// if the Import creation was unsuccessful, set this record as failed
		if (
			'success:create-import' != $response->message_code
			&& 'queued' != $response->message_code
		) {
			$error = new WP_Error( $response->message_code, esc_html__( $response->message, 'the-events-calendar' ) );
			return $this->set_status_as_failed( $error );
		}

		// if the Import creation didn't provide an import id, the response was invalid so mark as failed
		if ( empty( $response->data->import_id ) ) {
			$error = new WP_Error( 'invalid-response', esc_html__( 'An unexpected response was received from the Event Aggregator service', 'the-events-calendar' ) );
			return $this->set_status_as_failed( $error );
		}

		// if we get here, we're good! Set the status to pending
		$this->set_status_as_pending();

		// store the import id
		update_post_meta( $this->id, self::$meta_key_prefix . 'import_id', $response->data->import_id );

		// reduce the daily allotment of import creations
		$aggregator->reduce_daily_limit( 1 );

		return $response;
	}

	public function get_import_data() {
		$aggregator = Tribe__Events__Aggregator::instance();
		return $aggregator->api( 'import' )->get( $this->meta['import_id'] );
	}

	/**
	 * Sets a status on the record
	 *
	 * @return int
	 */
	public function set_status( $status ) {
		return wp_update_post( array(
			'ID' => $this->id,
			'post_status' => $status,
		) );
	}

	/**
	 * Marks a record as failed
	 *
	 * @return int
	 */
	public function set_status_as_failed( $error = null ) {
		if ( $error && is_wp_error( $error ) ) {
			$this->log_error( $error );
		}

<<<<<<< HEAD
		return $this->set_status( Tribe__Events__Aggregator__Records::$status->failed );
=======
		$this->set_status( Tribe__Events__Aggregator__Records::$status->failed );

		return $error;
>>>>>>> 6bc4bb5b
	}

	/**
	 * Marks a record as pending
	 *
	 * @return int
	 */
	public function set_status_as_pending() {
		return $this->set_status( 'pending' );
	}

	/**
	 * Marks a record as successful
	 *
	 * @return int
	 */
	public function set_status_as_success() {
		return $this->set_status( Tribe__Events__Aggregator__Records::$status->success );
	}

	/**
	 * Gets errors on the record post
	 */
	public function get_errors( $args = array() ) {
		$defaults = array(
			'post_id' => $this->id,
		);

		$args = wp_parse_args( $args, $defaults );

		return get_comments( $args );
	}

	/**
	 * Logs an error to the comments of the Record post
	 *
	 * @param WP_Error $error Error message to log
	 *
	 * @return bool
	 */
	public function log_error( $error ) {
		$args = array(
			'comment_post_ID' => $this->id,
			'comment_author'  => $error->get_error_code(),
			'comment_content' => $error->get_error_message(),
		);

		return wp_insert_comment( $args );
	}

	/**
	 * Logs the fact that the daily import limit has been reached
	 *
	 * @return WP_Error
	 */
	public function log_limit_reached_error() {
		$aggregator = Tribe__Events__Aggregator::instance();

		$error = new WP_Error(
			'aggregator-limit-reached',
			sprintf(
				esc_html__( 'The Aggregator import limit of %1$d for the day has already been reached.' ),
				$aggregator->daily_limit()
			)
		);

		$this->log_error( $error );

		return $error;
	}
}<|MERGE_RESOLUTION|>--- conflicted
+++ resolved
@@ -8,35 +8,52 @@
 	 *
 	 * @var string
 	 */
-	public static $meta_key_prefix = '_tribe_ea_';
+	public static $meta_key_prefix = '_tribe_aggregator_';
 
 	public $id;
 	public $post;
 	public $meta;
 
+	public $type;
+	public $frequency;
+
 	/**
 	 * Setup all the hooks and filters
 	 *
 	 * @return void
 	 */
 	public function __construct( $id = null ) {
-		if ( ! empty( $id ) && is_numeric( $id ) ) {
-			$this->id = $id;
-		}
-
-		if ( $this->id ) {
-			$this->load();
-		}
+		// If we have an ID we try to Setup
+		$this->load( $id );
 	}
 
 	/**
 	 * Loads the WP_Post associated with this record
 	 */
-	public function load() {
-		$this->post = get_post( $this->id );
-		$meta       = get_post_meta( $this->id );
-
-		$this->setup_meta( $meta );
+	public function load( $post = null ) {
+		if ( is_numeric( $post ) ) {
+			$post = get_post( $post );
+		}
+
+		if ( ! $post instanceof WP_Post ) {
+			return false;
+		}
+
+		$this->id = $post->ID;
+
+		// Get WP_Post object
+		$this->post = $post;
+
+		// Map `ping_status` as the `type`
+		$this->type = $this->post->ping_status;
+
+		if ( 'scheduled' === $this->type ) {
+			$this->frequency = $this->post_content;
+		}
+
+		$this->setup_meta( get_post_meta( $this->id ) );
+
+		return $this;
 	}
 
 	/**
@@ -59,40 +76,40 @@
 	 *
 	 * @return WP_Post|WP_Error
 	 */
-	public function create( $type = 'manual', $args = array() ) {
+	public function create( $type = 'manual', $args = array(), $meta = array() ) {
+		if ( ! in_array( $type, array( 'manual', 'scheduled' ) ) ) {
+			return new WP_Error( 'invalid-type', __( 'An invalid Type was used to setup this Record', 'the-events-calendar' ), $type );
+		}
+
 		$defaults = array(
 			'frequency' => null,
-		);
-
-		$args = wp_parse_args( $args, $defaults );
+			'parent'    =>
+		);
+		$args = (object) wp_parse_args( $args, $defaults );
+
+		$defaults = array(
+		);
+		$meta = wp_parse_args( $meta, $defaults );
 
 		$post = array(
 			// Stores the Key under `post_title` which is a very forgiving type of column on `wp_post`
-<<<<<<< HEAD
 			'post_title'     => wp_generate_password( 32, true, true ),
 			'post_type'      => Tribe__Events__Aggregator__Records::$post_type,
 			'ping_status'    => $type,
 			'post_mime_type' => $this->origin,
 			'post_date'      => current_time( 'mysql' ),
-			'post_status'    => 'draft',
+			'post_status'    => Tribe__Events__Aggregator__Records::$status->draft,
 			'meta_input'     => array(),
-=======
-			'post_title'  => wp_generate_password( 32, true, true ),
-			'post_type'   => Tribe__Events__Aggregator__Records::$post_type,
-			'post_date'   => current_time( 'mysql' ),
-			'post_status' => 'draft',
-			'meta_input'  => array(),
->>>>>>> 6bc4bb5b
 		);
 
 		// prefix all keys
-		foreach ( $args as $key => $value ) {
+		foreach ( $meta as $key => $value ) {
 			$post['meta_input'][ self::$meta_key_prefix . $key ] = $value;
 		}
 
 		$args = (object) $args;
 
-		if ( 'schedule' === $type ) {
+		if ( 'scheduled' === $type ) {
 			$frequency = Tribe__Events__Aggregator__Cron::instance()->get_frequency( 'id=' . $args->frequency );
 			if ( ! $frequency ) {
 				return new WP_Error( 'invalid-frequency', __( 'An Invalid frequency was used to try to setup a scheduled import', 'the-events-calendar' ), $args );
@@ -107,11 +124,8 @@
 			// $post['post_content_filtered'] =
 		}
 
-		$this->id   = wp_insert_post( $post );
-		$this->post = get_post( $this->id );
-		$this->setup_meta( (array) $args );
-
-		return $this->post;
+		// After Creating the Post Load and return
+		return $this->load( wp_insert_post( $post ) );
 	}
 
 	/**
@@ -194,9 +208,13 @@
 	 * @return int
 	 */
 	public function set_status( $status ) {
+		if ( ! isset( Tribe__Events__Aggregator__Records::$status->{ $status } ) ) {
+			return false;
+		}
+
 		return wp_update_post( array(
 			'ID' => $this->id,
-			'post_status' => $status,
+			'post_status' => Tribe__Events__Aggregator__Records::$status->{ $status },
 		) );
 	}
 
@@ -210,13 +228,9 @@
 			$this->log_error( $error );
 		}
 
-<<<<<<< HEAD
-		return $this->set_status( Tribe__Events__Aggregator__Records::$status->failed );
-=======
-		$this->set_status( Tribe__Events__Aggregator__Records::$status->failed );
+		$this->set_status( 'failed' );
 
 		return $error;
->>>>>>> 6bc4bb5b
 	}
 
 	/**
@@ -234,7 +248,7 @@
 	 * @return int
 	 */
 	public function set_status_as_success() {
-		return $this->set_status( Tribe__Events__Aggregator__Records::$status->success );
+		return $this->set_status( 'success' );
 	}
 
 	/**
