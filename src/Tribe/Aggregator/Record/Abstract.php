<?php
// Don't load directly
defined( 'WPINC' ) or die;

abstract class Tribe__Events__Aggregator__Record__Abstract {

	/**
	 * Meta key prefix for ea-record data
	 *
	 * @var string
	 */
	public static $meta_key_prefix = '_tribe_aggregator_';

	public $id;
	public $post;
	public $meta;

	public $type;
	public $frequency;

	public $is_schedule = false;
	public $is_manual = false;

	/**
	 * An associative array of origins and the settings they define a policy for.
	 * @var array
	 */
	protected $origin_import_policies = array(
		'url' => array( 'show_map_link' ),
	);

	public static $unique_id_fields = array(
		'facebook' => array(
			'source' => 'facebook_id',
			'target' => 'EventFacebookID',
			'legacy' => 'FacebookID',
		),
		'meetup' => array(
			'source' => 'meetup_id',
			'target' => 'EventMeetupID',
		),
		'ical' => array(
			'source' => 'uid',
			'target' => 'uid',
		),
		'gcal' => array(
			'source' => 'uid',
			'target' => 'uid',
		),
		'ics' => array(
			'source' => 'uid',
			'target' => 'uid',
		),
		'url' => array(
			'source' => 'id',
			'target' => 'EventOriginalID',
		),
	);

	/**
	 * Holds the event count temporarily while event counts (comment_count) is being updated
	 *
	 * @var int
	 */
	private $temp_event_count = 0;

	/**
	 * Setup all the hooks and filters
	 *
	 * @return void
	 */
	public function __construct( $post = null ) {
		// If we have an Post we try to Setup
		$this->load( $post );
	}

	/**
	 * Public facing Label for this Origin
	 *
	 * @return string
	 */
	abstract public function get_label();

	/**
	 * Loads the WP_Post associated with this record
	 */
	public function load( $post = null ) {
		if ( is_numeric( $post ) ) {
			$post = get_post( $post );
		}

		if ( ! $post instanceof WP_Post ) {
			return tribe_error( 'core:aggregator:invalid-record-object', array(), array( $post ) );
		}

		if ( $post->post_type !== Tribe__Events__Aggregator__Records::$post_type ) {
			return tribe_error( 'core:aggregator:invalid-record-post_type', array(), array( $post ) );
		}

		$this->id = $post->ID;

		// Get WP_Post object
		$this->post = $post;

		// Map `ping_status` as the `type`
		$this->type = $this->post->ping_status;

		if ( 'schedule' === $this->type ) {
			// Fetches the Frequency Object
			$this->frequency = Tribe__Events__Aggregator__Cron::instance()->get_frequency( array( 'id' => $this->post->post_content ) );

			// Boolean Flag for Scheduled records
			$this->is_schedule = true;
		} else {
			// Everything that is not a Scheduled Record is set as Manual
			$this->is_manual = true;
		}

		$this->setup_meta( get_post_meta( $this->id ) );

		return $this;
	}

	/**
	 * Sets up meta fields by de-prefixing them into the array
	 *
	 * @param array $meta Meta array
	 */
	public function setup_meta( $meta ) {
		foreach ( $meta as $key => $value ) {
			$key = preg_replace( '/^' . self::$meta_key_prefix . '/', '', $key );
			$this->meta[ $key ] = maybe_unserialize( is_array( $value ) ? reset( $value ) : $value );
		}

		// `source` will be empty when importing .ics files
		$this->meta['source'] = ! empty ( $this->meta['source'] ) ? $this->meta['source'] : '';

		// This prevents lots of isset checks for no reason
		if ( empty( $this->meta['activity'] ) ) {
			$this->meta['activity'] = new Tribe__Events__Aggregator__Record__Activity();
		}
	}

	/**
	 * Updates import record meta
	 *
	 * @param string $key Meta key
	 * @param mixed $value Meta value
	 */
	public function update_meta( $key, $value ) {
		$this->meta[ $key ] = $value;

		$field = self::$meta_key_prefix . $key;

		if ( null === $value ) {
			return delete_post_meta( $this->post->ID, $field );
		}

		return update_post_meta( $this->post->ID, $field, $value );
	}

	/**
	 * Deletes import record meta
	 *
	 * @param string $key Meta key
	 */
	public function delete_meta( $key ) {
		return delete_post_meta( $this->post->ID, self::$meta_key_prefix . $key );
	}

	/**
	 * Returns the Activity object for the record
	 *
	 * @return Tribe__Events__Aggregator__Record__Activity
	 */
	public function activity() {
		if ( empty( $this->meta['activity'] ) ) {
			$activity = new Tribe__Events__Aggregator__Record__Activity;
			$this->update_meta( 'activity', $activity );
		}

		return $this->meta['activity'];
	}

	/**
	 * Saves activity data on a record
	 */
	public function save_activity() {
		$this->update_meta( 'activity', $this->activity() );
	}

	/**
	 * Creates an import record
	 *
	 * @param string $type Type of record to create - manual or schedule
	 * @param array $args Post type args
	 * @param array $meta Post meta
	 *
	 * @return WP_Post|WP_Error
	 */
	public function create( $type = 'manual', $args = array(), $meta = array() ) {
		if ( ! in_array( $type, array( 'manual', 'schedule' ) ) ) {
			return tribe_error( 'core:aggregator:invalid-create-record-type', $type );
		}

		$defaults = array(
			'parent'    => 0,
		);
		$args = (object) wp_parse_args( $args, $defaults );

		$defaults = array(
			'frequency' => null,
			'hash'      => wp_generate_password( 32, true, true ),
			'preview'   => false,
		);

		$meta = wp_parse_args( $meta, $defaults );

		$post = $this->prep_post_args( $type, $args, $meta );

		$result = wp_insert_post( $post );

		if ( is_wp_error( $result ) ) {
			$this->maybe_add_meta_via_pre_wp_44_method( $result, $post['meta_input'] );
		}

		// After Creating the Post Load and return
		return $this->load( $result );
	}

	/**
	 * Edits an import record
	 *
	 * @param int   $post_id
	 * @param array $args    Post type args
	 * @param array $meta    Post meta
	 *
	 * @return WP_Post|WP_Error
	 */
	public function save( $post_id, $args = array(), $meta = array() ) {
		if ( ! isset( $meta['type'] ) || 'schedule' !== $meta['type'] ) {
			return tribe_error( 'core:aggregator:invalid-edit-record-type', $type );
		}

		$defaults = array(
			'parent'    => 0,
		);
		$args = (object) wp_parse_args( $args, $defaults );

		$defaults = array(
			'frequency' => null,
		);

		$meta = wp_parse_args( $meta, $defaults );

		$post = $this->prep_post_args( $meta['type'], $args, $meta );
		$post['ID'] = absint( $post_id );
		$post['post_status'] = Tribe__Events__Aggregator__Records::$status->schedule;

		add_filter( 'wp_insert_post_data', array( $this, 'dont_change_post_modified' ), 10, 2 );
		$result = wp_update_post( $post );
		remove_filter( 'wp_insert_post_data', array( $this, 'dont_change_post_modified' ) );

		if ( ! is_wp_error( $result ) ) {
			$this->maybe_add_meta_via_pre_wp_44_method( $result, $post['meta_input'] );
		}

		// After Creating the Post Load and return
		return $this->load( $result );
	}

	/**
	 * Filter the post_modified dates to be unchanged
	 * conditionally hooked to wp_insert_post_data and then unhooked after wp_update_post
	 *
	 * @param array $data new data to be used in the update
	 * @param array $postarr existing post data
	 *
	 * @return array
	 */
	public function dont_change_post_modified( $data, $postarr ) {
		$post = get_post( $postarr['ID'] );
		$data['post_modified'] = $postarr['post_modified'];
		$data['post_modified_gmt'] = $postarr['post_modified_gmt'];

		return $data;
	}

	/**
	 * Preps post arguments for create/save
	 *
	 * @param string $type Type of record to create - manual or schedule
	 * @param array $args Post type args
	 * @param array $meta Post meta
	 *
	 * @return array
	 */
	public function prep_post_args( $type, $args, $meta = array() ) {
		$post = array(
			'post_title'     => $this->generate_title( $type, $this->origin, $meta['frequency'], $args->parent ),
			'post_type'      => Tribe__Events__Aggregator__Records::$post_type,
			'ping_status'    => $type,
			// The Mime Type needs to be on a %/% format to work on WordPress
			'post_mime_type' => 'ea/' . $this->origin,
			'post_date'      => current_time( 'mysql' ),
			'post_status'    => Tribe__Events__Aggregator__Records::$status->draft,
			'post_parent'    => $args->parent,
			'meta_input'     => array(),
		);

		// prefix all keys
		foreach ( $meta as $key => $value ) {
			// skip arrays that are empty
			if ( is_array( $value ) && empty( $value ) ) {
				continue;
			}

			// trim scalars
			if ( is_scalar( $value ) ) {
				$value = trim( $value );
			}

			// if the value is blank or null, let's avoid inserting it
			if ( null === $value || '' === $value ) {
				continue;
			}

			$post['meta_input'][ self::$meta_key_prefix . $key ] = $value;
		}

		$args = (object) $args;
		$meta = (object) $meta;

		if ( 'schedule' === $type ) {
			$frequency = Tribe__Events__Aggregator__Cron::instance()->get_frequency( array( 'id' => $meta->frequency ) );
			if ( ! $frequency ) {
				return tribe_error( 'core:aggregator:invalid-record-frequency', $meta );
			}

			// Setup the post_content as the Frequency (makes it easy to fetch by frequency)
			$post['post_content'] = $frequency->id;
		}

		return $post;
	}

	/**
	 * A simple method to create a Title for the Records
	 *
	 * @param mixed $Nparams This method accepts any number of params, they must be string compatible
	 *
	 * @return string
	 */
	public function generate_title() {
		$parts = func_get_args();
		return __( 'Record: ', 'the-events-calendar' ) . implode( ' ', array_filter( $parts ) );
	}

	/**
	 * Creates a schedule record based on the import record
	 *
	 * @return boolean|WP_Error
	 */
	public function create_schedule_record() {
		$post = array(
			'post_title'     => $this->generate_title( $this->type, $this->origin, $this->meta['frequency'] ),
			'post_type'      => $this->post->post_type,
			'ping_status'    => $this->post->ping_status,
			'post_mime_type' => $this->post->post_mime_type,
			'post_date'      => current_time( 'mysql' ),
			'post_status'    => Tribe__Events__Aggregator__Records::$status->schedule,
			'post_parent'    => 0,
			'meta_input'     => array(),
		);

		foreach ( $this->meta as $key => $value ) {
			// don't propagate these meta keys to the scheduled record
			if (
				'preview' === $key
				|| 'activity' === $key
				|| 'ids_to_import' === $key
			) {
				continue;
			}

			$post['meta_input'][ self::$meta_key_prefix . $key ] = $value;
		}

		// associate this child with the schedule
		$post['meta_input'][ self::$meta_key_prefix . 'recent_child' ] = $this->post->ID;

		$frequency = Tribe__Events__Aggregator__Cron::instance()->get_frequency( array( 'id' => $this->meta['frequency'] ) );
		if ( ! $frequency ) {
			return tribe_error( 'core:aggregator:invalid-record-frequency', $meta );
		}

		// Setups the post_content as the Frequency (makes it easy to fetch by frequency)
		$post['post_content'] = $frequency->id;

		// create schedule post
		$schedule_id = wp_insert_post( $post );

		// if the schedule creation failed, bail
		if ( is_wp_error( $schedule_id ) ) {
			return tribe_error( 'core:aggregator:save-schedule-failed' );
		}

		$this->maybe_add_meta_via_pre_wp_44_method( $schedule_id, $post['meta_input'] );

		$update_args = array(
			'ID' => $this->post->ID,
			'post_parent' => $schedule_id,
		);

		// update the parent of the import we are creating the schedule for. If that fails, delete the
		// corresponding schedule and bail
		if ( ! wp_update_post( $update_args ) ) {
			wp_delete_post( $schedule_id, true );

			return tribe_error( 'core:aggregator:save-schedule-failed' );
		}

		$this->post->post_parent = $schedule_id;

		return Tribe__Events__Aggregator__Records::instance()->get_by_post_id( $schedule_id );
	}

	/**
	 * Creates a child record based on the import record
	 *
	 * @return boolean|WP_Error|Tribe__Events__Aggregator__Record__Abstract
	 */
	public function create_child_record() {
		$post = array(
			// Stores the Key under `post_title` which is a very forgiving type of column on `wp_post`
			'post_title'     => $this->generate_title( $this->type, $this->origin, $this->meta['frequency'], $this->post->ID ),
			'post_type'      => $this->post->post_type,
			'ping_status'    => $this->post->ping_status,
			'post_mime_type' => $this->post->post_mime_type,
			'post_date'      => current_time( 'mysql' ),
			'post_status'    => Tribe__Events__Aggregator__Records::$status->draft,
			'post_parent'    => $this->id,
			'meta_input'     => array(),
		);

		foreach ( $this->meta as $key => $value ) {
			if ( 'activity' === $key ) {
				// don't copy the parent activity into the child record
				continue;
			}
			$post['meta_input'][ self::$meta_key_prefix . $key ] = $value;
		}

		$frequency = Tribe__Events__Aggregator__Cron::instance()->get_frequency( array( 'id' => $this->meta['frequency'] ) );
		if ( ! $frequency ) {
			return tribe_error( 'core:aggregator:invalid-record-frequency', $meta );
		}

		// Setup the post_content as the Frequency (makes it easy to fetch by frequency)
		$post['post_content'] = $frequency->id;

		// create schedule post
		$child_id = wp_insert_post( $post );

		// if the schedule creation failed, bail
		if ( is_wp_error( $child_id ) ) {
			return tribe_error( 'core:aggregator:save-child-failed' );
		}

		$this->maybe_add_meta_via_pre_wp_44_method( $child_id, $post['meta_input'] );

		// track the most recent child that was spawned
		$this->update_meta( 'recent_child', $child_id );

		return Tribe__Events__Aggregator__Records::instance()->get_by_post_id( $child_id );
	}

	/**
	 * If using WP < 4.4, we need to add meta to the post via update_post_meta
	 *
	 * @param int $id Post id to add data to
	 * @param array $meta Meta to add to the post
	 */
	public function maybe_add_meta_via_pre_wp_44_method( $id, $meta ) {
		if ( -1 !== version_compare( get_bloginfo( 'version' ), '4.4' ) ) {
			return;
		}

		foreach ( $meta as $key => $value ) {
			update_post_meta( $id, $key, $value );
		}
	}

	/**
	 * Queues the import on the Aggregator service
	 *
	 * @see Tribe__Events__Aggregator__API__Import::create()
	 *
	 * @return stdClass|WP_Error|int A response object, a `WP_Error` instance on failure or a record
	 *                               post ID if the record had to be re-scheduled due to HTTP request
	 *                               limit.
	 */
	public function queue_import( $args = array() ) {
		$aggregator = tribe( 'events-aggregator.main' );

		$is_previewing = (
			! empty( $_GET['action'] )
			&& (
				'tribe_aggregator_create_import' === $_GET['action']
				|| 'tribe_aggregator_preview_import' === $_GET['action']
			)
		);

		$error = null;

		$defaults = array(
			'type'     => $this->meta['type'],
			'origin'   => $this->meta['origin'],
			'source'   => isset( $this->meta['source'] ) ? $this->meta['source'] : '',
			'callback' => $is_previewing ? null : site_url( '/event-aggregator/insert/?key=' . urlencode( $this->meta['hash'] ) ),
		);

		if ( ! empty( $this->meta['frequency'] ) ) {
			$defaults['frequency'] = $this->meta['frequency'];
		}

		if ( ! empty( $this->meta['file'] ) ) {
			$defaults['file'] = $this->meta['file'];
		}

		if ( ! empty( $this->meta['keywords'] ) ) {
			$defaults['keywords'] = $this->meta['keywords'];
		}

		if ( ! empty( $this->meta['location'] ) ) {
			$defaults['location'] = $this->meta['location'];
		}

		if ( ! empty( $this->meta['start'] ) ) {
			$defaults['start'] = $this->meta['start'];
		}

		if ( ! empty( $this->meta['end'] ) ) {
			$defaults['end'] = $this->meta['end'];
		}

		if ( ! empty( $this->meta['radius'] ) ) {
			$defaults['radius'] = $this->meta['radius'];
		}

		if ( $is_previewing ) {
			$defaults['preview'] = true;
		}

		$args = wp_parse_args( $args, $defaults );

		// create the import on the Event Aggregator service
		$response = $aggregator->api( 'import' )->create( $args );

		// if the Aggregator API returns a WP_Error, set this record as failed
		if ( is_wp_error( $response ) ) {
			// if the error is just a reschedule set this record as pending
			/** @var WP_Error $response */
			if ( 'core:aggregator:http_request-limit' === $response->get_error_code() ) {
				return $this->set_status_as_pending();
			} else {
				$error = $response;

				return $this->set_status_as_failed( $error );
			}
		}

		// if the Aggregator response has an unexpected format, set this record as failed
		if ( empty( $response->message_code ) ) {
			return $this->set_status_as_failed( tribe_error( 'core:aggregator:invalid-service-response' ) );
		}

		// if the Import creation was unsuccessful, set this record as failed
		if (
			'success:create-import' != $response->message_code
			&& 'queued' != $response->message_code
		) {
			$error = new WP_Error(
				$response->message_code,
				Tribe__Events__Aggregator__Errors::build(
					esc_html__( $response->message, 'the-events-calendar' ),
					empty( $response->data->message_args ) ? array() : $response->data->message_args
				)
			);
			return $this->set_status_as_failed( $error );
		}

		// if the Import creation didn't provide an import id, the response was invalid so mark as failed
		if ( empty( $response->data->import_id ) ) {
			return $this->set_status_as_failed( tribe_error( 'core:aggregator:invalid-service-response' ) );
		}

		// only set as pending if we aren't previewing the record
		if ( ! $is_previewing ) {
			// if we get here, we're good! Set the status to pending
			$this->set_status_as_pending();
		}

		// store the import id
		update_post_meta( $this->id, self::$meta_key_prefix . 'import_id', $response->data->import_id );

		return $response;
	}

	public function get_import_data() {
		$aggregator = tribe( 'events-aggregator.main' );
		$data = array();

		// For now only apply this to the URL type
		if ( 'url' === $this->type ) {
			$data = array(
				'start' => $this->meta['start'],
				'end' => $this->meta['end'],
			);
		}

		return $aggregator->api( 'import' )->get( $this->meta['import_id'], $data );
	}

	public function delete( $force = false ) {
		if ( $this->is_manual ) {
			return tribe_error( 'core:aggregator:delete-record-failed', array( 'record' => $this ), array( $this->id ) );
		}

		return wp_delete_post( $this->id, $force );
	}

	/**
	 * Sets a status on the record
	 *
	 * @return int
	 */
	public function set_status( $status ) {
		if ( ! isset( Tribe__Events__Aggregator__Records::$status->{ $status } ) ) {
			return false;
		}


		$status = wp_update_post( array(
			'ID' => $this->id,
			'post_status' => Tribe__Events__Aggregator__Records::$status->{ $status },
		) );

		if ( ! is_wp_error( $status ) && ! empty( $this->post->post_parent ) ) {
			wp_update_post( array(
				'ID' => $this->post->post_parent,
				'post_modified' => date( Tribe__Date_Utils::DBDATETIMEFORMAT, current_time( 'timestamp' ) ),
			) );
		}

		return $status;
	}

	/**
	 * Marks a record as failed
	 *
	 * @return int
	 */
	public function set_status_as_failed( $error = null ) {
		if ( $error && is_wp_error( $error ) ) {
			$this->log_error( $error );
		}

		$this->set_status( 'failed' );

		return $error;
	}

	/**
	 * Marks a record as pending
	 *
	 * @return int
	 */
	public function set_status_as_pending() {
		return $this->set_status( 'pending' );
	}

	/**
	 * Marks a record as successful
	 *
	 * @return int
	 */
	public function set_status_as_success() {
		return $this->set_status( 'success' );
	}

	/**
	 * A quick method to fetch the Child Records to the current on this class
	 *
	 * @param  array  $args WP_Query Arguments
	 *
	 * @return WP_Query|WP_Error
	 */
	public function query_child_records( $args = array() ) {
		$defaults = array();
		$args = (object) wp_parse_args( $args, $defaults );

		// Force the parent
		$args->post_parent = $this->id;

		return Tribe__Events__Aggregator__Records::instance()->query( $args );
	}

	/**
	 * A quick method to fetch the Child Records by Status
	 *
	 * @param string $status Which status, must be a valid EA status
	 *
	 * @return WP_Query|WP_Error|bool
	 */
	public function get_child_record_by_status( $status = 'success', $qty = -1 ) {
		$statuses = Tribe__Events__Aggregator__Records::$status;

		if ( ! isset( $statuses->{ $status } ) && 'trash' !== $status ) {
			return false;
		}

		$args = array(
			'post_status'    => $statuses->{ $status },
			'posts_per_page' => $qty,
		);
		$query = $this->query_child_records( $args );

		if ( ! $query->have_posts() ) {
			return false;
		}

		// Return the First Post when it exists
		return $query;
	}

	/**
	 * Gets errors on the record post
	 */
	public function get_errors( $args = array() ) {
		$defaults = array(
			'post_id' => $this->id,
			'type'    => Tribe__Events__Aggregator__Errors::$comment_type,
		);

		$args = wp_parse_args( $args, $defaults );

		return get_comments( $args );
	}

	/**
	 * Logs an error to the comments of the Record post
	 *
	 * @param WP_Error $error Error message to log
	 *
	 * @return bool
	 */
	public function log_error( $error ) {
		$today = getdate();
		$args = array(
			// Resets the Post ID
			'post_id' => null,
			'number' => 1,
			'date_query' => array(
				array(
					'year'  => $today['year'],
					'month' => $today['mon'],
					'day'   => $today['mday'],
				),
			),
		);

		// Tries To Fetch Comments for today
		$todays_errors = $this->get_errors( $args );

		if ( ! empty( $todays_errors ) ) {
			return false;
		}

		$args = array(
			'comment_post_ID' => $this->id,
			'comment_author'  => $error->get_error_code(),
			'comment_content' => $error->get_error_message(),
			'comment_type'    => Tribe__Events__Aggregator__Errors::$comment_type,
		);

		return wp_insert_comment( $args );
	}

	/**
	 * Verifies if this Schedule Record can create a new Child Record
	 * @return boolean
	 */
	public function is_schedule_time() {
		// If we are not on a Schedule Type
		if ( ! $this->is_schedule ) {
			return false;
		}

		// If we are not dealing with the Record Schedule
		if ( $this->post->post_status !== Tribe__Events__Aggregator__Records::$status->schedule ) {
			return false;
		}

		// In some cases the scheduled import may be inactive and should not run during cron
		if ( false === $this->frequency ) {
			return false;
		}

		// It's never time for On Demand schedule, bail!
		if ( ! isset( $this->frequency->id ) || 'on_demand' === $this->frequency->id ) {
			return false;
		}

		$current = time();
		$last    = strtotime( $this->post->post_modified_gmt );
		$next    = $last + $this->frequency->interval;

		// Only do anything if we have one of these metas
		if ( ! empty( $this->meta['schedule_day'] ) || ! empty( $this->meta['schedule_time'] ) ) {
			// Setup to avoid notices
			$maybe_next = 0;

			// Now depending on the type of frequency we build the
			switch ( $this->frequency->id ) {
				case 'daily':
					$time_string = date( 'Y-m-d' ) . ' ' . $this->meta['schedule_time'];
					$maybe_next  = strtotime( $time_string );
					break;
				case 'weekly':
					$start_week    = date( 'Y-m-d', strtotime( '-' . date( 'w' ) . ' days' ) );
					$scheduled_day = date( 'Y-m-d', strtotime( $start_week . ' +' . ( (int) $this->meta['schedule_day'] - 1 ) . ' days' ) );
					$time_string   = date( 'Y-m-d', strtotime( $scheduled_day ) ) . ' ' . $this->meta['schedule_time'];
					$maybe_next    = strtotime( $time_string );
					break;
				case 'monthly':
					$time_string = date( 'Y-m-' ) . $this->meta['schedule_day'] . ' ' . $this->meta['schedule_time'];
					$maybe_next  = strtotime( $time_string );
					break;
			}

			// If our Next date based on Last run is bigger than the scheduled time it means we bail
			if ( $maybe_next > $next ) {
				$next = $maybe_next;
			}
		}

		return $current > $next;
	}

	/**
	 * Verifies if this Record can pruned
	 * @return boolean
	 */
	public function has_passed_retention_time() {
		// Bail if we are trying to prune a Schedule Record
		if ( Tribe__Events__Aggregator__Records::$status->schedule === $this->post->post_status ) {
			return false;
		}

		$current = time();
		$created = strtotime( $this->post->post_date_gmt );

		// Prevents Pending that is younger than 1 hour to be pruned
		if (
			Tribe__Events__Aggregator__Records::$status->pending === $this->post->post_status &&
			$current > $created + HOUR_IN_SECONDS
		) {
			return false;
		}

		$prune = $created + Tribe__Events__Aggregator__Records::instance()->get_retention();

		return $current > $prune;
	}

	/**
	 * Get info about the source, via and title
	 *
	 * @return array
	 */
	public function get_source_info() {
		if ( in_array( $this->origin, array( 'ics', 'csv' ) ) ) {
			if ( empty( $this->meta['source_name'] ) ) {
				$file = get_post( $this->meta['file'] );
				$title = $file instanceof WP_Post ? $file->post_title : sprintf( esc_html__( 'Deleted Attachment: %d', 'the-events-calendar' ), $this->meta['file'] );
			} else {
				$title = $this->meta['source_name'];
			}

			$via = $this->get_label();
		} else {
			if ( empty( $this->meta['source_name'] ) ) {
				$title = $this->meta['source'];
			} else {
				$title = $this->meta['source_name'];
			}

			$via = $this->get_label();
			if ( in_array( $this->origin, array( 'facebook', 'meetup' ) ) ) {
				$via = '<a href="' . esc_url( $this->meta['source'] ) . '" target="_blank">' . esc_html( $via ) . '<span class="screen-reader-text">' . __( ' (opens in a new window)', 'the-events-calendar' ) . '</span></a>';
			}
		}

		return array( 'title' => $title, 'via' => $via );
	}

	/**
	 * Fetches the status message for the last import attempt on (scheduled) records
	 *
	 * @param string $type Type of message to fetch
	 *
	 * @return string
	 */
	public function get_last_import_status( $type = 'error' ) {
		$status = empty( $this->meta['last_import_status'] ) ? null : $this->meta['last_import_status'];

		if ( ! $status ) {
			return;
		}

		if ( 0 !== strpos( $status, $type ) ) {
			return;
		}

		if ( 'error:usage-limit-exceeded' === $status ) {
			return __( 'When this import was last scheduled to run, the daily limit for your Event Aggregator license had already been reached.', 'the-events-calendar' );
		}

		return tribe( 'events-aggregator.service' )->get_service_message( $status );
	}

	/**
	 * Updates the source name on the import record and its parent (if the parent exists)
	 *
	 * @param string $source_name Source name to set on the import record
	 */
	public function update_source_name( $source_name ) {
		// if we haven't received a source name, bail
		if ( empty( $source_name ) ) {
			return;
		}

		$this->update_meta( 'source_name', $source_name );

		if ( empty( $this->post->post_parent ) ) {
			return;
		}

		$parent_record = Tribe__Events__Aggregator__Records::instance()->get_by_post_id( $this->post->post_parent );
		$parent_record->update_meta( 'source_name', $source_name );
	}

	/**
	 * Queues events, venues, and organizers for insertion
	 *
	 * @param array $data Import data
	 *
	 * @return array|WP_Error|Tribe__Events__Aggregator__Record__Queue
	 */
	public function process_posts( $data = array() ) {
		if ( $this->has_queue() ) {
			$queue = new Tribe__Events__Aggregator__Record__Queue( $this );
			return $queue->process();
		}

		$items = $this->prep_import_data( $data );

		if ( is_wp_error( $items ) ) {
			$this->set_status_as_failed( $items );
			return $items;
		}

		$queue = new Tribe__Events__Aggregator__Record__Queue( $this, $items );

		return $queue->process();
	}

	/**
	 * Returns whether or not the record has a queue
	 *
	 * @return bool
	 */
	public function has_queue() {
		return ! empty( $this->meta[ Tribe__Events__Aggregator__Record__Queue::$queue_key ] );
	}

	public function get_event_count( $type = null ) {
		if ( is_null( $type ) ) {
			return 0;
		}

		if ( empty( $this->meta['activity'] ) || ! $this->meta['activity'] instanceof Tribe__Events__Aggregator__Record__Activity ) {
			return 0;
		}

		switch ( $type ) {
			case 'total':
				return $this->meta['activity']->count( 'event', 'created' ) + $this->meta['activity']->count( 'event', 'updated' );
				break;

			default:
				return $this->meta['activity']->count( 'event', $type );
				break;
		}
	}

	/**
	 * Handles import data before queuing
	 *
	 * Ensures the import record source name is accurate, checks for errors, and limits import items
	 * based on selection
	 *
	 * @param array $data Import data
	 *
	 * @return array|WP_Error
	 */
	public function prep_import_data( $data = array() ) {
		if ( empty( $data ) ) {
			$data = $this->get_import_data();
		}

		if ( is_wp_error( $data ) ) {
			return $data;
		}

		$this->update_source_name( empty( $data->data->source_name ) ? null : $data->data->source_name );

		if ( empty( $this->meta['finalized'] ) ) {
			return tribe_error( 'core:aggregator:record-not-finalized' );
		}

		if ( ! isset( $data->data->events ) ) {
			return 'fetch';
		}

		$items = $this->filter_data_by_selected( $data->data->events );

		return $items;
	}

	/**
	 * Inserts events, venues, and organizers for the Import Record
	 *
	 * @param array $data Dummy data var to allow children to optionally react to passed in data
	 *
	 * @return array|WP_Error
	 */
	public function insert_posts( $items = array() ) {
		add_filter( 'tribe-post-origin', array( Tribe__Events__Aggregator__Records::instance(), 'filter_post_origin' ), 10 );

		// Creates an Activity to log what Happened
		$activity = new Tribe__Events__Aggregator__Record__Activity();

		$args = array(
			'post_status' => $this->meta['post_status'],
		);

		$unique_field = $this->get_unique_field();
		$existing_ids = $this->get_existing_ids_from_import_data( $items );

		//cache
		$possible_parents = array();
		$found_organizers = array();
		$found_venues     = array();

		$origin = $this->meta['origin'];
		$show_map_setting = tribe_is_truthy( tribe( 'events-aggregator.settings' )->default_map( $origin ) );
		$update_authority_setting = tribe( 'events-aggregator.settings' )->default_update_authority( $origin );

		$import_settings = tribe( 'events-aggregator.settings' )->default_settings_import( $origin );
		$should_import_settings = tribe_is_truthy( $import_settings ) ? true : false;

		$unique_inserted = array();

		foreach ( $items as $item ) {
			$event = Tribe__Events__Aggregator__Event::translate_service_data( $item );

			// Configure the Post Type (enforcing)
			$event['post_type'] = Tribe__Events__Main::POSTTYPE;

			// Set the event ID if it can be set
			if (
				$unique_field
				&& isset( $event[ $unique_field['target'] ] )
				&& isset( $existing_ids[ $event[ $unique_field['target'] ] ] )
			) {
				$event['ID'] = $existing_ids[ $event[ $unique_field['target'] ] ]->post_id;
			}

			// Checks if we need to search for Global ID
			if ( ! empty( $item->global_id ) ) {
				$global_event = Tribe__Events__Aggregator__Event::get_post_by_meta( 'global_id', $item->global_id );

				// If we found something we will only update that Post
				if ( $global_event ) {
					$event['ID'] = $global_event->ID;
				}
			}

			// Only set the post status if there isn't an ID
			if ( empty( $event['ID'] ) ) {
				$event['post_status'] = $args['post_status'];
			}

			/**
			 * Should events that have previously been imported be overwritten?
			 *
			 * By default this is turned off (since it would reset the post status, description
			 * and any other fields that have subsequently been edited) but it can be enabled
			 * by returning true on this filter.
			 *
			 * @var bool $overwrite
			 * @var int  $event_id
			 */
			if ( ! empty( $event['ID'] ) && 'retain' === $update_authority_setting ) {
				// Log this Event was Skipped
				$activity->add( 'event', 'skipped', $event['ID'] );
				continue;
			}

			if ( $show_map_setting ) {
				$event['EventShowMap'] = $show_map_setting || (bool) isset( $event['show_map'] );
				if ( $this->has_import_policy_for( $origin, 'show_map_link' ) ) {
					$event['EventShowMapLink'] = isset( $event['show_map_link'] ) ? (bool) $event['show_map_link'] : $show_map_setting;
				} else {
					$event['EventShowMapLink'] = $show_map_setting;
				}
			}
			unset( $event['show_map'], $event['show_map_link'] );

			if ( $should_import_settings && isset( $event['hide_from_listings'] ) ) {
				if ( $event['hide_from_listings'] == true ) {
					$event['EventHideFromUpcoming'] = 'yes';
				}
				unset( $event['hide_from_listings'] );
			}

			if ( $should_import_settings && isset( $event['sticky'] ) ) {
				if ( $event['sticky'] == true ) {
					$event['EventShowInCalendar'] = 'yes';
					$event['menu_order']          = - 1;
				}
				unset( $event['sticky'] );
			}

			if ( ! $should_import_settings ) {
				unset( $event['feature_event'] );
			}

			// set the parent
			if ( ! empty( $event['ID'] ) && ( $id = wp_get_post_parent_id( $event['ID'] ) ) ) {
				$event['post_parent'] = $id;
			} elseif ( ! empty( $event['parent_uid'] ) && ( $k = array_search( $event['parent_uid'], $possible_parents ) ) ) {
				$event['post_parent'] = $k;
			}

<<<<<<< HEAD
=======
			// Do we have an existing venue for this event that we should preserve?
			// @todo review: should we care about the potential for multiple venue IDs?
			if (
				! empty( $event['ID'] )
				&& 'preserve_changes' === $update_authority_setting
				&& $existing_venue_id = tribe_get_venue_id( $event['ID'] )
			) {
				$event['EventVenueID'] = $existing_venue_id;
				unset( $event['Venue'] );
			}

>>>>>>> 31dcda53
			// if we should create a venue or use existing
			if ( ! empty( $event['Venue']['Venue'] ) ) {
				if ( ! empty( $item->venue->global_id ) ) {
					// Did we find a Post with a matching Global ID in History
					$venue = Tribe__Events__Aggregator__Event::get_post_by_meta( 'global_id_lineage', $item->venue->global_id );

					// Save the Venue Data for Updating
					$venue_data = $event['Venue'];

					if ( isset( $item->venue->description ) ) {
						$venue_data['Description'] = $item->venue->description;
					}

					if ( isset( $item->venue->excerpt ) ) {
						$venue_data['Excerpt'] = $item->venue->excerpt;
					}

					if ( isset( $item->venue->image ) ) {
						$venue_data['FeaturedImage'] = $item->venue->image;
					}

					if ( $venue ) {
						$venue_id = $event['EventVenueID'] = $venue->ID;
						$found_venues[ $venue->ID ] = $event['Venue']['Venue'];

						// Here we might need to update the Venue depending on the main GlobalID
						if ( 'retain' !== $update_authority_setting ) {
							// Update the Venue
							Tribe__Events__Venue::instance()->update( $venue->ID, $venue_data );

							// Tell that we updated the Venue to the activity tracker
							$activity->add( 'venue', 'updated', $venue->ID );
						} else {
							// When we get here we say that we skipped an Venue
							$activity->add( 'venue', 'skipped', $venue->ID );
						}
					} else {
						$venue_id = array_search( $event['Venue']['Venue'], $found_venues );
						if ( ! $venue_id ) {
							$venue = get_page_by_title( $event['Venue']['Venue'], 'OBJECT', Tribe__Events__Venue::POSTTYPE );

							if ( $venue ) {
								$venue_id = $venue->ID;
								$found_venues[ $venue_id ] = $event['Venue']['Venue'];
							}
						}

						// We didn't find any matching Venue for the provided one
						if ( ! $venue_id ) {
							$event['Venue']['ShowMap']     = $show_map_setting;
							$event['Venue']['ShowMapLink'] = $show_map_setting;
							$venue_id = $event['EventVenueID'] = Tribe__Events__Venue::instance()->create( $event['Venue'], $this->meta['post_status'] );

							$found_venues[ $event['EventVenueID'] ] = $event['Venue']['Venue'];

							// Log this Venue was created
							$activity->add( 'venue', 'created', $event['EventVenueID'] );

							// Create the Venue Global ID
							if ( ! empty( $item->venue->global_id ) ) {
								update_post_meta( $event['EventVenueID'], Tribe__Events__Aggregator__Event::$global_id_key, $item->venue->global_id );
							}

							// Create the Venue Global ID History
							if ( ! empty( $item->venue->global_id_lineage ) ) {
								foreach ( $item->venue->global_id_lineage as $gid ) {
									add_post_meta( $event['EventVenueID'], Tribe__Events__Aggregator__Event::$global_id_lineage_key, $gid );
								}
							}
						} else {
							$event['EventVenueID'] = $venue_id;

							// Here we might need to update the Venue depending we found something based on old code
							if ( 'retain' !== $update_authority_setting ) {
								// Update the Venue
								Tribe__Events__Venue::instance()->update( $venue_id, $venue_data );

								// Tell that we updated the Venue to the activity tracker
								$activity->add( 'venue', 'updated', $venue_id );
							} else {
								// When we get here we say that we skipped an Venue
								$activity->add( 'venue', 'skipped', $venue_id );
							}
						}
					}
				}

				// Remove the Venue to avoid duplicates
				unset( $event['Venue'] );
			}

<<<<<<< HEAD
			// if we should create an organizer or use existing
=======
			// Do we have an existing organizer(s) for this event that we should preserve?
			if (
				! empty( $event['ID'] )
				&& 'preserve_changes' === $update_authority_setting
				&& $existing_organizer_ids = tribe_get_organizer_ids( $event['ID'] )
			) {
				$event['EventOrganizerID'] = $existing_organizer_ids;
				unset( $event['Organizer'] );
			}

			//if we should create an organizer or use existing
>>>>>>> 31dcda53
			if ( ! empty( $event['Organizer']['Organizer'] ) ) {
				if ( ! empty( $item->organizer->global_id ) ) {
					// Did we find a Post with a matching Global ID in History
					$organizer = Tribe__Events__Aggregator__Event::get_post_by_meta( 'global_id_lineage', $item->organizer->global_id );

					// Save the Organizer Data for Updating
					$organizer_data = $event['Organizer'];

					if ( isset( $item->organizer->description ) ) {
						$organizer_data['Description'] = $item->organizer->description;
					}

					if ( isset( $item->organizer->excerpt ) ) {
						$organizer_data['Excerpt'] = $item->organizer->excerpt;
					}

					if ( $organizer ) {
						$organizer_id = $event['EventOrganizerID'] = $organizer->ID;
						$found_organizers[ $organizer->ID ] = $event['Organizer']['Organizer'];

						// Here we might need to update the Organizer depending we found something based on old code
						if ( 'retain' !== $update_authority_setting ) {
							// Update the Organizer
							Tribe__Events__Organizer::instance()->update( $organizer->ID, $organizer_data );

							// Tell that we updated the Organizer to the activity tracker
							$activity->add( 'organizer', 'updated', $organizer->ID );
						} else {
							// When we get here we say that we skipped an Organizer
							$activity->add( 'organizer', 'skipped', $organizer->ID );
						}
					} else {
						$organizer_id = array_search( $event['Organizer']['Organizer'], $found_organizers );
						if ( ! $organizer_id ) {
							$organizer = get_page_by_title( $event['Organizer']['Organizer'], 'OBJECT', Tribe__Events__Organizer::POSTTYPE );

							if ( $organizer ) {
								$organizer_id = $organizer->ID;
								$found_organizers[ $organizer_id ] = $event['Organizer']['Organizer'];
							}
						}

						// We didn't find any matching Organizer for the provided one
						if ( ! $organizer_id ) {
							$organizer_id = $event['EventOrganizerID'] = Tribe__Events__Organizer::instance()->create( $event['Organizer'], $this->meta['post_status'] );

							$found_organizers[ $event['EventOrganizerID'] ] = $event['Organizer']['Organizer'];

							// Log this Organizer was created
							$activity->add( 'organizer', 'created', $event['EventOrganizerID'] );

							// Create the Organizer Global ID
							if ( ! empty( $item->organizer->global_id ) ) {
								update_post_meta( $event['EventOrganizerID'], Tribe__Events__Aggregator__Event::$global_id_key, $item->organizer->global_id );
							}

							// Create the Organizer Global ID History
							if ( ! empty( $item->organizer->global_id_lineage ) ) {
								foreach ( $item->organizer->global_id_lineage as $gid ) {
									add_post_meta( $event['EventOrganizerID'], Tribe__Events__Aggregator__Event::$global_id_lineage_key, $gid );
								}
							}
						} else {
							$event['EventOrganizerID'] = $organizer_id;

							// Here we might need to update the Organizer depending we found something based on old code
							if ( 'retain' !== $update_authority_setting ) {
								// Update the Organizer
								Tribe__Events__Organizer::instance()->update( $organizer_id, $organizer_data );

								// Tell that we updated the Organizer to the activity tracker
								$activity->add( 'organizer', 'updated', $organizer_id );
							} else {
								// When we get here we say that we skipped an Organizer
								$activity->add( 'organizer', 'skipped', $organizer_id );
							}
						}
					}
				}

				// Remove the Organizer to avoid duplicates
				unset( $event['Organizer'] );
			}

			/**
			 * Filters the event data before any sort of saving of the event
			 *
			 * @param array $event Event data to save
			 * @param Tribe__Events__Aggregator__Record__Abstract Importer record
			 */
			$event = apply_filters( 'tribe_aggregator_before_save_event', $event, $this );

			if ( ! empty( $event['ID'] ) ) {
				if ( 'preserve_changes' === $update_authority_setting ) {
					$event = Tribe__Events__Aggregator__Event::preserve_changed_fields( $event );
				}

				add_filter( 'tribe_aggregator_track_modified_fields', '__return_false' );

				/**
				 * Filters the event data before updating event
				 *
				 * @param array $event Event data to save
				 * @param Tribe__Events__Aggregator__Record__Abstract Importer record
				 */
				$event = apply_filters( 'tribe_aggregator_before_update_event', $event, $this );

				$event['ID'] = tribe_update_event( $event['ID'], $event );

				// since the Event API only supports the _setting_ of these meta fields, we need to manually
				// delete them rather than relying on Tribe__Events__API::saveEventMeta()
				if ( isset( $event['EventShowMap'] ) && ! tribe_is_truthy( $event['EventShowMap'] ) ) {
					delete_post_meta( $event['ID'], '_EventShowMap' );
				}

				if ( isset( $event['EventShowMapLink'] ) && ! tribe_is_truthy( $event['EventShowMapLink'] ) ) {
					delete_post_meta( $event['ID'], '_EventShowMapLink' );
				}

				remove_filter( 'tribe_aggregator_track_modified_fields', '__return_false' );

				// Log that this event was updated
				$activity->add( 'event', 'updated', $event['ID'] );
			} else {
				/**
				 * Filters the event data before inserting event
				 *
				 * @param array $event Event data to save
				 * @param Tribe__Events__Aggregator__Record__Abstract Importer record
				 */
				$event = apply_filters( 'tribe_aggregator_before_insert_event', $event, $this );
				$event['ID'] = tribe_create_event( $event );

				// Log this event was created
				$activity->add( 'event', 'created', $event['ID'] );

				// Create the Event Global ID
				if ( ! empty( $item->global_id ) ) {
					update_post_meta( $event['ID'], Tribe__Events__Aggregator__Event::$global_id_key, $item->global_id );
				}

				// Create the Event Global ID History
				if ( ! empty( $item->global_id_lineage ) ) {
					foreach ( $item->global_id_lineage as $gid ) {
						add_post_meta( $event['ID'], Tribe__Events__Aggregator__Event::$global_id_lineage_key, $gid );
					}
				}
			}

			Tribe__Events__Aggregator__Records::instance()->add_record_to_event( $event['ID'], $this->id, $this->origin );

			// Add post parent possibility
			if ( empty( $event['parent_uid'] ) ) {
				$possible_parents[ $event['ID'] ] = $event[ $unique_field['target'] ];
			}

			// Check for legacy Unique ID (now we try to use Global ID)
			if ( ! empty( $event[ $unique_field['target'] ] ) ) {
				update_post_meta( $event['ID'], "_{$unique_field['target']}", $event[ $unique_field['target'] ] );
			}

			// Save the meta data in case of updating to pro later on
			if ( ! empty( $event['EventRecurrenceRRULE'] ) ) {
				update_post_meta( $event['ID'], '_EventRecurrenceRRULE', $event['EventRecurrenceRRULE'] );
			}

			// Are there any existing event categories for this event?
			$terms = wp_get_object_terms( $event['ID'], Tribe__Events__Main::TAXONOMY );

			if ( is_wp_error( $terms ) ) {
				$terms = array();
			}

			// If so, should we preserve those categories?
			if ( ! empty( $terms ) && 'preserve_changes' === $update_authority_setting ) {
				$terms = wp_list_pluck( $terms, 'term_id' );
				unset( $event['categories'] );
			}

			if ( ! empty( $event['categories'] ) ) {
				foreach ( $event['categories'] as $cat ) {
					if ( ! $term = term_exists( $cat, Tribe__Events__Main::TAXONOMY ) ) {
						$term = wp_insert_term( $cat, Tribe__Events__Main::TAXONOMY );
						if ( ! is_wp_error( $term ) ) {
							$terms[] = (int) $term['term_id'];

							// Track that we created an event category
							$activity->add( 'cat', 'created', $term['term_id'] );
						}
					} else {
						$terms[] = (int) $term['term_id'];
					}
				}
			}

			$tags = array();
			if ( ! empty( $event['tags'] ) ) {
				foreach ( $event['tags'] as $tag_name ) {
					if ( ! $tag = term_exists( $tag_name, 'post_tag' ) ) {
						$tag = wp_insert_term( $tag_name, 'post_tag' );
						if ( ! is_wp_error( $tag ) ) {
							$tags[] = (int) $tag['term_id'];

							// Track that we created a post tag
							$activity->add( 'tag', 'created', $tag['term_id'] );
						}
					} else {
						$tags[] = (int) $tag['term_id'];
					}
				}
			}

			// if we are setting all events to a category specified in saved import
			if ( ! empty( $this->meta['category'] ) ) {
				$terms[] = (int) $this->meta['category'];
			}

			wp_set_object_terms( $event['ID'], $terms, Tribe__Events__Main::TAXONOMY, false );
			wp_set_object_terms( $event['ID'], $tags, 'post_tag', false );

			// If we have a Image Field from Service
			if ( ! empty( $event['image'] ) ) {
				if ( is_object( $event['image'] ) ) {
					$image = $this->import_aggregator_image( $event );
				} else {
					$image = $this->import_image( $event );
				}

				if ( ! is_wp_error( $image ) && ! empty( $image->post_id ) ) {
					// Set as featured image
					$featured_status = set_post_thumbnail( $event['ID'], $image->post_id );

					if ( $featured_status ) {
						// Log this attachment was created
						$activity->add( 'attachment', 'created', $image->post_id );
					}
				}
			}

			// If we have a Image Field for the Organizer from Service
			if ( ! empty( $item->organizer->image ) && $organizer_id ) {
				$args = array(
					'ID' => $organizer_id,
					'image' => $item->organizer->image,
					'post_title' => get_the_title( $organizer_id ),
				);
				$image = $this->import_image( $args );

				if ( ! is_wp_error( $image ) && ! empty( $image->post_id ) ) {
					// Set as featured image
					$featured_status = set_post_thumbnail( $organizer_id, $image->post_id );

					if ( $featured_status ) {
						// Log this attachment was created
						$activity->add( 'attachment', 'created', $image->post_id );
					}
				}
			}

			// If we have a Image Field for the Venue from Service
			if ( ! empty( $item->venue->image ) && $venue_id ) {
				$args = array(
					'ID' => $venue_id,
					'image' => $item->venue->image,
					'post_title' => get_the_title( $venue_id ),
				);
				$image = $this->import_image( $args );

				if ( ! is_wp_error( $image ) && ! empty( $image->post_id ) ) {
					// Set as featured image
					$featured_status = set_post_thumbnail( $venue_id, $image->post_id );

					if ( $featured_status ) {
						// Log this attachment was created
						$activity->add( 'attachment', 'created', $image->post_id );
					}
				}
			}
		}

		remove_filter( 'tribe-post-origin', array( Tribe__Events__Aggregator__Records::instance(), 'filter_post_origin' ), 10 );

		return $activity;
	}

	/**
	 * Gets all ids that already exist in the post meta table from the provided records
	 *
	 * @param array $records Array of records
	 * @param array $data Submitted data
	 *
	 * @return array
	 */
	protected function get_existing_ids_from_import_data( $import_data ) {
		$unique_field = $this->get_unique_field();

		if ( ! $unique_field ) {
			return array();
		}

		$parent_selected_ids = array();

		if ( ! empty( $this->meta['ids_to_import'] ) && 'all' !== $this->meta['ids_to_import'] ) {
			if ( is_array( $this->meta['ids_to_import'] ) ) {
				$selected_ids = $this->meta['ids_to_import'];
			} else {
				$selected_ids = json_decode( $this->meta['ids_to_import'] );
			}
		} else {
			$selected_ids = wp_list_pluck( $import_data, $unique_field['source'] );
		}

		if ( empty( $selected_ids ) ) {
			return array();
		}

		$event_object = new Tribe__Events__Aggregator__Event;
		$existing_ids = $event_object->get_existing_ids( $this->meta['origin'], $selected_ids );

		return $existing_ids;
	}

	protected function filter_data_by_selected( $import_data ) {
		$unique_field = $this->get_unique_field();

		if ( ! $unique_field ) {
			return $import_data;
		}

		// It's safer to use Empty to check here, prevents notices
		if ( empty( $this->meta['ids_to_import'] ) ) {
			return $import_data;
		}

		if ( 'all' === $this->meta['ids_to_import'] ) {
			return $import_data;
		}

		$selected_ids = maybe_unserialize( $this->meta['ids_to_import'] );

		$selected = array();

		foreach ( $import_data as $data ) {
			if ( ! in_array( $data->{$unique_field['source']}, $selected_ids ) ) {
				continue;
			}

			$selected[] = $data;
		}

		return $selected;
	}

	protected function get_unique_field() {
		if ( ! isset( self::$unique_id_fields[ $this->meta['origin'] ] ) ) {
			return null;
		}

		return self::$unique_id_fields[ $this->meta['origin'] ];
	}

	/**
	 * Finalizes the import record for insert
	 */
	public function finalize() {
		$this->update_meta( 'finalized', true );
	}

	/**
	 * preserve Event Options
	 *
	 * @param array $event Event data
	 *
	 * @return array
	 */
	public static function preserve_event_option_fields( $event ) {
		$event_post = get_post( $event['ID'] );
		$post_meta = Tribe__Events__API::get_and_flatten_event_meta( $event['ID'] );

		// we want to preserve this option if not explicitly being overridden
		if ( ! isset( $event['EventHideFromUpcoming'] ) && isset( $post_meta['_EventHideFromUpcoming'] ) ) {
			$event['EventHideFromUpcoming'] = $post_meta['_EventHideFromUpcoming'];
		}

		// we want to preserve the existing sticky state unless it is explicitly being overridden
		if ( ! isset( $event['EventShowInCalendar'] ) && '-1' == $event_post->menu_order ) {
			$event['EventShowInCalendar'] = 'yes';
		}

		// we want to preserve the existing featured state unless it is explicitly being overridden
		if ( ! isset( $event['feature_event'] ) && isset( $post_meta['_tribe_featured'] ) ) {
			$event['feature_event'] = $post_meta['_tribe_featured'];
		}

		return $event;
	}

    /**
     * Imports an image information from EA server and creates the WP attachment object if required.
     *
     * @param array $event An event representation in the format provided by an Event Aggregator response.
     *
     * @return bool|stdClass|WP_Error An image information in the format provided by an Event Aggregator responsr or
     *                                `false` on failure.
     */
	public function import_aggregator_image( $event ) {
		// Attempt to grab the event image
		$image_import = tribe( 'events-aggregator.main' )->api( 'image' )->get( $event['image']->id );

		/**
		 * Filters the returned event image url
		 *
		 * @param array|bool $image       Attachment information
		 * @param array      $event       Event array
		 */
		$image = apply_filters( 'tribe_aggregator_event_image', $image_import, $event );

		// If there was a problem bail out
		if ( false === $image ) {
			return false;
		}

		// Verify for more Complex Errors
		if ( is_wp_error( $image ) ) {
			return $image;
		}

		return $image;
	}

	/**
	 * Imports the image contained in the event `image` field if any.
	 *
	 * @param array $event An event data in array format.
	 *
	 * @return object|bool An object with the image post ID or `false` on failure.
	 */
	public function import_image( $event ) {
		if ( empty( $event['image'] ) || ! filter_var( $event['image'], FILTER_VALIDATE_URL ) ) {
			return false;
		}

		require_once( ABSPATH . 'wp-admin/includes/media.php' );
		require_once( ABSPATH . 'wp-admin/includes/file.php' );
		require_once( ABSPATH . 'wp-admin/includes/image.php' );

		// Set variables for storage, fix file filename for query strings.
		preg_match( '/[^\?]+\.(jpe?g|jpe|gif|png)\b/i', $event['image'], $matches );
		if ( ! $matches ) {
			return false;
		}

		$file_array         = array();
		$file_array['name'] = basename( $matches[0] );

		// Download file to temp location.
		$file_array['tmp_name'] = download_url( $event['image'] );

		// If error storing temporarily, return the error.
		if ( is_wp_error( $file_array['tmp_name'] ) ) {
			return false;
		}

		$id = media_handle_sideload( $file_array, $event['ID'], $event['post_title'] );

		if ( is_wp_error( $id ) ) {
			@unlink( $file_array['tmp_name'] );

			return false;
		}

		return (object) array( 'post_id' => $id );
	}

	/**
	 * Whether an origin has more granulat policies concerning an import setting or not.
	 *
	 * @param string $origin
	 * @param string $setting
	 *
	 * @return bool
	 */
	protected function has_import_policy_for( $origin, $setting ) {
		return isset( $this->origin_import_policies[ $origin ] ) && in_array( $setting, $this->origin_import_policies[ $origin ] );
	}
}<|MERGE_RESOLUTION|>--- conflicted
+++ resolved
@@ -1155,8 +1155,6 @@
 				$event['post_parent'] = $k;
 			}
 
-<<<<<<< HEAD
-=======
 			// Do we have an existing venue for this event that we should preserve?
 			// @todo review: should we care about the potential for multiple venue IDs?
 			if (
@@ -1168,7 +1166,6 @@
 				unset( $event['Venue'] );
 			}
 
->>>>>>> 31dcda53
 			// if we should create a venue or use existing
 			if ( ! empty( $event['Venue']['Venue'] ) ) {
 				if ( ! empty( $item->venue->global_id ) ) {
@@ -1260,9 +1257,6 @@
 				unset( $event['Venue'] );
 			}
 
-<<<<<<< HEAD
-			// if we should create an organizer or use existing
-=======
 			// Do we have an existing organizer(s) for this event that we should preserve?
 			if (
 				! empty( $event['ID'] )
@@ -1274,7 +1268,6 @@
 			}
 
 			//if we should create an organizer or use existing
->>>>>>> 31dcda53
 			if ( ! empty( $event['Organizer']['Organizer'] ) ) {
 				if ( ! empty( $item->organizer->global_id ) ) {
 					// Did we find a Post with a matching Global ID in History
