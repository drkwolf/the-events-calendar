<?php
// Don't load directly
defined( 'WPINC' ) or die;

abstract class Tribe__Events__Aggregator__Record__Abstract {

	/**
	 * Meta key prefix for ea-record data
	 *
	 * @var string
	 */
	public static $meta_key_prefix = '_tribe_aggregator_';

	public $id;
	public $post;
	public $meta;

	public $type;
	public $frequency;

	public $is_schedule = false;
	public $is_manual = false;
	public $last_wpdb_error = '';

	/**
	 * An associative array of origins and the settings they define a policy for.
	 * @var array
	 */
	protected $origin_import_policies = array(
		'url' => array( 'show_map_link' ),
	);

	public static $unique_id_fields = array(
		'facebook' => array(
			'source' => 'facebook_id',
			'target' => 'EventFacebookID',
			'legacy' => 'FacebookID',
		),
		'meetup' => array(
			'source' => 'meetup_id',
			'target' => 'EventMeetupID',
		),
		'eventbrite' => array(
			'source' => 'eventbrite_id',
			'target' => 'EventBriteID',
		),
		'ical' => array(
			'source' => 'uid',
			'target' => 'uid',
		),
		'gcal' => array(
			'source' => 'uid',
			'target' => 'uid',
		),
		'ics' => array(
			'source' => 'uid',
			'target' => 'uid',
		),
		'url' => array(
			'source' => 'id',
			'target' => 'EventOriginalID',
		),
	);

	/**
	 * @var array
	 */
	public static $unique_venue_id_fields = array(
		'facebook' => array(
			'source' => 'facebook_id',
			'target' => 'VenueFacebookID',
		),
		'meetup'   => array(
			'source' => 'meetup_id',
			'target' => 'VenueMeetupID',
		),
		'eventbrite'   => array(
			'source' => 'eventbrite_id',
			'target' => 'VenueEventBriteID',
		),
	);

	/**
	 * @var array
	 */
	public static $unique_organizer_id_fields = array(
		'facebook' => array(
			'source' => 'facebook_id',
			'target' => 'OrganizerFacebookID',
		),
		'meetup'   => array(
			'source' => 'meetup_id',
			'target' => 'OrganizerMeetupID',
		),
		'eventbrite'   => array(
			'source' => 'eventbrite_id',
			'target' => 'OrganizerEventBriteID',
		),
	);

	/**
	 * Cache variable to store the last child post.
	 *
	 * @var  WP_Post
	 */
	protected $last_child;

	/**
	 * Holds the event count temporarily while event counts (comment_count) is being updated
	 *
	 * @var int
	 */
	private $temp_event_count = 0;

	/**
	 * The import record origin.
	 *
	 * @var string
	 */
	protected $origin;

	/**
	 * Setup all the hooks and filters
	 *
	 * @return void
	 */
	public function __construct( $post = null ) {
		$this->image_uploader = new Tribe__Image__Uploader();
		// If we have an Post we try to Setup
		$this->load( $post );
	}

	/**
	 * Public facing Label for this Origin
	 *
	 * @return string
	 */
	abstract public function get_label();

	/**
	 * Loads the WP_Post associated with this record
	 */
	public function load( $post = null ) {
		if ( is_numeric( $post ) ) {
			$post = get_post( $post );
		}

		if ( ! $post instanceof WP_Post ) {
			return tribe_error( 'core:aggregator:invalid-record-object', array(), array( $post ) );
		}

		if ( $post->post_type !== Tribe__Events__Aggregator__Records::$post_type ) {
			return tribe_error( 'core:aggregator:invalid-record-post_type', array(), array( $post ) );
		}

		$this->id = $post->ID;

		// Get WP_Post object
		$this->post = $post;

		// Map `ping_status` as the `type`
		$this->type = $this->post->ping_status;

		if ( 'schedule' === $this->type ) {
			// Fetches the Frequency Object
			$this->frequency = Tribe__Events__Aggregator__Cron::instance()->get_frequency( array( 'id' => $this->post->post_content ) );

			// Boolean Flag for Scheduled records
			$this->is_schedule = true;
		} else {
			// Everything that is not a Scheduled Record is set as Manual
			$this->is_manual = true;
		}

		$this->setup_meta( get_post_meta( $this->id ) );

		return $this;
	}

	/**
	 * Sets up meta fields by de-prefixing them into the array
	 *
	 * @param array $meta Meta array
	 */
	public function setup_meta( $meta ) {
		foreach ( $meta as $key => $value ) {
			$key = preg_replace( '/^' . self::$meta_key_prefix . '/', '', $key );
			$this->meta[ $key ] = maybe_unserialize( is_array( $value ) ? reset( $value ) : $value );
		}

		// `source` will be empty when importing .ics files
		$this->meta['source'] = ! empty ( $this->meta['source'] ) ? $this->meta['source'] : '';
		$original_source = $this->meta['source'];

		// Intelligently prepend "http://" if the protocol is missing from the source URL
		if ( ! empty( $this->meta['source'] ) && false === strpos( $this->meta['source'], '://' ) ) {
			$this->meta['source'] = 'http://' . $this->meta['source'];
		}

		/**
		 * Provides an opportunity to set or modify the source URL for an import.
		 *
		 * @since 4.5.11
		 *
		 * @param string  $source
		 * @param string  $original_source
		 * @param WP_Post $record
		 * @param array   $meta
		 */
		$this->meta['source'] = apply_filters(
			'tribe_aggregator_meta_source',
			$this->meta['source'],
			$original_source,
			$this->post,
			$this->meta
		);

		// This prevents lots of isset checks for no reason
		if ( empty( $this->meta['activity'] ) ) {
			$this->meta['activity'] = new Tribe__Events__Aggregator__Record__Activity();
		}
	}

	/**
	 * Updates import record meta
	 *
	 * @param string $key Meta key
	 * @param mixed $value Meta value
	 */
	public function update_meta( $key, $value ) {
		$this->meta[ $key ] = $value;

		$field = self::$meta_key_prefix . $key;

		if ( null === $value ) {
			return delete_post_meta( $this->post->ID, $field );
		}

		return update_post_meta( $this->post->ID, $field, $value );
	}

	/**
	 * Deletes import record meta
	 *
	 * @param string $key Meta key
	 */
	public function delete_meta( $key ) {
		return delete_post_meta( $this->post->ID, self::$meta_key_prefix . $key );
	}

	/**
	 * Returns the Activity object for the record
	 *
	 * @return Tribe__Events__Aggregator__Record__Activity
	 */
	public function activity() {
		if ( empty( $this->meta['activity'] ) ) {
			$activity = new Tribe__Events__Aggregator__Record__Activity;
			$this->update_meta( 'activity', $activity );
		}

		return $this->meta['activity'];
	}

	/**
	 * Saves activity data on a record
	 */
	public function save_activity() {
		$this->update_meta( 'activity', $this->activity() );
	}

	/**
	 * Gets a hash with the information we need to verify if a given record is a duplicate
	 *
	 * @since  4.5.13
	 *
	 * @return string
	 */
	public function get_data_hash() {
		$meta = array(
			'file',
			'keywords',
			'location',
			'start',
			'end',
			'radius',
			'source',
			'content_type',
		);

		$data = array(
			'type' => $this->type,
			'origin' => $this->origin,
			'frequency' => null,
		);

		// If schedule Record, we need it's frequency
		if ( $this->is_schedule ) {
			$data['frequency'] = $this->frequency->id;
		}

		foreach ( $meta as $meta_key ) {
			if ( ! isset( $this->meta[ $meta_key ] ) ) {
				continue;
			}

			$data[ $meta_key ] = $this->meta[ $meta_key ];
		}

		// Remove the empty Keys
		$data = array_filter( $data );

		// Sort to avoid any weird MD5 stuff
		ksort( $data );

		// Create a string to be able to MD5
		$data_string = maybe_serialize( $data );

		return md5( $data_string );
	}

	/**
	 * Creates an import record
	 *
	 * @param string $type Type of record to create - manual or schedule
	 * @param array $args Post type args
	 * @param array $meta Post meta
	 *
	 * @return WP_Post|WP_Error
	 */
	public function create( $type = 'manual', $args = array(), $meta = array() ) {
		if ( ! in_array( $type, array( 'manual', 'schedule' ) ) ) {
			return tribe_error( 'core:aggregator:invalid-create-record-type', $type );
		}

		$defaults = array(
			'parent'    => 0,
		);

		$args = (object) wp_parse_args( $args, $defaults );

		$defaults = array(
			'frequency'                 => null,
			'hash'                      => wp_generate_password( 32, true, true ),
			'preview'                   => false,
			'allow_multiple_organizers' => true,
		);

		$meta = wp_parse_args( $meta, $defaults );

		$post = $this->prep_post_args( $type, $args, $meta );

		$this->watch_for_db_errors();

		$result = wp_insert_post( $post );

		if ( is_wp_error( $result ) ) {
			$this->maybe_add_meta_via_pre_wp_44_method( $result, $post['meta_input'] );
		}

		if ( $this->db_errors_happened() ) {
			$error_message = __( 'Something went wrong while inserting the record in the database.', 'the-events-calendar' );
			wp_delete_post( $result );


			return new WP_Error( 'db-error-during-creation', $error_message );
		}

		// After Creating the Post Load and return
		return $this->load( $result );
	}

	/**
	 * Edits an import record
	 *
	 * @param int   $post_id
	 * @param array $args    Post type args
	 * @param array $meta    Post meta
	 *
	 * @return WP_Post|WP_Error
	 */
	public function save( $post_id, $args = array(), $meta = array() ) {
		if ( ! isset( $meta['type'] ) || 'schedule' !== $meta['type'] ) {
			return tribe_error( 'core:aggregator:invalid-edit-record-type', $meta );
		}

		$defaults = array(
			'parent'    => 0,
		);
		$args = (object) wp_parse_args( $args, $defaults );

		$defaults = array(
			'frequency' => null,
		);
		$meta = wp_parse_args( $meta, $defaults );

		$post = $this->prep_post_args( $meta['type'], $args, $meta );
		$post['ID'] = absint( $post_id );
		$post['post_status'] = Tribe__Events__Aggregator__Records::$status->schedule;

		add_filter( 'wp_insert_post_data', array( $this, 'dont_change_post_modified' ), 10, 2 );
		$result = wp_update_post( $post );
		remove_filter( 'wp_insert_post_data', array( $this, 'dont_change_post_modified' ) );

		if ( ! is_wp_error( $result ) ) {
			$this->maybe_add_meta_via_pre_wp_44_method( $result, $post['meta_input'] );
		}

		// After Creating the Post Load and return
		return $this->load( $result );
	}

	/**
	 * Filter the post_modified dates to be unchanged
	 * conditionally hooked to wp_insert_post_data and then unhooked after wp_update_post
	 *
	 * @param array $data new data to be used in the update
	 * @param array $postarr existing post data
	 *
	 * @return array
	 */
	public function dont_change_post_modified( $data, $postarr ) {
		$post = get_post( $postarr['ID'] );
		$data['post_modified'] = $postarr['post_modified'];
		$data['post_modified_gmt'] = $postarr['post_modified_gmt'];

		return $data;
	}

	/**
	 * Preps post arguments for create/save
	 *
	 * @param string $type Type of record to create - manual or schedule
	 * @param array $args Post type args
	 * @param array $meta Post meta
	 *
	 * @return array
	 */
	public function prep_post_args( $type, $args, $meta = array() ) {
		$post = array(
			'post_title'     => $this->generate_title( $type, $this->origin, $meta['frequency'], $args->parent ),
			'post_type'      => Tribe__Events__Aggregator__Records::$post_type,
			'ping_status'    => $type,
			// The Mime Type needs to be on a %/% format to work on WordPress
			'post_mime_type' => 'ea/' . $this->origin,
			'post_date'      => current_time( 'mysql' ),
			'post_status'    => Tribe__Events__Aggregator__Records::$status->draft,
			'post_parent'    => $args->parent,
			'meta_input'     => array(),
		);

		// prefix all keys
		foreach ( $meta as $key => $value ) {
			// skip arrays that are empty
			if ( is_array( $value ) && empty( $value ) ) {
				continue;
			}

			// trim scalars
			if ( is_scalar( $value ) ) {
				$value = trim( $value );
			}

			// if the value is null, let's avoid inserting it
			if ( null === $value ) {
				continue;
			}

			$post['meta_input'][ self::$meta_key_prefix . $key ] = $value;
		}

		$meta = (object) $meta;

		if ( 'schedule' === $type ) {
			$frequency = Tribe__Events__Aggregator__Cron::instance()->get_frequency( array( 'id' => $meta->frequency ) );
			if ( ! $frequency ) {
				return tribe_error( 'core:aggregator:invalid-record-frequency', $meta );
			}

			// Setup the post_content as the Frequency (makes it easy to fetch by frequency)
			$post['post_content'] = $frequency->id;
		}

		return $post;
	}

	/**
	 * A simple method to create a Title for the Records
	 *
	 * @param mixed $Nparams This method accepts any number of params, they must be string compatible
	 *
	 * @return string
	 */
	public function generate_title() {
		$parts = func_get_args();
		return __( 'Record: ', 'the-events-calendar' ) . implode( ' ', array_filter( $parts ) );
	}

	/**
	 * Creates a schedule record based on the import record
	 *
	 * @return boolean|Tribe_Error
	 */
	public function create_schedule_record() {
		$post = array(
			'post_title'     => $this->generate_title( $this->type, $this->origin, $this->meta['frequency'] ),
			'post_type'      => $this->post->post_type,
			'ping_status'    => $this->post->ping_status,
			'post_mime_type' => $this->post->post_mime_type,
			'post_date'      => current_time( 'mysql' ),
			'post_status'    => Tribe__Events__Aggregator__Records::$status->schedule,
			'post_parent'    => 0,
			'meta_input'     => array(),
		);


		foreach ( $this->meta as $key => $value ) {
			// don't propagate these meta keys to the scheduled record
			if (
				'preview' === $key
				|| 'activity' === $key
				|| 'ids_to_import' === $key
			) {
				continue;
			}

			$post['meta_input'][ self::$meta_key_prefix . $key ] = $value;
		}

		// associate this child with the schedule
		$post['meta_input'][ self::$meta_key_prefix . 'recent_child' ] = $this->post->ID;

		$frequency = Tribe__Events__Aggregator__Cron::instance()->get_frequency( array( 'id' => $this->meta['frequency'] ) );
		if ( ! $frequency ) {
			return tribe_error( 'core:aggregator:invalid-record-frequency', $meta );
		}

		// Setups the post_content as the Frequency (makes it easy to fetch by frequency)
		$post['post_content'] = $frequency->id;

		$this->watch_for_db_errors();

		// create schedule post
		$schedule_id = wp_insert_post( $post );

		// if the schedule creation failed, bail
		if ( is_wp_error( $schedule_id ) ) {
			return tribe_error( 'core:aggregator:save-schedule-failed' );
		}

		$this->maybe_add_meta_via_pre_wp_44_method( $schedule_id, $post['meta_input'] );

		if ( $this->db_errors_happened() ) {
			wp_delete_post( $schedule_id );

			return tribe_error( 'core:aggregator:save-schedule-failed' );
		}

		$update_args = array(
			'ID' => $this->post->ID,
			'post_parent' => $schedule_id,
		);

		// update the parent of the import we are creating the schedule for. If that fails, delete the
		// corresponding schedule and bail
		if ( ! wp_update_post( $update_args ) ) {
			wp_delete_post( $schedule_id, true );

			return tribe_error( 'core:aggregator:save-schedule-failed' );
		}

		$this->post->post_parent = $schedule_id;

		return Tribe__Events__Aggregator__Records::instance()->get_by_post_id( $schedule_id );
	}

	/**
	 * Creates a child record based on the import record
	 *
	 * @return boolean|Tribe_Error|Tribe__Events__Aggregator__Record__Abstract
	 */
	public function create_child_record() {
		$frequency_id = 'on_demand';

		if ( ! empty( $this->meta['frequency'] ) ) {
			$frequency_id = $this->meta['frequency'];
		}

		$post = array(
			// Stores the Key under `post_title` which is a very forgiving type of column on `wp_post`
			'post_title'     => $this->generate_title( $this->type, $this->origin, $frequency_id, $this->post->ID ),
			'post_type'      => $this->post->post_type,
			'ping_status'    => $this->post->ping_status,
			'post_mime_type' => $this->post->post_mime_type,
			'post_date'      => current_time( 'mysql' ),
			'post_status'    => Tribe__Events__Aggregator__Records::$status->draft,
			'post_parent'    => $this->id,
			'post_author'    => $this->post->post_author,
			'meta_input'     => array(),
		);

		foreach ( $this->meta as $key => $value ) {
			if ( 'activity' === $key ) {
				// don't copy the parent activity into the child record
				continue;
			}
			$post['meta_input'][ self::$meta_key_prefix . $key ] = $value;
		}

		// initialize the queue meta entry and set its status to fetching
		$post['meta_input'][ self::$meta_key_prefix . Tribe__Events__Aggregator__Record__Queue::$queue_key ] = 'fetch';

		$frequency = Tribe__Events__Aggregator__Cron::instance()->get_frequency( array( 'id' => $frequency_id ) );
		if ( ! $frequency ) {
			return tribe_error( 'core:aggregator:invalid-record-frequency', $post['meta_input'] );
		}

		// Setup the post_content as the Frequency (makes it easy to fetch by frequency)
		$post['post_content'] = $frequency->id;

		$this->watch_for_db_errors();

		// create schedule post
		$child_id = wp_insert_post( $post );

		// if the schedule creation failed, bail
		if ( is_wp_error( $child_id ) ) {
			return tribe_error( 'core:aggregator:save-child-failed' );
		}

		$this->maybe_add_meta_via_pre_wp_44_method( $child_id, $post['meta_input'] );

		if ( $this->db_errors_happened() ) {
			wp_delete_post( $child_id );

			return tribe_error( 'core:aggregator:save-child-failed' );
		}

		// track the most recent child that was spawned
		$this->update_meta( 'recent_child', $child_id );

		return Tribe__Events__Aggregator__Records::instance()->get_by_post_id( $child_id );
	}

	/**
	 * If using WP < 4.4, we need to add meta to the post via update_post_meta
	 *
	 * @param int $id Post id to add data to
	 * @param array $meta Meta to add to the post
	 */
	public function maybe_add_meta_via_pre_wp_44_method( $id, $meta ) {
		if ( -1 !== version_compare( get_bloginfo( 'version' ), '4.4' ) ) {
			return;
		}

		foreach ( $meta as $key => $value ) {
			update_post_meta( $id, $key, $value );
		}
	}

	/**
	 * Queues the import on the Aggregator service
	 *
	 * @see Tribe__Events__Aggregator__API__Import::create()
	 *
	 * @return stdClass|WP_Error|int A response object, a `WP_Error` instance on failure or a record
	 *                               post ID if the record had to be re-scheduled due to HTTP request
	 *                               limit.
	 */
	public function queue_import( $args = array() ) {
		$aggregator = tribe( 'events-aggregator.main' );

		$is_previewing = (
			! empty( $_GET['action'] )
			&& (
				'tribe_aggregator_create_import' === $_GET['action']
				|| 'tribe_aggregator_preview_import' === $_GET['action']
			)
		);

		$error = null;

		$defaults = array(
			'type'     => $this->meta['type'],
			'origin'   => $this->meta['origin'],
			'source'   => isset( $this->meta['source'] ) ? $this->meta['source'] : '',
			'callback' => $is_previewing ? null : home_url( '/event-aggregator/insert/?key=' . urlencode( $this->meta['hash'] ) ),
		);

		if ( ! empty( $this->meta['frequency'] ) ) {
			$defaults['frequency'] = $this->meta['frequency'];
		}

		if ( ! empty( $this->meta['file'] ) ) {
			$defaults['file'] = $this->meta['file'];
		}

		if ( ! empty( $this->meta['keywords'] ) ) {
			$defaults['keywords'] = $this->meta['keywords'];
		}

		if ( ! empty( $this->meta['location'] ) ) {
			$defaults['location'] = $this->meta['location'];
		}

		if ( ! empty( $this->meta['start'] ) ) {
			$defaults['start'] = $this->meta['start'];
		}

		if ( ! empty( $this->meta['end'] ) ) {
			$defaults['end'] = $this->meta['end'];
		}

		if ( ! empty( $this->meta['radius'] ) ) {
			$defaults['radius'] = $this->meta['radius'];
		}

		if ( ! empty( $this->meta['allow_multiple_organizers'] ) ) {
			$defaults['allow_multiple_organizers'] = $this->meta['allow_multiple_organizers'];
		}

		if ( empty( $this->meta['next_batch_hash'] ) ) {
			$next_batch_hash             = $this->generate_next_batch_hash();
			$defaults['next_batch_hash'] = $next_batch_hash;
			$this->update_meta( 'next_batch_hash', $next_batch_hash );
		}

		if ( $is_previewing ) {
			$defaults['preview'] = true;
		}

		$args = wp_parse_args( $args, $defaults );

		if ( ! empty( $args['start'] ) ) {
			$args['start'] = ! is_numeric( $args['start'] )
				? Tribe__Date_Utils::maybe_format_from_datepicker( $args['start'] )
				: date( Tribe__Date_Utils::DBDATETIMEFORMAT, $args['start'] );
		}

		if ( ! empty( $args['end'] ) ) {
			$args['end'] = ! is_numeric( $args['end'] )
				? Tribe__Date_Utils::maybe_format_from_datepicker( $args['end'] )
				: date( Tribe__Date_Utils::DBDATETIMEFORMAT, $args['end'] );
		}

		// Set site for origin(s) that need it for new token handling.
		if ( 'eventbrite' === $args['origin'] ) {
			$args['site'] = site_url();
		}

		// create the import on the Event Aggregator service
		$response = $aggregator->api( 'import' )->create( $args );

		// if the Aggregator API returns a WP_Error, set this record as failed
		if ( is_wp_error( $response ) ) {
			// if the error is just a reschedule set this record as pending
			/** @var WP_Error $response */
			if ( 'core:aggregator:http_request-limit' === $response->get_error_code() ) {
				$this->should_queue_import( true );
				return $this->set_status_as_pending();
			} else {
				$error = $response;

				return $this->set_status_as_failed( $error );
			}
		}

		// if the Aggregator response has an unexpected format, set this record as failed
		if ( empty( $response->message_code ) ) {
			return $this->set_status_as_failed( tribe_error( 'core:aggregator:invalid-service-response' ) );
		}

		// if the Import creation was unsuccessful, set this record as failed
		if (
			'success:create-import' != $response->message_code
			&& 'queued' != $response->message_code
		) {
			$data = ! empty( $response->data ) ? $response->data : array();

			$error = new WP_Error(
				$response->message_code,
				Tribe__Events__Aggregator__Errors::build(
					esc_html__( $response->message, 'the-events-calendar' ),
					$data
				),
				$data
			);

			return $this->set_status_as_failed( $error );
		}

		// if the Import creation didn't provide an import id, the response was invalid so mark as failed
		if ( empty( $response->data->import_id ) ) {
			return $this->set_status_as_failed( tribe_error( 'core:aggregator:invalid-service-response' ) );
		}

		// only set as pending if we aren't previewing the record
		if ( ! $is_previewing ) {
			// if we get here, we're good! Set the status to pending
			$this->set_status_as_pending();
		}

		$service_supports_batch_push = ! empty( $response->batch_push );

		/**
		 * Whether batch pushing is supported for this record or not.
		 *
		 * @since 4.6.15
		 *
		 * @param bool $service_supports_batch_push Whether the Service supports batch pushing or not.
		 * @param Tribe__Events__Aggregator__Record__Abstract $this
		 */
		$allow_batch_push = apply_filters( 'tribe_aggregator_allow_batch_push', $service_supports_batch_push, $this );
		if ( $allow_batch_push ) {
			$this->update_meta( 'allow_batch_push', true );
		}

		// store the import id
		$this->update_meta( 'import_id', $response->data->import_id );
		$this->should_queue_import( false );

		return $response;
	}

	/**
	 * Returns the record import data either fetching it locally or trying to retrieve
	 * it from EA Service.
	 *
	 * @return stdClass|WP_Error An object containing the response data or a `WP_Error` on failure.
	 */
	public function get_import_data() {
		/** @var \Tribe__Events__Aggregator $aggregator */
		$aggregator = tribe( 'events-aggregator.main' );

		$data       = array();

		// For now only apply this to the URL type
		if ( 'url' === $this->type ) {
			$data = array(
				'start' => $this->meta['start'],
				'end' => $this->meta['end'],
			);
		}

		/** @var \Tribe__Events__Aggregator__API__Import $import_api */
		$import_api  = $aggregator->api( 'import' );

		if ( empty( $this->meta['import_id'] ) ) {
			return tribe_error( 'core:aggregator:record-not-finalized' );
		}

		/**
		 * Allow filtering of the Import data Request Args
		 *
<<<<<<< HEAD
		 * @since  TBD
=======
		 * @since 4.6.18
>>>>>>> 71634c4c
		 *
		 * @param  array                                        $data   Which Arguments
		 * @param  Tribe__Events__Aggregator__Record__Abstract  $record Record we are dealing with
		 */
		$data = apply_filters( 'tribe_aggregator_get_import_data_args', $data, $this );

		$import_data = $import_api->get( $this->meta['import_id'], $data );

		$import_data = $this->maybe_cast_to_error( $import_data );

		return $import_data;
	}

	public function delete( $force = false ) {
		if ( $this->is_manual ) {
			return tribe_error( 'core:aggregator:delete-record-failed', array( 'record' => $this ), array( $this->id ) );
		}

		return wp_delete_post( $this->id, $force );
	}

	/**
	 * Sets a status on the record
	 *
	 * @return int
	 */
	public function set_status( $status ) {
		if ( ! isset( Tribe__Events__Aggregator__Records::$status->{ $status } ) ) {
			return false;
		}


		$status = wp_update_post( array(
			'ID' => $this->id,
			'post_status' => Tribe__Events__Aggregator__Records::$status->{ $status },
		) );

		if ( ! is_wp_error( $status ) && ! empty( $this->post->post_parent ) ) {
			$status = wp_update_post( array(
				'ID' => $this->post->post_parent,
				'post_modified' => date( Tribe__Date_Utils::DBDATETIMEFORMAT, current_time( 'timestamp' ) ),
			) );
		}

		return $status;
	}

	/**
	 * Marks a record as failed
	 *
	 * @return int
	 */
	public function set_status_as_failed( $error = null ) {
		if ( $error && is_wp_error( $error ) ) {
			$this->log_error( $error );
		}

		$this->set_status( 'failed' );

		return $error;
	}

	/**
	 * Marks a record as pending
	 *
	 * @return int
	 */
	public function set_status_as_pending() {
		return $this->set_status( 'pending' );
	}

	/**
	 * Marks a record as successful
	 *
	 * @return int
	 */
	public function set_status_as_success() {
		return $this->set_status( 'success' );
	}

	/**
	 * A quick method to fetch the Child Records to the current on this class
	 *
	 * @param  array  $args WP_Query Arguments
	 *
	 * @return WP_Query|WP_Error
	 */
	public function query_child_records( $args = array() ) {
		$defaults = array();
		$args = (object) wp_parse_args( $args, $defaults );

		// Force the parent
		$args->post_parent = $this->id;

		return Tribe__Events__Aggregator__Records::instance()->query( $args );
	}

	/**
	 * A quick method to fetch the Child Records by Status
	 *
	 * @param string $status Which status, must be a valid EA status
	 *
	 * @return WP_Query|WP_Error|bool
	 */
	public function get_child_record_by_status( $status = 'success', $qty = -1, array $args = array() ) {
		$statuses = Tribe__Events__Aggregator__Records::$status;

		if ( ! isset( $statuses->{ $status } ) && 'trash' !== $status ) {
			return false;
		}

		$args = array_merge( $args, array(
			'post_status'    => $statuses->{$status},
			'posts_per_page' => $qty,
		) );
		$query = $this->query_child_records( $args );

		if ( ! $query->have_posts() ) {
			return false;
		}

		// Return the First Post when it exists
		return $query;
	}

	/**
	 * Gets errors on the record post
	 */
	public function get_errors( $args = array() ) {
		$defaults = array(
			'post_id' => $this->id,
			'type'    => Tribe__Events__Aggregator__Errors::$comment_type,
		);

		$args = wp_parse_args( $args, $defaults );
		return get_comments( $args );
	}

	/**
	 * Logs an error to the comments of the Record post
	 *
	 * @param WP_Error $error Error message to log
	 *
	 * @return bool
	 */
	public function log_error( $error ) {
		$today = getdate();
		$args = array(
			'number' => 1,
			'date_query' => array(
				array(
					'year'  => $today['year'],
					'month' => $today['mon'],
					'day'   => $today['mday'],
				),
			),
		);

		// Tries To Fetch Comments for today
		$todays_errors = $this->get_errors( $args );

		if ( ! empty( $todays_errors ) ) {
			return false;
		}

		$args = array(
			'comment_post_ID' => $this->id,
			'comment_author'  => $error->get_error_code(),
			'comment_content' => $error->get_error_message(),
			'comment_type'    => Tribe__Events__Aggregator__Errors::$comment_type,
		);

		return wp_insert_comment( $args );
	}

	/**
	 * Verifies if this Schedule Record can create a new Child Record
	 * @return boolean
	 */
	public function is_schedule_time() {
		if ( tribe_is_truthy( getenv( 'TRIBE_DEBUG_OVERRIDE_SCHEDULE' ) ) ) {
			return true;
		}

		// If we are not on a Schedule Type
		if ( ! $this->is_schedule ) {
			return false;
		}

		// If we are not dealing with the Record Schedule
		if ( $this->post->post_status !== Tribe__Events__Aggregator__Records::$status->schedule ) {
			return false;
		}

		// In some cases the scheduled import may be inactive and should not run during cron
		if ( false === $this->frequency ) {
			return false;
		}

		// It's never time for On Demand schedule, bail!
		if ( ! isset( $this->frequency->id ) || 'on_demand' === $this->frequency->id ) {
			return false;
		}

		$retry_interval = $this->get_retry_interval();
		$failure_time_threshold = time() - $retry_interval;

		// If the last import status is an error and it happened before half the frequency ago let's try again
		if (
			(
				$this->has_own_last_import_status()
				&& $this->failed_before( $failure_time_threshold )
			)
			|| $this->last_child()->failed_before( $failure_time_threshold )
		) {
			return true;
		}

		$current = time();
		$last    = strtotime( $this->post->post_modified_gmt );
		$next    = $last + $this->frequency->interval;

		// let's add some randomization of -5 to 0 minutes (this makes sure we don't push a schedule beyond when it should fire off)
		$next += ( mt_rand( -5, 0 ) * 60 );

		// Only do anything if we have one of these metas
		if ( ! empty( $this->meta['schedule_day'] ) || ! empty( $this->meta['schedule_time'] ) ) {
			// Setup to avoid notices
			$maybe_next = 0;

			// Now depending on the type of frequency we build the
			switch ( $this->frequency->id ) {
				case 'daily':
					$time_string = date( 'Y-m-d' ) . ' ' . $this->meta['schedule_time'];
					$maybe_next  = strtotime( $time_string );
					break;
				case 'weekly':
					$start_week    = date( 'Y-m-d', strtotime( '-' . date( 'w' ) . ' days' ) );
					$scheduled_day = date( 'Y-m-d', strtotime( $start_week . ' +' . ( (int) $this->meta['schedule_day'] - 1 ) . ' days' ) );
					$time_string   = date( 'Y-m-d', strtotime( $scheduled_day ) ) . ' ' . $this->meta['schedule_time'];
					$maybe_next    = strtotime( $time_string );
					break;
				case 'monthly':
					$time_string = date( 'Y-m-' ) . $this->meta['schedule_day'] . ' ' . $this->meta['schedule_time'];
					$maybe_next  = strtotime( $time_string );
					break;
			}

			// If our Next date based on Last run is bigger than the scheduled time it means we bail
			if ( $maybe_next > $next ) {
				$next = $maybe_next;
			}
		}

		return $current > $next;
	}

	/**
	 * Verifies if this Record can pruned
	 * @return boolean
	 */
	public function has_passed_retention_time() {
		// Bail if we are trying to prune a Schedule Record
		if ( Tribe__Events__Aggregator__Records::$status->schedule === $this->post->post_status ) {
			return false;
		}

		$current = time();
		$created = strtotime( $this->post->post_date_gmt );

		// Prevents Pending that is younger than 1 hour to be pruned
		if (
			Tribe__Events__Aggregator__Records::$status->pending === $this->post->post_status
			&& $current < $created + HOUR_IN_SECONDS
		) {
			return false;
		}

		$prune = $created + Tribe__Events__Aggregator__Records::instance()->get_retention();

		return $current > $prune;
	}

	/**
	 * Get info about the source, via and title
	 *
	 * @return array
	 */
	public function get_source_info() {
		if ( in_array( $this->origin, array( 'ics', 'csv' ) ) ) {
			if ( empty( $this->meta['source_name'] ) ) {
				$file = get_post( $this->meta['file'] );
				$title = $file instanceof WP_Post ? $file->post_title : sprintf( esc_html__( 'Deleted Attachment: %d', 'the-events-calendar' ), $this->meta['file'] );
			} else {
				$title = $this->meta['source_name'];
			}

			$via = $this->get_label();
		} else {
			if ( empty( $this->meta['source_name'] ) ) {
				$title = $this->meta['source'];
			} else {
				$title = $this->meta['source_name'];
			}

			$via = $this->get_label();
			if ( in_array( $this->origin, array( 'facebook', 'meetup' ) ) ) {
				$via = '<a href="' . esc_url( $this->meta['source'] ) . '" target="_blank">' . esc_html( $via ) . '<span class="screen-reader-text">' . __( ' (opens in a new window)', 'the-events-calendar' ) . '</span></a>';
			}
		}

		return array( 'title' => $title, 'via' => $via );
	}

	/**
	 * Fetches the status message for the last import attempt on (scheduled) records
	 *
	 * @param string $type Type of message to fetch
	 * @param bool   $lookup_children Whether the function should try to read the last children post status to return a coherent
	 *                                last import status or not, default `false`.
	 *
	 * @return bool|string Either the message corresponding to the last import status or `false` if the last import status
	 *                     is empty or not the one required.
	 */
	public function get_last_import_status( $type = 'error', $lookup_children = false ) {
		$status = $this->has_own_last_import_status() ? $this->meta['last_import_status'] : null;

		if ( empty( $status ) && $lookup_children ) {
			$last_child = $this->get_last_child_post();

			if ( $last_child ) {
				$map = array(
					'tribe-ea-failed'  => 'error:import-failed',
					'tribe-ea-success' => 'success:queued',
				);

				$status = Tribe__Utils__Array::get( $map, $last_child->post_status, null );
			}
		}

		if ( ! $status ) {
			return false;
		}

		if ( 0 !== strpos( $status, $type ) ) {
			return false;
		}

		if ( 'error:usage-limit-exceeded' === $status ) {
			return __( 'When this import was last scheduled to run, the daily limit for your Event Aggregator license had already been reached.', 'the-events-calendar' );
		}

		return tribe( 'events-aggregator.service' )->get_service_message( $status );
	}

	/**
	 * Updates the source name on the import record and its parent (if the parent exists)
	 *
	 * @param string $source_name Source name to set on the import record
	 */
	public function update_source_name( $source_name ) {
		// if we haven't received a source name, bail
		if ( empty( $source_name ) ) {
			return;
		}

		$this->update_meta( 'source_name', $source_name );

		if ( empty( $this->post->post_parent ) ) {
			return;
		}

		$parent_record = Tribe__Events__Aggregator__Records::instance()->get_by_post_id( $this->post->post_parent );

		if ( tribe_is_error( $parent_record ) ) {
			return;
		}

		$parent_record->update_meta( 'source_name', $source_name );
	}

	/**
	 * Queues events, venues, and organizers for insertion
	 *
	 * @param array $data Import data
	 * @param bool $start_immediately Whether the data processing should start immediately or not.
	 *
	 * @return array|WP_Error|Tribe__Events__Aggregator__Record__Queue
	 */
	public function process_posts( $data = array(), $start_immediately = false ) {
		if ( ! $start_immediately && 'manual' === $this->type ) {
			/** @var Tribe__Events__Aggregator__Service $service */
			$service = tribe( 'events-aggregator.service' );
			$service->confirm_import( $this->meta );
		}

		// if this is a batch push record then set its queue to fetching
		// to feed the UI something coherent
		if ( ! $start_immediately && ! $this->is_polling() ) {
			// @todo let's revisit this to return when more UI is exposed
			$queue = new Tribe__Events__Aggregator__Record__Queue( $this, 'fetch' );

			return $queue;
		}

		$items = $this->prep_import_data( $data );

		if ( is_wp_error( $items ) ) {
			return $items;
		}

		$queue = Tribe__Events__Aggregator__Record__Queue_Processor::build_queue( $this, $items );

		if ( $start_immediately && is_array( $items ) ) {
			$queue->process();
		}

		return $queue->activity();
	}

	/**
	 * Returns whether or not the record has a queue
	 *
	 * @return bool
	 */
	public function has_queue() {
		return ! empty( $this->meta[ Tribe__Events__Aggregator__Record__Queue::$queue_key ] );
	}

	public function get_event_count( $type = null ) {
		if ( is_null( $type ) ) {
			return 0;
		}

		if ( empty( $this->meta['activity'] ) || ! $this->meta['activity'] instanceof Tribe__Events__Aggregator__Record__Activity ) {
			return 0;
		}

		switch ( $type ) {
			case 'total':
				return $this->meta['activity']->count( 'event', 'created' ) + $this->meta['activity']->count( 'event', 'updated' );
				break;

			default:
				return $this->meta['activity']->count( 'event', $type );
				break;
		}
	}

	/**
	 * Handles import data before queuing
	 *
	 * Ensures the import record source name is accurate, checks for errors, and limits import items
	 * based on selection
	 *
	 * @param array $data Import data
	 *
	 * @return array|WP_Error
	 */
	public function prep_import_data( $data = array() ) {
		if ( empty( $data ) ) {
			$data = $this->get_import_data();
		}

		if ( is_wp_error( $data ) ) {
			$this->set_status_as_failed( $data );
			return $data;
		}

		$this->update_source_name( empty( $data->data->source_name ) ? null : $data->data->source_name );

		if ( empty( $this->meta['finalized'] ) ) {
			return tribe_error( 'core:aggregator:record-not-finalized' );
		}

		if ( ! isset( $data->data->events ) ) {
			return 'fetch';
		}

		$items = $this->filter_data_by_selected( $data->data->events );

		return $items;
	}

	/**
	 * Inserts events, venues, and organizers for the Import Record
	 *
	 * @param array $data Dummy data var to allow children to optionally react to passed in data
	 *
	 * @return Tribe__Events__Aggregator__Record__Activity The import activity record.
	 */
	public function insert_posts( $items = array() ) {
		add_filter( 'tribe-post-origin', array( Tribe__Events__Aggregator__Records::instance(), 'filter_post_origin' ), 10 );

		/**
		 * Fires before events and linked posts are inserted in the database.
		 *
		 * @since 4.5.13
		 *
		 * @param array $items An array of items to insert.
		 * @param array $meta  The record meta information.

		 */
		do_action( 'tribe_aggregator_before_insert_posts', $items, $this->meta );

		// sets the default user ID to that of the first user that can edit events
		$default_user_id = $this->get_default_user_id();

		// Creates an Activity to log what Happened
		$activity = new Tribe__Events__Aggregator__Record__Activity();
		$initial_created_events = $activity->count( Tribe__Events__Main::POSTTYPE );
		$expected_created_events = $initial_created_events + count( $items );

		$args = array(
			'post_status' => 'draft',
		);

		if ( ! empty( $this->meta['post_status'] ) ) {
			$args['post_status'] = $this->meta['post_status'];
		}

		$unique_field = $this->get_unique_field();
		$existing_ids = $this->get_existing_ids_from_import_data( $items );

		// cache
		$possible_parents = array();
		$found_organizers = array();
		$found_venues     = array();

		$origin                   = $this->meta['origin'];
		$show_map_setting         = tribe_is_truthy( tribe( 'events-aggregator.settings' )->default_map( $origin ) );
		$update_authority_setting = tribe( 'events-aggregator.settings' )->default_update_authority( $origin );

		$import_settings = tribe( 'events-aggregator.settings' )->default_settings_import( $origin );
		$should_import_settings = tribe_is_truthy( $import_settings ) ? true : false;

		foreach ( $items as $item ) {
			$event = Tribe__Events__Aggregator__Event::translate_service_data( $item );

			// Configure the Post Type (enforcing)
			$event['post_type'] = Tribe__Events__Main::POSTTYPE;

			// Set the event ID if it can be set
			if (
				$this->origin !== 'url'
				&& $unique_field
				&& isset( $event[ $unique_field['target'] ] )
				&& isset( $existing_ids[ $event[ $unique_field['target'] ] ] )
			) {
				$event_post_id = $existing_ids[ $event[ $unique_field['target'] ] ]->post_id;
				if ( tribe_is_event( $event_post_id ) ) {
					$event['ID'] = $event_post_id;
				}
			}

			// Checks if we need to search for Global ID
			if ( ! empty( $item->global_id ) ) {
				$global_event = Tribe__Events__Aggregator__Event::get_post_by_meta( 'global_id', $item->global_id );

				// If we found something we will only update that Post
				if ( $global_event ) {
					$event['ID'] = $global_event->ID;
				}
			}

			// Only set the post status if there isn't an ID
			if ( empty( $event['ID'] ) ) {
				$event['post_status'] = Tribe__Utils__Array::get( $args, 'post_status', $this->meta['post_status'] );
			}

			/**
			 * Should events that have previously been imported be overwritten?
			 *
			 * By default this is turned off (since it would reset the post status, description
			 * and any other fields that have subsequently been edited) but it can be enabled
			 * by returning true on this filter.
			 *
			 * @var bool $overwrite
			 * @var int  $event_id
			 */
			if ( ! empty( $event['ID'] ) && 'retain' === $update_authority_setting ) {
				// Log this Event was Skipped
				$activity->add( 'event', 'skipped', $event['ID'] );
				continue;
			}

			if ( $show_map_setting ) {
				$event['EventShowMap'] = $show_map_setting || (bool) isset( $event['show_map'] );

				if ( $this->has_import_policy_for( $origin, 'show_map_link' ) ) {
					$event['EventShowMapLink'] = isset( $event['show_map_link'] ) ? (bool) $event['show_map_link'] : $show_map_setting;
				} else {
					$event['EventShowMapLink'] = $show_map_setting;
				}
			}

			unset( $event['show_map'], $event['show_map_link'] );

			if ( $should_import_settings && isset( $event['hide_from_listings'] ) ) {
				if ( $event['hide_from_listings'] == true ) {
					$event['EventHideFromUpcoming'] = 'yes';
				}
				unset( $event['hide_from_listings'] );
			}

			if ( $should_import_settings && isset( $event['sticky'] ) ) {
				if ( $event['sticky'] == true ) {
					$event['EventShowInCalendar'] = 'yes';
					$event['menu_order']          = - 1;
				}
				unset( $event['sticky'] );
			}

			if ( ! $should_import_settings ) {
				unset( $event['feature_event'] );
			}

			// set the parent
			if ( ! empty( $event['ID'] ) && ( $id = wp_get_post_parent_id( $event['ID'] ) ) ) {
				$event['post_parent'] = $id;
			} elseif ( ! empty( $event['parent_uid'] ) && ( $k = array_search( $event['parent_uid'], $possible_parents ) ) ) {
				$event['post_parent'] = $k;
			}

			// Do we have an existing venue for this event that we should preserve?
			// @todo review: should we care about the potential for multiple venue IDs?
			if (
				! empty( $event['ID'] )
				&& 'preserve_changes' === $update_authority_setting
				&& $existing_venue_id = tribe_get_venue_id( $event['ID'] )
			) {
				$event['EventVenueID'] = $existing_venue_id;
				unset( $event['Venue'] );
			}

			// if we should create a venue or use existing
			if ( ! empty( $event['Venue']['Venue'] ) ) {
				$event['Venue']['Venue'] = trim( $event['Venue']['Venue'] );

				if ( ! empty( $item->venue->global_id ) || in_array( $this->origin, array( 'ics', 'csv', 'gcal', 'ical' ) ) ) {
					// Pre-set for ICS based imports
					$venue = false;
					if ( ! empty( $item->venue->global_id ) ) {
						// Did we find a Post with a matching Global ID in History
						$venue = Tribe__Events__Aggregator__Event::get_post_by_meta( 'global_id_lineage', $item->venue->global_id );
					}

					// Save the Venue Data for Updating
					$venue_data = $event['Venue'];

					if ( isset( $item->venue->description ) ) {
						$venue_data['Description'] = $item->venue->description;
					}

					if ( isset( $item->venue->excerpt ) ) {
						$venue_data['Excerpt'] = $item->venue->excerpt;
					}

					if ( isset( $item->venue->image ) ) {
						$venue_data['FeaturedImage'] = $item->venue->image;
					}

					if ( $venue ) {
						$venue_id = $event['EventVenueID'] = $venue_data['ID'] = $venue->ID;
						$found_venues[ $venue->ID ] = $event['Venue']['Venue'];

						// Here we might need to update the Venue depending on the main GlobalID
						if ( 'retain' === $update_authority_setting ) {
							// When we get here we say that we skipped an Venue
							$activity->add( 'venue', 'skipped', $venue->ID );
						} else {
							if ( 'preserve_changes' === $update_authority_setting ) {
								$venue_data = Tribe__Events__Aggregator__Event::preserve_changed_fields( $venue_data );
							}

							add_filter( 'tribe_tracker_enabled', '__return_false' );

							// Update the Venue
							Tribe__Events__Venue::instance()->update( $venue->ID, $venue_data );

							// Tell that we updated the Venue to the activity tracker
							$activity->add( 'venue', 'updated', $venue->ID );

							remove_filter( 'tribe_tracker_enabled', '__return_false' );
						}
					} else {
						/**
						 * Allows filtering the venue ID while searching for it.
						 *
						 * Use this filter to define custom ways to find a matching Venue provided the EA
						 * record information; returning a non `null` value here will short-circuit the
						 * check Event Aggregator would make.
						 *
						 * @since 4.6.15
						 *
						 * @param int|null $venue_id The matching venue ID if any
						 * @param array $venue The venue data from the record.
						 */
						$venue_id = apply_filters( 'tribe_aggregator_find_matching_venue', null, $event['Venue'] );

						if ( null === $venue_id ) {
							// we search the venues already found in this request for this venue title
							$venue_id = array_search( $event['Venue']['Venue'], $found_venues );
						}

						if ( ! $venue_id ) {
							$venue_unique_field = $this->get_unique_field( 'venue' );

							/**
							 * Whether Venues should be additionally searched by title when no match could be found
							 * using other methods.
							 *
							 * @since 4.6.5
							 *
							 * @param bool                                        $lookup_venues_by_title
							 * @param stdClass                                    $item    The event data that is being currently processed, it includes the Venue data
							 *                                                             if any.
							 * @param Tribe__Events__Aggregator__Record__Abstract $record  The current record that is processing events.
							 */
							$lookup_venues_by_title = apply_filters( 'tribe_aggregator_lookup_venues_by_title', true, $item, $this );

							if ( ! empty( $venue_unique_field ) ) {
								$target = $venue_unique_field['target'];
								$value  = $venue_data[ $target ];
								$venue  = Tribe__Events__Aggregator__Event::get_post_by_meta( "_Venue{$target}", $value );
							}

							if ( empty( $venue_unique_field ) || ( $lookup_venues_by_title && empty( $venue ) ) ) {
								$venue = get_page_by_title( $event['Venue']['Venue'], 'OBJECT', Tribe__Events__Venue::POSTTYPE );
							}

							if ( $venue ) {
								$venue_id = $venue->ID;
								$found_venues[ $venue_id ] = $event['Venue']['Venue'];
							}
						}

						// We didn't find any matching Venue for the provided one
						if ( ! $venue_id ) {
							$event['Venue']['ShowMap']     = $show_map_setting;
							$event['Venue']['ShowMapLink'] = $show_map_setting;
							$venue_id = $event['EventVenueID'] = Tribe__Events__Venue::instance()->create( $event['Venue'], $this->meta['post_status'] );

							$found_venues[ $event['EventVenueID'] ] = $event['Venue']['Venue'];

							// Log this Venue was created
							$activity->add( 'venue', 'created', $event['EventVenueID'] );

							// Create the Venue Global ID
							if ( ! empty( $item->venue->global_id ) ) {
								update_post_meta( $event['EventVenueID'], Tribe__Events__Aggregator__Event::$global_id_key, $item->venue->global_id );
							}

							// Create the Venue Global ID History
							if ( ! empty( $item->venue->global_id_lineage ) ) {
								foreach ( $item->venue->global_id_lineage as $gid ) {
									add_post_meta( $event['EventVenueID'], Tribe__Events__Aggregator__Event::$global_id_lineage_key, $gid );
								}
							}
						} else {
							$event['EventVenueID'] = $venue_data['ID'] = $venue_id;

							// Here we might need to update the Venue depending we found something based on old code
							if ( 'retain' === $update_authority_setting ) {
								// When we get here we say that we skipped an Venue
								$activity->add( 'venue', 'skipped', $venue_id );
							} else {
								if ( 'preserve_changes' === $update_authority_setting ) {
									$venue_data = Tribe__Events__Aggregator__Event::preserve_changed_fields( $venue_data );
								}

								add_filter( 'tribe_tracker_enabled', '__return_false' );

								// Update the Venue
								Tribe__Events__Venue::instance()->update( $venue_id, $venue_data );

								// Tell that we updated the Venue to the activity tracker
								$activity->add( 'venue', 'updated', $venue_id );

								remove_filter( 'tribe_tracker_enabled', '__return_false' );
							}
						}
					}
				}

				// Remove the Venue to avoid duplicates
				unset( $event['Venue'] );
			}

			// Do we have an existing organizer(s) for this event that we should preserve?
			if (
				! empty( $event['ID'] )
				&& 'preserve_changes' === $update_authority_setting
				&& $existing_organizer_ids = tribe_get_organizer_ids( $event['ID'] )
			) {
				$event['Organizer'] = $existing_organizer_ids;
				unset( $event['Organizer'] );
			}

			if ( ! empty( $event['Organizer'] ) ) {
				$event_organizers = array();

				// make sure organizers is an array
				if ( $item->organizer instanceof stdClass ) {
					$item->organizer    = array( $item->organizer );
				}

				foreach ( $event['Organizer'] as $key => $organizer_data ) {

					// if provided a valid Organizer ID right away use it
					if ( ! empty( $organizer_data['OrganizerID'] ) ) {
						if ( tribe_is_organizer( $organizer_data['OrganizerID'] ) ) {
							$event_organizers[] = (int) $organizer_data['OrganizerID'];
							continue;
						}
						unset( $organizer_data['OrganizerID'] );
					}

					//if we should create an organizer or use existing
					if ( ! empty( $organizer_data['Organizer'] ) ) {
						$organizer_data['Organizer'] = trim( $organizer_data['Organizer'] );

						if ( ! empty( $item->organizer[ $key ]->global_id ) || in_array( $this->origin, array( 'ics', 'csv', 'gcal' ) ) ) {
							// Pre-set for ICS based imports
							$organizer = false;
							if ( ! empty( $item->organizer[ $key ]->global_id ) ) {
								// Did we find a Post with a matching Global ID in History
								$organizer = Tribe__Events__Aggregator__Event::get_post_by_meta(
									'global_id_lineage',
									$item->organizer[ $key ]->global_id
								);
							}

							if ( isset( $item->organizer[ $key ]->description ) ) {
								$organizer_data['Description'] = $item->organizer[ $key ]->description;
							}

							if ( isset( $item->organizer[ $key ]->excerpt ) ) {
								$organizer_data['Excerpt'] = $item->organizer[ $key ]->excerpt;
							}

							if ( $organizer ) {
								$organizer_id       = $organizer_data['ID'] = $organizer->ID;
								$event_organizers[] = $organizer_id;

								// If we have a Image Field for the Organizers from Service
								if ( ! empty( $item->organizer[ $key ]->image ) ) {
									$this->import_organizer_image( $organizer_id, $item->organizer[ $key ]->image, $activity );
								}

								$found_organizers[ $organizer->ID ] = $organizer_data['Organizer'];

								// Here we might need to update the Organizer depending we found something based on old code
								if ( 'retain' === $update_authority_setting ) {
									// When we get here we say that we skipped an Organizer
									$activity->add( 'organizer', 'skipped', $organizer->ID );
								} else {
									if ( 'preserve_changes' === $update_authority_setting ) {
										$organizer_data = Tribe__Events__Aggregator__Event::preserve_changed_fields( $organizer_data );
									}

									add_filter( 'tribe_tracker_enabled', '__return_false' );

									// Update the Organizer
									Tribe__Events__Organizer::instance()->update( $organizer->ID, $organizer_data );

									remove_filter( 'tribe_tracker_enabled', '__return_false' );

									// Tell that we updated the Organizer to the activity tracker
									$activity->add( 'organizer', 'updated', $organizer->ID );
								}
							} else {
								/**
								 * Allows filtering the organizer ID while searching for it.
								 *
								 * Use this filter to define custom ways to find a matching Organizer provided the EA
								 * record information; returning a non `null` value here will short-circuit the
								 * check Event Aggregator would make.
								 *
								 * @since 4.6.15
								 *
								 * @param int|null $organizer_id The matching organizer ID if any
								 * @param array $organizer The venue data from the record.
								 */
								$organizer_id = apply_filters( 'tribe_aggregator_find_matching_organizer', null, $organizer_data['Organizer'] );

								if ( null === $organizer_id ) {
									// we search the organizers already found in this request for this organizer title
									$organizer_id = array_search( $organizer_data['Organizer'], $found_organizers );
								}

								if ( ! $organizer_id ) {
									$organizer_unique_field = $this->get_unique_field( 'organizer' );

									if ( ! empty( $organizer_unique_field ) ) {
										$target    = $organizer_unique_field['target'];
										$value     = $organizer_data[ $target ];
										$organizer = Tribe__Events__Aggregator__Event::get_post_by_meta( "_Organizer{$target}", $value );
									} else {
										$organizer = get_page_by_title( $organizer_data['Organizer'], 'OBJECT', Tribe__Events__Organizer::POSTTYPE );
									}
								}

								if ( ! $organizer_id ) {
									if ( $organizer ) {
										$organizer_id                      = $organizer->ID;
										$found_organizers[ $organizer_id ] = $organizer_data['Organizer'];
									}
								}

								// We didn't find any matching Organizer for the provided one
								if ( ! $organizer_id ) {
									$organizer_id = $event_organizers[] = Tribe__Events__Organizer::instance()
									                                                              ->create( $organizer_data,
										                                                              $this->meta['post_status'] );

									$found_organizers[ $organizer_id ] = $organizer_data['Organizer'];

									// Log this Organizer was created
									$activity->add( 'organizer', 'created', $organizer_id );

									// Create the Organizer Global ID
									if ( ! empty( $item->organizer[ $key ]->global_id ) ) {
										update_post_meta( $organizer_id, Tribe__Events__Aggregator__Event::$global_id_key,
											$item->organizer[ $key ]->global_id );
									}

									// Create the Organizer Global ID History
									if ( ! empty( $item->organizer[ $key ]->global_id_lineage ) ) {
										foreach ( $item->organizer[ $key ]->global_id_lineage as $gid ) {
											add_post_meta( $organizer_id, Tribe__Events__Aggregator__Event::$global_id_lineage_key,
												$gid );
										}
									}
								} else {
									$event_organizers[] = $organizer_data['ID'] = $organizer_id;

									// Here we might need to update the Organizer depending we found something based on old code
									if ( 'retain' === $update_authority_setting ) {
										// When we get here we say that we skipped an Organizer
										$activity->add( 'organizer', 'skipped', $organizer_id );

									} else {
										if ( 'preserve_changes' === $update_authority_setting ) {
											$organizer_data = Tribe__Events__Aggregator__Event::preserve_changed_fields( $organizer_data );
										}

										add_filter( 'tribe_tracker_enabled', '__return_false' );

										// Update the Organizer
										Tribe__Events__Organizer::instance()->update( $organizer_id, $organizer_data );

										remove_filter( 'tribe_tracker_enabled', '__return_false' );

										// Tell that we updated the Organizer to the activity tracker
										$activity->add( 'organizer', 'updated', $organizer_id );
									}
								}
							}
						}
					}
				}

				// Update the organizer submission data
				$event['Organizer']['OrganizerID'] = $event_organizers;
			}

			/**
			 * Filters the event data before any sort of saving of the event
			 *
			 * @param array $event Event data to save
			 * @param Tribe__Events__Aggregator__Record__Abstract Importer record
			 */
			$event = apply_filters( 'tribe_aggregator_before_save_event', $event, $this );

			if ( ! empty( $event['ID'] ) ) {
				if ( 'preserve_changes' === $update_authority_setting ) {
					$event = Tribe__Events__Aggregator__Event::preserve_changed_fields( $event );
				}

				add_filter( 'tribe_tracker_enabled', '__return_false' );

				/**
				 * Filters the event data before updating event
				 *
				 * @param array $event Event data to save
				 * @param Tribe__Events__Aggregator__Record__Abstract Importer record
				 */
				$event = apply_filters( 'tribe_aggregator_before_update_event', $event, $this );

				$event['ID'] = tribe_update_event( $event['ID'], $event );

				// since the Event API only supports the _setting_ of these meta fields, we need to manually
				// delete them rather than relying on Tribe__Events__API::saveEventMeta()
				if ( isset( $event['EventShowMap'] ) && ! tribe_is_truthy( $event['EventShowMap'] ) ) {
					delete_post_meta( $event['ID'], '_EventShowMap' );
				}

				if ( isset( $event['EventShowMapLink'] ) && ! tribe_is_truthy( $event['EventShowMapLink'] ) ) {
					delete_post_meta( $event['ID'], '_EventShowMapLink' );
				}

				remove_filter( 'tribe_tracker_enabled', '__return_false' );

				// Log that this event was updated
				$activity->add( 'event', 'updated', $event['ID'] );
			} else {
				if ( 'url' !== $this->origin && isset( $event[ $unique_field['target'] ] ) ) {
					if ( isset( $existing_ids[ $event[ $unique_field['target'] ] ] ) ) {
						// we should not be here; probably a concurrency issue
						continue;
					}
				}

				// during cron runs the user will be set to 0; we assign the event to the first user that can edit events
				if ( ! isset( $event['post_author'] ) ) {
					$event['post_author'] = $default_user_id;
				}

				/**
				 * Filters the event data before inserting event
				 *
				 * @param array $event Event data to save
				 * @param Tribe__Events__Aggregator__Record__Abstract $record Importer record
				 */
				$event = apply_filters( 'tribe_aggregator_before_insert_event', $event, $this );
				$event['ID'] = tribe_create_event( $event );

				// Log this event was created
				$activity->add( 'event', 'created', $event['ID'] );

				// Create the Event Global ID
				if ( ! empty( $item->global_id ) ) {
					update_post_meta( $event['ID'], Tribe__Events__Aggregator__Event::$global_id_key, $item->global_id );
				}

				// Create the Event Global ID History
				if ( ! empty( $item->global_id_lineage ) ) {
					foreach ( $item->global_id_lineage as $gid ) {
						add_post_meta( $event['ID'], Tribe__Events__Aggregator__Event::$global_id_lineage_key, $gid );
					}
				}
			}

			Tribe__Events__Aggregator__Records::instance()->add_record_to_event( $event['ID'], $this->id, $this->origin );

			// Add post parent possibility
			if ( empty( $event['parent_uid'] ) && ! empty( $unique_field ) && ! empty( $event[ $unique_field['target'] ] ) ) {
				$possible_parents[ $event['ID'] ] = $event[ $unique_field['target'] ];
			}

			// Save the unique field information
			if ( ! empty( $event[ $unique_field['target'] ] ) ) {
				update_post_meta( $event['ID'], "_{$unique_field['target']}", $event[ $unique_field['target'] ] );
			}

			// Save the meta data in case of updating to pro later on
			if ( ! empty( $event['EventRecurrenceRRULE'] ) ) {
				update_post_meta( $event['ID'], '_EventRecurrenceRRULE', $event['EventRecurrenceRRULE'] );
			}

			// Are there any existing event categories for this event?
			$terms = wp_get_object_terms( $event['ID'], Tribe__Events__Main::TAXONOMY );

			if ( is_wp_error( $terms ) ) {
				$terms = array();
			}

			// If so, should we preserve those categories?
			if ( ! empty( $terms ) && 'preserve_changes' === $update_authority_setting ) {
				$terms = wp_list_pluck( $terms, 'term_id' );
				unset( $event['categories'] );
			}

			if ( ! empty( $event['categories'] ) ) {
				foreach ( $event['categories'] as $cat ) {
					if ( ! $term = term_exists( $cat, Tribe__Events__Main::TAXONOMY ) ) {
						$term = wp_insert_term( $cat, Tribe__Events__Main::TAXONOMY );
						if ( ! is_wp_error( $term ) ) {
							$terms[] = (int) $term['term_id'];

							// Track that we created an event category
							$activity->add( 'cat', 'created', $term['term_id'] );
						}
					} else {
						$terms[] = (int) $term['term_id'];
					}
				}
			}

			$tags = array();
			if ( ! empty( $event['tags'] ) ) {
				foreach ( $event['tags'] as $tag_name ) {
					if ( ! $tag = term_exists( $tag_name, 'post_tag' ) ) {
						$tag = wp_insert_term( $tag_name, 'post_tag' );
						if ( ! is_wp_error( $tag ) ) {
							$tags[] = (int) $tag['term_id'];

							// Track that we created a post tag
							$activity->add( 'tag', 'created', $tag['term_id'] );
						}
					} else {
						$tags[] = (int) $tag['term_id'];
					}
				}
			}

			// if we are setting all events to a category specified in saved import
			if ( ! empty( $this->meta['category'] ) ) {
				$terms[] = (int) $this->meta['category'];
			}

			$normalized_categories = tribe_normalize_terms_list( $terms, Tribe__Events__Main::TAXONOMY );
			$normalized_tags = tribe_normalize_terms_list( $tags, 'post_tag' );
			wp_set_object_terms( $event['ID'], $normalized_categories, Tribe__Events__Main::TAXONOMY, false );
			wp_set_object_terms( $event['ID'], $normalized_tags, 'post_tag', false );

			// If we have a Image Field from Service
			if ( ! empty( $event['image'] ) ) {
				$this->import_event_image( $event, $activity );
			}

			// If we have a Image Field for the Venue from Service
			if ( ! empty( $item->venue->image ) && $venue_id ) {
				$this->import_venue_image( $venue_id, $item->venue->image, $activity );
			}

			// update the existing IDs in the context of this batch
			if ( $unique_field && isset( $event[ $unique_field['target'] ] ) ) {
				$existing_ids[ $event[ $unique_field['target'] ] ] = (object) array(
					'post_id'    => $event['ID'],
					'meta_value' => $event[ $unique_field['target'] ],
				);
			}

			/**
			 * Fires after a single event has been created/updated, and  with it its linked
			 * posts, with import data.
			 *
			 * @since 4.6.16
			 *
			 * @param  array $event   Which Event data was sent
			 * @param  array $item    Raw version of the data sent from EA
			 * @param  self  $record  The record we are dealing with
			 */
			do_action( 'tribe_aggregator_after_insert_post', $event, $item, $this );
		}

		remove_filter( 'tribe-post-origin', array( Tribe__Events__Aggregator__Records::instance(), 'filter_post_origin' ), 10 );

		/**
		 * Fires after events and linked posts have been inserted in the database.
		 *
		 * @since 4.5.13
		 *
		 * @param array                                       $items    An array of items to insert.
		 * @param array                                       $meta     The record meta information.
		 * @param Tribe__Events__Aggregator__Record__Activity $activity The record insertion activity report.
		 */
		do_action( 'tribe_aggregator_after_insert_posts', $items, $this->meta, $activity );

		$final_created_events = (int) $activity->count( Tribe__Events__Main::POSTTYPE );

		if ( $expected_created_events === $final_created_events ) {
			$activity->set_last_status( Tribe__Events__Aggregator__Record__Activity::STATUS_SUCCESS );
		} elseif ( $initial_created_events === $final_created_events ) {
			$activity->set_last_status( Tribe__Events__Aggregator__Record__Activity::STATUS_FAIL );
		} else {
			$activity->set_last_status( Tribe__Events__Aggregator__Record__Activity::STATUS_PARTIAL );
		}

		return $activity;
	}

	/**
	 * Gets all ids that already exist in the post meta table from the provided records
	 *
	 * @param array $records Array of records
	 * @param array $data Submitted data
	 *
	 * @return array
	 */
	protected function get_existing_ids_from_import_data( $import_data ) {
		$unique_field = $this->get_unique_field();

		if ( ! $unique_field ) {
			return array();
		}

		if ( ! empty( $this->meta['ids_to_import'] ) && 'all' !== $this->meta['ids_to_import'] ) {
			if ( is_array( $this->meta['ids_to_import'] ) ) {
				$selected_ids = $this->meta['ids_to_import'];
			} else {
				$selected_ids = json_decode( $this->meta['ids_to_import'] );
			}
		} else {
			$selected_ids = wp_list_pluck( $import_data, $unique_field['source'] );
		}

		if ( empty( $selected_ids ) ) {
			return array();
		}

		$event_object = new Tribe__Events__Aggregator__Event;
		$existing_ids = $event_object->get_existing_ids( $this->meta['origin'], $selected_ids );

		return $existing_ids;
	}

	protected function filter_data_by_selected( $import_data ) {
		$unique_field = $this->get_unique_field();

		if ( ! $unique_field ) {
			return $import_data;
		}

		// It's safer to use Empty to check here, prevents notices
		if ( empty( $this->meta['ids_to_import'] ) ) {
			return $import_data;
		}

		if ( 'all' === $this->meta['ids_to_import'] ) {
			return $import_data;
		}

		$selected_ids = maybe_unserialize( $this->meta['ids_to_import'] );

		$selected = array();

		foreach ( $import_data as $data ) {
			if ( ! in_array( $data->{$unique_field['source']}, $selected_ids ) ) {
				continue;
			}

			$selected[] = $data;
		}

		return $selected;
	}

	/**
	 * Gets the unique field map for the current origin and the specified post type.
	 *
	 * @param string $for
	 *
	 * @return array|null
	 */
	protected function get_unique_field( $for = null ) {
		$fields = self::$unique_id_fields;

		switch ( $for ) {
			case 'venue':
				$fields = self::$unique_venue_id_fields;
				break;
			case 'organizer':
				$fields = self::$unique_organizer_id_fields;
				break;
			default:
				break;
		}

		if ( ! isset( $fields[ $this->meta['origin'] ] ) ) {
			return null;
		}

		return $fields[ $this->meta['origin'] ];
	}

	/**
	 * Finalizes the import record for insert
	 */
	public function finalize() {
		$this->update_meta( 'finalized', true );
	}

	/**
	 * preserve Event Options
	 *
	 * @param array $event Event data
	 *
	 * @return array
	 */
	public static function preserve_event_option_fields( $event ) {
		$event_post = get_post( $event['ID'] );
		$post_meta = Tribe__Events__API::get_and_flatten_event_meta( $event['ID'] );

		// we want to preserve this option if not explicitly being overridden
		if ( ! isset( $event['EventHideFromUpcoming'] ) && isset( $post_meta['_EventHideFromUpcoming'] ) ) {
			$event['EventHideFromUpcoming'] = $post_meta['_EventHideFromUpcoming'];
		}

		// we want to preserve the existing sticky state unless it is explicitly being overridden
		if ( ! isset( $event['EventShowInCalendar'] ) && '-1' == $event_post->menu_order ) {
			$event['EventShowInCalendar'] = 'yes';
		}

		// we want to preserve the existing featured state unless it is explicitly being overridden
		if ( ! isset( $event['feature_event'] ) && isset( $post_meta['_tribe_featured'] ) ) {
			$event['feature_event'] = $post_meta['_tribe_featured'];
		}

		return $event;
	}

    /**
     * Imports an image information from EA server and creates the WP attachment object if required.
     *
     * @param array $event An event representation in the format provided by an Event Aggregator response.
     *
     * @return bool|stdClass|WP_Error An image information in the format provided by an Event Aggregator responsr or
     *                                `false` on failure.
     */
	public function import_aggregator_image( $event ) {
		// Attempt to grab the event image
		$image_import = tribe( 'events-aggregator.main' )->api( 'image' )->get( $event['image']->id, $this );

		/**
		 * Filters the returned event image url
		 *
		 * @param array|bool $image       Attachment information
		 * @param array      $event       Event array
		 */
		$image = apply_filters( 'tribe_aggregator_event_image', $image_import, $event );

		// If there was a problem bail out
		if ( false === $image ) {
			return false;
		}

		// Verify for more Complex Errors
		if ( is_wp_error( $image ) ) {
			return $image;
		}

		return $image;
	}

	/**
	 * Imports the image contained in the post data `image` field if any.
	 *
	 * @param array $data A post data in array format.
	 *
	 * @return object|bool An object with the image post ID or `false` on failure.
	 */
	public function import_image( $data ) {
		if (
			empty( $data['image'] )
			|| ! (
				filter_var( $data['image'], FILTER_VALIDATE_URL )
				|| filter_var( $data['image'], FILTER_VALIDATE_INT )
			)
		) {
			return false;
		}

		$uploader = new Tribe__Image__Uploader( $data['image'] );
		$thumbnail_id = $uploader->upload_and_get_attachment_id();

		return false !== $thumbnail_id ? (object) array( 'post_id' => $thumbnail_id ) : false;
	}

	/**
	 * Whether an origin has more granulat policies concerning an import setting or not.
	 *
	 * @param string $origin
	 * @param string $setting
	 *
	 * @return bool
	 */
	protected function has_import_policy_for( $origin, $setting ) {
		return isset( $this->origin_import_policies[ $origin ] ) && in_array( $setting, $this->origin_import_policies[ $origin ] );
	}

	/**
	 * Starts monitoring the db for errors.
	 */
	protected function watch_for_db_errors() {
		/** @var wpdb $wpdb */
		global $wpdb;
		$this->last_wpdb_error = $wpdb->last_error;

	}

	/**
	 * @return bool Whether a db error happened during the insertion of data or not.
	 */
	protected function db_errors_happened() {
		/** @var wpdb $wpdb */
		global $wpdb;

		return $wpdb->last_error !== $this->last_wpdb_error;
	}

	/**
	 * Cast error responses from the Service to WP_Errors to ease processing down the line.
	 *
	 * If a response is a WP_Error already or is not an error response then it will not be modified.
	 *
	 * @since 4.5.9
	 *
	 * @param WP_Error|object $import_data
	 *
	 * @return array|\WP_Error
	 */
	protected function maybe_cast_to_error( $import_data ) {
		if ( is_wp_error( $import_data ) ) {
			return $import_data;
		}

		if ( ! empty( $import_data->status ) && 'error' === $import_data->status ) {
			$import_data = (array) $import_data;
			$code        = Tribe__Utils__Array::get( $import_data, 'message_code', 'error:import-failed' );
			/** @var \Tribe__Events__Aggregator__Service $service */
			$service     = tribe( 'events-aggregator.service' );
			$message     = Tribe__Utils__Array::get( $import_data, 'message', $service->get_service_message( 'error:import-failed' ) );
			$data        = Tribe__Utils__Array::get( $import_data, 'data', array() );
			$import_data = new WP_Error( $code, $message, $data );
		}

		return $import_data;
	}

	/**
	 * Sets the post associated with this record.
	 *
	 * @since 4.5.11
	 *
	 * @param WP_post|int $post A post object or post ID
	 */
	public function set_post( $post ) {
		if ( ! $post instanceof WP_Post ) {
			$post = get_post( $post );
		}
		$this->post = $post;
	}

	/**
	 * Returns the user ID of the first user that can edit events or the current user ID if available.
	 *
	 * During cron runs current user ID will be set to 0; here we try to get a legit author user ID to
	 * be used as an author using the first non-0 user ID among the record author, the current user, the
	 * first available event editor.
	 *
	 * @since 4.5.11
	 *
	 * @return int The user ID or `0` (not logged in user) if not possible.
	 */
	protected function get_default_user_id() {
		$post_type_object = get_post_type_object( Tribe__Events__Main::POSTTYPE );

		// try the record author
		if ( ! empty( $this->post->post_author ) && user_can( $this->post->post_author, $post_type_object->cap->edit_posts ) ) {
			return $this->post->post_author;
		}

		// try the current user
		$current_user_id = get_current_user_id();

		if ( ! empty( $current_user_id ) && current_user_can( $post_type_object->cap->edit_posts ) ) {
			return $current_user_id;
		}

		// let's try and find a legit author among the available event authors
		$authors          = get_users( array( 'who' => 'authors' ) );
		foreach ( $authors as $author ) {
			if ( user_can( $author, $post_type_object->cap->edit_posts ) ) {
				return $author->ID;
			}
		}

		return 0;
	}

	/**
	 * Assigns a new post thumbnail to the specified post if needed.
	 *
	 * @since 4.5.13
	 *
	 * @param int $post_id The ID of the post the thumbnail should be assigned to.
	 * @param int $new_thumbnail_id The new attachment post ID.
	 *
	 * @return bool Whether the post thumbnail ID changed or not.
	 */
	protected function set_post_thumbnail( $post_id, $new_thumbnail_id ) {
		$current_thumbnail_id = has_post_thumbnail( $post_id )
			? (int) get_post_thumbnail_id( $post_id )
			: false;

		if ( empty( $current_thumbnail_id ) || $current_thumbnail_id !== (int) $new_thumbnail_id ) {
			set_post_thumbnail( $post_id, $new_thumbnail_id );

			return true;
		}

		return false;
	}

	/**
	 * Getter/setter to check/set whether the import for this record should be queued on EA Service or not.
	 *
	 * Note this is a passive check: if the meta is not set or set to `false` we assume the import
	 * should not be queued on EA Service.
	 *
	 * @since 4.6.2
	 *
	 * @param bool $should_queue_import If a value is provided here then the `should_queue_import` meta will
	 *                                  be set to the boolean representation of that value.
	 *
	 * @return bool
	 */
	public function should_queue_import( $should_queue_import = null ) {
		$key = 'should_queue_import';

		if ( null === $should_queue_import ) {
			return isset( $this->meta[ $key ] ) && true == $this->meta[ $key ];
		}

		$this->update_meta( $key, (bool) $should_queue_import );
	}

	/**
	 * Attaches a service-provided image to an organizer.
	 *
	 * @since 4.6.9
	 *
	 * @param int                                         $organizer_id The organizer post ID.
	 * @param string                                      $image_url
	 * @param Tribe__Events__Aggregator__Record__Activity $activity
	 *
	 * @return bool Whether the image was attached to the organizer or not.
	 */
	public function import_organizer_image( $organizer_id, $image_url, $activity ) {
		/**
		 * Whether the organizer image should be imported and attached or not.
		 *
		 * @since 4.6.9
		 *
		 * @param bool                                        $import_organizer_image Defaults to `true`
		 * @param int                                         $organizer_id           The organizer post ID
		 * @param string                                      $image_url              The URL to the image that should be imported
		 * @param Tribe__Events__Aggregator__Record__Activity $activity               The importer activity so far
		 */
		$import_organizer_image = apply_filters( 'tribe_aggregator_import_organizer_image', true, $organizer_id, $image_url, $activity );

		if ( ! $import_organizer_image ) {
			return false;
		}

		if ( ! tribe_is_organizer( $organizer_id ) ) {
			return false;
		}

		return $this->import_and_attach_image_to( $organizer_id, $image_url, $activity );
	}

	/**
	 * Attaches a service-provided image to a venue.
	 *
	 * @since 4.6.9
	 *
	 * @param int                                         $venue_id The venue post ID.
	 * @param string                                      $image_url
	 * @param Tribe__Events__Aggregator__Record__Activity $activity
	 *
	 * @return bool Whether the image was attached to the venue or not.
	 */
	public function import_venue_image( $venue_id, $image_url, $activity ) {
		/**
		 * Whether the venue image should be imported and attached or not.
		 *
		 * @since 4.6.9
		 *
		 * @param bool                                        $import_venue_image Defaults to `true`
		 * @param int                                         $venue_id The venue post ID
		 * @param string                                      $image_url The URL to the image that should be imported
		 * @param Tribe__Events__Aggregator__Record__Activity $activity The importer activity so far
		 */
		$import_venue_image = apply_filters( 'tribe_aggregator_import_venue_image', true, $venue_id, $image_url, $activity );

		if ( ! $import_venue_image ) {
			return false;
		}

		if ( ! tribe_is_venue( $venue_id ) ) {
			return false;
		}

		return $this->import_and_attach_image_to( $venue_id, $image_url, $activity );
	}

	/**
	 * Imports and attaches an image as post thumbnail to a post.
	 *
	 * @since 4.6.9
	 *
	 * @param int                                         $post_id
	 * @param string                                      $image_url
	 * @param Tribe__Events__Aggregator__Record__Activity $activity
	 *
	 * @return bool `true` if the image was correctly downloaded and attached, `false` otherwise.
	 */
	protected function import_and_attach_image_to( $post_id, $image_url, $activity ) {
		$args = array(
			'ID'         => $post_id,
			'image'      => $image_url,
			'post_title' => get_the_title( $post_id ),
		);

		$image = $this->import_image( $args );

		if ( empty( $image ) ) {
			return false;
		}

		if ( is_wp_error( $image ) || empty( $image->post_id ) ) {
			return false;
		}

		// Set as featured image
		$image_attached = $this->set_post_thumbnail( $post_id, $image->post_id );

		if ( $image_attached ) {
			// Log this attachment was created
			$activity->add( 'attachment', 'created', $image->post_id );
		}

		return true;
	}

	/**
	 * Attaches a service-provided image to an event.
	 *
	 * @since 4.6.9
	 *
	 * @param array                                       $event The event data.
	 * @param Tribe__Events__Aggregator__Record__Activity $activity
	 *
	 * @return bool Whether the image was attached to the event or not.
	 */
	public function import_event_image( $event, $activity ) {
		/**
		 * Whether the event image should be imported and attached or not.
		 *
		 * @since 4.6.9
		 *
		 * @param bool                                        $import_event_image Defaults to `true`
		 * @param array                                       $event              The event post ID
		 * @param string                                      $image_url          The URL to the image that should be imported
		 * @param Tribe__Events__Aggregator__Record__Activity $activity           The importer activity so far
		 */
		$import_event_image = apply_filters( 'tribe_aggregator_import_event_image', true, $event, $activity );

		if ( ! $import_event_image ) {
			return false;
		}

		if ( empty( $event['ID'] ) || ! tribe_is_event( $event['ID'] ) ) {
			return false;
		}

		if ( is_object( $event['image'] ) ) {
			$image = $this->import_aggregator_image( $event );
		} else {
			$image = $this->import_image( $event );
		}

		if ( $image && ! is_wp_error( $image ) && ! empty( $image->post_id ) ) {

			// Set as featured image
			$featured_status = $this->set_post_thumbnail( $event['ID'], $image->post_id );

			if ( $featured_status ) {
				// Log this attachment was created
				$activity->add( 'attachment', 'created', $image->post_id );

				return true;
			}
		}

		return false;
	}

	/**
	 * Returns this record last child record or the record itself if no children are found.
	 *
	 * @since 4.6.15
	 *
	 * @return Tribe__Events__Aggregator__Record__Abstract
	 */
	public function last_child() {
		$last_child_post = $this->get_last_child_post();

		return $last_child_post && $last_child_post instanceof WP_Post
			? Tribe__Events__Aggregator__Records::instance()->get_by_post_id( $last_child_post->ID )
			: $this;
	}

	/**
	 * Returns this record last child post object.
	 *
	 * @since 4.6.15
	 *
	 * @param bool $force Whether to use the the last child cached value or refetch it.
	 *
	 * @return WP_Post|false Either the last child post object or `false` on failure.
	 */
	public function get_last_child_post( $force = false ) {
		if ( $this->post->post_parent ) {
			return $this->post;
		}

		if ( ! $force && null !== $this->last_child ) {
			return $this->last_child;
		}

		$children_query_args = array( 'posts_per_page' => 1, 'order' => 'DESC', 'order_by' => 'modified' );

		if ( ! empty( $this->post ) && $this->post instanceof WP_Post ) {
			$children_query_args['post_parent'] = $this->post->ID;
		}

		$last_children_query = $this->query_child_records( $children_query_args );

		if ( $last_children_query->have_posts() ) {
			return reset( $last_children_query->posts );
		}

		return false;
	}

	/**
	 * Whether this record failed before a specific time.
	 *
	 * @since 4.6.15
	 *
	 * @param string|int $time A timestamp or a string parseable by the `strtotime` function.
	 *
	 * @return bool
	 */
	public function failed_before( $time ) {
		$last_import_status = $this->get_last_import_status( 'error', true );

		if ( empty( $last_import_status ) ) {
			return false;
		}

		if ( ! is_numeric( $time ) ) {
			$time = strtotime( $time );
		}

		return strtotime( $this->post->post_modified ) <= (int) $time;
	}

	/**
	 * Whether the record has its own last import status stored in the meta or
	 * it should be read from its last child record.
	 *
	 * @since 4.6.15
	 *
	 * @return bool
	 */
	protected function has_own_last_import_status() {
		return ! empty( $this->meta['last_import_status'] );
	}

	/**
	 * Returns the default retry interval depending on this record frequency.
	 *
	 * @since 4.6.15
	 *
	 * @return int
	 */
	public function get_retry_interval() {
		if ( $this->frequency->interval === DAY_IN_SECONDS ) {
			$retry_interval = 6 * HOUR_IN_SECONDS;
		} elseif ( $this->frequency->interval < DAY_IN_SECONDS ) {
			// do not retry and let the scheduled import try again next time
			$retry_interval = 0;
		} else {
			$retry_interval = DAY_IN_SECONDS;
		}

		/**
		 * Filters the retry interval between a failure and a retry for a scheduled record.
		 *
		 * @since 4.6.15
		 *
		 * @param int $retry_interval An interval in seconds; defaults to the record frequency / 2.
		 * @param Tribe__Events__Aggregator__Record__Abstract $this
		 */
		return apply_filters( 'tribe_aggregator_scheduled_records_retry_interval', $retry_interval, $this );
	}

	/**
	 * Returns the record retry timestamp.
	 *
	 * @since 4.6.15
	 *
	 * @return int|bool Either the record retry timestamp or `false` if the record will
	 *                  not retry to import.
	 */
	public function get_retry_time() {
		$retry_interval = $this->get_retry_interval();

		if ( empty( $retry_interval ) ) {
			return false;
		}

		if ( ! $this->get_last_import_status( 'error', true ) ) {
			return false;
		}

		$last_attempt_time = strtotime( $this->last_child()->post->post_modified_gmt );
		$retry_time        = $last_attempt_time + (int) $retry_interval;

		if ( $retry_time < time() ) {
			$retry_time = false;
		}

		/**
		 * Filters the retry timestamp for a scheduled record.
		 *
		 * @since 4.6.15
		 *
		 * @param int $retry_time A timestamp.
		 * @param Tribe__Events__Aggregator__Record__Abstract $this
		 */
		return apply_filters( 'tribe_aggregator_scheduled_records_retry_interval', $retry_time, $this );
	}

	/**
	 * Whether the record will try to fetch the import data polling EA Service or
	 * expecting batches of data being pushed to it by EA Service.
	 *
	 * @since 4.6.15
	 *
	 * @return bool
	 */
	public function is_polling() {
		$is_polling = empty( $this->meta['allow_batch_push'] ) || false === (bool) $this->meta['allow_batch_push'];

		/**
		 * Whether the current record is a Service polling one or not.
		 *
		 * @since 4.6.15
		 *
		 * @param bool $is_polling
		 * @param Tribe__Events__Aggregator__Record__Abstract $record
		 */
		$is_polling = apply_filters( 'tribe_aggregator_record_is_polling', $is_polling, $this );

		return $is_polling;
	}

	/*
	*
	 * Generates the hash that will be expected in the for the next batch of events.
	 *
	 * @since 4.6.15
	 *
	 * @return string
	 */
	public function generate_next_batch_hash() {
		return md5( uniqid( '', true ) );
	}
}
<|MERGE_RESOLUTION|>--- conflicted
+++ resolved
@@ -852,11 +852,7 @@
 		/**
 		 * Allow filtering of the Import data Request Args
 		 *
-<<<<<<< HEAD
-		 * @since  TBD
-=======
 		 * @since 4.6.18
->>>>>>> 71634c4c
 		 *
 		 * @param  array                                        $data   Which Arguments
 		 * @param  Tribe__Events__Aggregator__Record__Abstract  $record Record we are dealing with
