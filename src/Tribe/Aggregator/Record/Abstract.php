<?php
// Don't load directly
defined( 'WPINC' ) or die;

abstract class Tribe__Events__Aggregator__Record__Abstract {

	/**
	 * Meta key prefix for ea-record data
	 *
	 * @var string
	 */
	public static $meta_key_prefix = '_tribe_aggregator_';

	public $id;
	public $post;
	public $meta;

	public $type;
	public $frequency;

	public $is_schedule = false;
	public $is_manual = false;

	/**
	 * An associative array of origins and the settings they define a policy for.
	 * @var array
	 */
	protected $origin_import_policies = array(
		'url' => array( 'show_map_link' ),
	);

	public static $unique_id_fields = array(
		'facebook' => array(
			'source' => 'facebook_id',
			'target' => 'EventFacebookID',
			'legacy' => 'FacebookID',
		),
		'meetup' => array(
			'source' => 'meetup_id',
			'target' => 'EventMeetupID',
		),
		'ical' => array(
			'source' => 'uid',
			'target' => 'uid',
		),
		'gcal' => array(
			'source' => 'uid',
			'target' => 'uid',
		),
		'ics' => array(
			'source' => 'uid',
			'target' => 'uid',
		),
		'url' => array(
			'source' => 'id',
			'target' => 'EventOriginalID',
		),
	);

	/**
	 * Holds the event count temporarily while event counts (comment_count) is being updated
	 *
	 * @var int
	 */
	private $temp_event_count = 0;

	/**
	 * Setup all the hooks and filters
	 *
	 * @return void
	 */
	public function __construct( $post = null ) {
		// If we have an Post we try to Setup
		$this->load( $post );
	}

	/**
	 * Public facing Label for this Origin
	 *
	 * @return string
	 */
	abstract public function get_label();

	/**
	 * Loads the WP_Post associated with this record
	 */
	public function load( $post = null ) {
		if ( is_numeric( $post ) ) {
			$post = get_post( $post );
		}

		if ( ! $post instanceof WP_Post ) {
			return tribe_error( 'core:aggregator:invalid-record-object', array(), array( $post ) );
		}

		if ( $post->post_type !== Tribe__Events__Aggregator__Records::$post_type ) {
			return tribe_error( 'core:aggregator:invalid-record-post_type', array(), array( $post ) );
		}

		$this->id = $post->ID;

		// Get WP_Post object
		$this->post = $post;

		// Map `ping_status` as the `type`
		$this->type = $this->post->ping_status;

		if ( 'schedule' === $this->type ) {
			// Fetches the Frequency Object
			$this->frequency = Tribe__Events__Aggregator__Cron::instance()->get_frequency( array( 'id' => $this->post->post_content ) );

			// Boolean Flag for Scheduled records
			$this->is_schedule = true;
		} else {
			// Everything that is not a Scheduled Record is set as Manual
			$this->is_manual = true;
		}

		$this->setup_meta( get_post_meta( $this->id ) );

		return $this;
	}

	/**
	 * Sets up meta fields by de-prefixing them into the array
	 *
	 * @param array $meta Meta array
	 */
	public function setup_meta( $meta ) {
		foreach ( $meta as $key => $value ) {
			$key = preg_replace( '/^' . self::$meta_key_prefix . '/', '', $key );
			$this->meta[ $key ] = maybe_unserialize( is_array( $value ) ? reset( $value ) : $value );
		}

		// `source` will be empty when importing .ics files
		$this->meta['source'] = ! empty ( $this->meta['source'] ) ? $this->meta['source'] : '';

		// This prevents lots of isset checks for no reason
		if ( empty( $this->meta['activity'] ) ) {
			$this->meta['activity'] = new Tribe__Events__Aggregator__Record__Activity();
		}
	}

	/**
	 * Updates import record meta
	 *
	 * @param string $key Meta key
	 * @param mixed $value Meta value
	 */
	public function update_meta( $key, $value ) {
		$this->meta[ $key ] = $value;

		$field = self::$meta_key_prefix . $key;

		if ( null === $value ) {
			return delete_post_meta( $this->post->ID, $field );
		}

		return update_post_meta( $this->post->ID, $field, $value );
	}

	/**
	 * Deletes import record meta
	 *
	 * @param string $key Meta key
	 */
	public function delete_meta( $key ) {
		return delete_post_meta( $this->post->ID, self::$meta_key_prefix . $key );
	}

	/**
	 * Returns the Activity object for the record
	 *
	 * @return Tribe__Events__Aggregator__Record__Activity
	 */
	public function activity() {
		if ( empty( $this->meta['activity'] ) ) {
			$activity = new Tribe__Events__Aggregator__Record__Activity;
			$this->update_meta( 'activity', $activity );
		}

		return $this->meta['activity'];
	}

	/**
	 * Saves activity data on a record
	 */
	public function save_activity() {
		$this->update_meta( 'activity', $this->activity() );
	}

	/**
	 * Creates an import record
	 *
	 * @param string $type Type of record to create - manual or schedule
	 * @param array $args Post type args
	 * @param array $meta Post meta
	 *
	 * @return WP_Post|WP_Error
	 */
	public function create( $type = 'manual', $args = array(), $meta = array() ) {
		if ( ! in_array( $type, array( 'manual', 'schedule' ) ) ) {
			return tribe_error( 'core:aggregator:invalid-create-record-type', $type );
		}

		$defaults = array(
			'parent'    => 0,
		);
		$args = (object) wp_parse_args( $args, $defaults );

		$defaults = array(
			'frequency' => null,
			'hash'      => wp_generate_password( 32, true, true ),
			'preview'   => false,
		);

		$meta = wp_parse_args( $meta, $defaults );

		$post = $this->prep_post_args( $type, $args, $meta );

		$result = wp_insert_post( $post );

		if ( is_wp_error( $result ) ) {
			$this->maybe_add_meta_via_pre_wp_44_method( $result, $post['meta_input'] );
		}

		// After Creating the Post Load and return
		return $this->load( $result );
	}

	/**
	 * Edits an import record
	 *
	 * @param int   $post_id
	 * @param array $args    Post type args
	 * @param array $meta    Post meta
	 *
	 * @return WP_Post|WP_Error
	 */
	public function save( $post_id, $args = array(), $meta = array() ) {
		if ( ! isset( $meta['type'] ) || 'schedule' !== $meta['type'] ) {
			return tribe_error( 'core:aggregator:invalid-edit-record-type', $type );
		}

		$defaults = array(
			'parent'    => 0,
		);
		$args = (object) wp_parse_args( $args, $defaults );

		$defaults = array(
			'frequency' => null,
		);

		$meta = wp_parse_args( $meta, $defaults );

		$post = $this->prep_post_args( $meta['type'], $args, $meta );
		$post['ID'] = absint( $post_id );
		$post['post_status'] = Tribe__Events__Aggregator__Records::$status->schedule;

		add_filter( 'wp_insert_post_data', array( $this, 'dont_change_post_modified' ), 10, 2 );
		$result = wp_update_post( $post );
		remove_filter( 'wp_insert_post_data', array( $this, 'dont_change_post_modified' ) );

		if ( ! is_wp_error( $result ) ) {
			$this->maybe_add_meta_via_pre_wp_44_method( $result, $post['meta_input'] );
		}

		// After Creating the Post Load and return
		return $this->load( $result );
	}

	/**
	 * Filter the post_modified dates to be unchanged
	 * conditionally hooked to wp_insert_post_data and then unhooked after wp_update_post
	 *
	 * @param array $data new data to be used in the update
	 * @param array $postarr existing post data
	 *
	 * @return array
	 */
	public function dont_change_post_modified( $data, $postarr ) {
		$post = get_post( $postarr['ID'] );
		$data['post_modified'] = $postarr['post_modified'];
		$data['post_modified_gmt'] = $postarr['post_modified_gmt'];

		return $data;
	}

	/**
	 * Preps post arguments for create/save
	 *
	 * @param string $type Type of record to create - manual or schedule
	 * @param array $args Post type args
	 * @param array $meta Post meta
	 *
	 * @return array
	 */
	public function prep_post_args( $type, $args, $meta = array() ) {
		$post = array(
			'post_title'     => $this->generate_title( $type, $this->origin, $meta['frequency'], $args->parent ),
			'post_type'      => Tribe__Events__Aggregator__Records::$post_type,
			'ping_status'    => $type,
			// The Mime Type needs to be on a %/% format to work on WordPress
			'post_mime_type' => 'ea/' . $this->origin,
			'post_date'      => current_time( 'mysql' ),
			'post_status'    => Tribe__Events__Aggregator__Records::$status->draft,
			'post_parent'    => $args->parent,
			'meta_input'     => array(),
		);

		// prefix all keys
		foreach ( $meta as $key => $value ) {
			// skip arrays that are empty
			if ( is_array( $value ) && empty( $value ) ) {
				continue;
			}

			// trim scalars
			if ( is_scalar( $value ) ) {
				$value = trim( $value );
			}

			// if the value is blank or null, let's avoid inserting it
			if ( null === $value || '' === $value ) {
				continue;
			}

			$post['meta_input'][ self::$meta_key_prefix . $key ] = $value;
		}

		$args = (object) $args;
		$meta = (object) $meta;

		if ( 'schedule' === $type ) {
			$frequency = Tribe__Events__Aggregator__Cron::instance()->get_frequency( array( 'id' => $meta->frequency ) );
			if ( ! $frequency ) {
				return tribe_error( 'core:aggregator:invalid-record-frequency', $meta );
			}

			// Setup the post_content as the Frequency (makes it easy to fetch by frequency)
			$post['post_content'] = $frequency->id;
		}

		return $post;
	}

	/**
	 * A simple method to create a Title for the Records
	 *
	 * @param mixed $Nparams This method accepts any number of params, they must be string compatible
	 *
	 * @return string
	 */
	public function generate_title() {
		$parts = func_get_args();
		return __( 'Record: ', 'the-events-calendar' ) . implode( ' ', array_filter( $parts ) );
	}

	/**
	 * Creates a schedule record based on the import record
	 *
	 * @return boolean|WP_Error
	 */
	public function create_schedule_record() {
		$post = array(
			'post_title'     => $this->generate_title( $this->type, $this->origin, $this->meta['frequency'] ),
			'post_type'      => $this->post->post_type,
			'ping_status'    => $this->post->ping_status,
			'post_mime_type' => $this->post->post_mime_type,
			'post_date'      => current_time( 'mysql' ),
			'post_status'    => Tribe__Events__Aggregator__Records::$status->schedule,
			'post_parent'    => 0,
			'meta_input'     => array(),
		);

		foreach ( $this->meta as $key => $value ) {
			// don't propagate these meta keys to the scheduled record
			if (
				'preview' === $key
				|| 'activity' === $key
				|| 'ids_to_import' === $key
			) {
				continue;
			}

			$post['meta_input'][ self::$meta_key_prefix . $key ] = $value;
		}

		// associate this child with the schedule
		$post['meta_input'][ self::$meta_key_prefix . 'recent_child' ] = $this->post->ID;

		$frequency = Tribe__Events__Aggregator__Cron::instance()->get_frequency( array( 'id' => $this->meta['frequency'] ) );
		if ( ! $frequency ) {
			return tribe_error( 'core:aggregator:invalid-record-frequency', $meta );
		}

		// Setups the post_content as the Frequency (makes it easy to fetch by frequency)
		$post['post_content'] = $frequency->id;

		// create schedule post
		$schedule_id = wp_insert_post( $post );

		// if the schedule creation failed, bail
		if ( is_wp_error( $schedule_id ) ) {
			return tribe_error( 'core:aggregator:save-schedule-failed' );
		}

		$this->maybe_add_meta_via_pre_wp_44_method( $schedule_id, $post['meta_input'] );

		$update_args = array(
			'ID' => $this->post->ID,
			'post_parent' => $schedule_id,
		);

		// update the parent of the import we are creating the schedule for. If that fails, delete the
		// corresponding schedule and bail
		if ( ! wp_update_post( $update_args ) ) {
			wp_delete_post( $schedule_id, true );

			return tribe_error( 'core:aggregator:save-schedule-failed' );
		}

		$this->post->post_parent = $schedule_id;

		return Tribe__Events__Aggregator__Records::instance()->get_by_post_id( $schedule_id );
	}

	/**
	 * Creates a child record based on the import record
	 *
	 * @return boolean|WP_Error|Tribe__Events__Aggregator__Record__Abstract
	 */
	public function create_child_record() {
		$post = array(
			// Stores the Key under `post_title` which is a very forgiving type of column on `wp_post`
			'post_title'     => $this->generate_title( $this->type, $this->origin, $this->meta['frequency'], $this->post->ID ),
			'post_type'      => $this->post->post_type,
			'ping_status'    => $this->post->ping_status,
			'post_mime_type' => $this->post->post_mime_type,
			'post_date'      => current_time( 'mysql' ),
			'post_status'    => Tribe__Events__Aggregator__Records::$status->draft,
			'post_parent'    => $this->id,
			'meta_input'     => array(),
		);

		foreach ( $this->meta as $key => $value ) {
			if ( 'activity' === $key ) {
				// don't copy the parent activity into the child record
				continue;
			}
			$post['meta_input'][ self::$meta_key_prefix . $key ] = $value;
		}

		$frequency = Tribe__Events__Aggregator__Cron::instance()->get_frequency( array( 'id' => $this->meta['frequency'] ) );
		if ( ! $frequency ) {
			return tribe_error( 'core:aggregator:invalid-record-frequency', $meta );
		}

		// Setup the post_content as the Frequency (makes it easy to fetch by frequency)
		$post['post_content'] = $frequency->id;

		// create schedule post
		$child_id = wp_insert_post( $post );

		// if the schedule creation failed, bail
		if ( is_wp_error( $child_id ) ) {
			return tribe_error( 'core:aggregator:save-child-failed' );
		}

		$this->maybe_add_meta_via_pre_wp_44_method( $child_id, $post['meta_input'] );

		// track the most recent child that was spawned
		$this->update_meta( 'recent_child', $child_id );

		return Tribe__Events__Aggregator__Records::instance()->get_by_post_id( $child_id );
	}

	/**
	 * If using WP < 4.4, we need to add meta to the post via update_post_meta
	 *
	 * @param int $id Post id to add data to
	 * @param array $meta Meta to add to the post
	 */
	public function maybe_add_meta_via_pre_wp_44_method( $id, $meta ) {
		if ( -1 !== version_compare( get_bloginfo( 'version' ), '4.4' ) ) {
			return;
		}

		foreach ( $meta as $key => $value ) {
			update_post_meta( $id, $key, $value );
		}
	}

	/**
	 * Queues the import on the Aggregator service
	 *
	 * @see Tribe__Events__Aggregator__API__Import::create()
	 *
	 * @return stdClass|WP_Error|int A response object, a `WP_Error` instance on failure or a record
	 *                               post ID if the record had to be re-scheduled due to HTTP request
	 *                               limit.
	 */
	public function queue_import( $args = array() ) {
		$aggregator = tribe( 'events-aggregator.main' );

		$is_previewing = (
			! empty( $_GET['action'] )
			&& (
				'tribe_aggregator_create_import' === $_GET['action']
				|| 'tribe_aggregator_preview_import' === $_GET['action']
			)
		);

		$error = null;

		$defaults = array(
			'type'     => $this->meta['type'],
			'origin'   => $this->meta['origin'],
			'source'   => isset( $this->meta['source'] ) ? $this->meta['source'] : '',
			'callback' => $is_previewing ? null : site_url( '/event-aggregator/insert/?key=' . urlencode( $this->meta['hash'] ) ),
		);

		if ( ! empty( $this->meta['frequency'] ) ) {
			$defaults['frequency'] = $this->meta['frequency'];
		}

		if ( ! empty( $this->meta['file'] ) ) {
			$defaults['file'] = $this->meta['file'];
		}

		if ( ! empty( $this->meta['keywords'] ) ) {
			$defaults['keywords'] = $this->meta['keywords'];
		}

		if ( ! empty( $this->meta['location'] ) ) {
			$defaults['location'] = $this->meta['location'];
		}

		if ( ! empty( $this->meta['start'] ) ) {
			$defaults['start'] = $this->meta['start'];
		}

		if ( ! empty( $this->meta['end'] ) ) {
			$defaults['end'] = $this->meta['end'];
		}

		if ( ! empty( $this->meta['radius'] ) ) {
			$defaults['radius'] = $this->meta['radius'];
		}

		if ( $is_previewing ) {
			$defaults['preview'] = true;
		}

		$args = wp_parse_args( $args, $defaults );

		// create the import on the Event Aggregator service
		$response = $aggregator->api( 'import' )->create( $args );

		// if the Aggregator API returns a WP_Error, set this record as failed
		if ( is_wp_error( $response ) ) {
			// if the error is just a reschedule set this record as pending
			/** @var WP_Error $response */
			if ( 'core:aggregator:http_request-limit' === $response->get_error_code() ) {
				return $this->set_status_as_pending();
			} else {
				$error = $response;

				return $this->set_status_as_failed( $error );
			}
		}

		// if the Aggregator response has an unexpected format, set this record as failed
		if ( empty( $response->message_code ) ) {
			return $this->set_status_as_failed( tribe_error( 'core:aggregator:invalid-service-response' ) );
		}

		// if the Import creation was unsuccessful, set this record as failed
		if (
			'success:create-import' != $response->message_code
			&& 'queued' != $response->message_code
		) {
			$error = new WP_Error(
				$response->message_code,
				Tribe__Events__Aggregator__Errors::build(
					esc_html__( $response->message, 'the-events-calendar' ),
					empty( $response->data->message_args ) ? array() : $response->data->message_args
				)
			);
			return $this->set_status_as_failed( $error );
		}

		// if the Import creation didn't provide an import id, the response was invalid so mark as failed
		if ( empty( $response->data->import_id ) ) {
			return $this->set_status_as_failed( tribe_error( 'core:aggregator:invalid-service-response' ) );
		}

		// only set as pending if we aren't previewing the record
		if ( ! $is_previewing ) {
			// if we get here, we're good! Set the status to pending
			$this->set_status_as_pending();
		}

		// store the import id
		update_post_meta( $this->id, self::$meta_key_prefix . 'import_id', $response->data->import_id );

		return $response;
	}

	public function get_import_data() {
		$aggregator = tribe( 'events-aggregator.main' );
		$data = array();

		// For now only apply this to the URL type
		if ( 'url' === $this->type ) {
			$data = array(
				'start' => $this->meta['start'],
				'end' => $this->meta['end'],
			);
		}

		return $aggregator->api( 'import' )->get( $this->meta['import_id'], $data );
	}

	public function delete( $force = false ) {
		if ( $this->is_manual ) {
			return tribe_error( 'core:aggregator:delete-record-failed', array( 'record' => $this ), array( $this->id ) );
		}

		return wp_delete_post( $this->id, $force );
	}

	/**
	 * Sets a status on the record
	 *
	 * @return int
	 */
	public function set_status( $status ) {
		if ( ! isset( Tribe__Events__Aggregator__Records::$status->{ $status } ) ) {
			return false;
		}


		$status = wp_update_post( array(
			'ID' => $this->id,
			'post_status' => Tribe__Events__Aggregator__Records::$status->{ $status },
		) );

		if ( ! is_wp_error( $status ) && ! empty( $this->post->post_parent ) ) {
			wp_update_post( array(
				'ID' => $this->post->post_parent,
				'post_modified' => date( Tribe__Date_Utils::DBDATETIMEFORMAT, current_time( 'timestamp' ) ),
			) );
		}

		return $status;
	}

	/**
	 * Marks a record as failed
	 *
	 * @return int
	 */
	public function set_status_as_failed( $error = null ) {
		if ( $error && is_wp_error( $error ) ) {
			$this->log_error( $error );
		}

		$this->set_status( 'failed' );

		return $error;
	}

	/**
	 * Marks a record as pending
	 *
	 * @return int
	 */
	public function set_status_as_pending() {
		return $this->set_status( 'pending' );
	}

	/**
	 * Marks a record as successful
	 *
	 * @return int
	 */
	public function set_status_as_success() {
		return $this->set_status( 'success' );
	}

	/**
	 * A quick method to fetch the Child Records to the current on this class
	 *
	 * @param  array  $args WP_Query Arguments
	 *
	 * @return WP_Query|WP_Error
	 */
	public function query_child_records( $args = array() ) {
		$defaults = array();
		$args = (object) wp_parse_args( $args, $defaults );

		// Force the parent
		$args->post_parent = $this->id;

		return Tribe__Events__Aggregator__Records::instance()->query( $args );
	}

	/**
	 * A quick method to fetch the Child Records by Status
	 *
	 * @param string $status Which status, must be a valid EA status
	 *
	 * @return WP_Query|WP_Error|bool
	 */
	public function get_child_record_by_status( $status = 'success', $qty = -1 ) {
		$statuses = Tribe__Events__Aggregator__Records::$status;

		if ( ! isset( $statuses->{ $status } ) && 'trash' !== $status ) {
			return false;
		}

		$args = array(
			'post_status'    => $statuses->{ $status },
			'posts_per_page' => $qty,
		);
		$query = $this->query_child_records( $args );

		if ( ! $query->have_posts() ) {
			return false;
		}

		// Return the First Post when it exists
		return $query;
	}

	/**
	 * Gets errors on the record post
	 */
	public function get_errors( $args = array() ) {
		$defaults = array(
			'post_id' => $this->id,
			'type'    => Tribe__Events__Aggregator__Errors::$comment_type,
		);

		$args = wp_parse_args( $args, $defaults );

		return get_comments( $args );
	}

	/**
	 * Logs an error to the comments of the Record post
	 *
	 * @param WP_Error $error Error message to log
	 *
	 * @return bool
	 */
	public function log_error( $error ) {
		$today = getdate();
		$args = array(
			// Resets the Post ID
			'post_id' => null,
			'number' => 1,
			'date_query' => array(
				array(
					'year'  => $today['year'],
					'month' => $today['mon'],
					'day'   => $today['mday'],
				),
			),
		);

		// Tries To Fetch Comments for today
		$todays_errors = $this->get_errors( $args );

		if ( ! empty( $todays_errors ) ) {
			return false;
		}

		$args = array(
			'comment_post_ID' => $this->id,
			'comment_author'  => $error->get_error_code(),
			'comment_content' => $error->get_error_message(),
			'comment_type'    => Tribe__Events__Aggregator__Errors::$comment_type,
		);

		return wp_insert_comment( $args );
	}

	/**
	 * Verifies if this Schedule Record can create a new Child Record
	 * @return boolean
	 */
	public function is_schedule_time() {
		// If we are not on a Schedule Type
		if ( ! $this->is_schedule ) {
			return false;
		}

		// If we are not dealing with the Record Schedule
		if ( $this->post->post_status !== Tribe__Events__Aggregator__Records::$status->schedule ) {
			return false;
		}

		// In some cases the scheduled import may be inactive and should not run during cron
		if ( false === $this->frequency ) {
			return false;
		}

		// It's never time for On Demand schedule, bail!
		if ( ! isset( $this->frequency->id ) || 'on_demand' === $this->frequency->id ) {
			return false;
		}

		$current = time();
		$last    = strtotime( $this->post->post_modified_gmt );
		$next    = $last + $this->frequency->interval;

		// Only do anything if we have one of these metas
		if ( ! empty( $this->meta['schedule_day'] ) || ! empty( $this->meta['schedule_time'] ) ) {
			// Setup to avoid notices
			$maybe_next = 0;

			// Now depending on the type of frequency we build the
			switch ( $this->frequency->id ) {
				case 'daily':
					$time_string = date( 'Y-m-d' ) . ' ' . $this->meta['schedule_time'];
					$maybe_next  = strtotime( $time_string );
					break;
				case 'weekly':
					$start_week    = date( 'Y-m-d', strtotime( '-' . date( 'w' ) . ' days' ) );
					$scheduled_day = date( 'Y-m-d', strtotime( $start_week . ' +' . ( (int) $this->meta['schedule_day'] - 1 ) . ' days' ) );
					$time_string   = date( 'Y-m-d', strtotime( $scheduled_day ) ) . ' ' . $this->meta['schedule_time'];
					$maybe_next    = strtotime( $time_string );
					break;
				case 'monthly':
					$time_string = date( 'Y-m-' ) . $this->meta['schedule_day'] . ' ' . $this->meta['schedule_time'];
					$maybe_next  = strtotime( $time_string );
					break;
			}

			// If our Next date based on Last run is bigger than the scheduled time it means we bail
			if ( $maybe_next > $next ) {
				$next = $maybe_next;
			}
		}

		return $current > $next;
	}

	/**
	 * Verifies if this Record can pruned
	 * @return boolean
	 */
	public function has_passed_retention_time() {
		// Bail if we are trying to prune a Schedule Record
		if ( Tribe__Events__Aggregator__Records::$status->schedule === $this->post->post_status ) {
			return false;
		}

		$current = time();
		$created = strtotime( $this->post->post_date_gmt );

		// Prevents Pending that is younger than 1 hour to be pruned
		if (
			Tribe__Events__Aggregator__Records::$status->pending === $this->post->post_status &&
			$current > $created + HOUR_IN_SECONDS
		) {
			return false;
		}

		$prune = $created + Tribe__Events__Aggregator__Records::instance()->get_retention();

		return $current > $prune;
	}

	/**
	 * Get info about the source, via and title
	 *
	 * @return array
	 */
	public function get_source_info() {
		if ( in_array( $this->origin, array( 'ics', 'csv' ) ) ) {
			if ( empty( $this->meta['source_name'] ) ) {
				$file = get_post( $this->meta['file'] );
				$title = $file instanceof WP_Post ? $file->post_title : sprintf( esc_html__( 'Deleted Attachment: %d', 'the-events-calendar' ), $this->meta['file'] );
			} else {
				$title = $this->meta['source_name'];
			}

			$via = $this->get_label();
		} else {
			if ( empty( $this->meta['source_name'] ) ) {
				$title = $this->meta['source'];
			} else {
				$title = $this->meta['source_name'];
			}

			$via = $this->get_label();
			if ( in_array( $this->origin, array( 'facebook', 'meetup' ) ) ) {
				$via = '<a href="' . esc_url( $this->meta['source'] ) . '" target="_blank">' . esc_html( $via ) . '<span class="screen-reader-text">' . __( ' (opens in a new window)', 'the-events-calendar' ) . '</span></a>';
			}
		}

		return array( 'title' => $title, 'via' => $via );
	}

	/**
	 * Fetches the status message for the last import attempt on (scheduled) records
	 *
	 * @param string $type Type of message to fetch
	 *
	 * @return string
	 */
	public function get_last_import_status( $type = 'error' ) {
		$status = empty( $this->meta['last_import_status'] ) ? null : $this->meta['last_import_status'];

		if ( ! $status ) {
			return;
		}

		if ( 0 !== strpos( $status, $type ) ) {
			return;
		}

		if ( 'error:usage-limit-exceeded' === $status ) {
			return __( 'When this import was last scheduled to run, the daily limit for your Event Aggregator license had already been reached.', 'the-events-calendar' );
		}

		return tribe( 'events-aggregator.service' )->get_service_message( $status );
	}

	/**
	 * Updates the source name on the import record and its parent (if the parent exists)
	 *
	 * @param string $source_name Source name to set on the import record
	 */
	public function update_source_name( $source_name ) {
		// if we haven't received a source name, bail
		if ( empty( $source_name ) ) {
			return;
		}

		$this->update_meta( 'source_name', $source_name );

		if ( empty( $this->post->post_parent ) ) {
			return;
		}

		$parent_record = Tribe__Events__Aggregator__Records::instance()->get_by_post_id( $this->post->post_parent );
		$parent_record->update_meta( 'source_name', $source_name );
	}

	/**
	 * Queues events, venues, and organizers for insertion
	 *
	 * @param array $data Import data
	 *
	 * @return array|WP_Error|Tribe__Events__Aggregator__Record__Queue
	 */
	public function process_posts( $data = array() ) {
		if ( $this->has_queue() ) {
			$queue = new Tribe__Events__Aggregator__Record__Queue( $this );
			return $queue->process();
		}

		$items = $this->prep_import_data( $data );

		if ( is_wp_error( $items ) ) {
			$this->set_status_as_failed( $items );
			return $items;
		}

		$queue = new Tribe__Events__Aggregator__Record__Queue( $this, $items );

		return $queue->process();
	}

	/**
	 * Returns whether or not the record has a queue
	 *
	 * @return bool
	 */
	public function has_queue() {
		return ! empty( $this->meta[ Tribe__Events__Aggregator__Record__Queue::$queue_key ] );
	}

	public function get_event_count( $type = null ) {
		if ( is_null( $type ) ) {
			return 0;
		}

		if ( empty( $this->meta['activity'] ) || ! $this->meta['activity'] instanceof Tribe__Events__Aggregator__Record__Activity ) {
			return 0;
		}

		switch ( $type ) {
			case 'total':
				return $this->meta['activity']->count( 'event', 'created' ) + $this->meta['activity']->count( 'event', 'updated' );
				break;

			default:
				return $this->meta['activity']->count( 'event', $type );
				break;
		}
	}

	/**
	 * Handles import data before queuing
	 *
	 * Ensures the import record source name is accurate, checks for errors, and limits import items
	 * based on selection
	 *
	 * @param array $data Import data
	 *
	 * @return array|WP_Error
	 */
	public function prep_import_data( $data = array() ) {
		if ( empty( $data ) ) {
			$data = $this->get_import_data();
		}

		if ( is_wp_error( $data ) ) {
			return $data;
		}

		$this->update_source_name( empty( $data->data->source_name ) ? null : $data->data->source_name );

		if ( empty( $this->meta['finalized'] ) ) {
			return tribe_error( 'core:aggregator:record-not-finalized' );
		}

		if ( ! isset( $data->data->events ) ) {
			return 'fetch';
		}

		$items = $this->filter_data_by_selected( $data->data->events );

		return $items;
	}

	/**
	 * Inserts events, venues, and organizers for the Import Record
	 *
	 * @param array $data Dummy data var to allow children to optionally react to passed in data
	 *
	 * @return array|WP_Error
	 */
	public function insert_posts( $items = array() ) {
		add_filter( 'tribe-post-origin', array( Tribe__Events__Aggregator__Records::instance(), 'filter_post_origin' ), 10 );

		// Creates an Activity to log what Happened
		$activity = new Tribe__Events__Aggregator__Record__Activity();

		$args = array(
			'post_status' => $this->meta['post_status'],
		);

		$unique_field = $this->get_unique_field();
		$existing_ids = $this->get_existing_ids_from_import_data( $items );

		//cache
		$possible_parents = array();
		$found_organizers = array();
		$found_venues     = array();

		$origin = $this->meta['origin'];
		$show_map_setting = tribe_is_truthy( tribe( 'events-aggregator.settings' )->default_map( $origin ) );
		$update_authority_setting = tribe( 'events-aggregator.settings' )->default_update_authority( $origin );

<<<<<<< HEAD
		$origin = $this->meta['origin'];
		$show_map_setting = tribe_is_truthy( Tribe__Events__Aggregator__Settings::instance()->default_map( $origin ) );
		$update_authority_setting = Tribe__Events__Aggregator__Settings::instance()->default_update_authority( $origin );
=======
		$import_settings = tribe( 'events-aggregator.settings' )->default_settings_import( $origin );
		$should_import_settings = tribe_is_truthy( $import_settings ) ? true : false;
>>>>>>> 23a5459b

		$unique_inserted = array();

		foreach ( $items as $item ) {
			$event = Tribe__Events__Aggregator__Event::translate_service_data( $item );

			// Configure the Post Type (enforcing)
			$event['post_type'] = Tribe__Events__Main::POSTTYPE;

			// Set the event ID if it can be set
			if (
				$unique_field
				&& isset( $event[ $unique_field['target'] ] )
				&& isset( $existing_ids[ $event[ $unique_field['target'] ] ] )
			) {
				$event['ID'] = $existing_ids[ $event[ $unique_field['target'] ] ]->post_id;
			}

			// Checks if we need to search for Global ID
			if ( ! empty( $item->global_id ) ) {
				$global_event = Tribe__Events__Aggregator__Event::get_post_by_meta( 'global_id', $item->global_id );

				// If we found something we will only update that Post
				if ( $global_event ) {
					$event['ID'] = $global_event->ID;
				}
			}

			// Only set the post status if there isn't an ID
			if ( empty( $event['ID'] ) ) {
				$event['post_status'] = $args['post_status'];
			}

			/**
			 * Should events that have previously been imported be overwritten?
			 *
			 * By default this is turned off (since it would reset the post status, description
			 * and any other fields that have subsequently been edited) but it can be enabled
			 * by returning true on this filter.
			 *
			 * @var bool $overwrite
			 * @var int  $event_id
			 */
			if ( ! empty( $event['ID'] ) && 'retain' === $update_authority_setting ) {
				// Log this Event was Skipped
				$activity->add( 'event', 'skipped', $event['ID'] );
				continue;
			}

			$import_settings = Tribe__Events__Aggregator__Settings::instance()->default_settings_import( $origin );
			$should_import_settings = tribe_is_truthy( $import_settings ) ? true : false;

			if ( $show_map_setting ) {
				$event['EventShowMap'] = $show_map_setting || (bool) isset( $event['show_map'] );
				if ( $this->has_import_policy_for( $origin, 'show_map_link' ) ) {
					$event['EventShowMapLink'] = isset( $event['show_map_link'] ) ? (bool) $event['show_map_link'] : $show_map_setting;
				} else {
					$event['EventShowMapLink'] = $show_map_setting;
				}
			}
			unset( $event['show_map'], $event['show_map_link'] );

			if ( $should_import_settings && isset( $event['hide_from_listings'] ) ) {
				if ( $event['hide_from_listings'] == true ) {
					$event['EventHideFromUpcoming'] = 'yes';
				}
				unset( $event['hide_from_listings'] );
			}

			if ( $should_import_settings && isset( $event['sticky'] ) ) {
				if ( $event['sticky'] == true ) {
					$event['EventShowInCalendar'] = 'yes';
					$event['menu_order']          = - 1;
				}
				unset( $event['sticky'] );
<<<<<<< HEAD
			}

			if ( ! $should_import_settings ) {
				unset( $event['feature_event'] );
=======
>>>>>>> 23a5459b
			}

			if ( ! $should_import_settings ) {
				unset( $event['feature_event'] );
			}

			// set the parent
			if ( ! empty( $event['ID'] ) && ( $id = wp_get_post_parent_id( $event['ID'] ) ) ) {
				$event['post_parent'] = $id;
			} elseif ( ! empty( $event['parent_uid'] ) && ( $k = array_search( $event['parent_uid'], $possible_parents ) ) ) {
				$event['post_parent'] = $k;
			}

<<<<<<< HEAD
			// Do we have an existing venue for this event that we should preserve?
			// @todo review: should we care about the potential for multiple venue IDs?
			if (
				! empty( $event['ID'] )
				&& 'preserve_changes' === $update_authority_setting
				&& $existing_venue_id = tribe_get_venue_id( $event['ID'] )
			) {
				$event['EventVenueID'] = $existing_venue_id;
				unset( $event['Venue'] );
			}

=======
>>>>>>> 23a5459b
			// if we should create a venue or use existing
			if ( ! empty( $event['Venue']['Venue'] ) ) {
				if ( ! empty( $item->venue->global_id ) ) {
					// Did we find a Post with a matching Global ID in History
					$venue = Tribe__Events__Aggregator__Event::get_post_by_meta( 'global_id_lineage', $item->venue->global_id );

					// Save the Venue Data for Updating
					$venue_data = $event['Venue'];

					if ( isset( $item->venue->description ) ) {
						$venue_data['Description'] = $item->venue->description;
					}

					if ( isset( $item->venue->excerpt ) ) {
						$venue_data['Excerpt'] = $item->venue->excerpt;
					}

					if ( isset( $item->venue->image ) ) {
						$venue_data['FeaturedImage'] = $item->venue->image;
					}

					if ( $venue ) {
						$venue_id = $event['EventVenueID'] = $venue->ID;
						$found_venues[ $venue->ID ] = $event['Venue']['Venue'];

						// Here we might need to update the Venue depending on the main GlobalID
						if ( 'retain' !== $update_authority_setting ) {
							// Update the Venue
							Tribe__Events__Venue::instance()->update( $venue->ID, $venue_data );

							// Tell that we updated the Venue to the activity tracker
							$activity->add( 'venue', 'updated', $venue->ID );
						} else {
							// When we get here we say that we skipped an Venue
							$activity->add( 'venue', 'skipped', $venue->ID );
						}
					} else {
						$venue_id = array_search( $event['Venue']['Venue'], $found_venues );
						if ( ! $venue_id ) {
							$venue = get_page_by_title( $event['Venue']['Venue'], 'OBJECT', Tribe__Events__Venue::POSTTYPE );

							if ( $venue ) {
								$venue_id = $venue->ID;
								$found_venues[ $venue_id ] = $event['Venue']['Venue'];
							}
						}

						// We didn't find any matching Venue for the provided one
						if ( ! $venue_id ) {
							$event['Venue']['ShowMap']     = $show_map_setting;
							$event['Venue']['ShowMapLink'] = $show_map_setting;
							$venue_id = $event['EventVenueID'] = Tribe__Events__Venue::instance()->create( $event['Venue'], $this->meta['post_status'] );

							$found_venues[ $event['EventVenueID'] ] = $event['Venue']['Venue'];

							// Log this Venue was created
							$activity->add( 'venue', 'created', $event['EventVenueID'] );

							// Create the Venue Global ID
							if ( ! empty( $item->venue->global_id ) ) {
								update_post_meta( $event['EventVenueID'], Tribe__Events__Aggregator__Event::$global_id_key, $item->venue->global_id );
							}

							// Create the Venue Global ID History
							if ( ! empty( $item->venue->global_id_lineage ) ) {
								foreach ( $item->venue->global_id_lineage as $gid ) {
									add_post_meta( $event['EventVenueID'], Tribe__Events__Aggregator__Event::$global_id_lineage_key, $gid );
								}
							}
						} else {
							$event['EventVenueID'] = $venue_id;

							// Here we might need to update the Venue depending we found something based on old code
							if ( 'retain' !== $update_authority_setting ) {
								// Update the Venue
								Tribe__Events__Venue::instance()->update( $venue_id, $venue_data );

								// Tell that we updated the Venue to the activity tracker
								$activity->add( 'venue', 'updated', $venue_id );
							} else {
								// When we get here we say that we skipped an Venue
								$activity->add( 'venue', 'skipped', $venue_id );
							}
						}
					}
				}

				// Remove the Venue to avoid duplicates
				unset( $event['Venue'] );
			}

<<<<<<< HEAD
			// Do we have an existing organizer(s) for this event that we should preserve?
			if (
				! empty( $event['ID'] )
				&& 'preserve_changes' === $update_authority_setting
				&& $existing_organizer_ids = tribe_get_organizer_ids( $event['ID'] )
			) {
				$event['EventOrganizerID'] = $existing_organizer_ids;
				unset( $event['Organizer'] );
			}

			//if we should create an organizer or use existing
=======
			// if we should create an organizer or use existing
>>>>>>> 23a5459b
			if ( ! empty( $event['Organizer']['Organizer'] ) ) {
				if ( ! empty( $item->organizer->global_id ) ) {
					// Did we find a Post with a matching Global ID in History
					$organizer = Tribe__Events__Aggregator__Event::get_post_by_meta( 'global_id_lineage', $item->organizer->global_id );

					// Save the Organizer Data for Updating
					$organizer_data = $event['Organizer'];

					if ( isset( $item->organizer->description ) ) {
						$organizer_data['Description'] = $item->organizer->description;
					}

					if ( isset( $item->organizer->excerpt ) ) {
						$organizer_data['Excerpt'] = $item->organizer->excerpt;
					}

					if ( $organizer ) {
						$organizer_id = $event['EventOrganizerID'] = $organizer->ID;
						$found_organizers[ $organizer->ID ] = $event['Organizer']['Organizer'];

						// Here we might need to update the Organizer depending we found something based on old code
						if ( 'retain' !== $update_authority_setting ) {
							// Update the Organizer
							Tribe__Events__Organizer::instance()->update( $organizer->ID, $organizer_data );

							// Tell that we updated the Organizer to the activity tracker
							$activity->add( 'organizer', 'updated', $organizer->ID );
						} else {
							// When we get here we say that we skipped an Organizer
							$activity->add( 'organizer', 'skipped', $organizer->ID );
						}
					} else {
						$organizer_id = array_search( $event['Organizer']['Organizer'], $found_organizers );
						if ( ! $organizer_id ) {
							$organizer = get_page_by_title( $event['Organizer']['Organizer'], 'OBJECT', Tribe__Events__Organizer::POSTTYPE );

							if ( $organizer ) {
								$organizer_id = $organizer->ID;
								$found_organizers[ $organizer_id ] = $event['Organizer']['Organizer'];
							}
						}

						// We didn't find any matching Organizer for the provided one
						if ( ! $organizer_id ) {
							$organizer_id = $event['EventOrganizerID'] = Tribe__Events__Organizer::instance()->create( $event['Organizer'], $this->meta['post_status'] );

							$found_organizers[ $event['EventOrganizerID'] ] = $event['Organizer']['Organizer'];

							// Log this Organizer was created
							$activity->add( 'organizer', 'created', $event['EventOrganizerID'] );

							// Create the Organizer Global ID
							if ( ! empty( $item->organizer->global_id ) ) {
								update_post_meta( $event['EventOrganizerID'], Tribe__Events__Aggregator__Event::$global_id_key, $item->organizer->global_id );
							}

							// Create the Organizer Global ID History
							if ( ! empty( $item->organizer->global_id_lineage ) ) {
								foreach ( $item->organizer->global_id_lineage as $gid ) {
									add_post_meta( $event['EventOrganizerID'], Tribe__Events__Aggregator__Event::$global_id_lineage_key, $gid );
								}
							}
						} else {
							$event['EventOrganizerID'] = $organizer_id;

							// Here we might need to update the Organizer depending we found something based on old code
							if ( 'retain' !== $update_authority_setting ) {
								// Update the Organizer
								Tribe__Events__Organizer::instance()->update( $organizer_id, $organizer_data );

								// Tell that we updated the Organizer to the activity tracker
								$activity->add( 'organizer', 'updated', $organizer_id );
							} else {
								// When we get here we say that we skipped an Organizer
								$activity->add( 'organizer', 'skipped', $organizer_id );
							}
						}
					}
				}

				// Remove the Organizer to avoid duplicates
				unset( $event['Organizer'] );
			}

			/**
			 * Filters the event data before any sort of saving of the event
			 *
			 * @param array $event Event data to save
			 * @param Tribe__Events__Aggregator__Record__Abstract Importer record
			 */
			$event = apply_filters( 'tribe_aggregator_before_save_event', $event, $this );

			if ( ! empty( $event['ID'] ) ) {
				if ( 'preserve_changes' === $update_authority_setting ) {
					$event = Tribe__Events__Aggregator__Event::preserve_changed_fields( $event );
				}

				add_filter( 'tribe_aggregator_track_modified_fields', '__return_false' );

				/**
				 * Filters the event data before updating event
				 *
				 * @param array $event Event data to save
				 * @param Tribe__Events__Aggregator__Record__Abstract Importer record
				 */
				$event = apply_filters( 'tribe_aggregator_before_update_event', $event, $this );

				$event['ID'] = tribe_update_event( $event['ID'], $event );

				// since the Event API only supports the _setting_ of these meta fields, we need to manually
				// delete them rather than relying on Tribe__Events__API::saveEventMeta()
				if ( isset( $event['EventShowMap'] ) && ! tribe_is_truthy( $event['EventShowMap'] ) ) {
					delete_post_meta( $event['ID'], '_EventShowMap' );
				}

				if ( isset( $event['EventShowMapLink'] ) && ! tribe_is_truthy( $event['EventShowMapLink'] ) ) {
					delete_post_meta( $event['ID'], '_EventShowMapLink' );
				}

				remove_filter( 'tribe_aggregator_track_modified_fields', '__return_false' );

				// Log that this event was updated
				$activity->add( 'event', 'updated', $event['ID'] );
			} else {
				/**
				 * Filters the event data before inserting event
				 *
				 * @param array $event Event data to save
				 * @param Tribe__Events__Aggregator__Record__Abstract Importer record
				 */
				$event = apply_filters( 'tribe_aggregator_before_insert_event', $event, $this );
				$event['ID'] = tribe_create_event( $event );

				// Log this event was created
				$activity->add( 'event', 'created', $event['ID'] );

				// Create the Event Global ID
				if ( ! empty( $item->global_id ) ) {
					update_post_meta( $event['ID'], Tribe__Events__Aggregator__Event::$global_id_key, $item->global_id );
				}

				// Create the Event Global ID History
				if ( ! empty( $item->global_id_lineage ) ) {
					foreach ( $item->global_id_lineage as $gid ) {
						add_post_meta( $event['ID'], Tribe__Events__Aggregator__Event::$global_id_lineage_key, $gid );
					}
				}
			}

			Tribe__Events__Aggregator__Records::instance()->add_record_to_event( $event['ID'], $this->id, $this->origin );

			// Add post parent possibility
			if ( empty( $event['parent_uid'] ) ) {
				$possible_parents[ $event['ID'] ] = $event[ $unique_field['target'] ];
			}

			// Check for legacy Unique ID (now we try to use Global ID)
			if ( ! empty( $event[ $unique_field['target'] ] ) ) {
				update_post_meta( $event['ID'], "_{$unique_field['target']}", $event[ $unique_field['target'] ] );
			}

			// Save the meta data in case of updating to pro later on
			if ( ! empty( $event['EventRecurrenceRRULE'] ) ) {
				update_post_meta( $event['ID'], '_EventRecurrenceRRULE', $event['EventRecurrenceRRULE'] );
			}

			// Are there any existing event categories for this event?
			$terms = wp_get_object_terms( $event['ID'], Tribe__Events__Main::TAXONOMY );

			if ( is_wp_error( $terms ) ) {
				$terms = array();
			}

			// If so, should we preserve those categories?
			if ( ! empty( $terms ) && 'preserve_changes' === $update_authority_setting ) {
				$terms = wp_list_pluck( $terms, 'term_id' );
				unset( $event['categories'] );
			}

			if ( ! empty( $event['categories'] ) ) {
				foreach ( $event['categories'] as $cat ) {
					if ( ! $term = term_exists( $cat, Tribe__Events__Main::TAXONOMY ) ) {
						$term = wp_insert_term( $cat, Tribe__Events__Main::TAXONOMY );
						if ( ! is_wp_error( $term ) ) {
							$terms[] = (int) $term['term_id'];

							// Track that we created an event category
							$activity->add( 'cat', 'created', $term['term_id'] );
						}
					} else {
						$terms[] = (int) $term['term_id'];
					}
				}
			}

			$tags = array();
			if ( ! empty( $event['tags'] ) ) {
				foreach ( $event['tags'] as $tag_name ) {
					if ( ! $tag = term_exists( $tag_name, 'post_tag' ) ) {
						$tag = wp_insert_term( $tag_name, 'post_tag' );
						if ( ! is_wp_error( $tag ) ) {
							$tags[] = (int) $tag['term_id'];

							// Track that we created a post tag
							$activity->add( 'tag', 'created', $tag['term_id'] );
						}
					} else {
						$tags[] = (int) $tag['term_id'];
					}
				}
			}

			// if we are setting all events to a category specified in saved import
			if ( ! empty( $this->meta['category'] ) ) {
				$terms[] = (int) $this->meta['category'];
			}

			wp_set_object_terms( $event['ID'], $terms, Tribe__Events__Main::TAXONOMY, false );
			wp_set_object_terms( $event['ID'], $tags, 'post_tag', false );

			// If we have a Image Field from Service
			if ( ! empty( $event['image'] ) ) {
				if ( is_object( $event['image'] ) ) {
					$image = $this->import_aggregator_image( $event );
				} else {
					$image = $this->import_image( $event );
<<<<<<< HEAD
=======
				}

				if ( ! is_wp_error( $image ) && ! empty( $image->post_id ) ) {
					// Set as featured image
					$featured_status = set_post_thumbnail( $event['ID'], $image->post_id );

					if ( $featured_status ) {
						// Log this attachment was created
						$activity->add( 'attachment', 'created', $image->post_id );
					}
				}
			}

			// If we have a Image Field for the Organizer from Service
			if ( ! empty( $item->organizer->image ) && $organizer_id ) {
				$args = array(
					'ID' => $organizer_id,
					'image' => $item->organizer->image,
					'post_title' => get_the_title( $organizer_id ),
				);
				$image = $this->import_image( $args );

				if ( ! is_wp_error( $image ) && ! empty( $image->post_id ) ) {
					// Set as featured image
					$featured_status = set_post_thumbnail( $organizer_id, $image->post_id );

					if ( $featured_status ) {
						// Log this attachment was created
						$activity->add( 'attachment', 'created', $image->post_id );
					}
>>>>>>> 23a5459b
				}
			}

			// If we have a Image Field for the Venue from Service
			if ( ! empty( $item->venue->image ) && $venue_id ) {
				$args = array(
					'ID' => $venue_id,
					'image' => $item->venue->image,
					'post_title' => get_the_title( $venue_id ),
				);
				$image = $this->import_image( $args );

				if ( ! is_wp_error( $image ) && ! empty( $image->post_id ) ) {
					// Set as featured image
					$featured_status = set_post_thumbnail( $venue_id, $image->post_id );

					if ( $featured_status ) {
						// Log this attachment was created
						$activity->add( 'attachment', 'created', $image->post_id );
					}
				}
			}
		}

		remove_filter( 'tribe-post-origin', array( Tribe__Events__Aggregator__Records::instance(), 'filter_post_origin' ), 10 );

		return $activity;
	}

	/**
	 * Gets all ids that already exist in the post meta table from the provided records
	 *
	 * @param array $records Array of records
	 * @param array $data Submitted data
	 *
	 * @return array
	 */
	protected function get_existing_ids_from_import_data( $import_data ) {
		$unique_field = $this->get_unique_field();

		if ( ! $unique_field ) {
			return array();
		}

		$parent_selected_ids = array();

		if ( ! empty( $this->meta['ids_to_import'] ) && 'all' !== $this->meta['ids_to_import'] ) {
			if ( is_array( $this->meta['ids_to_import'] ) ) {
				$selected_ids = $this->meta['ids_to_import'];
			} else {
				$selected_ids = json_decode( $this->meta['ids_to_import'] );
			}
		} else {
			$selected_ids = wp_list_pluck( $import_data, $unique_field['source'] );
		}

		if ( empty( $selected_ids ) ) {
			return array();
		}

		$event_object = new Tribe__Events__Aggregator__Event;
		$existing_ids = $event_object->get_existing_ids( $this->meta['origin'], $selected_ids );

		return $existing_ids;
	}

	protected function filter_data_by_selected( $import_data ) {
		$unique_field = $this->get_unique_field();

		if ( ! $unique_field ) {
			return $import_data;
		}

		// It's safer to use Empty to check here, prevents notices
		if ( empty( $this->meta['ids_to_import'] ) ) {
			return $import_data;
		}

		if ( 'all' === $this->meta['ids_to_import'] ) {
			return $import_data;
		}

		$selected_ids = maybe_unserialize( $this->meta['ids_to_import'] );

		$selected = array();

		foreach ( $import_data as $data ) {
			if ( ! in_array( $data->{$unique_field['source']}, $selected_ids ) ) {
				continue;
			}

			$selected[] = $data;
		}

		return $selected;
	}

	protected function get_unique_field() {
		if ( ! isset( self::$unique_id_fields[ $this->meta['origin'] ] ) ) {
			return null;
		}

		return self::$unique_id_fields[ $this->meta['origin'] ];
	}

	/**
	 * Finalizes the import record for insert
	 */
	public function finalize() {
		$this->update_meta( 'finalized', true );
	}

	/**
	 * preserve Event Options
	 *
	 * @param array $event Event data
	 *
	 * @return array
	 */
	public static function preserve_event_option_fields( $event ) {
		$event_post = get_post( $event['ID'] );
		$post_meta = Tribe__Events__API::get_and_flatten_event_meta( $event['ID'] );

		// we want to preserve this option if not explicitly being overridden
		if ( ! isset( $event['EventHideFromUpcoming'] ) && isset( $post_meta['_EventHideFromUpcoming'] ) ) {
			$event['EventHideFromUpcoming'] = $post_meta['_EventHideFromUpcoming'];
		}

		// we want to preserve the existing sticky state unless it is explicitly being overridden
		if ( ! isset( $event['EventShowInCalendar'] ) && '-1' == $event_post->menu_order ) {
			$event['EventShowInCalendar'] = 'yes';
		}

		// we want to preserve the existing featured state unless it is explicitly being overridden
		if ( ! isset( $event['feature_event'] ) && isset( $post_meta['_tribe_featured'] ) ) {
			$event['feature_event'] = $post_meta['_tribe_featured'];
		}

		return $event;
	}

    /**
     * Imports an image information from EA server and creates the WP attachment object if required.
     *
     * @param array $event An event representation in the format provided by an Event Aggregator response.
     *
     * @return bool|stdClass|WP_Error An image information in the format provided by an Event Aggregator responsr or
     *                                `false` on failure.
     */
	public function import_aggregator_image( $event ) {
		// Attempt to grab the event image
		$image_import = tribe( 'events-aggregator.main' )->api( 'image' )->get( $event['image']->id );

		/**
		 * Filters the returned event image url
		 *
		 * @param array|bool $image       Attachment information
		 * @param array      $event       Event array
		 */
		$image = apply_filters( 'tribe_aggregator_event_image', $image_import, $event );

		// If there was a problem bail out
		if ( false === $image ) {
			return false;
		}

		// Verify for more Complex Errors
		if ( is_wp_error( $image ) ) {
			return $image;
		}

		return $image;
	}

	/**
	 * Imports the image contained in the event `image` field if any.
	 *
	 * @param array $event An event data in array format.
	 *
	 * @return object|bool An object with the image post ID or `false` on failure.
	 */
	public function import_image( $event ) {
		if ( empty( $event['image'] ) || ! filter_var( $event['image'], FILTER_VALIDATE_URL ) ) {
			return false;
		}

		require_once( ABSPATH . 'wp-admin/includes/media.php' );
		require_once( ABSPATH . 'wp-admin/includes/file.php' );
		require_once( ABSPATH . 'wp-admin/includes/image.php' );

		// Set variables for storage, fix file filename for query strings.
		preg_match( '/[^\?]+\.(jpe?g|jpe|gif|png)\b/i', $event['image'], $matches );
		if ( ! $matches ) {
			return false;
		}

		$file_array         = array();
		$file_array['name'] = basename( $matches[0] );

		// Download file to temp location.
		$file_array['tmp_name'] = download_url( $event['image'] );

		// If error storing temporarily, return the error.
		if ( is_wp_error( $file_array['tmp_name'] ) ) {
			return false;
		}

		$id = media_handle_sideload( $file_array, $event['ID'], $event['post_title'] );

		if ( is_wp_error( $id ) ) {
			@unlink( $file_array['tmp_name'] );

			return false;
		}

		return (object) array( 'post_id' => $id );
	}

	/**
	 * Whether an origin has more granulat policies concerning an import setting or not.
	 *
	 * @param string $origin
	 * @param string $setting
	 *
	 * @return bool
	 */
	protected function has_import_policy_for( $origin, $setting ) {
		return isset( $this->origin_import_policies[ $origin ] ) && in_array( $setting, $this->origin_import_policies[ $origin ] );
	}
}<|MERGE_RESOLUTION|>--- conflicted
+++ resolved
@@ -1068,14 +1068,8 @@
 		$show_map_setting = tribe_is_truthy( tribe( 'events-aggregator.settings' )->default_map( $origin ) );
 		$update_authority_setting = tribe( 'events-aggregator.settings' )->default_update_authority( $origin );
 
-<<<<<<< HEAD
-		$origin = $this->meta['origin'];
-		$show_map_setting = tribe_is_truthy( Tribe__Events__Aggregator__Settings::instance()->default_map( $origin ) );
-		$update_authority_setting = Tribe__Events__Aggregator__Settings::instance()->default_update_authority( $origin );
-=======
 		$import_settings = tribe( 'events-aggregator.settings' )->default_settings_import( $origin );
 		$should_import_settings = tribe_is_truthy( $import_settings ) ? true : false;
->>>>>>> 23a5459b
 
 		$unique_inserted = array();
 
@@ -1125,9 +1119,6 @@
 				continue;
 			}
 
-			$import_settings = Tribe__Events__Aggregator__Settings::instance()->default_settings_import( $origin );
-			$should_import_settings = tribe_is_truthy( $import_settings ) ? true : false;
-
 			if ( $show_map_setting ) {
 				$event['EventShowMap'] = $show_map_setting || (bool) isset( $event['show_map'] );
 				if ( $this->has_import_policy_for( $origin, 'show_map_link' ) ) {
@@ -1151,13 +1142,6 @@
 					$event['menu_order']          = - 1;
 				}
 				unset( $event['sticky'] );
-<<<<<<< HEAD
-			}
-
-			if ( ! $should_import_settings ) {
-				unset( $event['feature_event'] );
-=======
->>>>>>> 23a5459b
 			}
 
 			if ( ! $should_import_settings ) {
@@ -1171,7 +1155,6 @@
 				$event['post_parent'] = $k;
 			}
 
-<<<<<<< HEAD
 			// Do we have an existing venue for this event that we should preserve?
 			// @todo review: should we care about the potential for multiple venue IDs?
 			if (
@@ -1183,8 +1166,6 @@
 				unset( $event['Venue'] );
 			}
 
-=======
->>>>>>> 23a5459b
 			// if we should create a venue or use existing
 			if ( ! empty( $event['Venue']['Venue'] ) ) {
 				if ( ! empty( $item->venue->global_id ) ) {
@@ -1276,7 +1257,6 @@
 				unset( $event['Venue'] );
 			}
 
-<<<<<<< HEAD
 			// Do we have an existing organizer(s) for this event that we should preserve?
 			if (
 				! empty( $event['ID'] )
@@ -1288,9 +1268,6 @@
 			}
 
 			//if we should create an organizer or use existing
-=======
-			// if we should create an organizer or use existing
->>>>>>> 23a5459b
 			if ( ! empty( $event['Organizer']['Organizer'] ) ) {
 				if ( ! empty( $item->organizer->global_id ) ) {
 					// Did we find a Post with a matching Global ID in History
@@ -1517,8 +1494,6 @@
 					$image = $this->import_aggregator_image( $event );
 				} else {
 					$image = $this->import_image( $event );
-<<<<<<< HEAD
-=======
 				}
 
 				if ( ! is_wp_error( $image ) && ! empty( $image->post_id ) ) {
@@ -1549,7 +1524,6 @@
 						// Log this attachment was created
 						$activity->add( 'attachment', 'created', $image->post_id );
 					}
->>>>>>> 23a5459b
 				}
 			}
 
