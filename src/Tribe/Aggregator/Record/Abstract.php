--- conflicted
+++ resolved
@@ -519,7 +519,11 @@
 		return $error;
 	}
 
-<<<<<<< HEAD
+	/**
+	 * Verifies if this
+	 *  Schedule Record can create a new Child Record
+	 * @return boolean
+	 */
 	public function is_schedule_time() {
 		// If we are not on a Schedule Type
 		if ( ! $this->is_schedule ) {
@@ -542,11 +546,6 @@
 		return true;
 	}
 
-	public function insert_posts( $import_data = null ) {
-		if ( is_null( $import_data ) ) {
-			$import_data = $this->get_import_data();
-		}
-=======
 	/**
 	 * Adjust the event count for the record
 	 *
@@ -620,7 +619,6 @@
 	 */
 	public function insert_posts() {
 		$import_data = $this->get_import_data();
->>>>>>> 4555ec6c
 
 		if ( empty( $this->meta['finalized'] ) ) {
 			return new WP_Error(
