<?php
// Don't load directly
defined( 'WPINC' ) or die;

abstract class Tribe__Events__Aggregator__Record__Abstract {
	/**
	 * Meta key prefix for ea-record data
	 *
	 * @var string
	 */
	public static $meta_key_prefix = '_tribe_aggregator_';

	public $id;
	public $post;
	public $meta;

	public $type;
	public $frequency;

	public $is_schedule = false;
	public $is_manual = false;

	public static $unique_id_fields = array(
		'facebook' => array(
			'source' => 'facebook_id',
			'target' => 'EventFacebookID',
		),
		'meetup' => array(
			'source' => 'meetup_id',
			'target' => 'EventMeetupID',
		),
		'ical' => array(
			'source' => 'uid',
			'target' => 'uid',
		),
		'gcal' => array(
			'source' => 'uid',
			'target' => 'uid',
		),
		'ics' => array(
			'source' => 'uid',
			'target' => 'uid',
		),
	);

	/**
	 * Holds the event count temporarily while event counts (comment_count) is being updated
	 *
	 * @var int
	 */
	private $temp_event_count = 0;

	/**
	 * Setup all the hooks and filters
	 *
	 * @return void
	 */
	public function __construct( $post = null ) {
		// If we have an Post we try to Setup
		$this->load( $post );
	}

	/**
	 * Public facing Label for this Origin
	 *
	 * @return string
	 */
	abstract public function get_label();

	/**
	 * Loads the WP_Post associated with this record
	 */
	public function load( $post = null ) {
		if ( is_numeric( $post ) ) {
			$post = get_post( $post );
		}

		if ( ! $post instanceof WP_Post ) {
			return tribe_error( 'core:aggregator:invalid-record-object', array(), array( $post ) );
		}

		if ( $post->post_type !== Tribe__Events__Aggregator__Records::$post_type ) {
			return tribe_error( 'core:aggregator:invalid-record-post_type', array(), array( $post ) );
		}

		$this->id = $post->ID;

		// Get WP_Post object
		$this->post = $post;

		// Map `ping_status` as the `type`
		$this->type = $this->post->ping_status;

		if ( 'schedule' === $this->type ) {
			// Fetches the Frequency Object
			$this->frequency = Tribe__Events__Aggregator__Cron::instance()->get_frequency( array( 'id' => $this->post->post_content ) );

			// Boolean Flag for Scheduled records
			$this->is_schedule = true;
		} else {
			// Everything that is not a Scheduled Record is set as Manual
			$this->is_manual = true;
		}

		$this->setup_meta( get_post_meta( $this->id ) );

		return $this;
	}

	/**
	 * Sets up meta fields by de-prefixing them into the array
	 *
	 * @param array $meta Meta array
	 */
	public function setup_meta( $meta ) {
		foreach ( $meta as $key => $value ) {
			$key = preg_replace( '/^' . self::$meta_key_prefix . '/', '', $key );
			$this->meta[ $key ] = is_array( $value ) ? reset( $value ) : $value;
		}
	}

	/**
	 * Updates import record meta
	 *
	 * @param string $key Meta key
	 * @param mixed $value Meta value
	 */
	public function update_meta( $key, $value ) {
		$this->meta[ $key ] = $value;
		return update_post_meta( $this->post->ID, self::$meta_key_prefix . $key, $value );
	}

	/**
	 * Creates an import record
	 *
	 * @param string $type Type of record to create - manual or schedule
	 * @param array $args Post type args
	 * @param array $meta Post meta
	 *
	 * @return WP_Post|WP_Error
	 */
	public function create( $type = 'manual', $args = array(), $meta = array() ) {
		if ( ! in_array( $type, array( 'manual', 'schedule' ) ) ) {
			return tribe_error( 'core:aggregator:invalid-create-record-type', $type );
		}

		$defaults = array(
			'parent'    => 0,
		);
		$args = (object) wp_parse_args( $args, $defaults );

		$defaults = array(
			'frequency' => null,
			'hash'      => wp_generate_password( 32, true, true ),
		);

		$meta = wp_parse_args( $meta, $defaults );

		$post = $this->prep_post_args( $type, $args, $meta );

		$result = wp_insert_post( $post );

		// meta_input was introduced in 4.4. Deal with old versions
		if ( -1 === version_compare( get_bloginfo( 'version' ), '4.4' ) && ! is_wp_error( $result ) ) {
			foreach ( $post['meta_input'] as $key => $value ) {
				update_post_meta( $result, $key, $value );
			}
		}

		// After Creating the Post Load and return
		return $this->load( $result );
	}

	/**
	 * Edits an import record
	 *
	 * @param array $args Post type args
	 * @param array $meta Post meta
	 *
	 * @return WP_Post|WP_Error
	 */
	public function save( $post_id, $args = array(), $meta = array() ) {
		if ( ! isset( $meta['type'] ) || 'schedule' !== $meta['type'] ) {
			return tribe_error( 'core:aggregator:invalid-edit-record-type', $type );
		}

		$defaults = array(
			'parent'    => 0,
		);
		$args = (object) wp_parse_args( $args, $defaults );

		$defaults = array(
			'frequency' => null,
		);

		$meta = wp_parse_args( $meta, $defaults );

		$post = $this->prep_post_args( $meta['type'], $args, $meta );
		$post['ID'] = absint( $post_id );
		$post['post_status'] = Tribe__Events__Aggregator__Records::$status->schedule;

		$result = wp_update_post( $post );

		// meta_input was introduced in 4.4. Deal with old versions
		if ( -1 === version_compare( WP_VERSION, '4.4' ) && ! is_wp_error( $result ) ) {
			foreach ( $post['meta_input'] as $key => $value ) {
				update_post_meta( $result, $key, $value );
			}
		}

		// After Creating the Post Load and return
		return $this->load( $result );
	}

	/**
	 * Preps post arguments for create/save
	 *
	 * @param string $type Type of record to create - manual or schedule
	 * @param array $args Post type args
	 * @param array $meta Post meta
	 *
	 * @return array
	 */
	public function prep_post_args( $type, $args, $meta = array() ) {
		$post = array(
			'post_title'     => $this->generate_title( $type, $this->origin, $meta['frequency'], $args->parent ),
			'post_type'      => Tribe__Events__Aggregator__Records::$post_type,
			'ping_status'    => $type,
			// The Mime Type needs to be on a %/% format to work on WordPress
			'post_mime_type' => 'ea/' . $this->origin,
			'post_date'      => current_time( 'mysql' ),
			'post_status'    => Tribe__Events__Aggregator__Records::$status->draft,
			'post_parent'    => $args->parent,
			'meta_input'     => array(),
		);

		// prefix all keys
		foreach ( $meta as $key => $value ) {
			$post['meta_input'][ self::$meta_key_prefix . $key ] = $value;
		}

		$args = (object) $args;
		$meta = (object) $meta;

		if ( 'schedule' === $type ) {
			$frequency = Tribe__Events__Aggregator__Cron::instance()->get_frequency( array( 'id' => $meta->frequency ) );
			if ( ! $frequency ) {
				return tribe_error( 'core:aggregator:invalid-record-frequency', $meta );
			}

			// Setup the post_content as the Frequency (makes it easy to fetch by frequency)
			$post['post_content'] = $frequency->id;
		}

		return $post;
	}

	/**
	 * A simple method to create a Title for the Records
	 *
	 * @param mixed $Nparams This method accepts any number of params, they must be string compatible
	 *
	 * @return string
	 */
	public function generate_title() {
		$parts = func_get_args();
		return __( 'Record: ', 'the-events-calendar' ) . implode( ' ', array_filter( $parts ) );
	}

	/**
	 * Creates a schedule record based on the import record
	 *
	 * @return boolean|WP_Error
	 */
	public function create_schedule_record() {
		$post = array(
			'post_title'     => $this->generate_title( $this->type, $this->origin, $this->meta['frequency'] ),
			'post_type'      => $this->post->post_type,
			'ping_status'    => $this->post->ping_status,
			'post_mime_type' => $this->post->post_mime_type,
			'post_date'      => current_time( 'mysql' ),
			'post_status'    => Tribe__Events__Aggregator__Records::$status->schedule,
			'post_parent'    => 0,
			'meta_input'     => array(),
		);

		foreach ( $this->meta as $key => $value ) {
			$post['meta_input'][ self::$meta_key_prefix . $key ] = $value;
		}

		$frequency = Tribe__Events__Aggregator__Cron::instance()->get_frequency( array( 'id' => $this->meta['frequency'] ) );
		if ( ! $frequency ) {
			return tribe_error( 'core:aggregator:invalid-record-frequency', $meta );
		}

		// Setups the post_content as the Frequency (makes it easy to fetch by frequency)
		$post['post_content'] = $frequency->id;

		// create schedule post
		$schedule_id = wp_insert_post( $post );

		// if the schedule creation failed, bail
		if ( is_wp_error( $schedule_id ) ) {
			return tribe_error( 'core:aggregator:save-schedule-failed' );
		}

		$update_args = array(
			'ID' => $this->post->ID,
			'post_parent' => $schedule_id,
		);

		// update the parent of the import we are creating the schedule for. If that fails, delete the
		// corresponding schedule and bail
		if ( ! wp_update_post( $update_args ) ) {
			wp_delete_post( $schedule_id, true );

			return tribe_error( 'core:aggregator:save-schedule-failed' );
		}

		$this->post->post_parent = $schedule_id;

		return Tribe__Events__Aggregator__Records::instance()->get_by_post_id( $schedule_id );
	}

	/**
	 * Creates a child record based on the import record
	 *
	 * @return boolean|WP_Error
	 */
	public function create_child_record() {
		$post = array(
			// Stores the Key under `post_title` which is a very forgiving type of column on `wp_post`
			'post_title'     => $this->generate_title( $this->type, $this->origin, $this->meta['frequency'], $this->post ),
			'post_type'      => $this->post->post_type,
			'ping_status'    => $this->post->ping_status,
			'post_mime_type' => $this->post->post_mime_type,
			'post_date'      => current_time( 'mysql' ),
			'post_status'    => Tribe__Events__Aggregator__Records::$status->draft,
			'post_parent'    => $this->id,
			'meta_input'     => array(),
		);

		foreach ( $this->meta as $key => $value ) {
			$post['meta_input'][ self::$meta_key_prefix . $key ] = $value;
		}

		$frequency = Tribe__Events__Aggregator__Cron::instance()->get_frequency( array( 'id' => $this->meta['frequency'] ) );
		if ( ! $frequency ) {
			return tribe_error( 'core:aggregator:invalid-record-frequency', $meta );
		}

		// Setup the post_content as the Frequency (makes it easy to fetch by frequency)
		$post['post_content'] = $frequency->id;

		// create schedule post
		$child_id = wp_insert_post( $post );

		// if the schedule creation failed, bail
		if ( is_wp_error( $child_id ) ) {
			return tribe_error( 'core:aggregator:save-child-failed' );
		}

		return Tribe__Events__Aggregator__Records::instance()->get_by_post_id( $child_id );
	}

	/**
	 * Queues the import on the Aggregator service
	 *
	 * @return mixed
	 */
	public function queue_import( $args = array() ) {
		$aggregator = Tribe__Events__Aggregator::instance();

		$is_previewing = (
			! empty( $_GET['action'] )
			&& (
				'tribe_aggregator_create_import' === $_GET['action']
				|| 'tribe_aggregator_preview_import' === $_GET['action']
			)
		);

		$error = null;

		// if the daily limit for import requests has been reached, error out
		if ( 0 >= $aggregator->get_daily_limit_available() ) {
			$error = $this->log_limit_reached_error();
			return $this->set_status_as_failed( $error );
		}

		$defaults = array(
			'type'     => $this->meta['type'],
			'origin'   => $this->meta['origin'],
			'source'   => $this->meta['source'],
			'callback' => $is_previewing ? null : site_url( '/event-aggregator/insert/?key=' . urlencode( $this->meta['hash'] ) ),
		);

		if ( ! empty( $this->meta['frequency'] ) ) {
			$defaults['frequency'] = $this->meta['frequency'];
		}

		if ( ! empty( $this->meta['file'] ) ) {
			$defaults['file'] = $this->meta['file'];
		}

		if ( ! empty( $this->meta['keywords'] ) ) {
			$defaults['keywords'] = $this->meta['keywords'];
		}

		if ( ! empty( $this->meta['location'] ) ) {
			$defaults['location'] = $this->meta['location'];
		}

		if ( ! empty( $this->meta['start'] ) ) {
			$defaults['start'] = $this->meta['start'];
		}

		if ( ! empty( $this->meta['radius'] ) ) {
			$defaults['radius'] = $this->meta['radius'];
		}

		$args = wp_parse_args( $args, $defaults );

		// create the import on the Event Aggregator service
		$response = $aggregator->api( 'import' )->create( $args );

		// if the Aggregator API returns a WP_Error, set this record as failed
		if ( is_wp_error( $response ) ) {
			$error = $response;
			return $this->set_status_as_failed( $error );
		}

		// if the Aggregator response has an unexpected format, set this record as failed
		if ( empty( $response->message_code ) ) {
			return $this->set_status_as_failed( tribe_error( 'core:aggregator:invalid-service-response' ) );
		}

		// if the Import creation was unsuccessful, set this record as failed
		if (
			'success:create-import' != $response->message_code
			&& 'queued' != $response->message_code
		) {
			/**
			 * @todo Allow overwriting the message
			 */
			$error = new WP_Error( $response->message_code, esc_html__( $response->message, 'the-events-calendar' ) );
			return $this->set_status_as_failed( $error );
		}

		// if the Import creation didn't provide an import id, the response was invalid so mark as failed
		if ( empty( $response->data->import_id ) ) {
			return $this->set_status_as_failed( tribe_error( 'core:aggregator:invalid-service-response' ) );
		}

		// only set as pending if we aren't previewing the record
		if ( ! $is_previewing ) {
			// if we get here, we're good! Set the status to pending
			$this->set_status_as_pending();
		}

		// store the import id
		update_post_meta( $this->id, self::$meta_key_prefix . 'import_id', $response->data->import_id );

		// reduce the daily allotment of import creations
		$aggregator->reduce_daily_limit( 1 );

		return $response;
	}

	public function get_import_data() {
		$aggregator = Tribe__Events__Aggregator::instance();
		return $aggregator->api( 'import' )->get( $this->meta['import_id'] );
	}

	public function delete( $force = false ) {
		if ( $this->is_manual ) {
			return tribe_error( 'core:aggregator:delete-record-failed', array( 'record' => $this ), array( $this->id ) );
		}

		return wp_delete_post( $this->id, $force );
	}

	/**
	 * Sets a status on the record
	 *
	 * @return int
	 */
	public function set_status( $status ) {
		if ( ! isset( Tribe__Events__Aggregator__Records::$status->{ $status } ) ) {
			return false;
		}

		return wp_update_post( array(
			'ID' => $this->id,
			'post_status' => Tribe__Events__Aggregator__Records::$status->{ $status },
		) );
	}

	/**
	 * Marks a record as failed
	 *
	 * @return int
	 */
	public function set_status_as_failed( $error = null ) {
		if ( $error && is_wp_error( $error ) ) {
			$this->log_error( $error );
		}

		$this->set_status( 'failed' );

		return $error;
	}

	/**
	 * Marks a record as pending
	 *
	 * @return int
	 */
	public function set_status_as_pending() {
		return $this->set_status( 'pending' );
	}

	/**
	 * Marks a record as successful
	 *
	 * @return int
	 */
	public function set_status_as_success() {
		return $this->set_status( 'success' );
	}

	/**
	 * A quick method to fetch the Child Records to the current on this class
	 *
	 * @param  array  $args WP_Query Arguments
	 *
	 * @return WP_Query|WP_Error
	 */
	public function query_child_records( $args = array() ) {
		$defaults = array();
		$args = (object) wp_parse_args( $args, $defaults );

		// Force the parent
		$args->post_parent = $this->id;

		return Tribe__Events__Aggregator__Records::instance()->query( $args );
	}

	/**
	 * A quick method to fetch the Child Records by Status
	 *
	 * @param string $status Which status, must be a valid EA status
	 *
	 * @return WP_Query|WP_Error|bool
	 */
	public function get_child_record_by_status( $status = 'success', $qty = -1 ) {
		$statuses = Tribe__Events__Aggregator__Records::$status;

		if ( ! isset( $statuses->{ $status } ) || 'trash' !== $status ) {
			return false;
		}

		$args = array(
			'post_status'    => $statuses->{ $status },
			'posts_per_page' => $qty,
		);
		$query = $this->query_child_records( $args );
		if ( ! $query->have_posts() ) {
			return false;
		}

		// Return the First Post when it exists
		return $query;
	}

	/**
	 * Gets errors on the record post
	 */
	public function get_errors( $args = array() ) {
		$defaults = array(
			'post_id' => $this->id,
		);

		$args = wp_parse_args( $args, $defaults );

		return get_comments( $args );
	}

	/**
	 * Logs an error to the comments of the Record post
	 *
	 * @param WP_Error $error Error message to log
	 *
	 * @return bool
	 */
	public function log_error( $error ) {
		$args = array(
			'comment_post_ID' => $this->id,
			'comment_author'  => $error->get_error_code(),
			'comment_content' => $error->get_error_message(),
		);

		return wp_insert_comment( $args );
	}

	/**
	 * Logs the fact that the daily import limit has been reached
	 *
	 * @return WP_Error
	 */
	public function log_limit_reached_error() {
		$aggregator = Tribe__Events__Aggregator::instance();

		$this->log_error( tribe_error( 'core:aggregator:daily-limit-reached', array(), array( $aggregator->get_daily_limit() ) ) );

		return $error;
	}

	/**
	 * Verifies if this Schedule Record can create a new Child Record
	 * @return boolean
	 */
	public function is_schedule_time() {
		// If we are not on a Schedule Type
		if ( ! $this->is_schedule ) {
			return false;
		}

		// If we are not dealing with the Record Schedule
		if ( $this->post->post_status !== Tribe__Events__Aggregator__Records::$status->schedule ) {
			return false;
		}

		$current  = time();
		$modified = strtotime( $this->post->post_modified );
		$next     = $modified + $this->frequency->interval;

		if ( $current < $next ) {
			return false;
		}

		return true;
	}

	/**
	 * Adjust the event count for the record
	 *
	 * Note: event count is stored in the comment count field
	 *
	 * @param int $quantity Amount to adjust the event count by
	 * @param int $post_id Post ID to fetch from
	 */
	public function adjust_event_count( $quantity, $post = null ) {
		if ( ! $post ) {
			$post = get_post( $this->post->ID );
		}

		$event_count = $post->comment_count;

		$event_count += (int) $quantity;
		if ( $event_count < 0 ) {
			$event_count = 0;
		}

		$this->temp_event_count = $event_count;
		add_filter( 'pre_wp_update_comment_count_now', array( $this, 'event_count_filter' ) );
		wp_update_comment_count_now( $post->ID );
		remove_filter( 'pre_wp_update_comment_count_now', array( $this, 'event_count_filter' ) );
	}

	/**
	 * Completes the import process for a record
	 *
	 * This occurs after the successful insertion of data
	 *
	 * @param array $results Array of results (created, updated, and skipped) from an insert
	 */
	public function complete_import( $results ) {
		$args = array(
			'ID' => $this->post->ID,
			'post_modified' => date( Tribe__Date_Utils::DBDATETIMEFORMAT, current_time( 'timestamp' ) ),
			'post_status' => Tribe__Events__Aggregator__Records::$status->success,
		);

		wp_update_post( $args );

		// update the comment counts
		if ( ! empty( $results['created'] ) ) {
			// make sure we have the latest data for the post
			$post = get_post( $this->post->ID );

			$this->adjust_event_count( (int) $results['created'], $post );

			if ( ! empty( $post->post_parent ) ) {
				$this->adjust_event_count( (int) $results['created'], get_post( $post->post_parent ) );
			}
		}
	}

	/**
	 * Filters the comment count before updating the comment count on an import record
	 *
	 * @return int
	 */
	public function event_count_filter() {
		$event_count = $this->temp_event_count;
		$this->temp_event_count = 0;
		return $event_count;
	}

	/**
	 * Inserts events, venues, and organizers for the Import Record
	 *
	 * @param array $data Dummy data var to allow children to optionally react to passed in data
	 *
	 * @return array|WP_Error
	 */
	public function insert_posts( $data = array() ) {
		add_filter( 'tribe-post-origin', array( Tribe__Events__Aggregator__Records::instance(), 'filter_post_origin' ), 10 );

		$import_data = $this->get_import_data();

		// if we've received a source name, let's set that in the record as soon as possible
		if ( ! empty( $import_data->data->source_name ) ) {
			$this->update_meta( 'source_name', $import_data->data->source_name );

			if ( ! empty( $this->post->post_parent ) ) {
				$parent_record = Tribe__Events__Aggregator__Records::instance()->get_by_post_id( $this->post->post_parent );
				$parent_record->update_meta( 'source_name', $import_data->data->source_name );
			}
		}

		if ( empty( $this->meta['finalized'] ) ) {
			return tribe_error( 'core:aggregator:record-not-finalized' );
		}

		if ( is_wp_error( $import_data ) ) {
			return $import_data;
		}

		$results = array(
			'updated' => 0,
			'created' => 0,
			'skipped' => 0,
		);

		$args = array(
			'post_status' => $this->meta['post_status'],
		);

		$items = $this->filter_data_by_selected( $import_data->data->events );

		$unique_field = $this->get_unique_field();
		$existing_ids = $this->get_existing_ids_from_import_data( $items );

		$count_scanned_events = 0;

		//cache
		$possible_parents = array();
		$found_organizers = array();
		$found_venues     = array();

		//if we have no non recurring events the message may be different
		$non_recurring = false;

		$show_map_setting = Tribe__Events__Aggregator__Settings::instance()->default_map( $this->meta['origin'] );
		$update_authority_setting = Tribe__Events__Aggregator__Settings::instance()->default_update_authority( $this->meta['origin'] );

		$unique_inserted = array();

		foreach ( $items as $item ) {
			$count_scanned_events++;
			$event = Tribe__Events__Aggregator__Event::translate_service_data( $item );

			// set the event ID if it can be set
			if (
				$unique_field
				&& isset( $event[ $unique_field['target'] ] )
				&& isset( $existing_ids[ $event[ $unique_field['target'] ] ] )
			) {
				$event['ID'] = $existing_ids[ $event[ $unique_field['target'] ] ]->post_id;
			}

			$event['post_status'] = $args['post_status'];

			/**
			 * Should events that have previously been imported be overwritten?
			 *
			 * By default this is turned off (since it would reset the post status, description
			 * and any other fields that have subsequently been edited) but it can be enabled
			 * by returning true on this filter.
			 *
			 * @var bool $overwrite
			 * @var int  $event_id
			 */
			if ( ! empty( $event['ID'] ) && 'retain' === $update_authority_setting ) {
				$results['skipped']++;
				continue;
			}

			if ( empty( $event[ 'recurrence' ] ) ) {
				$non_recurring = true;
			}

			// set the parent
			if ( ! empty( $event[ 'ID' ] ) && ( $id = wp_get_post_parent_id( $event[ 'ID' ] ) ) ) {
				$event['post_parent'] = $id;
			} elseif ( ! empty( $event['parent_uid'] ) && ( $k = array_search( $event['parent_uid'], $possible_parents ) ) ) {
				$event['post_parent'] = $k;
			}

			//if we should create a venue or use existing
			if ( ! empty( $event['Venue']['Venue'] ) ) {
				$v_id = array_search( $event['Venue']['Venue'], $found_venues );
				if ( false !== $v_id ) {
					$event['EventVenueID'] = $v_id;
				} elseif ( $venue = get_page_by_title( $event['Venue']['Venue'], 'OBJECT', Tribe__Events__Main::VENUE_POST_TYPE ) ) {
					$found_venues[ $venue->ID ] = $event['Venue']['Venue'];
					$event['EventVenueID']      = $venue->ID;
				} else {
					$event['Venue']['ShowMap']     = $show_map_setting;
					$event['Venue']['ShowMapLink'] = $show_map_setting;
					$event['EventVenueID'] = Tribe__Events__Venue::instance()->create( $event['Venue'], $this->meta['post_status'] );
				}
				unset( $event['Venue'] );
			}

			//if we should create an organizer or use existing
			if ( ! empty( $event['Organizer']['Organizer'] ) ) {
				$o_id = array_search( $event['Organizer']['Organizer'], $found_organizers );
				if ( false !== $o_id ) {
					$event['EventOrganizerID'] = $o_id;
				} elseif ( $organizer = get_page_by_title( $event['Organizer']['Organizer'], 'OBJECT', Tribe__Events__Main::ORGANIZER_POST_TYPE ) ) {
					$found_organizers[ $organizer->ID ] = $event['Organizer']['Organizer'];
					$event['EventOrganizerID']          = $organizer->ID;
				} else {
					$event['EventOrganizerID'] = Tribe__Events__Organizer::instance()->create( $event['Organizer'], $this->meta['post_status'] );
				}
				unset( $event['Organizer'] );
			}

			$event['post_type'] = Tribe__Events__Main::POSTTYPE;

			/**
			 * Filters the event data before any sort of saving of the event
			 *
			 * @param array $event Event data to save
			 * @param Tribe__Events__Aggregator__Record__Abstract Importer record
			 */
			$event = apply_filters( 'tribe_aggregator_before_save_event', $event, $this );

			if ( ! empty( $event['ID'] ) ) {
				if ( 'preserve_changes' === $update_authority_setting ) {
					$event = Tribe__Events__Aggregator__Event::preserve_changed_fields( $event );
				}

				add_filter( 'tribe_aggregator_track_modified_fields', '__return_false' );

				/**
				 * Filters the event data before updating event
				 *
				 * @param array $event Event data to save
				 * @param Tribe__Events__Aggregator__Record__Abstract Importer record
				 */
				$event = apply_filters( 'tribe_aggregator_before_update_event', $event, $record );

				$event['ID'] = tribe_update_event( $event['ID'], $event );
				remove_filter( 'tribe_aggregator_track_modified_fields', '__return_false' );

				// Count it as a updated Event
				$results['updated']++;
			} else {
				/**
				 * Filters the event data before inserting event
				 *
				 * @param array $event Event data to save
				 * @param Tribe__Events__Aggregator__Record__Abstract Importer record
				 */
				$event = apply_filters( 'tribe_aggregator_before_insert_event', $event, $this );
				$event['ID'] = tribe_create_event( $event );

				// Count it as a created Event
				$results['created']++;
			}

			Tribe__Events__Aggregator__Records::instance()->add_record_to_event( $event['ID'], $this->id, $this->origin );

			//add post parent possibility
			if ( empty( $event['parent_uid'] ) ) {
				$possible_parents[ $event['ID'] ] = $event[ $unique_field['target'] ];
			}

			if ( ! empty( $event[ $unique_field['target'] ] ) ) {
				update_post_meta( $event['ID'], "_{$unique_field['target']}", $event[ $unique_field['target'] ] );
			}

			//Save the meta data in case of updating to pro later on
			if ( ! empty( $event['EventRecurrenceRRULE'] ) ) {
				update_post_meta( $event['ID'], '_EventRecurrenceRRULE', $event['EventRecurrenceRRULE'] );
			}

			$terms = array();
			if ( ! empty( $event['categories'] ) ) {
				foreach ( $event['categories'] as $cat ) {
					if ( ! $term = term_exists( $cat, Tribe__Events__Main::TAXONOMY ) ) {
						$term = wp_insert_term( $cat, Tribe__Events__Main::TAXONOMY );
						$terms[] = (int) $term['term_id'];
					} else {
						$terms[] = (int) $term['term_id'];
					}
				}
			}

			//if we are setting all events to a category specified in saved import
			if ( ! empty( $this->meta['category'] ) ) {
				$terms[] = (int) $this->meta['category'];
			}

			wp_set_object_terms( $event['ID'], $terms, Tribe__Events__Main::TAXONOMY, false );

			if ( ! empty( $event['image'] ) ) {
				$this->import_event_image( $event['ID'], $event );
			}
		}

		$this->complete_import( $results );

		remove_filter( 'tribe-post-origin', array( Tribe__Events__Aggregator__Records::instance(), 'filter_post_origin' ), 10 );

		return $results;
	}

	/**
	 * Attempts to pull in the event image, if there is one, and attach it to the
	 * specified event post.
	 *
	 * @param $event_id
	 * @param $facebook_event
	 */
	protected function import_event_image( $event_id, $import_data ) {
		// Attempt to grab the event image
		/**
		 * Filters the returned event image url
		 *
		 * @param array|bool $image
		 * @param int $event_id Event ID
		 * @param array $import_data Event data
		 */
		$image = apply_filters( 'tribe_aggregator_event_image', Tribe__Events__Aggregator::instance()->api( 'image' )->get( $import_data['image']->id ), $event_id, $import_data );

		// If there was a problem bail out
		if ( false === $image ) {
			return;
		}

		// Set as featured image
		return set_post_thumbnail( $event_id, $image->post_id );
	}

	/**
	 * Gets all ids that already exist in the post meta table from the provided records
	 *
	 * @param array $records Array of records
	 * @param array $data Submitted data
	 *
	 * @return array
	 */
	protected function get_existing_ids_from_import_data( $import_data ) {
		$unique_field = $this->get_unique_field();

		if ( ! $unique_field ) {
			return array();
		}

		$parent_selected_ids = array();

		if ( 'all' !== $this->meta['ids_to_import'] ) {
			if ( is_array( $this->meta['ids_to_import'] ) ) {
				$selected_ids = $this->meta['ids_to_import'];
			} else {
				$selected_ids = json_decode( $this->meta['ids_to_import'] );
			}
		} else {
			$selected_ids = wp_list_pluck( $import_data, $unique_field['source'] );
		}

		if ( empty( $selected_ids ) ) {
			return array();
		}

		$event_object = new Tribe__Events__Aggregator__Event;
		$existing_ids = $event_object->get_existing_ids( $this->meta['origin'], $selected_ids );

		return $existing_ids;
	}

	protected function filter_data_by_selected( $import_data ) {
		$unique_field = $this->get_unique_field();

		if ( ! $unique_field ) {
			return $import_data;
		}

<<<<<<< HEAD
		if ( empty( $this->meta['ids_to_import'] ) ) {
			return $import_data;
		}

		if ( 'all' === $this->meta['ids_to_import'] ) {
=======
		if (
			'all' === $this->meta['ids_to_import']
			|| null === $this->meta['ids_to_import']
		) {
>>>>>>> d8b2fadd
			return $import_data;
		}

		$selected_ids = $this->meta['ids_to_import'];

		$selected = array();

		foreach ( $import_data as $data ) {
			if ( ! in_array( $data->{$unique_field['source']}, $selected_ids ) ) {
				continue;
			}

			$selected[] = $data;
		}

		return $selected;
	}

	protected function get_unique_field() {
		if ( ! isset( self::$unique_id_fields[ $this->meta['origin'] ] ) ) {
			return null;
		}

		return self::$unique_id_fields[ $this->meta['origin'] ];
	}

	/**
	 * Finalizes the import record for insert
	 */
	public function finalize() {
		$this->update_meta( 'finalized', true );
	}
}<|MERGE_RESOLUTION|>--- conflicted
+++ resolved
@@ -1000,18 +1000,12 @@
 			return $import_data;
 		}
 
-<<<<<<< HEAD
+		// It's safer to use Empty to check here, prevents notices
 		if ( empty( $this->meta['ids_to_import'] ) ) {
 			return $import_data;
 		}
 
 		if ( 'all' === $this->meta['ids_to_import'] ) {
-=======
-		if (
-			'all' === $this->meta['ids_to_import']
-			|| null === $this->meta['ids_to_import']
-		) {
->>>>>>> d8b2fadd
 			return $import_data;
 		}
 
