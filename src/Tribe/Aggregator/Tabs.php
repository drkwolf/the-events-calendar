<?php
// Don't load directly
defined( 'WPINC' ) or die;

class Tribe__Events__Aggregator__Tabs {

	/**
	 * A list of all the tabs
	 * @var array
	 */
	private $items = array();

	/**
	 * Static Singleton Holder
	 *
	 * @var self|null
	 */
	private static $instance;

	/**
	 * Static Singleton Factory Method
	 *
	 * @return self
	 */
	public static function instance() {
		if ( ! self::$instance ) {
			self::$instance = new self;
		}

		return self::$instance;
	}

	/**
	 * A private method to prevent it to be created twice.
	 * It will add the methods and setup any dependecies
	 */
	private function __construct() {
		add_filter( 'admin_title', array( $this, 'filter_admin_title' ), 10, 2 );
<<<<<<< HEAD
		add_action( 'current_screen', array( $this, 'action_active_tab' ), 5 );
=======
>>>>>>> 117d6d27

		// Configure the Base Tabs
		$this->register( 'Tribe__Events__Aggregator__Tabs__New' );
		$this->register( 'Tribe__Events__Aggregator__Tabs__Scheduled' );
		$this->register( 'Tribe__Events__Aggregator__Tabs__Past' );
	}

	/**
	 * Filter the Admin page tile and add Tab Name
	 *
	 * @param  string $admin_title Full Admin Title
	 * @param  string $title       Original Title from the Page
	 *
	 * @return string
	 */
	public function filter_admin_title( $admin_title, $title ) {
		if ( ! Tribe__Events__Aggregator__Page::instance()->is_screen() ) {
			return $admin_title;
		}

		$tab = $this->get_active();
		return $tab->get_label() . ' &ndash; ' . $admin_title;
	}

	/**
	 * Fetches the current active tab
	 *
	 * @return object An instance of the Class used to create the Tab
	 */
	public function get_active() {
		/**
		 * Allow Developers to change the default tab
		 * @param string $slug
		 */
		$default = apply_filters( 'tribe_aggregator_default_tab', 'new' );

		$tab = ! empty( $_GET['tab'] ) && $this->exists( $_GET['tab'] ) ? $_GET['tab'] : $default;

		// Return the active tab or the default one
		return $this->get( $tab );
	}

	/**
	 * Register a new tab on the Aggregator page
	 *
	 * @param  string|object   $tab  A list of
	 * @return object|boolean        The instance of the tab or false if we couldn't register
	 */
	public function register( $tab ) {
		// If Obj is a string, check if it's existing class, then get an instance of it
		if ( is_string( $tab ) && class_exists( $tab ) && method_exists( $tab, 'instance' ) ) {
			$tab = call_user_func_array( array( $tab, 'instance' ), array() );
		}

		// Makes sure that the tab you are registering is extended from the Abstract
		if ( ! is_object( $tab ) || ! in_array( 'Tribe__Events__Aggregator__Tabs__Abstract', class_parents( $tab ) ) ) {
			return false;
		}

		// Set the Tab Item on the array of Tabs
		$this->items[ $tab->get_slug() ] = $tab;

		// Return the tab
		return $tab;
	}

	/**
	 * Checks if a given Tab (slug) is active
	 *
	 * @param  string  $slug The Slug of the Tab
	 *
	 * @return boolean       Is this tab active?
	 */
	public function is_active( $slug = null ) {
		if ( ! Tribe__Events__Aggregator__Page::instance()->is_screen() ) {
			return false;
		}

		/**
		 * Allow Developers to change the default tab
		 * @param string $slug
		 */
		$default = apply_filters( 'tribe_aggregator_default_tab', 'new' );

		if ( is_null( $slug ) ) {
			// Set the slug
			$slug = ! empty( $_GET['tab'] ) && $this->exists( $_GET['tab'] ) ? $_GET['tab'] : $default;
		}

		// Fetch the Active Tab
		$tab = $this->get_active();

		// Compare
		return $slug === $tab->get_slug();
	}

	/**
	 * Removes a tab from the queue items
	 *
	 * @param  string  $slug The Slug of the Tab
	 *
	 * @return boolean
	 */
	public function remove( $slug ) {
		if ( ! $this->exists( $slug ) ) {
			return false;
		}

		unset( $this->items[ $slug ] );
		return true;
	}

	/**
	 * Fetches the Instance of the Tab or all the tabs
	 *
	 * @param  string  $slug (optional) The Slug of the Tab
	 *
	 * @return null|array|object        If we couldn't find the tab it will be null, if the slug is null will return all tabs
	 */
	public function get( $slug = null ) {
		// Sort Tabs by priority
		uasort( $this->items, array( $this, '_sort_by_priority' ) );

		if ( is_null( $slug ) ) {
			return $this->items;
		}

		// Prevent weird stuff here
		$slug = sanitize_title_with_dashes( $slug );

		if ( ! empty( $this->items[ $slug ] ) ) {
			return $this->items[ $slug ];
		}

		return null;
	}

	/**
	 * Checks if a given Tab (slug) exits
	 *
	 * @param  string  $slug The Slug of the Tab
	 *
	 * @return boolean
	 */
	public function exists( $slug ) {
		return is_object( $this->get( $slug ) ) ? true : false;
	}


	/**
	 * A method to sort tabs by priority
	 *
	 * @access private
	 *
	 * @param  object  $a First tab to compare
	 * @param  object  $b Second tab to compare
	 *
	 * @return int
	 */
	public function _sort_by_priority( $a, $b ) {
		if ( $a->priority == $b->priority ) {
			return 0;
		}

		return ( $a->priority < $b->priority ) ? -1 : 1;
	}
}<|MERGE_RESOLUTION|>--- conflicted
+++ resolved
@@ -36,10 +36,6 @@
 	 */
 	private function __construct() {
 		add_filter( 'admin_title', array( $this, 'filter_admin_title' ), 10, 2 );
-<<<<<<< HEAD
-		add_action( 'current_screen', array( $this, 'action_active_tab' ), 5 );
-=======
->>>>>>> 117d6d27
 
 		// Configure the Base Tabs
 		$this->register( 'Tribe__Events__Aggregator__Tabs__New' );
@@ -188,7 +184,6 @@
 		return is_object( $this->get( $slug ) ) ? true : false;
 	}
 
-
 	/**
 	 * A method to sort tabs by priority
 	 *
