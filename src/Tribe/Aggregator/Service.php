--- conflicted
+++ resolved
@@ -384,15 +384,9 @@
 	 *
 	 * @return string
 	 */
-<<<<<<< HEAD
-	public function get_service_message( $key, $args = array() ) {
-		if ( empty( $this->service_messages[ $key ] ) ) {
-			return __( 'Unknown service message', 'the-events-calendar' );
-=======
 	public function get_service_message( $key, $args = array(), $default = null ) {
 		if ( empty( $this->service_messages[ $key ] ) ) {
 			return ! empty( $default ) ? $default : $this->get_unknow_message();
->>>>>>> 23a5459b
 		}
 
 		return vsprintf( $this->service_messages[ $key ], $args );
@@ -493,44 +487,6 @@
 
 	/**
 	 * Registers the message map used to translate message slugs returned from EA service into localized strings.
-<<<<<<< HEAD
-	 *
-	 * These messages are delivered by the EA service and don't need to be registered. They just need to exist
-	 * here so that they can be translated.
-	 */
-	protected function register_messages() {
-		$this->service_messages = array(
-			'error:create-import-failed' => __( 'Sorry, but something went wrong. Please try again.', 'the-events-calendar' ),
-			'error:create-import-invalid-params' => __( 'The import parameters were invalid.', 'the-events-calendar' ),
-			'error:fb-permissions' => __( 'Events cannot be imported because Facebook has returned an error. This could mean that the event ID does not exist, the event or source is marked as Private, or the event or source has been otherwise restricted by Facebook. You can <a href="https://theeventscalendar.com/knowledgebase/import-errors/" target="_blank">read more about Facebook restrictions in our knowledgebase</a>.', 'the-events-calendar' ),
-			'error:fetch-404' => __( 'The URL provided could not be reached.', 'the-events-calendar' ),
-			'error:fetch-failed' => __( 'The URL provided failed to load.', 'the-events-calendar' ),
-			'error:get-image' => __( 'The image associated with your event could not be imported.', 'the-events-calendar' ),
-			'error:get-image-bad-association' => __( 'The image associated with your event is not accessible with your API key.', 'the-events-calendar' ),
-			'error:import-failed' => __( 'The import failed for an unknown reason. Please try again. If the problem persists, please contact support.', 'the-events-calendar' ),
-			'error:invalid-ical-url' => __( 'The URL provided did not have events in the proper format.', 'the-events-calendar' ),
-			'error:invalid-ics-file' => __( 'The file provided could not be opened. Please confirm that it is a properly formatted .ics file.', 'the-events-calendar' ),
-			'error:meetup-api-key' => __( 'Your Meetup API key is invalid.', 'the-events-calendar' ),
-			'error:meetup-api-quota' => __( 'Event Aggregator cannot reach Meetup.com because you exceeded the request limit for your Meetup API key.', 'the-events-calendar' ),
-			'error:usage-limit-exceeded' => __( 'The daily limit of %d import requests to the Event Aggregator service has been reached. Please try again later.', 'the-events-calendar' ),
-			'fetching' => __( 'The import is in progress.', 'the-events-calendar' ),
-			'queued' => __( 'The import will be starting soon.', 'the-events-calendar' ),
-			'success' => __( 'Success', 'the-events-calendar' ),
-			'success:create-import' => __( 'Import created', 'the-events-calendar' ),
-			'success:facebook-get-token' => __( 'Successfully fetched Facebook Token', 'the-events-calendar' ),
-			'success:get-origin' => __( 'Successfully loaded import origins', 'the-events-calendar' ),
-			'success:import-complete' => __( 'Import is complete', 'the-events-calendar' ),
-			'success:queued' => __( 'Import queued', 'the-events-calendar' ),
-			'error:invalid-other-url' => __( 'The URL provided could not be reached.', 'the-events-calendar' ),
-		);
-
-		/**
-		 * Filters the service messages map to allow addition and removal of messages.
-		 *
-		 * @param array $service_messages An associative array of service messages in the `[ <slug> => <localized text> ]` format.
-		 */
-		$this->service_messages = apply_filters( 'tribe_aggregator_service_messages', $this->service_messages );
-=======
 	 *
 	 * These messages are delivered by the EA service and don't need to be registered. They just need to exist
 	 * here so that they can be translated.
@@ -576,6 +532,5 @@
 	 */
 	public function get_unknow_message() {
 		return __( 'Unknown service message', 'the-events-calendar' );
->>>>>>> 23a5459b
 	}
 }