--- conflicted
+++ resolved
@@ -162,21 +162,15 @@
 
 		$response = $this->requests->get( esc_url_raw( $url ), array( 'timeout' => $timeout_in_seconds ) );
 
-		// this is not an error from the EA server, but one dealing with communication with it
-		// OR an error happened due to HTTP request rescheduling
 		if ( is_wp_error( $response ) ) {
-			/** @var WP_Error $response */
 			if ( isset( $response->errors['http_request_failed'] ) ) {
 				$response->errors['http_request_failed'][0] = __( 'Connection timed out while transferring the feed. If you are dealing with large feeds you may need to customize the tribe_aggregator_connection_timeout filter.', 'the-events-calendar' );
 			}
-
 			return $response;
 		}
 
-		// whatever the EA server responds, success or error, the response from it will be a 200 as HTTP status
-		// so we check into it to see if something went wrong
 		if ( isset( $response->data ) && isset( $response->data->status ) && '404' === $response->data->status ) {
-			return tribe_error( 'core:aggregator:daily-limit-reached', (array) $response->data, array( $this->get_limit( 'import' ) ) );
+			return new WP_Error( 'core:aggregator:daily-limit-reached', esc_html__( 'There may be an issue with the Event Aggregator server. Please try your import again later.', 'the-events-calendar' ) );
 		}
 
 		// if the response is not an image, let's json decode the body
@@ -387,7 +381,7 @@
 	 * @return string
 	 */
 	public function get_service_message( $key, $args = array() ) {
-		if ( ! $this->has_service_message( $key ) ) {
+		if ( empty( $this->service_messages[ $key ] ) ) {
 			return __( 'Unknown service message', 'the-events-calendar' );
 		}
 
@@ -488,7 +482,6 @@
 	}
 
 	/**
-<<<<<<< HEAD
 	 * Registers the message map used to translate message slugs returned from EA service into localized strings.
 	 *
 	 * These messages are delivered by the EA service and don't need to be registered. They just need to exist
@@ -526,15 +519,5 @@
 		 * @param array $service_messages An associative array of service messages in the `[ <slug> => <localized text> ]` format.
 		 */
 		$this->service_messages = apply_filters( 'tribe_aggregator_service_messages', $this->service_messages );
-=======
-	 * Whether a message with the specified code is supported or not.
-	 *
-	 * @param string $code The message code
-	 *
-	 * @return bool
-	 */
-	public function has_service_message( $code ) {
-		return ! empty( $this->service_messages[ $code ] );
->>>>>>> 42066796
 	}
 }