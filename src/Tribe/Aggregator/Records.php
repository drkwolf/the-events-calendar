--- conflicted
+++ resolved
@@ -18,14 +18,10 @@
 	public static $status = array(
 		'success'   => 'tribe-ea-success',
 		'failed'    => 'tribe-ea-failed',
-<<<<<<< HEAD
-=======
-		'schedule'  => 'tribe-ea-schedule',
->>>>>>> 1eb4584b
 		'pending'   => 'tribe-ea-pending',
 
 		// Used to mark which are the Orginal Scheduled Import
-		'scheduled' => 'tribe-ea-scheduled',
+		'schedule' => 'tribe-ea-schedule',
 
 		// Currently Not Displayed
 		'draft'     => 'tribe-ea-draft',
@@ -211,7 +207,7 @@
 		return $registered_by_key;
 	}
 
-	public function count_by_origin( $type = array( 'scheduled', 'manual' ), $raw_statuses = '' ) {
+	public function count_by_origin( $type = array( 'schedule', 'manual' ), $raw_statuses = '' ) {
 		global $wpdb;
 
 		$where = array(
