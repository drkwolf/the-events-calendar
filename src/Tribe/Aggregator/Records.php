--- conflicted
+++ resolved
@@ -730,11 +730,7 @@
 	 * @param string $source    Source value.
 	 * @param string $data_hash Data hash.
 	 *
-<<<<<<< HEAD
-	 * @since TBD
-=======
 	 * @since 4.6.25
->>>>>>> 2c15d64a
 	 *
 	 * @return Tribe__Events__Aggregator__Record__Abstract|false Record object or false if not found.
 	 */
