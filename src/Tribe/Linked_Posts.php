<?php
/**
 * Object used to handle the linking/unlinking of post types for events
 */
class Tribe__Events__Linked_Posts {
	/**
	 * @var string Meta key prefix for linked posts
	 */
	const META_KEY_PREFIX = '_tribe_linked_post_';

	/**
	 * @var Tribe__Events__Linked_Posts Singleton instance of the class
	 */
	public static $instance;

	/**
	 * @var Tribe__Events__Main Singleton
	 */
	public $main;

	/**
	 * @var array Collection of post types that can be linked with events
	 */
	public $linked_post_types;

	/**
	 * @var Tribe__Cache
	 */
	protected $cache;

	/**
	 * Returns a singleton of this class
	 *
	 * @return Tribe__Events__Linked_Posts
	 */
	public static function instance() {
		if ( ! self::$instance ) {
			self::$instance = new self;
		}

		return self::$instance;
	}

	/**
	 * Constructor!
	 *
	 * @param Tribe__Cache|null $cache
	 */
	public function __construct( Tribe__Cache $cache = null ) {
		$this->cache = null !== $cache ? $cache : tribe( 'cache' );

		$this->main = Tribe__Events__Main::instance();
		$this->register_default_linked_post_types();

		add_action( 'wp_enqueue_scripts', array( $this, 'enqueue_scripts' ) );
		add_action( 'admin_enqueue_scripts', array( $this, 'enqueue_scripts' ) );
	}

	public function enqueue_scripts() {
		wp_localize_script( 'tribe-events-admin', 'tribe_events_linked_posts', $this->get_post_type_container_data() );
	}

	/**
	 * Generates post_type => container key value pairs of linked post types for use on the front end
	 */
	public function get_post_type_container_data() {
		$post_types = array_keys( $this->linked_post_types );
		$data = array(
			'post_types' => array(),
		);

		foreach ( $post_types as $post_type ) {
			$data['post_types'][ $post_type ] = $this->get_post_type_container( $post_type );
		}

		return $data;
	}

	/**
	 * Registers the default linked post types for events
	 *
	 * @since 4.2
	 */
	public function register_default_linked_post_types() {
		$default_post_types = array(
			Tribe__Events__Main::VENUE_POST_TYPE,
			Tribe__Events__Main::ORGANIZER_POST_TYPE,
		);

		/**
		 * Filters the list of default registered linked post types
		 *
		 * @since 4.2
		 *
		 * @var array Array of post type strings
		 */
		$linked_post_types = apply_filters( 'tribe_events_register_default_linked_post_types', $default_post_types );

		foreach ( $linked_post_types as $post_type ) {
			$this->register_linked_post_type( $post_type );
		}
	}

	/**
	 * Registers a post type as a linked post type for events
	 *
	 * Notable arguments that can be passed/filtered while registering linked post types:
	 * - labels['name']
	 * - labels['singular_name']
	 * - allow_multiple (default: true) specifies how many of the post type can be linked with an event
	 * - allow_creation (default: false) specifies whether or not post creation should be allowed
	 *
	 * @since 4.2
	 *
	 * @param string $post_type Post type slug
	 * @param array $args Arguments for the linked post type - note: gets merged with get_post_type_object data
	 *
	 * @return boolean
	 */
	public function register_linked_post_type( $post_type, $args = array() ) {
		if ( $this->is_linked_post_type( $post_type ) ) {
			return false;
		}

		if ( ! $post_type_object = get_post_type_object( $post_type ) ) {
			return false;
		}

		$default_args = array(
			'name'           => $post_type_object->labels->name,
			'singular_name'  => $post_type_object->labels->singular_name,
			'singular_name_lowercase' => $post_type_object->labels->singular_name_lowercase,
			'allow_multiple' => true,
			'allow_creation' => false,
		);

		$args = wp_parse_args( $args, $default_args );

		/**
		 * Filters the post type arguments before adding them to the collection of linked post types
		 *
		 * @since 4.2
		 *
		 * @param array Array of arguments for the post type
		 * @param string Post type slug
		 */
		$args = apply_filters( 'tribe_events_linked_post_type_args', $args, $post_type );

		$this->linked_post_types[ $post_type ] = $args;

		return true;
	}

	/**
	 * Returns the meta key for the given post type
	 *
	 * @since 4.2
	 *
	 * @param string $post_type Post Type
	 *
	 * @return string
	 */
	public function get_meta_key( $post_type ) {
		if ( 'tribe_venue' === $post_type ) {
			return '_EventVenueID';
		}

		if ( 'tribe_organizer' === $post_type ) {
			return '_EventOrganizerID';
		}

		return self::META_KEY_PREFIX . $post_type;
	}

	/**
	 * Returns the post type's form field container name
	 *
	 * @since 4.2
	 *
	 * @param string $linked_post_type Linked post type
	 *
	 * @return string
	 */
	public function get_post_type_container( $linked_post_type ) {
		/**
		 * Filters the array element that contains the post type data in the $_POST object
		 *
		 * @param string Post type index
		 * @param string Post type
		 */
		return apply_filters( 'tribe_events_linked_post_type_container', "linked_{$linked_post_type}", $linked_post_type );
	}

	/**
	 * Returns the post type's ID field name
	 *
	 * @since 4.2
	 *
	 * @param string $linked_post_type Linked post type
	 *
	 * @return string
	 */
	public function get_post_type_id_field_index( $linked_post_type ) {
		/**
		 * Filters the array index that contains the post type ID
		 *
		 * @param string $id Post type id index
		 * @param string $linked_post_type Post type
		 */
		return apply_filters( 'tribe_events_linked_post_id_field_index', 'id', $linked_post_type );
	}

	/**
	 * Returns the post type's name field
	 *
	 * @since 4.2
	 *
	 * @param string $linked_post_type Linked post type
	 *
	 * @return string
	 */
	public function get_post_type_name_field_index( $linked_post_type ) {
		/**
		 * Filters the array index that contains the post name
		 *
		 * @param string $name Post type name index
		 * @param string $linked_post_type Post type
		 */
		return apply_filters( 'tribe_events_linked_post_name_field_index', 'name', $linked_post_type );
	}

	/**
	 * Deregisters a post type as a linked post type for events
	 *
	 * @since 4.2
	 *
	 * @param string $post_type Post type slug
	 *
	 * @return boolean
	 */
	public function deregister_linked_post_type( $post_type ) {
		if ( $this->is_linked_post_type( $post_type ) ) {
			return false;
		}

		unset( $this->linked_post_types[ $post_type ] );

		return true;
	}

	/**
	 * Returns whether or not there are any linked posts for the given post id
	 *
	 * @since 4.2
	 *
	 * @param int $post_id Post ID of the object
	 *
	 * @return boolean
	 */
	public function has_linked_posts( $post_id ) {
		$post_types = $this->get_linked_post_types();

		$post_id_post_type = get_post_type( $post_id );

		$args = array(
			'p' => $post_id,
			'post_type' => $post_id_post_type,
			'meta_query' => array(),
		);

		if ( Tribe__Events__Main::POSTTYPE === $post_id_post_type ) {
			// if the post type that we're looking at is an event, we'll need to find all linked post types
			foreach ( $post_types as $post_type => $post_type_data ) {
				$args['meta_query'][] = array(
					'key'     => $this->get_meta_key( $post_type ),
					'compare' => 'EXISTS',
				);
			}
		} else {
			// if the post type is NOT an event post type, we just want to find the associated event posts
			$args['meta_query'][] = array(
				'key'     => $this->get_meta_key( Tribe__Events__Main::POSTTYPE ),
				'compare' => 'EXISTS',
			);
		}

		$args['meta_query']['relation'] = 'OR';

		$query = new WP_Query( $args );

		/**
		 * Filters the results of the query to determine whether or not there are linked posts
		 *
		 * @param boolean Whether or not there are linked posts
		 * @param int Post ID of the post being looked at
		 */
		return apply_filters( 'tribe_events_has_linked_posts', $query->have_posts(), $post_id );
	}

	/**
	 * Returns all linked posts for the given post id
	 *
	 * Post collection is indexed by post type
	 *
	 * @since 4.2
	 *
	 * @param int $post_id Post ID of the object
	 *
	 * @return array
	 */
	public function get_linked_posts( $post_id ) {
		$post_types = $this->get_linked_post_types();

		$post_id_post_type = get_post_type( $post_id );

		$posts = array();

		if ( Tribe__Events__Main::POSTTYPE === $post_id_post_type ) {
			foreach ( $post_types as $post_type => $post_type_data ) {
				$posts[ $post_type ] = $this->get_linked_posts_by_post_type( $post_id, $post_type );
			}
		} else {
			$post_type = Tribe__Events__Main::POSTTYPE;
			$posts[ $post_type ] = $this->get_linked_posts_by_post_type( $post_id, $post_type );
		}

		/**
		 * Filters the collection of linked posts for the provided post id
		 *
		 * @since 4.2
		 *
		 * @param array Collection of posts linked to the post id
		 * @param int Post ID of the post being looked at
		 */
		return apply_filters( 'tribe_events_get_linked_posts', $posts, $post_id );
	}

	/**
	 * Returns whether or not there are linked posts of the specified post type
	 *
	 * @since 4.2
	 *
	 * @param int $post_id Post ID of the object
	 * @param string $post_type Post type of linked posts to look for
	 *
	 * @return boolean
	 */
	public function has_linked_posts_by_post_type( $post_id, $post_type ) {
		$linked_posts_by_post_type = $this->get_linked_posts_by_post_type( $post_id, $post_type );
		$has_linked_posts = ! empty( $linked_posts_by_post_type );

		/**
		 * Filters whether or not a post has any linked posts of a given type
		 *
		 * @since 4.2
		 *
		 * @param boolean Whether or not there are any linked posts for the given post by the given post type
		 * @param int Post ID being looked at
		 * @param string Post type of linked posts
		 */
		$has_linked_posts = apply_filters( 'tribe_events_has_linked_posts_by_post_type', $has_linked_posts, $post_id, $post_type );

		return $has_linked_posts;
	}

	/**
	 * Returns linked posts of the specified post type
	 *
	 * @since 4.2
	 *
	 * @param int $post_id Post ID of the object
	 * @param string $post_type Post type of linked posts to look for
	 *
	 * @return array
	 */
	public function get_linked_posts_by_post_type( $post_id, $post_type ) {
		$result = array();

		if ( $linked_post_ids = get_post_meta( $post_id, $this->get_meta_key( $post_type ) ) ) {
			$result = $this->get_linked_post_info( $post_type, array(), $linked_post_ids );
		}

		/**
		 * Filters the linked posts of a given type for the given post
		 *
		 * @since 4.2
		 *
		 * @param array Linked posts for the given post by the given post type
		 * @param int Post ID being looked at
		 * @param string Post type of linked posts
		 */
		return apply_filters( 'tribe_events_get_linked_posts_by_post_type', $result, $post_id, $post_type );
	}

	/**
	 * Returns whether or not there are any linked post types
	 *
	 * @since 4.2
	 *
	 * @return boolean
	 */
	public function has_linked_post_types() {
		return ! empty( $this->linked_post_types );
	}

	/**
	 * Returns the linked post types
	 *
	 * @since 4.2
	 *
	 * @return array
	 */
	public function get_linked_post_types() {
		return (array) $this->linked_post_types;
	}

	/**
	 * Get Linked Post info
	 *
	 * @param string $linked_post_type Post type of linked post
	 * @param array $args
	 * @param int $linked_post_id post id
	 *
	 * @return array
	 */
	public function get_linked_post_info( $linked_post_type, $args = array(), $linked_post_ids = null ) {
		$func_args = func_get_args();
		$cache_key = $this->cache->make_key( $func_args, 'linked_post_info_' );
		if ( isset( $this->cache[ $cache_key ] ) ) {
			return $this->cache[ $cache_key ];
		}

		$defaults = array(
			'post_type'            => $linked_post_type,
			'post_status'          => array(
				'publish',
				'draft',
				'private',
				'pending',
			),
			'orderby'              => 'title',
			'order'                => 'ASC',
			'ignore_sticky_posts ' => true,
			'nopaging'             => true,
		);

		if ( is_array( $linked_post_ids ) ) {
			$defaults['post__in'] = $linked_post_ids;
		} else {
			$defaults['p'] = $linked_post_ids;
		}

		$args = wp_parse_args( $args, $defaults );

		/**
		 * Filters the linked posts query allowing third-party plugins to replace it.
		 *
		 * This is an opt-out filter: to avoid The Events Calendar from running the linked posts query as it would
		 * normally do third parties should return anything that is not exactly `null` to replace the query and provide
		 * alternative linked posts.
		 *
		 * @param array $linked_posts Defaults to `null`; will be an array if another plugin did run the query.
		 * @param array $args         An array of query arguments in the same format used to provide arguments to WP_Query.
		 *
		 */
		$linked_posts = apply_filters( 'tribe_events_linked_posts_query', null, $args );

		if ( null !== $linked_posts ) {
			return $linked_posts;
		}

		$result = new WP_Query( $args );

		if ( $result->have_posts() ) {
			$linked_posts = $result->posts;
		} else {
			$linked_posts = array();
		}

		$this->cache[ $cache_key ] = $linked_posts;

		return $linked_posts;
	}

	/**
	 * Returns whether or not the provided post type is a linked post type
	 *
	 * @since 4.2
	 *
	 * @param string $post_type Post type slug
	 *
	 * @return boolean
	 */
	public function is_linked_post_type( $post_type ) {
		return ! empty( $this->linked_post_types[ $post_type ] );
	}

	/**
	 * Returns whether or not the provided linked post type allows multiple posts of that type
	 *
	 * @since 4.2
	 *
	 * @param string $post_type Post type
	 *
	 * @return boolean
	 */
	public function allow_multiple( $post_type ) {
		return ! empty( $this->linked_post_types[ $post_type ]['allow_multiple'] );
	}

	/**
	 * Links two posts together
	 *
	 * @since 4.2
	 *
	 * @param int $target_post_id Post ID of post to add linked post to
	 * @param int $subject_post_id Post ID of post to add as a linked post to the target
	 *
	 * @return boolean
	 */
	public function link_post( $target_post_id, $subject_post_id ) {
		$linked_posts      = false;
		$target_post_type  = get_post_type( $target_post_id );
		$subject_post_type = get_post_type( $subject_post_id );

		if (
			Tribe__Events__Main::POSTTYPE !== $target_post_type
			&& Tribe__Events__Main::POSTTYPE === $subject_post_type
		) {
			// swap the post IDs and post types around so we are assigning in the correct direction
			$temp_post_id    = $target_post_id;
			$target_post_id  = $subject_post_id;
			$subject_post_id = $temp_post_id;

			$temp_post_type    = $target_post_type;
			$target_post_type  = $subject_post_type;
			$subject_post_type = $temp_post_type;
		}

		if ( ! $this->is_linked_post_type( $subject_post_type ) ) {
			return $linked_posts;
		}

		$subject_meta_key  = $this->get_meta_key( $subject_post_type );
		$target_link_posts = get_post_meta( $target_post_id, $subject_meta_key );

		// if the subject isn't in the target's linked posts, add it
		if ( ! in_array( $subject_post_id, $target_link_posts ) ) {
			// if multiples are not allowed, make sure we remove all linked posts of that type before we
			// link the new one
			if ( ! $this->allow_multiple( $subject_post_type ) ) {
				foreach ( $target_link_posts as $attached_post ) {
					$this->unlink_post( $target_post_id, $attached_post );
				}
			}

			// add the subject to the target
			$linked_posts = add_metadata( 'post', $target_post_id, $subject_meta_key, $subject_post_id );
		}

		if ( $linked_posts ) {
			/**
			 * Fired after two posts have been linked
			 *
			 * @param int Post ID of post to add linked post to
			 * @param int Post ID of post to add as a linked post to the target
			 */
			do_action( 'tribe_events_link_post', $target_post_id, $subject_post_id );
		}

		return $linked_posts;
	}

	/**
	 * Unlinks two posts from eachother
	 *
	 * @since 4.2
	 *
	 * @param int $target_post_id Post ID of post to remove linked post from
	 * @param int $subject_post_id Post ID of post to remove as a linked post from the target
	 */
	public function unlink_post( $target_post_id, $subject_post_id ) {
		$target_post_type  = get_post_type( $target_post_id );
		$subject_post_type = get_post_type( $subject_post_id );

		if (
			Tribe__Events__Main::POSTTYPE !== $target_post_type
			&& Tribe__Events__Main::POSTTYPE === $subject_post_type
		) {
			// swap the post IDs and post types around so we are assigning in the correct direction
			$temp_post_id    = $target_post_id;
			$target_post_id  = $subject_post_id;
			$subject_post_id = $temp_post_id;

			$temp_post_type    = $target_post_type;
			$target_post_type  = $subject_post_type;
			$subject_post_type = $temp_post_type;
		}

		$subject_meta_key  = $this->get_meta_key( $subject_post_type );

		delete_metadata( 'post', $target_post_id, $subject_meta_key, $subject_post_id );

		/**
		 * Fired after two posts have been unlinked
		 *
		 * @since 4.2
		 *
		 * @param int Post ID of post to add linked post to
		 * @param int Post ID of post to add as a linked post to the target
		 */
		do_action( 'tribe_events_unlink_post', $target_post_id, $subject_post_id );
	}

	/**
	 * Detects linked post type data within a form submission and executes the post type-specific handlers
	 *
	 * @since 4.2
	 *
	 * @param int $event_id Submitted Event ID
	 * @param array $submission Submitted form data
	 */
	public function handle_submission( $event_id, $submission ) {
		$linked_post_types = $this->get_linked_post_types();

		foreach ( $linked_post_types as $linked_post_type => $linked_post_type_data ) {
			$linked_post_type_data = $this->get_linked_post_type_data( $submission, $linked_post_type );
			$this->handle_submission_by_post_type( $event_id, $linked_post_type, $linked_post_type_data );
		}
	}

	/**
	 * Handles the submission of linked post data
	 *
	 * @since 4.2
	 *
	 * @param int $event_id Submitted Event ID
	 * @param int $post_type Post type of linked post
	 * @param array $submission Submitted form data
	 */
	public function handle_submission_by_post_type( $event_id, $linked_post_type, $submission ) {
		// if the submission isn't an array, bail
		if ( ! is_array( $submission ) ) {
			return;
		}

		$linked_post_type_object   = get_post_type_object( $linked_post_type );
		$linked_post_type_id_field = $this->get_post_type_id_field_index( $linked_post_type );
		$linked_posts              = array();
		$event_post_status         = get_post_status( $event_id );

		// Prevents Revisons from been Linked
		if ( 'inherit' === $event_post_status ) {
			return;
		}

		if ( ! isset( $submission[ $linked_post_type_id_field ] ) ) {
			$submission[ $linked_post_type_id_field ] = array( 0 );
		}

		$temp_submission = $submission;
		$submission = array();

		// make sure all elements are arrays
		foreach ( $temp_submission as $key => $value ) {
			$submission[ $key ] = is_array( $value ) ? $value : array( $value );
		}

		$fields = array_keys( $submission );

		foreach ( $submission[ $linked_post_type_id_field ] as $key => $id ) {
			if ( ! empty( $id ) ) {
				$linked_posts[] = intval( $id );
				continue;
			}

			// if the user doesn't have permission to create this type of post, don't allow for creation
			if (
				empty( $linked_post_type_object->cap->create_posts )
				|| ! current_user_can( $linked_post_type_object->cap->create_posts )
			) {
				continue;
			}

			$data = array();
			foreach ( $fields as $field_name ) {
				// If allow_multiple := true then each submission field may be an array
				if ( is_array( $submission[ $field_name ] ) ) {
					$data[ $field_name ] = isset( $submission[ $field_name ][ $key ] ) ? $submission[ $field_name ][ $key ] : null;
				}
				// In other cases, such as if multiple := false each submission field will contain a single value
				else {
					$data[ $field_name ] = isset( $submission[ $field_name ] ) ? $submission[ $field_name ] : null;
				}
			}

			// set the post status to the event post status
			$post_status = $event_post_status;

			/**
			 * Filters the ID (default null) for creating posts from the event edit page
			 *
			 * @param string $id Post type id index
			 * @param array $data Data for submission
			 * @param string $linked_post_type Post type
			 * @param string $post_status Post status
			 * @param int $event_id Post ID of the post the post type is attached to
			 */
			$id = apply_filters( 'tribe_events_linked_post_create_' . $linked_post_type, null, $data, $linked_post_type, $post_status, $event_id );

			/**
			 * Filters the ID (default null) for creating posts from the event edit page
			 *
			 * @param string $id Post type id index
			 * @param array $data Data for submission
			 * @param string $linked_post_type Post type
			 * @param string $post_status Post status
			 * @param int $event_id Post ID of the post the post type is attached to
			 */
			$id = apply_filters( 'tribe_events_linked_post_create', $id, $data, $linked_post_type, $post_status, $event_id );

			if ( $id ) {
				$linked_posts[] = $id;
			}
		}

		// if we don't allow multiples, make sure there's only 1
		if ( ! $this->allow_multiple( $linked_post_type ) && count( $linked_posts ) > 1 ) {
			$linked_posts = array( $linked_posts[0] );
		}

		$currently_linked_posts = $this->get_linked_posts_by_post_type( $event_id, $linked_post_type );
		$currently_linked_posts = wp_list_pluck( $currently_linked_posts, 'ID' );

		$posts_to_add    = array_diff( $linked_posts, $currently_linked_posts );
		$posts_to_remove = array_diff( $currently_linked_posts, $linked_posts );

		foreach ( $posts_to_remove as $linked_post_id ) {
			$this->unlink_post( $event_id, $linked_post_id );
		}

		foreach ( $posts_to_add as $linked_post_id ) {
			$this->link_post( $event_id, $linked_post_id );
		}
	}

	/**
	 * Helper function for displaying dropdowns for linked post types
	 *
	 * @param string $post_type Post type to display dropdown for
	 * @param mixed  $current the current saved linked post item
	 */
	public function saved_linked_post_dropdown( $post_type, $current = null ) {
		$post_type_object           = get_post_type_object( $post_type );
		$linked_post_type_container = $this->get_post_type_container( $post_type );
		$linked_post_type_id_field  = $this->get_post_type_id_field_index( $post_type );
		$name                       = "{$linked_post_type_container}[{$linked_post_type_id_field}][]";
		$my_linked_post_ids         = array();
		$current_user               = wp_get_current_user();
		$my_linked_posts            = false;
		$my_linked_post_options     = '';

		$plural_name             = $this->linked_post_types[ $post_type ]['name'];
		$singular_name           = ! empty( $this->linked_post_types[ $post_type ]['singular_name'] ) ? $this->linked_post_types[ $post_type ]['singular_name'] : $plural_name;
		$singular_name_lowercase = ! empty( $this->linked_post_types[ $post_type ]['singular_name_lowercase'] ) ? $this->linked_post_types[ $post_type ]['singular_name_lowercase'] : $singular_name;

		$options = (object) array(
			'owned' => array(
				'text' => sprintf( esc_html__( 'My %s', 'the-events-calendar' ), $plural_name ),
				'children' => array(),
			),
			'available' => array(
				'text' => sprintf( esc_html__( 'Available %s', 'the-events-calendar' ), $plural_name ),
				'children' => array(),
			),
		);

		// backwards compatibility with old organizer filter
		if ( Tribe__Events__Organizer::POSTTYPE === $post_type ) {
			/**
			 * Filters the linked organizer dropdown optgroup label that holds organizers that have
			 * been created by that user
			 *
			 * @deprecated 4.2
			 *
			 * @param string $my_optgroup_name Label of the optgroup for the "My Organizers" section
			 */
			$options->owned['text'] = apply_filters( 'tribe_events_saved_organizers_dropdown_my_optgroup', $options->owned['text'] );

			/**
			 * Filters the linked organizer dropdown optgroup label for saved organizers
			 *
			 * @deprecated 4.2
			 *
			 * @param string $my_optgroup_name Label of the optgroup for the "Available Organizers" section
			 */
			$options->available['text'] = apply_filters( 'tribe_events_saved_organizers_dropdown_optgroup', $options->available['text'] );
		}

		/**
		 * Filters the linked post dropdown optgroup label that holds organizers that have
		 * been created by that user
		 *
		 * @since  4.2
		 *
		 * @param string $my_optgroup_name Label of the optgroup for the "My X" section
		 * @param string $post_type Post type of the linked post
		 */
		$options->owned['text'] = apply_filters( 'tribe_events_saved_linked_post_dropdown_my_optgroup', $options->owned['text'], $post_type );

		/**
		 * Filters the linked post dropdown optgroup label that holds all published posts of the given type
		 *
		 * @since  4.2
		 *
		 * @param string $my_optgroup_name Label of the optgroup for the "Available X" section
		 * @param string $post_type Post type of the linked post
		 */
		$options->available['text'] = apply_filters( 'tribe_events_saved_linked_post_dropdown_optgroup', $options->available['text'], $post_type );

		if ( 0 != $current_user->ID ) {
			$my_linked_posts = $this->get_linked_post_info(
				$post_type,
				array(
					'post_status' => array(
						'publish',
						'draft',
						'private',
						'pending',
					),
					'author' => $current_user->ID,
				)
			);

			if ( ! empty( $my_linked_posts ) ) {
				foreach ( $my_linked_posts as $my_linked_post ) {
					$my_linked_post_ids[] = $my_linked_post->ID;

					$options->owned['children'][] = array(
						'id' => $my_linked_post->ID,
						'text' => wp_kses( get_the_title( $my_linked_post->ID ), array() ),
					);
				}
			}
		}

		if ( current_user_can( $post_type_object->cap->edit_others_posts ) ) {
			$linked_posts = $this->get_linked_post_info(
				$post_type,
				array(
					'post_status' => array(
						'publish',
						'draft',
						'private',
						'pending',
					),
					'post__not_in' => $my_linked_post_ids,
				)
			);
		} else {
			$linked_posts = $this->get_linked_post_info(
				$post_type,
				array(
					'post_status'  => 'publish',
					'post__not_in' => $my_linked_post_ids,
				)
			);
		}

		if ( $linked_posts ) {
			foreach ( $linked_posts as $linked_post ) {
				$options->available['children'][] = array(
					'id' => $linked_post->ID,
					'text' => wp_kses( get_the_title( $linked_post->ID ), array() ),
				);
			}
		}

		// Clean Both Options
		$options->owned['children'] = array_filter( $options->owned['children'] );
		$options->available['children'] = array_filter( $options->available['children'] );

		// When Owned is empty, we only use Available
		if ( empty( $options->owned['children'] ) ) {
			$data = $options->available['children'];

		// When Available is empty, we only use Owned
		} elseif ( empty( $options->available['children'] ) ) {
			$data = $options->owned['children'];

		// If we have both we make it an array
		} else {
			$data = array_values( (array) $options );
		}

		$user_can_create         = ( ! empty( $post_type_object->cap->create_posts ) && current_user_can( $post_type_object->cap->create_posts ) );
		$allowed_creation        = ( ! empty( $this->linked_post_types[ $post_type ]['allow_creation'] ) && $this->linked_post_types[ $post_type ]['allow_creation'] );

		/**
		 * Controls whether the UI to create new linked posts should be displayed.
		 *
		 * @since 4.5.7
		 *
		 * @param bool $enabled
		 * @param string $post_type
		 * @param Tribe__Events__Linked_Posts
		 */
		$creation_enabled = apply_filters( 'tribe_events_linked_posts_dropdown_enable_creation', $user_can_create && $allowed_creation, $post_type, $this );

		// Get the label to use in placeholder attrs.
		$label = $this->get_create_or_find_labels( $post_type, $creation_enabled );

		if ( $linked_posts || $my_linked_posts ) {
			echo '<input
				type="hidden"
				class="tribe-dropdown linked-post-dropdown"
				name="' . esc_attr( $name ) . '"
<<<<<<< HEAD
				id="saved_' . esc_attr( $post_type ) . '" data-placeholder="' . $placeholder . 
				'" data-search-placeholder="' . $search_placeholder . '" ' .
=======
				id="saved_' . esc_attr( $post_type ) . '"
				data-placeholder="' . $label . '"
				data-search-placeholder="' . $label . '" ' .
>>>>>>> 771c7626
				( $creation_enabled ?
				'data-freeform
				data-sticky-search
				data-create-choice-template="' . __( 'Create: <b><%= term %></b>', 'the-events-calendar' ) . '" data-allow-html ' : '' ) .
				'data-options="' . esc_attr( json_encode( $data ) ) . '"' .
				( empty( $current ) ? '' : ' value="' . esc_attr( $current ) . '"' ) .
			'>';
		} else {
			echo '<p class="nosaved">' . sprintf( esc_attr__( 'No saved %s exists.', 'the-events-calendar' ), $singular_name_lowercase ) . '</p>';
			printf( '<input type="hidden" name="%s" value="%d"/>', esc_attr( $name ), 0 );
		}
	}

	public function render_meta_box_sections( $event ) {
		foreach ( $this->linked_post_types as $linked_post_type => $linked_post_type_data ) {
			$template = apply_filters( 'tribe_events_linked_post_meta_box_section', $this->main->plugin_path . 'src/admin-views/linked-post-section.php', $linked_post_type );
			include $template;
		}
	}

	/**
	 * A several-step process that prints the "Create or Find {Linked Post Type Name}" labels.
	 *
	 * Numerous steps and caveats are covered in this method so that we can make these labels, which
	 * are rather important, as translation-friendly as possible.
	 *
	 * @since TBD
	 *
	 * @param object $post_type The linked post type whose label is being rendered.
	 * @param boolean $creation_enabled Whether the current user can create post types. If false, they can only add existing ones.
	 *
	 * @return string
	 */
	public function get_create_or_find_labels( $post_type, $creation_enabled  ) {

		$plural_name             = $this->linked_post_types[ $post_type ]['name'];
		$singular_name           = ! empty( $this->linked_post_types[ $post_type ]['singular_name'] ) ? $this->linked_post_types[ $post_type ]['singular_name'] : $plural_name;
		$singular_name_lowercase = ! empty( $this->linked_post_types[ $post_type ]['singular_name_lowercase'] ) ? $this->linked_post_types[ $post_type ]['singular_name_lowercase'] : $singular_name;

		// First, determine what indefinite article we should use for the post type (important for English and several other languages).
		$indefinite_article = _x( 'a', 'Indefinite article for the phrase "Find a {post type name}. Will be replaced with "an" if the {post type name} starts with a vowel.', 'the-events-calendar' );

		$post_type_starts_with = substr( $singular_name, 0, 1 );
		$post_type_starts_with = strtolower( $post_type_starts_with );
		$english_vowels        = array( 'a', 'e', 'i', 'o', 'u' );

		if ( in_array( $post_type_starts_with, $english_vowels ) ) {
			$indefinite_article = _x( 'an', 'Indefinite article for the phrase "Find a {post type name}" when the {post type name} starts with a vowel, e.g. "Find an Organizer".', 'the-events-calendar' );
		}

		// Here we render the main label string. The "core" linked post types (venue and organizer) are explicitly named to make
		// translation a bit easier for the many languages where the words *around* the post type name may need to be different
		// based on the specific post type name. For non-"core" post types, we just dynamically populate the post type name.
		switch ( $post_type ) {

			// Organizers
			case Tribe__Events__Organizer::POSTTYPE :

				if ( tribe_is_organizer_label_customized() ) {
					$label = esc_attr(
						sprintf(
							_x( 'Find %1$s %2$s', '"Find an Organizer", but when the word "Organizer" is customized to something else.', 'the-events-calendar' ),
							$indefinite_article,
							$singular_name
						)
					);

					if ( $creation_enabled ) {
						$label = esc_attr(
							sprintf(
								_x( 'Create or Find %s', '"Create or Find Organizer", but when the word "Organizer" is customized to something else.', 'the-events-calendar' ),
								$singular_name
							)
						);
					}
				} else {
					$label = $creation_enabled
						? esc_attr__( 'Create or Find an Organizer', 'the-events-calendar' )
						: esc_attr__( 'Find an Organizer', 'the-events-calendar' );
				}

				break;

			// Venues
			case Tribe__Events__Venue::POSTTYPE :

				if ( tribe_is_venue_label_customized() ) {
					$label = esc_attr(
						sprintf(
							_x( 'Find %1$s %2$s', '"Find a Venue", but when the word "Venue" is customized to something else.', 'the-events-calendar' ),
							$indefinite_article,
							$singular_name
						)
					);

					if ( $creation_enabled ) {
						$label = esc_attr(
							sprintf(
								_x( 'Create or Find %s', '"Create or Find Venue", but when the word "Venue" is customized to something else.', 'the-events-calendar' ),
								$singular_name
							)
						);
					}
				} else {
					$label = $creation_enabled
						? esc_attr__( 'Create or Find a Venue', 'the-events-calendar' )
						: esc_attr__( 'Find a Venue', 'the-events-calendar' );
				}

				break;

			// Any other potential Linked Post types
			default :
				$label = esc_attr(
					sprintf(
						_x( 'Find %1$s %2$s', 'The "Find a {post type name}" label for custom linked post types that are *not* Venues or Organizers', 'the-events-calendar' ),
						$indefinite_article,
						$singular_name
					)
				);

				if ( $creation_enabled ) {
					$label = esc_attr(
						sprintf(
							_x( 'Create or Find %s', 'The "Create or Find {post type name}" label for custom linked post types that are *not* Venues or Organizers', 'the-events-calendar' ),
							$singular_name
						)
					);
				}

				break;
		}

		return $label;
	}

	/**
	 * @param $submission
	 * @param $linked_post_type
	 *
	 * @return array
	 */
	private function get_linked_post_type_data( $submission, $linked_post_type ) {
		$linked_post_type_container = $this->get_post_type_container( $linked_post_type );

		// Allow for the post type container to have first letter in uppercase form.
		// e.g. `venue` and `Venue` should both be valid.
		$linked_post_type_containers_candidates = array( $linked_post_type_container, ucfirst( $linked_post_type_container ) );

		$post_type_container = false;

		foreach ( $linked_post_type_containers_candidates as $candidate_post_type_container ) {
			if ( isset( $submission[ $candidate_post_type_container ] ) ) {
				$post_type_container = $candidate_post_type_container;
				break;
			}
		}

		if ( false === $post_type_container ) {
			$data = array();
		} else {
			$data = $submission[ $post_type_container ];
		}

		return $data;
	}
}<|MERGE_RESOLUTION|>--- conflicted
+++ resolved
@@ -915,14 +915,9 @@
 				type="hidden"
 				class="tribe-dropdown linked-post-dropdown"
 				name="' . esc_attr( $name ) . '"
-<<<<<<< HEAD
-				id="saved_' . esc_attr( $post_type ) . '" data-placeholder="' . $placeholder . 
-				'" data-search-placeholder="' . $search_placeholder . '" ' .
-=======
 				id="saved_' . esc_attr( $post_type ) . '"
 				data-placeholder="' . $label . '"
 				data-search-placeholder="' . $label . '" ' .
->>>>>>> 771c7626
 				( $creation_enabled ?
 				'data-freeform
 				data-sticky-search
