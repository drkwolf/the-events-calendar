--- conflicted
+++ resolved
@@ -1153,11 +1153,7 @@
 				$recurrence['custom']['interval'],
 				$recurrence['custom']['year']['month'],
 				empty( $recurrence['custom']['year']['filter'] ) ? null : $recurrence['custom']['year']['month-number'],
-<<<<<<< HEAD
-				empty( $recurrence['custom']['year']['filter'] ) ? null : $recurrence['custom']['year']['month-day'],
-=======
 				empty( $recurrence['custom']['year']['filter'] ) ? null : $recurrence['custom']['year']['month-day']
->>>>>>> 551381c9
 			);
 		}
 
