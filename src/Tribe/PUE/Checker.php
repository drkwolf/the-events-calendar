<?php
/**
 * Plugin Update Engine Class
 */

// Don't load directly
if ( ! defined( 'ABSPATH' ) ) {
	die( '-1' );
}

if ( ! class_exists( 'Tribe__Events__PUE__Checker' ) ) {
	/**
	 * A custom plugin update checker.
	 *
	 * @original author (c) Janis Elsts
	 * @heavily  modified by Darren Ethier
	 * @slighty  modified by Nick Ciske
	 * @slighty  modified by Joachim Kudish
	 * @heavily  modified by Peter Chester
	 * @license  GPL2 or greater.
	 * @version  1.7
	 * @access   public
	 */
	class Tribe__Events__PUE__Checker {

		private $pue_update_url = ''; //The URL of the plugin's metadata file.
		private $plugin_file = ''; //Plugin filename relative to the plugins directory.
		private $plugin_name = ''; //variable used to hold the plugin_name as set by the constructor.
		private $slug = ''; //Plugin slug. (with .php extension)
		private $download_query = array(); //used to hold the query variables for download checks;

		public $check_period = 12; //How often to check for updates (in hours).
		public $pue_option_name = ''; //Where to store the update info.
		public $json_error = ''; //for storing any json_error data that get's returned so we can display an admin notice.
		public $api_secret_key = ''; //used to hold the user API.  If not set then nothing will work!
		public $install_key = false; //used to hold the install_key if set (included here for addons that will extend PUE to use install key checks)
		public $dismiss_upgrade; //for setting the dismiss upgrade option (per plugin).
		public $pue_install_key; //we'll customize this later so each plugin can have it's own install key!

		/**
		 * Class constructor.
		 *
		 * @param string $pue_update_url The URL of the plugin's metadata file.
		 * @param string $slug           The plugin's 'slug'.
		 * @param array  $options        Contains any options that need to be set in the class initialization for construct.  These are the keys:
		 *
		 * @key integer $check_period How often to check for updates (in hours). Defaults to checking every 12 hours. Set to 0 to disable automatic update checks.
		 * @key string $pue_option_name Where to store book-keeping info about update checks. Defaults to 'external_updates-$slug'.
		 * @key string $apikey used to authorize download updates from developer server
		 *
		 * @param string $plugin_file    fully qualified path to the main plugin file.
		 */
		public function __construct( $pue_update_url, $slug = '', $options = array(), $plugin_file = '' ) {

			$this->set_slug( $slug );
			$this->set_pue_update_url( $pue_update_url );
			$this->set_plugin_file( $plugin_file );
			$this->set_options( $options );
			$this->hooks();

		}

		/**
		 * Install the hooks required to run periodic update checks and inject update info
		 * into WP data structures.
		 * Also other hooks related to the automatic updates (such as checking agains API and what not (@from Darren)
		 * @return void
		 */
		public function hooks() {
			// Override requests for plugin information
			add_filter( 'plugins_api', array( &$this, 'inject_info' ), 10, 3 );

			// Check for updates when the WP updates are checked and inject our update if needed.
			// Only add filter if the TRIBE_DISABLE_PUE constant is not set as true.
			if ( ! defined( 'TRIBE_DISABLE_PUE' ) || TRIBE_DISABLE_PUE !== true ) {
				add_filter( 'pre_set_site_transient_update_plugins', array( $this, 'check_for_updates' ) );
			}

			add_filter( 'tribe_licensable_addons', array( $this, 'build_addon_list' ) );
			add_action( 'tribe_license_fields', array( $this, 'do_license_key_fields' ) );
			add_action( 'tribe_settings_after_content_tab_licenses', array( $this, 'do_license_key_javascript' ) );
			add_action( 'tribe_settings_success_message', array( $this, 'do_license_key_success_message' ), 10, 2 );

			// Key validation
			add_action( 'wp_ajax_pue-validate-key_' . $this->get_slug(), array( $this, 'ajax_validate_key' ) );

			// Dashboard message "dismiss upgrade" link
			add_action( 'wp_ajax_' . $this->dismiss_upgrade, array( $this, 'dashboard_dismiss_upgrade' ) );

			add_filter( 'tribe-pue-install-keys', array( $this, 'return_install_key' ) );
		}

		/********************** Getter / Setter Functions **********************/

		/**
		 * Get the slug
		 *
		 * @return string
		 */
		public function get_slug() {
			return apply_filters( 'pue_get_slug', $this->slug );
		}

		/**
		 * Set the slug
		 *
		 * @param string $slug
		 */
		private function set_slug( $slug = '' ) {
			$this->slug            = $slug;
			$clean_slug            = str_replace( '-', '_', $this->slug );
			$this->dismiss_upgrade = 'pu_dismissed_upgrade_' . $clean_slug;
			$this->pue_install_key = 'pue_install_key_' . $clean_slug;
		}

		/**
		 * Get the PUE update API endpoint url
		 *
		 * @return string
		 */
		public function get_pue_update_url() {
			return apply_filters( 'pue_get_update_url', $this->pue_update_url, $this->get_slug() );
		}

		/**
		 * Set the PUE update URL
		 *
		 * This can be overridden using the global constant 'PUE_UPDATE_URL'
		 *
		 * @param string $pue_update_url
		 */
		private function set_pue_update_url( $pue_update_url ) {
			$this->pue_update_url = ( defined( 'PUE_UPDATE_URL' ) ) ? trailingslashit( PUE_UPDATE_URL ) : trailingslashit( $pue_update_url );
		}

		/**
		 * Get the plugin file path
		 *
		 * @return string
		 */
		public function get_plugin_file() {
			return apply_filters( 'pue_get_plugin_file', $this->plugin_file, $this->get_slug() );
		}

		/**
		 * Set the plugin file path
		 *
		 * @param string $plugin_file
		 */
		private function set_plugin_file( $plugin_file = '' ) {

			if ( ! empty( $plugin_file ) ) {
				$this->plugin_file = $plugin_file;

				return;
			}

			$slug = $this->get_slug();
			if ( ! empty( $slug ) ) {
				$this->plugin_file = $slug . '/' . $slug . '.php';
			}
		}

		/**
		 * Set the plugin name
		 *
		 * @param string $plugin_name
		 */
		private function set_plugin_name( $plugin_name = '' ) {
			if ( ! empty( $plugin_name ) ) {
				$this->plugin_name = $plugin_name;
			} else {
				//get name from plugin file itself
				if ( ! function_exists( 'get_plugins' ) ) {
					require_once( ABSPATH . 'wp-admin/includes/plugin.php' );
				}

				$plugin_details    = explode( '/', $this->get_plugin_file() );
				$plugin_folder     = get_plugins( '/' . $plugin_details[0] );
				$this->plugin_name = $plugin_folder[ $plugin_details[1] ]['Name'];
			}
		}

		/**
		 * Get the plugin name
		 *
		 * @return string
		 */
		public function get_plugin_name() {
			if ( empty( $this->plugin_name ) ) {
				$this->set_plugin_name();
			}

			return apply_filters( 'pue_get_plugin_name', $this->plugin_name, $this->get_slug() );
		}

		/**
		 * Set all the PUE instantiation options
		 *
		 * @param array $options
		 */
		private function set_options( $options = array() ) {

			$options = wp_parse_args(
				$options, array(
					'pue_option_name' => 'external_updates-' . $this->get_slug(),
					'apikey'          => '',
					'installkey'      => false,
					'check_period'    => 12,
				)
			);

			$this->pue_option_name = $options['pue_option_name'];
			$this->check_period    = (int) $options['check_period'];
			$this->api_secret_key  = $options['apikey'];
			if ( isset( $options['installkey'] ) && $options['installkey'] ) {
				$this->install_key = trim( $options['installkey'] );
			} else {
				$this->install_key = trim( $this->get_option( $this->pue_install_key ) );
			}

		}

		/**
		 * Set all the download query array
		 *
		 * @param array $download_query
		 */
		private function set_download_query( $download_query = array() ) {

			if ( ! empty( $download_query ) ) {
				$this->download_query = $download_query;

				return;
			}

			//download query flag
			$this->download_query['pu_get_download'] = 1;

			//include current version
			if ( $version = $this->get_installed_version() ) {
				$this->download_query['pue_active_version'] = $version;
			}

			//the following is for install key inclusion (will apply later with PUE addons.)
			if ( isset( $this->install_key ) ) {
				$this->download_query['pu_install_key'] = $this->install_key;
			}

			if ( ! empty( $this->api_secret_key ) ) {
				$this->download_query['pu_plugin_api'] = $this->api_secret_key;
			}

		}

		/**
		 * Get the download_query args
		 *
		 * @return array
		 */
		public function get_download_query() {
			if ( empty( $this->download_query ) ) {
				$this->set_download_query();
			}

			return apply_filters( 'pue_get_download_query', $this->download_query, $this->get_slug() );
		}


		/********************** General Functions **********************/

		/**
		 * Compile  a list of addons
		 *
		 * @param array $addons list of addons
		 *
		 * @return array list of addons
		 */
		public function build_addon_list( $addons = array() ) {
			$addons[] = $this->get_plugin_name();

			return $addons;
		}

		/**
		 * Inserts license key fields on license key page
		 *
		 * @param array $fields List of fields
		 *
		 * @return array Modified list of fields.
		 */
		public function do_license_key_fields( $fields ) {

			// we want to inject the following license settings at the end of the licenses tab
			$fields = self::array_insert_after_key( 'tribe-form-content-start', $fields, array(
					$this->pue_install_key . '-heading' => array(
						'type'  => 'heading',
						'label' => $this->get_plugin_name(),
					),
					$this->pue_install_key => array(
						'type'            => 'license_key',
						'size'            => 'large',
						'validation_type' => 'license_key',
						'label'           => sprintf( __( 'License Key', 'tribe-events-calendar' ) ),
						'tooltip'         => __( 'A valid license key is required for support and updates', 'tribe-events-calendar' ),
						'parent_option'   => false,
						'network_option'  => true,
					),
				)
			);

			return $fields;
		}

		/**
		 * Inserts the javascript that makes the ajax checking
		 * work on the license key page
		 *
		 * @return void
		 */
		public function do_license_key_javascript() {
			?>
			<script>
				jQuery(document).ready(function ($) {
					$('#tribe-field-<?php echo $this->pue_install_key ?>').change(function () {
						<?php echo $this->pue_install_key ?>_validateKey();
					});
					<?php echo $this->pue_install_key ?>_validateKey();
				});
				function <?php echo $this->pue_install_key ?>_validateKey() {
					var this_id       = '#tribe-field-<?php echo $this->pue_install_key ?>';
					var $validity_msg = jQuery(this_id + ' .key-validity');

					if (jQuery(this_id + ' input').val() != '') {
						jQuery(this_id + ' .tooltip').hide();
						jQuery(this_id + ' .ajax-loading-license').show();
						$validity_msg.hide();

						// Strip whitespace from key
						var <?php echo $this->pue_install_key ?>_license_key = jQuery(this_id + ' input').val().replace(/^\s+|\s+$/g, "");
						jQuery(this_id + ' input').val(<?php echo $this->pue_install_key ?>_license_key);

						var data = { action: 'pue-validate-key_<?php echo $this->get_slug(); ?>', key: <?php echo $this->pue_install_key ?>_license_key };
						jQuery.post(ajaxurl, data, function (response) {
							var data          = jQuery.parseJSON(response);

							jQuery(this_id + ' .ajax-loading-license').hide();
							$validity_msg.show();
							$validity_msg.html(data.message);

							switch ( data.status ) {
								case 1: $validity_msg.addClass( 'valid-key' ); break;
								case 2: $validity_msg.addClass( 'valid-key service-msg' ); break;
								default: $validity_msg.addClass( 'invalid-key' ); break;
							}
						});
					}
				}
			</script>
		<?php
		}

		/**
		 * Filter the success message on license key page
		 *
		 * @param string $message
		 * @param string $tab
		 *
		 * @return string
		 */
		public function do_license_key_success_message( $message, $tab ) {

			if ( $tab != 'licenses' ) {
				return $message;
			}

			return '<div id="message" class="updated"><p><strong>' . __( 'License key(s) updated.', 'tribe-events-calendar' ) . '</strong></p></div>';

		}

		/**
		 * Echo JSON results for key validation
		 */
		public function ajax_validate_key() {
			$response           = array();
			$response['status'] = 0;
			if ( isset( $_POST['key'] ) ) {

				$queryArgs = array(
					'pu_install_key'          => trim( $_POST['key'] ),
					'pu_checking_for_updates' => '1',
				);

				//include version info
				$queryArgs['pue_active_version'] = $this->get_installed_version();

				global $wp_version;
				$queryArgs['wp_version'] = $wp_version;

				// For multisite, return the network-level siteurl ... in
				// all other cases return the actual URL being serviced
				$queryArgs['domain'] = is_multisite() ? $this->get_network_domain() : $_SERVER['SERVER_NAME'];

				if ( is_multisite() ) {
					$queryArgs['multisite']         = 1;
					$queryArgs['network_activated'] = is_plugin_active_for_network( $this->get_plugin_file() );
					global $wpdb;
					$queryArgs['active_sites'] = $wpdb->get_var( "SELECT count(blog_id) FROM $wpdb->blogs WHERE public = '1' AND archived = '0' AND spam = '0' AND deleted = '0'" );
				} else {
					$queryArgs['multisite']         = 0;
					$queryArgs['network_activated'] = 0;
					$queryArgs['active_sites']      = 1;
				}

				$pluginInfo = $this->request_info( $queryArgs );
				$expiration = isset( $pluginInfo->expiration ) ? $pluginInfo->expiration : __( 'unknown date', 'tribe-events-calendar' );

				if ( empty( $pluginInfo ) ) {
					$response['message'] = __( 'Sorry, key validation server is not available.', 'tribe-events-calendar' );
				} elseif ( isset( $pluginInfo->api_expired ) && $pluginInfo->api_expired == 1 ) {
					$response['message'] = __( 'Sorry, this key is expired.', 'tribe-events-calendar' );

				} elseif ( isset( $pluginInfo->api_upgrade ) && $pluginInfo->api_upgrade == 1 ) {
					$problem             = __( 'Sorry, this key is out of installs.', 'tribe-events-calendar' );
					$helpful_link        = sprintf( '<a href="%s" target="_blank">%s</a>', 'http://m.tri.be/lz', __( 'Why am I seeing this message?' ) );
					$response['message'] = "$problem $helpful_link";
				} elseif ( isset( $pluginInfo->api_invalid ) && $pluginInfo->api_invalid == 1 ) {
					$response['message'] = __( 'Sorry, this key is not valid.', 'tribe-events-calendar' );
				} else {
					$default_success_msg    = sprintf( __( 'Valid Key! Expires on %s', 'tribe-events-calendar' ), $expiration );
					$response['status']     = isset( $pluginInfo->api_message ) ? 2 : 1;
					$response['message']    = isset( $pluginInfo->api_message ) ? wp_kses( $pluginInfo->api_message, 'data' ) : $default_success_msg;
					$response['expiration'] = $expiration;
				}
			} else {
				$response['message'] = sprintf( __( 'Hmmm... something\'s wrong with this validator. Please contact <a href="%s">support.</a>', 'tribe-events-calendar' ), 'http://m.tri.be/1u' );
			}
			echo json_encode( $response );
			exit;
		}


		/**
		 * Echo JSON formatted errors
		 */
		public function display_json_error() {
			$pluginInfo       = $this->json_error;
			$update_dismissed = $this->get_option( $this->dismiss_upgrade );

			$is_dismissed = ! empty( $update_dismissed ) && in_array( $pluginInfo->version, $update_dismissed ) ? true : false;

			if ( $is_dismissed ) {
				return;
			}

			//only display messages if there is a new version of the plugin.
			if ( version_compare( $pluginInfo->version, $this->get_installed_version(), '>' ) ) {
				if ( $pluginInfo->api_invalid && current_user_can( 'administrator' ) ) {
					$msg = str_replace( '%plugin_name%', '<b>' . $this->get_plugin_name() . '</b>', $pluginInfo->api_invalid_message );
					$msg = str_replace( '%plugin_slug%', $this->get_slug(), $msg );
					$msg = str_replace( '%update_url%', $this->get_pue_update_url(), $msg );
					$msg = str_replace( '%version%', $pluginInfo->version, $msg );
				}

				if ( isset( $msg ) ) {
					//Dismiss code idea below is obtained from the Gravity Forms Plugin by rocketgenius.com
					?>
					<div class="updated" style="padding:5px; position:relative;" id="pu_dashboard_message"><?php echo $msg ?>
						<a href="javascript:void(0);" onclick="PUDismissUpgrade();" style='float:right;'>[X]</a>
					</div>
					<script type="text/javascript">
						function PUDismissUpgrade() {
							jQuery("#pu_dashboard_message").slideUp();
							jQuery.post(ajaxurl, {action: "<?php echo $this->dismiss_upgrade; ?>", version: "<?php echo $pluginInfo->version; ?>", cookie: encodeURIComponent(document.cookie)});
						}
					</script>
				<?php
				}
			}
		}

		/**
		 * Retrieve plugin info from the configured API endpoint.
		 *
		 * @param array $queryArgs Additional query arguments to append to the request. Optional.
		 *
		 * @uses wp_remote_get()
		 * @return string $pluginInfo
		 */
		public function request_info( $queryArgs = array() ) {
			//Query args to append to the URL. Plugins can add their own by using a filter callback (see add_query_arg_filter()).
			$queryArgs['installed_version'] = $this->get_installed_version();
			$queryArgs['pu_request_plugin'] = $this->get_slug();

			if ( empty( $queryArgs['pu_plugin_api'] ) && ! empty( $this->api_secret_key ) ) {
				$queryArgs['pu_plugin_api'] = $this->api_secret_key;
			}

			if ( empty( $queryArgs['pu_install_key'] ) && ! empty( $this->install_key ) ) {
				$queryArgs['pu_install_key'] = $this->install_key;
			}

			//include version info
			$queryArgs['pue_active_version'] = $this->get_installed_version();

			global $wp_version;
			$queryArgs['wp_version'] = $wp_version;

			//include domain and multisite stats
			$queryArgs['domain'] = is_multisite() ? $this->get_network_domain() : $_SERVER['SERVER_NAME'];

			if ( is_multisite() ) {
				$queryArgs['multisite']         = 1;
				$queryArgs['network_activated'] = is_plugin_active_for_network( $this->get_plugin_file() );
				global $wpdb;
				$queryArgs['active_sites'] = $wpdb->get_var( "SELECT count(blog_id) FROM $wpdb->blogs WHERE public = '1' AND archived = '0' AND spam = '0' AND deleted = '0'" );

			} else {
				$queryArgs['multisite']         = 0;
				$queryArgs['network_activated'] = 0;
				$queryArgs['active_sites']      = 1;
			}

			$queryArgs = apply_filters( 'tribe_puc_request_info_query_args-' . $this->get_slug(), $queryArgs );

			//Various options for the wp_remote_get() call. Plugins can filter these, too.
			$options = array(
				'timeout' => 15, //seconds
				'headers' => array(
					'Accept' => 'application/json',
				),
			);
			$options = apply_filters( 'tribe_puc_request_info_options-' . $this->get_slug(), $options );

			$url = $this->get_pue_update_url();
			if ( ! empty( $queryArgs ) ) {
				$url = esc_url_raw( add_query_arg( $queryArgs, $url ) );
			}

			// Cache the API call so it only needs to be made once per plugin per page load.
			static $plugin_info_cache;
			$key = crc32( implode( '', $queryArgs ) );
			if ( isset( $plugin_info_cache[ $key ] ) ) {
				return $plugin_info_cache[ $key ];
			}

			$result = wp_remote_get(
				$url,
				$options
			);

			//Try to parse the response
			$pluginInfo = null;
			if ( ! is_wp_error( $result ) && isset( $result['response']['code'] ) && ( $result['response']['code'] == 200 ) && ! empty( $result['body'] ) ) {
				$pluginInfo = Tribe__Events__PUE__Plugin_Info::from_json( $result['body'] );
			}
			$pluginInfo = apply_filters( 'tribe_puc_request_info_result-' . $this->get_slug(), $pluginInfo, $result );

			$plugin_info_cache[ $key ] = $pluginInfo;

			return $pluginInfo;
		}

		/**
		 * Returns the domain contained in the network's siteurl option (not the full URL).
		 *
		 * @return string
		 */
		public function get_network_domain() {
			$site_url = parse_url( get_site_option( 'siteurl' ) );
			if ( ! $site_url || ! isset( $site_url['host'] ) ) {
				return '';
			} else {
				return strtolower( $site_url['host'] );
			}
		}

		/**
		 * Retrieve the latest update (if any) from the configured API endpoint.
		 *
		 * @uses Tribe__Events__PUE__Checker::request_info()
		 *
		 * @return Tribe__Events__PUE__Utility An instance of Tribe__Events__PUE__Utility, or NULL when no updates are available.
		 */
		public function request_update() {
			//For the sake of simplicity, this function just calls request_info()
			//and transforms the result accordingly.
			$pluginInfo = $this->request_info( array( 'pu_checking_for_updates' => '1' ) );
			if ( $pluginInfo == null ) {
				return null;
			}
			//admin display for if the update check reveals that there is a new version but the API key isn't valid.
			if ( isset( $pluginInfo->api_invalid ) ) { //we have json_error returned let's display a message
				$this->json_error = $pluginInfo;
				add_action( 'admin_notices', array( &$this, 'display_json_error' ) );

				return null;
			}

			if ( isset( $pluginInfo->new_install_key ) ) {
				$this->update_option( $this->pue_install_key, $pluginInfo->new_install_key );
			}

			//need to correct the download url so it contains the custom user data (i.e. api and any other paramaters)

			$download_query = $this->get_download_query();
			if ( ! empty( $download_query ) ) {
				$pluginInfo->download_url = esc_url_raw( add_query_arg( $download_query, $pluginInfo->download_url ) );
			}

			// Add plugin dirname/file (this will be expected by WordPress when it builds the plugin list table)
			$pluginInfo->plugin = $this->get_plugin_file();

			return Tribe__Events__PUE__Utility::from_plugin_info( $pluginInfo );
		}


		/**
		 * Display the upgrade message in the plugin list under the plugin.
		 *
		 * @param $plugin_data
		 */
		public function in_plugin_update_message( $plugin_data ) {
			$plugininfo = $this->json_error;
			//only display messages if there is a new version of the plugin.
			if ( is_object( $plugininfo ) && version_compare( $plugininfo->version, $this->get_installed_version(), '>' ) ) {
				if ( $plugininfo->api_invalid ) {
					$msg = str_replace( '%plugin_name%', '<strong>' . $this->get_plugin_name() . '</strong>', $plugininfo->api_inline_invalid_message );
					$msg = str_replace( '%plugin_slug%', $this->get_slug(), $msg );
					$msg = str_replace( '%update_url%', $this->get_pue_update_url(), $msg );
					$msg = str_replace( '%version%', $plugininfo->version, $msg );
					$msg = str_replace( '%changelog%', '<a class="thickbox" title="' . $this->get_plugin_name() . '" href="plugin-install.php?tab=plugin-information&plugin=' . $this->get_slug() . '&TB_iframe=true&width=640&height=808">what\'s new</a>', $msg );
					echo '</tr><tr class="plugin-update-tr"><td colspan="3" class="plugin-update"><div class="update-message">' . $msg . '</div></td>';
				}
			}
		}


		/**
		 * Display a changelog when the api key is missing.
		 */
		public function display_changelog() {
			//contents of changelog display page when api-key is invalid or missing.  It will ONLY show the changelog (hook into existing thickbox?)
		}

		/**
		 * Update option to dismiss the upgrade notice.
		 */
		public function dashboard_dismiss_upgrade() {
			$os_ary = $this->get_option( $this->dismiss_upgrade );
			if ( ! is_array( $os_ary ) ) {
				$os_ary = array();
			}

			$os_ary[] = $_POST['version'];
			$this->update_option( $this->dismiss_upgrade, $os_ary );
		}

		/**
		 * Get the currently installed version of the plugin.
		 *
		 * @return string Version number.
		 */
		public function get_installed_version() {
			if ( function_exists( 'get_plugins' ) ) {
				$allPlugins = get_plugins();
				if ( array_key_exists( $this->get_plugin_file(), $allPlugins ) && array_key_exists( 'Version', $allPlugins[ $this->get_plugin_file() ] ) ) {
					return $allPlugins[ $this->get_plugin_file() ]['Version'];
				}
			}
		}

		/**
		 * Get MU compatible options.
		 *
		 * @param string     $option_key
		 * @param bool|mixed $default
		 *
		 * @return null|mixed
		 */
<<<<<<< HEAD
		public function get_option( $option_key, $default = false ) {
			$return = $default;
			// Check if the option is in the site options
			if ( is_multisite() ) {
				$return = get_site_option( $option_key, $default );
			}
			// Fall back on local options
			if ( empty( $return ) ) {
				$return = get_option( $option_key, $default );
			}

			return $return;
=======
		function get_option( $option_key, $default = false ) {
			return get_site_option( $option_key, $default );
>>>>>>> c9492225
		}

		/**
		 * Update MU compatible options.
		 *
		 * @param mixed $option_key
		 * @param mixed $value
		 */
<<<<<<< HEAD
		public function update_option( $option_key, $value ) {
			// Check if the option is in the site options
			if ( is_network_admin() ) {
				update_site_option( $option_key, $value );
				delete_option( $option_key ); // make sure there is no local version of this option.
			} else {
				// Otherwise update it on the blog.
				update_option( $option_key, $value );
			}
=======
		function update_option( $option_key, $value ) {
			update_site_option( $option_key, $value );
>>>>>>> c9492225
		}

		/**
		 * Check for plugin updates.
		 *
		 * The results are stored in the DB option specified in $pue_option_name.
		 *
		 * @param array $updates
		 *
		 * @return void
		 */
		public function check_for_updates( $updates = array() ) {
			$state = $this->get_option( $this->pue_option_name );
			if ( empty( $state ) ) {
				$state                 = new StdClass;
				$state->lastCheck      = 0;
				$state->checkedVersion = '';
				$state->update         = null;
			}

			$state->lastCheck      = time();
			$state->checkedVersion = $this->get_installed_version();
			$this->update_option( $this->pue_option_name, $state ); //Save before checking in case something goes wrong

			$state->update = $this->request_update();

			// If a null update was returned, skip the end of the function.
			if ( $state->update == null ) {
				return $updates;
			}

			//Is there an update to insert?
			if ( version_compare( $state->update->version, $this->get_installed_version(), '>' ) ) {
				$updates->response[ $this->get_plugin_file() ] = $state->update->to_wp_format();
			}

			$this->update_option( $this->pue_option_name, $state );
			add_action( 'after_plugin_row_' . $this->get_plugin_file(), array( &$this, 'in_plugin_update_message' ) );

			return $updates;
		}

		/**
		 * Intercept plugins_api() calls that request information about our plugin and
		 * use the configured API endpoint to satisfy them.
		 *
		 * @see plugins_api()
		 *
		 * @param mixed        $result
		 * @param string       $action
		 * @param array|object $args
		 *
		 * @return mixed
		 */
		public function inject_info( $result, $action = null, $args = null ) {
			$relevant = ( $action == 'plugin_information' ) && isset( $args->slug ) && ( $args->slug == $this->slug );
			if ( ! $relevant ) {
				return $result;
			}

			$pluginInfo = $this->request_info( array( 'pu_checking_for_updates' => '1' ) );
			if ( $pluginInfo ) {
				return $pluginInfo->to_wp_format();
			}

			return $result;
		}

		/**
		 * Register a callback for filtering query arguments.
		 *
		 * The callback function should take one argument - an associative array of query arguments.
		 * It should return a modified array of query arguments.
		 *
		 * @uses add_filter() This method is a convenience wrapper for add_filter().
		 *
		 * @param callback $callback
		 *
		 * @return void
		 */
		public function add_query_arg_filter( $callback ) {
			add_filter( 'tribe_puc_request_info_query_args-' . $this->get_slug(), $callback );
		}

		/**
		 * Register a callback for filtering arguments passed to wp_remote_get().
		 *
		 * The callback function should take one argument - an associative array of arguments -
		 * and return a modified array or arguments. See the WP documentation on wp_remote_get()
		 * for details on what arguments are available and how they work.
		 *
		 * @uses add_filter() This method is a convenience wrapper for add_filter().
		 *
		 * @param callback $callback
		 *
		 * @return void
		 */
		public function add_http_request_arg_filter( $callback ) {
			add_filter( 'tribe_puc_request_info_options-' . $this->get_slug(), $callback );
		}

		/**
		 * Register a callback for filtering the plugin info retrieved from the external API.
		 *
		 * The callback function should take two arguments. If the plugin info was retrieved
		 * successfully, the first argument passed will be an instance of  Tribe__Events__PUE__Plugin_Info. Otherwise,
		 * it will be NULL. The second argument will be the corresponding return value of
		 * wp_remote_get (see WP docs for details).
		 *
		 * The callback function should return a new or modified instance of Tribe__Events__PUE__Plugin_Info or NULL.
		 *
		 * @uses add_filter() This method is a convenience wrapper for add_filter().
		 *
		 * @param callback $callback
		 *
		 * @return void
		 */
		public function add_result_filter( $callback ) {
			add_filter( 'tribe_puc_request_info_result-' . $this->get_slug(), $callback, 10, 2 );
		}

		/**
		 * Insert an array after a specified key within another array.
		 *
		 * @param $key
		 * @param $source_array
		 * @param $insert_array
		 *
		 * @return array
		 *
		 */
		public static function array_insert_after_key( $key, $source_array, $insert_array ) {
			if ( array_key_exists( $key, $source_array ) ) {
				$position     = array_search( $key, array_keys( $source_array ) ) + 1;
				$source_array = array_slice( $source_array, 0, $position, true ) + $insert_array + array_slice( $source_array, $position, null, true );
			} else {
				// If no key is found, then add it to the end of the array.
				$source_array += $insert_array;
			}

			return $source_array;
		}

		/**
		 * Add this plugin key to the list of keys
		 *
		 * @param array $keys
		 *
		 * @return array $keys
		 *
		 */
		public function return_install_key( $keys = array() ) {
			if ( ! empty( $this->install_key ) ) {
				$keys[ $this->get_slug() ] = $this->install_key;
			}

			return $keys;
		}
	}
}<|MERGE_RESOLUTION|>--- conflicted
+++ resolved
@@ -678,23 +678,8 @@
 		 *
 		 * @return null|mixed
 		 */
-<<<<<<< HEAD
 		public function get_option( $option_key, $default = false ) {
-			$return = $default;
-			// Check if the option is in the site options
-			if ( is_multisite() ) {
-				$return = get_site_option( $option_key, $default );
-			}
-			// Fall back on local options
-			if ( empty( $return ) ) {
-				$return = get_option( $option_key, $default );
-			}
-
-			return $return;
-=======
-		function get_option( $option_key, $default = false ) {
 			return get_site_option( $option_key, $default );
->>>>>>> c9492225
 		}
 
 		/**
@@ -703,20 +688,8 @@
 		 * @param mixed $option_key
 		 * @param mixed $value
 		 */
-<<<<<<< HEAD
 		public function update_option( $option_key, $value ) {
-			// Check if the option is in the site options
-			if ( is_network_admin() ) {
-				update_site_option( $option_key, $value );
-				delete_option( $option_key ); // make sure there is no local version of this option.
-			} else {
-				// Otherwise update it on the blog.
-				update_option( $option_key, $value );
-			}
-=======
-		function update_option( $option_key, $value ) {
 			update_site_option( $option_key, $value );
->>>>>>> c9492225
 		}
 
 		/**
