--- conflicted
+++ resolved
@@ -308,12 +308,7 @@
 					),
 				)
 			);
-<<<<<<< HEAD
-=======
-
-			var_dump( $this->pue_install_key );
-
->>>>>>> be6f72c8
+
 			return $fields;
 		}
 
