--- conflicted
+++ resolved
@@ -90,26 +90,6 @@
 		 *
 		 * @return int|false The timestamp of the next occurrence on the nth day of the month or false
 		 */
-<<<<<<< HEAD
-		private function getNthDayOfMonth( $curdate, $day_of_week, $week_of_month, $next_month_of_year ) {
-			$nextdate = $this->advanceDate( $curdate, $next_month_of_year, 1 ); // advance to correct month
-			$nextdate = Tribe__Date_Utils::get_first_day_of_week_in_month( $nextdate, $day_of_week );
-
-			if ( $week_of_month == - 1 ) { // LAST WEEK
-				$nextdate = Tribe__Date_Utils::get_last_day_of_week_in_month( $nextdate, $day_of_week );
-
-				return $nextdate;
-			} else {
-				$maybe_date = strtotime( date( Tribe__Events__Pro__Date_Series_Rules__Rules_Interface::DATE_FORMAT, $nextdate ) . ' + ' . ( $week_of_month - 1 ) . ' weeks' );
-
-				// if this doesn't exist, then try next month
-				while ( date( 'n', $maybe_date ) != date( 'n', $nextdate ) ) {
-					// advance again
-					$next_month_of_year = $this->getNextMonthOfYear( date( 'n', $nextdate ) );
-					$nextdate = $this->advanceDate( $nextdate, $next_month_of_year );
-					$nextdate = Tribe__Date_Utils::get_first_day_of_week_in_month( $curdate, $day_of_week );
-					$maybe_date = strtotime( date( Tribe__Events__Pro__Date_Series_Rules__Rules_Interface::DATE_FORMAT, $nextdate ) . ' + ' . ( $week_of_month - 1 ) . ' weeks' );
-=======
 		private function getNthDayOfMonth( $curdate, $days_of_week, $weeks_of_month, $months_of_year ) {
 			// Cast to arrays for consistency
 			$days_of_week   = (array) $days_of_week;
@@ -144,7 +124,7 @@
 						foreach ( $days_of_week as $day ) {
 							// Determine the date of the first of these days (ie, the date of the first Tuesday this month)
 							$start_of_month = mktime( 0, 0, 0, $month, 1, $year );
-							$first_date     = Tribe__Events__Date_Utils::get_first_day_of_week_in_month( $start_of_month, $day );
+							$first_date     = Tribe__Date_Utils::get_first_day_of_week_in_month( $start_of_month, $day );
 							$day_of_month   = (int) date( 'j', $first_date );
 
 							// Add the relevant number of weeks
@@ -159,7 +139,6 @@
 							}
 						}
 					}
->>>>>>> 95f4d7b7
 				}
 			}
 
