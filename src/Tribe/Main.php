--- conflicted
+++ resolved
@@ -32,13 +32,8 @@
 		const VENUE_POST_TYPE     = 'tribe_venue';
 		const ORGANIZER_POST_TYPE = 'tribe_organizer';
 
-<<<<<<< HEAD
-		const VERSION           = '4.3.4';
-		const MIN_ADDON_VERSION = '4.3';
-=======
 		const VERSION           = '4.4dev1';
 		const MIN_ADDON_VERSION = '4.4dev1';
->>>>>>> 21139ca4
 		const WP_PLUGIN_URL     = 'http://wordpress.org/extend/plugins/the-events-calendar/';
 
 		/**
@@ -102,7 +97,6 @@
 		/** @deprecated 4.0 */
 		public $taxRewriteSlug = 'event/category';
 
-		/** @deprecated 4.0 */
 		/** @deprecated 4.0 */
 		public $tagRewriteSlug = 'event/tag';
 
@@ -269,11 +263,7 @@
 			add_action( 'init', array( $this, 'setup_l10n_strings' ) );
 
 			if ( self::supportedVersion( 'wordpress' ) && self::supportedVersion( 'php' ) ) {
-<<<<<<< HEAD
-=======
-
 				$this->loadLibraries();
->>>>>>> 21139ca4
 				$this->addHooks();
 				$this->maybe_load_tickets_framework();
 			} else {
@@ -5008,8 +4998,6 @@
 			// iCal
 			tribe_singleton( 'tec.iCal', 'Tribe__Events__iCal', array( 'hook' ) );
 			tribe( 'tec.iCal' );
-
-
 		}
 	}
 } // end if !class_exists Tribe__Events__Main