--- conflicted
+++ resolved
@@ -32,11 +32,7 @@
 		const VENUE_POST_TYPE     = 'tribe_venue';
 		const ORGANIZER_POST_TYPE = 'tribe_organizer';
 
-<<<<<<< HEAD
 		const VERSION             = '4.5.9';
-=======
-		const VERSION             = '4.7dev1';
->>>>>>> 964675fc
 		const MIN_ADDON_VERSION   = '4.4';
 		const MIN_COMMON_VERSION  = '4.7dev';
 
@@ -391,13 +387,8 @@
 		 *
 		 * @return void
 		 */
-<<<<<<< HEAD
-		public function bind_implementations(  ) {
+		public function bind_implementations() {
 			tribe_singleton( 'tec.main', $this );
-
-=======
-		public function bind_implementations() {
->>>>>>> 964675fc
 			// Utils
 			tribe_singleton( 'tec.cost-utils', 'Tribe__Events__Cost_Utils' );
 			tribe_singleton( 'tec.known-range', 'Tribe__Events__Dates__Known_Range' );
