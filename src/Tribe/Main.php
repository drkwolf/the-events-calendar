<?php
/**
 * Main Tribe Events Calendar class.
 */

// Don't load directly
if ( ! defined( 'ABSPATH' ) ) {
	die( '-1' );
}

if ( ! class_exists( 'Tribe__Events__Main' ) ) {

	/**
	 * The Events Calendar Class
	 *
	 * This is where all the magic happens, the unicorns run wild and the leprechauns use WordPress to schedule events.
	 */
	class Tribe__Events__Main {
		/**
		 * This constant is deprecated (as of 4.0) in favor of Tribe__Main::OPTIONNAME
		 */
		const OPTIONNAME          = 'tribe_events_calendar_options';

		/**
		 * This constant is deprecated (as of 4.0) in favor of Tribe__Main::OPTIONNAME
		 */
		const OPTIONNAMENETWORK   = 'tribe_events_calendar_network_options';

		const EVENTSERROROPT      = '_tribe_events_errors';
		const TAXONOMY            = 'tribe_events_cat';
		const POSTTYPE            = 'tribe_events';
		const VENUE_POST_TYPE     = 'tribe_venue';
		const ORGANIZER_POST_TYPE = 'tribe_organizer';
		const VERSION             = '4.4.2';
		const MIN_ADDON_VERSION   = '4.4';
		const MIN_COMMON_VERSION  = '4.4';
		const WP_PLUGIN_URL       = 'http://wordpress.org/extend/plugins/the-events-calendar/';

		/**
		 * Maybe display data wrapper
		 * @var array
		 */
		private $show_data_wrapper = array( 'before' => true, 'after' => true );

		/**
		 * Args for the event post type
		 * @var array
		 */
		protected $postTypeArgs = array(
			'public'          => true,
			'rewrite'         => array( 'slug' => 'event', 'with_front' => false ),
			'menu_position'   => 6,
			'supports'        => array(
				'title',
				'editor',
				'excerpt',
				'author',
				'thumbnail',
				'custom-fields',
				'comments',
				'revisions',
			),
			'taxonomies'      => array( 'post_tag' ),
			'capability_type' => array( 'tribe_event', 'tribe_events' ),
			'map_meta_cap'    => true,
			'has_archive'     => true,
		);

		/**
		 * Args for venue post type
		 * @var array
		 */
		public $postVenueTypeArgs = array();

		protected $taxonomyLabels;

		/**
		 * Args for organizer post type
		 * @var array
		 */
		public $postOrganizerTypeArgs = array();

		public static $tribeUrl = 'http://tri.be/';
		public static $tecUrl = 'https://theeventscalendar.com/';

		public static $addOnPath = 'products/';

		public static $dotOrgSupportUrl = 'http://wordpress.org/tags/the-events-calendar';

		public $rewriteSlug = 'events';
		public $rewriteSlugSingular = 'event';
		public $category_slug = 'category';
		public $tag_slug = 'tag';
		public $monthSlug = 'month';
		public $featured_slug = 'featured';

		/** @deprecated 4.0 */
		public $taxRewriteSlug = 'event/category';

		/** @deprecated 4.0 */
		public $tagRewriteSlug = 'event/tag';

		/** @var Tribe__Events__Admin__Timezone_Settings */
		public $timezone_settings;

		/**
		 * A Stored version of the Welcome and Update Pages
		 * @var Tribe__Admin__Activation_Page
		 */
		public $activation_page;

		// @todo remove in 4.0
		public $upcomingSlug = 'upcoming';
		public $pastSlug = 'past';

		public $listSlug = 'list';
		public $daySlug = 'day';
		public $todaySlug = 'today';
		protected $postExceptionThrown = false;

		/**
		 * Deprecated property in 4.0. Use plugin_dir instead
		 */
		public $pluginDir;

		/**
		 * Deprecated property in 4.0. Use plugin_path instead
		 */
		public $pluginPath;

		/**
		 * Deprecated property in 4.0. Use plugin_url instead
		 */
		public $pluginUrl;

		/**
		 * Deprecated property in 4.0. Use plugin_name instead
		 */
		public $pluginName;

		public $displaying;
		public $plugin_file;
		public $plugin_dir;
		public $plugin_path;
		public $plugin_url;
		public $plugin_name;
		public $date;
		protected $tabIndexStart = 2000;

		public $metaTags = array(
			'_EventAllDay',
			'_EventStartDate',
			'_EventEndDate',
			'_EventStartDateUTC',
			'_EventEndDateUTC',
			'_EventDuration',
			'_EventVenueID',
			'_EventShowMapLink',
			'_EventShowMap',
			'_EventCurrencySymbol',
			'_EventCurrencyPosition',
			'_EventCost',
			'_EventCostMin',
			'_EventCostMax',
			'_EventURL',
			'_EventOrganizerID',
			'_EventPhone',
			'_EventHideFromUpcoming',
			'_EventTimezone',
			'_EventTimezoneAbbr',
			self::EVENTSERROROPT,
			'_EventOrigin',
		);

		public $venueTags = array(
			'_VenueCountry',
			'_VenueAddress',
			'_VenueCity',
			'_VenueStateProvince',
			'_VenueState',
			'_VenueProvince',
			'_VenueZip',
			'_VenuePhone',
			'_VenueURL',
		);

		public $organizerTags = array(
			'_OrganizerEmail',
			'_OrganizerWebsite',
			'_OrganizerPhone',
		);

		public $currentPostTimestamp;

		/**
		 * @deprecated 4.4
		 */
		public $daysOfWeekShort;

		/**
		 * @deprecated 4.4
		 */
		public $daysOfWeek;

		/**
		 * @deprecated 4.4
		 */
		public $daysOfWeekMin;

		/**
		 * @deprecated 4.4
		 */
		public $monthsFull;

		/**
		 * @deprecated 4.4
		 */
		public $monthsShort;

		public $singular_venue_label;
		public $plural_venue_label;

		public $singular_organizer_label;
		public $plural_organizer_label;

		public $singular_event_label;
		public $plural_event_label;

		/** @var Tribe__Events__Default_Values */
		private $default_values = null;

		public static $tribeEventsMuDefaults;

		/**
		 * Static Singleton Holder
		 * @var self
		 */
		protected static $instance;

		/**
		 * Get (and instantiate, if necessary) the instance of the class
		 *
		 * @return self
		 */
		public static function instance() {
			if ( ! self::$instance ) {
				self::$instance = new self;
			}
			return self::$instance;
		}

		/**
		 * Initializes plugin variables and sets up WordPress hooks/actions.
		 */
		protected function __construct() {
			$this->plugin_file = TRIBE_EVENTS_FILE;
			$this->pluginPath = $this->plugin_path = trailingslashit( dirname( $this->plugin_file ) );
			$this->pluginDir  = $this->plugin_dir = trailingslashit( basename( $this->plugin_path ) );
			$this->pluginUrl  = $this->plugin_url = plugins_url( $this->plugin_dir );

			// Set common lib information, needs to happen file load
			$this->maybe_set_common_lib_info();

			// let's initialize tec silly-early to avoid fatals with upgrades from 3.x to 4.x
			add_action( 'plugins_loaded', array( $this, 'plugins_loaded' ), 0 );
		}

		/**
		 * To avoid duplication of our own methods and to provide a underlying system
		 * Modern Tribe maintains a Library called Common to store a base for our plugins
		 *
		 * Currently we will read the File `common/package.json` to determine which version
		 * of the Common Lib we will pass to the Auto-Loader of PHP.
		 *
		 * In the past we used to parse `common/src/Tribe/Main.php` for the Common Lib version.
		 *
		 * @link https://github.com/moderntribe/tribe-common
		 * @see  self::init_autoloading
		 *
		 * @return void
		 */
		public function maybe_set_common_lib_info() {
			// if there isn't a tribe-common version, bail with a notice
			$common_version = file_get_contents( $this->plugin_path . 'common/src/Tribe/Main.php' );
			if ( ! preg_match( "/const\s+VERSION\s*=\s*'([^']+)'/m", $common_version, $matches ) ) {
				return add_action( 'admin_head', array( $this, 'missing_common_libs' ) );
			}

			$common_version = $matches[1];

			/**
			 * If we don't have a version of Common or an Older version of the Lib
			 * overwrite what should be loaded by the auto-loader
			 */
			if (
				empty( $GLOBALS['tribe-common-info'] ) ||
				version_compare( $GLOBALS['tribe-common-info']['version'], $common_version, '<' )
			) {
				$GLOBALS['tribe-common-info'] = array(
					'dir' => "{$this->plugin_path}common/src/Tribe",
					'version' => $common_version,
				);
			}
		}

		/**
		 * Plugins shouldn't include their functions before `plugins_loaded` because this will allow
		 * better compatibility with the autoloader methods.
		 *
		 * @return void
		 */
		public function plugins_loaded() {
			/**
			 * Before any methods from this plugin are called, we initialize our Autoloading
			 * After this method we can use any `Tribe__` classes
			 */
			$this->init_autoloading();

			// Safety check: if Tribe Common is not at a certain minimum version, bail out
			if ( version_compare( Tribe__Main::VERSION, self::MIN_COMMON_VERSION, '<' ) ) {
				return;
			}

			/**
			 * We need Common to be able to load text domains correctly.
			 * With that in mind we initialize Common passing the plugin Main class as the context
			 */
			Tribe__Main::instance( $this )->load_text_domain( 'the-events-calendar', $this->plugin_dir . 'lang/' );

			if ( self::supportedVersion( 'wordpress' ) && self::supportedVersion( 'php' ) ) {
				$this->bind_implementations();
				$this->loadLibraries();
				$this->addHooks();
<<<<<<< HEAD
=======
				$this->maybe_load_tickets_framework();
				$this->register_active_plugin();
>>>>>>> 42066796
			} else {
				// Either PHP or WordPress version is inadequate so we simply return an error.
				add_action( 'admin_head', array( $this, 'notSupportedError' ) );
			}
		}

		/**
		 * To allow easier usage of classes on our files we have a AutoLoader that will match
		 * class names to it's required file inclusion into the Request.
		 *
		 * @return void
		 */
		protected function init_autoloading() {
			$prefixes = array(
				'Tribe__Events__' => $this->plugin_path . 'src/Tribe',
				'ForceUTF8__' => $this->plugin_path . 'vendor/ForceUTF8',
			);

			if ( ! class_exists( 'Tribe__Autoloader' ) ) {
				require_once $GLOBALS['tribe-common-info']['dir'] . '/Autoloader.php';

				$prefixes['Tribe__'] = $GLOBALS['tribe-common-info']['dir'];
			}

			$autoloader = Tribe__Autoloader::instance();
			$autoloader->register_prefixes( $prefixes );

			// deprecated classes are registered in a class to path fashion
			foreach ( glob( $this->plugin_path . 'src/deprecated/*.php' ) as $file ) {
				$class_name = str_replace( '.php', '', basename( $file ) );
				$autoloader->register_class( $class_name, $file );
			}

			$autoloader->register_autoloader();
		}

		/**
		 * Registers the implementations in the container.
		 *
		 * Classes that should be built at `plugins_loaded` time are also instantiated.
		 *
		 * @since  4.4
		 *
		 * @return void
		 */
		public function bind_implementations(  ) {
			// Utils
			tribe_singleton( 'tec.cost-utils', 'Tribe__Events__Cost_Utils' );

			// Front page events archive support
			tribe_singleton( 'tec.front-page-view', 'Tribe__Events__Front_Page_View' );
			tribe_singleton( 'tec.admin.front-page-view', 'Tribe__Events__Admin__Front_Page_View' );

			// Metabox for Single Edit
			tribe_singleton( 'tec.admin.event-meta-box', 'Tribe__Events__Admin__Event_Meta_Box' );

			// Featured Events
			tribe_singleton( 'tec.featured_events', 'Tribe__Events__Featured_Events' );
			tribe_singleton( 'tec.featured_events.query_helper', new Tribe__Events__Featured_Events__Query_Helper );
			tribe_singleton( 'tec.featured_events.permalinks_helper', new Tribe__Events__Featured_Events__Permalinks_Helper );

			// Event Aggregator
			tribe_singleton( 'events-aggregator.main', 'Tribe__Events__Aggregator', array( 'load', 'hook' ) );
			tribe_singleton( 'events-aggregator.service', 'Tribe__Events__Aggregator__Service' );

			// Shortcodes
			tribe_singleton( 'tec.shortcodes.event-details', 'Tribe__Events__Shortcode__Event_Details', array( 'hook' ) );

			// Ignored Events
			tribe_singleton( 'tec.ignored-events', 'Tribe__Events__Ignored_Events', array( 'hook' ) );

			// Register and start the Customizer Sections
			tribe_singleton( 'tec.customizer.general-theme', new Tribe__Events__Customizer__General_Theme() );
			tribe_singleton( 'tec.customizer.global-elements', new Tribe__Events__Customizer__Global_Elements() );
			tribe_singleton( 'tec.customizer.day-list-view', new Tribe__Events__Customizer__Day_List_View() );
			tribe_singleton( 'tec.customizer.month-week-view', new Tribe__Events__Customizer__Month_Week_View() );
			tribe_singleton( 'tec.customizer.single-event', new Tribe__Events__Customizer__Single_Event() );
			tribe_singleton( 'tec.customizer.widget', new Tribe__Events__Customizer__Widget() );

			// iCal
			tribe_singleton( 'tec.iCal', 'Tribe__Events__iCal', array( 'hook' ) );

			// REST API v1
			tribe_singleton( 'tec.rest-v1.main', 'Tribe__Events__REST__V1__Main', array( 'bind_implementations', 'hook' ) );
			tribe( 'tec.rest-v1.main' );

			/**
			 * Allows other plugins and services to override/change the bound implementations.
			 */
			do_action( 'tribe_events_bound_implementations' );
		}

		/**
		 * Registers this plugin as being active for other tribe plugins and extensions
		 */
		protected function register_active_plugin() {
			if ( class_exists( 'Tribe__Dependency' ) ) {
				Tribe__Dependency::instance()->add_active_plugin(
					__CLASS__,
					self::VERSION,
					$this->plugin_file
				);
			}
		}

		/**
		 * Load all the required library files.
		 */
		protected function loadLibraries() {
			// Setup the Activation page
			$this->activation_page();

			// Tribe common resources
			require_once $this->plugin_path . 'vendor/tribe-common-libraries/tribe-common-libraries.class.php';

			// Load CSV importer
			require_once $this->plugin_path . 'src/io/csv/ecp-events-importer.php';

			// Load Template Tags
			require_once $this->plugin_path . 'src/functions/template-tags/query.php';
			require_once $this->plugin_path . 'src/functions/template-tags/general.php';
			require_once $this->plugin_path . 'src/functions/template-tags/month.php';
			require_once $this->plugin_path . 'src/functions/template-tags/loop.php';
			require_once $this->plugin_path . 'src/functions/template-tags/google-map.php';
			require_once $this->plugin_path . 'src/functions/template-tags/organizer.php';
			require_once $this->plugin_path . 'src/functions/template-tags/venue.php';
			require_once $this->plugin_path . 'src/functions/template-tags/date.php';
			require_once $this->plugin_path . 'src/functions/template-tags/link.php';
			require_once $this->plugin_path . 'src/functions/template-tags/widgets.php';
			require_once $this->plugin_path . 'src/functions/template-tags/ical.php';
			require_once $this->plugin_path . 'src/deprecated/functions.php';

			// Load Advanced Functions
			require_once $this->plugin_path . 'src/functions/advanced-functions/event.php';
			require_once $this->plugin_path . 'src/functions/advanced-functions/venue.php';
			require_once $this->plugin_path . 'src/functions/advanced-functions/organizer.php';
			require_once $this->plugin_path . 'src/functions/advanced-functions/linked-posts.php';
			require_once $this->plugin_path . 'src/functions/utils/array.php';

			// Load Deprecated Template Tags
			if ( ! defined( 'TRIBE_DISABLE_DEPRECATED_TAGS' ) ) {
				require_once $this->plugin_path . 'src/functions/template-tags/deprecated.php';
			}
		}

		/**
		 * Add filters and actions
		 */
		protected function addHooks() {
			/**
			 * It's important that anything related to Text Domain happens at `init`
			 * because of the way $wp_locale works
			 */
			add_action( 'init', array( $this, 'setup_l10n_strings' ), 5 );

			// Since TEC is active, change the base page for the Event Settings page
			Tribe__Settings::$parent_page = 'edit.php';

			// Load Rewrite
			add_action( 'plugins_loaded', array( Tribe__Events__Rewrite::instance(), 'hooks' ) );

			add_action( 'init', array( $this, 'init' ), 10 );
			add_action( 'admin_init', array( $this, 'admin_init' ) );

			// Frontend Javascript
			add_action( 'wp_enqueue_scripts', array( $this, 'loadStyle' ) );
			add_filter( 'tribe_events_before_html', array( $this, 'before_html_data_wrapper' ) );
			add_filter( 'tribe_events_after_html', array( $this, 'after_html_data_wrapper' ) );

			// Styling
			add_filter( 'post_class', array( $this, 'post_class' ) );
			add_filter( 'body_class', array( $this, 'body_class' ) );
			add_filter( 'admin_body_class', array( $this, 'admin_body_class' ) );

			add_filter( 'post_type_archive_link', array( $this, 'event_archive_link' ), 10, 2 );
			add_filter( 'query_vars', array( $this, 'eventQueryVars' ) );
			add_action( 'parse_query', array( $this, 'setDisplay' ), 51, 1 );
			add_filter( 'bloginfo_rss', array( $this, 'add_space_to_rss' ) );
			add_filter( 'post_updated_messages', array( $this, 'updatePostMessage' ) );

			/* Add nav menu item - thanks to http://wordpress.org/extend/plugins/cpt-archives-in-nav-menus/ */
			add_filter( 'nav_menu_items_' . self::POSTTYPE, array( $this, 'add_events_checkbox_to_menu' ), null, 3 );
			add_filter( 'wp_nav_menu_objects', array( $this, 'add_current_menu_item_class_to_events' ), null, 2 );

			add_filter( 'template_redirect', array( $this, 'redirect_past_upcoming_view_urls' ), 11 );

			/* Setup Tribe Events Bar */
			add_filter( 'tribe-events-bar-views', array( $this, 'setup_listview_in_bar' ), 1, 1 );
			add_filter( 'tribe-events-bar-views', array( $this, 'setup_gridview_in_bar' ), 5, 1 );
			add_filter( 'tribe-events-bar-views', array( $this, 'setup_dayview_in_bar' ), 15, 1 );

			add_filter( 'tribe-events-bar-filters', array( $this, 'setup_date_search_in_bar' ), 1, 1 );
			add_filter( 'tribe-events-bar-filters', array( $this, 'setup_keyword_search_in_bar' ), 1, 1 );

			add_filter( 'tribe-events-bar-views', array( $this, 'remove_hidden_views' ), 9999, 2 );
			/* End Setup Tribe Events Bar */

			add_action( 'admin_menu', array( $this, 'addEventBox' ) );
			add_action( 'wp_insert_post', array( $this, 'addPostOrigin' ), 10, 2 );
			add_action( 'save_post', array( $this, 'addEventMeta' ), 15, 2 );
			add_action( 'post_updated', array( $this, 'track_event_post_field_changes' ), 10, 3 );

			/* Registers the list widget */
			add_action( 'widgets_init', array( $this, 'register_list_widget' ), 90 );

			add_action( 'save_post_' . self::VENUE_POST_TYPE, array( $this, 'save_venue_data' ), 16, 2 );
			add_action( 'save_post_' . self::ORGANIZER_POST_TYPE, array( $this, 'save_organizer_data' ), 16, 2 );
			add_action( 'save_post_' . self::POSTTYPE, array( Tribe__Events__Dates__Known_Range::instance(), 'maybe_update_known_range' ) );
			add_action( 'tribe_events_csv_import_complete', array( Tribe__Events__Dates__Known_Range::instance(), 'rebuild_known_range' ) );
			add_action( 'publish_' . self::POSTTYPE, array( $this, 'publishAssociatedTypes' ), 25, 2 );
			add_action( 'delete_post', array( Tribe__Events__Dates__Known_Range::instance(), 'maybe_rebuild_known_range' ) );
			add_action( 'tribe_events_post_errors', array( 'Tribe__Events__Post_Exception', 'displayMessage' ) );
			add_action( 'tribe_settings_top', array( 'Tribe__Events__Options_Exception', 'displayMessage' ) );
			add_action( 'admin_enqueue_scripts', array( $this, 'add_admin_assets' ) );
			add_action( 'admin_enqueue_scripts', array( $this, 'asset_fixes' ), 200 );
			add_filter( 'tribe_events_register_event_type_args', array( $this, 'setDashicon' ) );
			add_action( 'trash_' . self::VENUE_POST_TYPE, array( $this, 'cleanupPostVenues' ) );
			add_action( 'trash_' . self::ORGANIZER_POST_TYPE, array( $this, 'cleanupPostOrganizers' ) );
			add_action( 'wp_ajax_tribe_event_validation', array( $this, 'ajax_form_validate' ) );
			add_action( 'plugins_loaded', array( 'Tribe__Cache_Listener', 'instance' ) );
			add_action( 'plugins_loaded', array( 'Tribe__Cache', 'setup' ) );
			add_action( 'plugins_loaded', array( 'Tribe__Support', 'getInstance' ) );

			if ( ! Tribe__Main::instance()->doing_ajax() ) {
				add_action( 'current_screen', array( $this, 'init_admin_list_screen' ) );
			} else {
				add_action( 'admin_init', array( $this, 'init_admin_list_screen' ) );
			}

			// Load organizer and venue editors
			add_action( 'admin_menu', array( $this, 'addVenueAndOrganizerEditor' ) );

			add_action( 'tribe_venue_table_top', array( $this, 'display_rich_snippets_helper' ), 5 );

			add_action( 'template_redirect', array( $this, 'template_redirect' ) );

			add_action( 'wp', array( $this, 'issue_noindex' ) );
			add_action( 'plugin_row_meta', array( $this, 'addMetaLinks' ), 10, 2 );
			// organizer and venue
			if ( ! defined( 'TRIBE_HIDE_UPSELL' ) || ! TRIBE_HIDE_UPSELL ) {
				add_action( 'wp_dashboard_setup', array( $this, 'dashboardWidget' ) );
				add_action( 'tribe_events_cost_table', array( $this, 'maybeShowMetaUpsell' ) );
			}

			add_action( 'load-tribe_events_page_' . Tribe__Settings::$parent_slug, array( 'Tribe__Events__Amalgamator', 'listen_for_migration_button' ), 10, 0 );
			add_action( 'tribe_settings_after_save', array( $this, 'flushRewriteRules' ) );

			add_action( 'update_option_' . Tribe__Main::OPTIONNAME, array( $this, 'fix_all_day_events' ), 10, 2 );

			// add-on compatibility
			if ( is_multisite() ) {
				add_action( 'network_admin_notices', array( $this, 'checkAddOnCompatibility' ) );
			} else {
				add_action( 'admin_notices', array( $this, 'checkAddOnCompatibility' ) );
			}

			add_action( 'wp_before_admin_bar_render', array( $this, 'add_toolbar_items' ), 10 );
			add_action( 'all_admin_notices', array( $this, 'addViewCalendar' ) );
			add_action( 'admin_head', array( $this, 'setInitialMenuMetaBoxes' ), 500 );
			add_action( 'plugin_action_links_' . trailingslashit( $this->plugin_dir ) . 'the-events-calendar.php', array( $this, 'addLinksToPluginActions' ) );

			// override default wp_terms_checklist arguments to prevent checked items from bubbling to the top. Instead, retain hierarchy.
			add_filter( 'wp_terms_checklist_args', array( $this, 'prevent_checked_on_top_terms' ), 10, 2 );

			add_action( 'tribe_events_pre_get_posts', array( $this, 'set_tribe_paged' ) );

			// Upgrade material.
			add_action( 'init', array( $this, 'run_updates' ), 0, 0 );

			if ( defined( 'WP_LOAD_IMPORTERS' ) && WP_LOAD_IMPORTERS ) {
				add_filter( 'wp_import_post_data_raw', array( $this, 'filter_wp_import_data_before' ), 10, 1 );
				add_filter( 'wp_import_post_data_processed', array( $this, 'filter_wp_import_data_after' ), 10, 1 );
			}

			add_action( 'plugins_loaded', array( $this, 'init_day_view' ), 2 );

			add_action( 'plugins_loaded', array( 'Tribe__Events__Bar', 'instance' ) );
			add_action( 'plugins_loaded', array( 'Tribe__Events__Templates', 'init' ) );

			add_action( 'init', array( $this, 'filter_cron_schedules' ) );

			add_action( 'plugins_loaded', array( 'Tribe__Events__Event_Tickets__Main', 'instance' ) );

			// Add support for tickets plugin
			add_action( 'tribe_tickets_ticket_added', array( 'Tribe__Events__API', 'update_event_cost' ) );
			add_action( 'tribe_tickets_ticket_deleted', array( 'Tribe__Events__API', 'update_event_cost' ) );
			add_filter( 'tribe_tickets_default_end_date', array( $this, 'default_end_date_for_tickets' ), 10, 2 );

			add_filter( 'tribe_post_types', array( $this, 'filter_post_types' ) );
			add_filter( 'tribe_is_post_type_screen_post_types', array( $this, 'is_post_type_screen_post_types' ) );
			add_filter( 'tribe_currency_symbol', array( $this, 'maybe_set_currency_symbol_with_post' ), 10, 2 );
			add_filter( 'tribe_reverse_currency_position', array( $this, 'maybe_set_currency_position_with_post' ), 10, 2 );

			// Settings page hooks
			add_action( 'tribe_settings_do_tabs', array( $this, 'do_addons_api_settings_tab' ) );
			add_filter( 'tribe_general_settings_tab_fields', array( $this, 'general_settings_tab_fields' ) );
			add_filter( 'tribe_display_settings_tab_fields', array( $this, 'display_settings_tab_fields' ) );
			add_filter( 'tribe_settings_url', array( $this, 'tribe_settings_url' ) );

			// Setup Help Tab texting
			add_action( 'tribe_help_pre_get_sections', array( $this, 'add_help_section_feature_box_content' ) );
			add_action( 'tribe_help_pre_get_sections', array( $this, 'add_help_section_support_content' ) );
			add_action( 'tribe_help_pre_get_sections', array( $this, 'add_help_section_extra_content' ) );


			// Google Maps API key setting
			$google_maps_api_key = Tribe__Events__Google__Maps_API_Key::instance();
			add_filter( 'tribe_addons_tab_fields', array( $google_maps_api_key, 'filter_tribe_addons_tab_fields' ) );
			add_filter( 'tribe_events_google_maps_api', array( $google_maps_api_key, 'filter_tribe_events_google_maps_api' ) );
			add_filter( 'tribe_events_pro_google_maps_api', array( $google_maps_api_key, 'filter_tribe_events_google_maps_api' ) );

			// Preview handling
			add_action( 'template_redirect', array( Tribe__Events__Revisions__Preview::instance(), 'hook' ) );

			// Register slug conflict notices (but test to see if tribe_notice() is indeed available, in case another plugin
			// is hosting an earlier version of tribe-common which is already active)
			//
			// @todo remove this safety check when we're confident the risk has diminished
			if ( function_exists( 'tribe_notice' ) ) {
				tribe_notice( 'archive-slug-conflict', array( $this, 'render_notice_archive_slug_conflict' ), 'dismiss=1&type=error' );
			}

			/**
			 * Expire notices
			 */
			add_action( 'transition_post_status', array( $this, 'action_expire_archive_slug_conflict_notice' ), 10, 3 );

			tribe( 'tec.featured_events.query_helper' )->hook();
			tribe( 'tec.featured_events.permalinks_helper' )->hook();

			// Add support for positioning the main events view on the site homepage
			tribe( 'tec.front-page-view' )->hook();

			tribe( 'events-aggregator.main' );
			tribe( 'tec.shortcodes.event-details' );
			tribe( 'tec.ignored-events' );
			tribe( 'tec.iCal' );
			tribe( 'tec.rest-v1.main' );
		}

		/**
		 * Run on applied action init
		 */
		public function init() {
			// Start the integrations manager
			Tribe__Events__Integrations__Manager::instance()->load_integrations();

			$rewrite = Tribe__Events__Rewrite::instance();

			$venue                       = Tribe__Events__Venue::instance();
			$organizer                   = Tribe__Events__Organizer::instance();
			$this->postVenueTypeArgs     = $venue->post_type_args;
			$this->postOrganizerTypeArgs = $organizer->post_type_args;

			$this->pluginName = $this->plugin_name            = esc_html__( 'The Events Calendar', 'the-events-calendar' );
			$this->rewriteSlug                                = $this->getRewriteSlug();
			$this->rewriteSlugSingular                        = $this->getRewriteSlugSingular();
			$this->category_slug                              = $this->get_category_slug();
			$this->tag_slug                                   = $this->get_tag_slug();
			$this->taxRewriteSlug                             = $this->rewriteSlug . '/' . $this->category_slug;
			$this->tagRewriteSlug                             = $this->rewriteSlug . '/' . $this->tag_slug;
			$this->monthSlug                                  = sanitize_title( __( 'month', 'the-events-calendar' ) );
			$this->listSlug                               	  = sanitize_title( __( 'list', 'the-events-calendar' ) );
			$this->upcomingSlug                               = sanitize_title( __( 'upcoming', 'the-events-calendar' ) );
			$this->pastSlug                                   = sanitize_title( __( 'past', 'the-events-calendar' ) );
			$this->daySlug                                    = sanitize_title( __( 'day', 'the-events-calendar' ) );
			$this->todaySlug                                  = sanitize_title( __( 'today', 'the-events-calendar' ) );
			$this->featured_slug                              = sanitize_title( _x( 'featured', 'featured events slug', 'the-events-calendar' ) );

			$this->singular_venue_label                       = $this->get_venue_label_singular();
			$this->plural_venue_label                         = $this->get_venue_label_plural();
			$this->singular_organizer_label                   = $this->get_organizer_label_singular();
			$this->plural_organizer_label                     = $this->get_organizer_label_plural();
			$this->singular_event_label                       = $this->get_event_label_singular();
			$this->plural_event_label                         = $this->get_event_label_plural();
			$this->singular_event_label_lowercase             = tribe_get_event_label_singular_lowercase();
			$this->plural_event_label_lowercase               = tribe_get_event_label_plural_lowercase();

			$this->postTypeArgs['rewrite']['slug']            = $rewrite->prepare_slug( $this->rewriteSlugSingular, self::POSTTYPE, false );
			$this->currentDay                                 = '';
			$this->errors                                     = '';

			$this->default_values                             = apply_filters( 'tribe_events_default_value_strategy', new Tribe__Events__Default_Values() );

			Tribe__Events__Query::init();
			Tribe__Events__Backcompat::init();
			Tribe__Credits::init();
			Tribe__Events__Timezones::init();
			$this->registerPostType();

			Tribe__Debug::debug( sprintf( esc_html__( 'Initializing Tribe Events on %s', 'the-events-calendar' ), date( 'M, jS \a\t h:m:s a' ) ) );
			$this->maybeSetTECVersion();
		}

		/**
		 * Initializes any admin-specific code (expects to be called when admin_init fires).
		 */
		public function admin_init() {
			global $pagenow;

			$this->timezone_settings = new Tribe__Events__Admin__Timezone_Settings;

			// Right now it only makes sense to add these extra upgrade notices within the plugins.php screen
			if ( 'plugins.php' === $pagenow ) {
				new Tribe__Admin__Notice__Plugin_Upgrade_Notice(
					self::VERSION,
					$this->plugin_dir . 'the-events-calendar.php'
				);
			}
		}

		/**
		 * Updater object accessor method
		 */
		public function updater() {
			static $updater;

			if ( ! $updater ) {
				$updater = new Tribe__Events__Updater( self::VERSION );
			}

			return $updater;
		}

		public function run_updates() {
			if ( $this->updater()->update_required() ) {
				$this->updater()->do_updates();
			}
		}

		/**
		 * @return Tribe__Admin__Activation_Page
		 */
		public function activation_page() {
			// Setup the activation page only if the relevant class exists (in some edge cases, if another
			// plugin hosting an earlier version of tribe-common is already active we could hit fatals
			// if we don't take this precaution).
			//
			// @todo remove class_exists() test once enough time has elapsed and the risk has reduced
			if ( empty( $this->activation_page ) && class_exists( 'Tribe__Admin__Activation_Page' ) ) {
				$this->activation_page = new Tribe__Admin__Activation_Page( array(
					'slug'                  => 'the-events-calendar',
					'activation_transient'  => '_tribe_events_activation_redirect',
					'version'               => self::VERSION,
					'plugin_path'           => $this->plugin_dir . 'the-events-calendar.php',
					'version_history_slug'  => 'previous_ecp_versions',
					'update_page_title'    => __( 'Welcome to The Events Calendar', 'the-events-calendar' ),
					'update_page_template' => $this->plugin_path . 'src/admin-views/admin-update-message.php',
					'welcome_page_title'    => __( 'Welcome to The Events Calendar', 'the-events-calendar' ),
					'welcome_page_template' => $this->plugin_path . 'src/admin-views/admin-welcome-message.php',
				) );
			}

			return $this->activation_page;
		}

		/**
		 * before_html_data_wrapper adds a persistant tag to wrap the event display with a
		 * way for jQuery to maintain state in the dom. Also has a hook for filtering data
		 * attributes for inclusion in the dom
		 *
		 * @param  string $html
		 *
		 * @return string
		 */
		public function before_html_data_wrapper( $html ) {
			global $wp_query;

			if ( ! $this->show_data_wrapper['before'] ) {
				return $html;
			}

			$tec = self::instance();

			$data_attributes = array(
				'live_ajax'         => tribe_get_option( 'liveFiltersUpdate', true ) ? 1 : 0,
				'datepicker_format' => tribe_get_option( 'datepickerFormat' ),
				'category'          => is_tax( $tec->get_event_taxonomy() ) ? get_query_var( 'term' ) : '',
				'featured'          => tribe( 'tec.featured_events' )->is_featured_query(),
			);
			// allow data attributes to be filtered before display
			$data_attributes = (array) apply_filters( 'tribe_events_view_data_attributes', $data_attributes );

			// loop through the attributes and build the html output
			foreach ( $data_attributes as $id => $attr ) {
				$attribute_html[] = sprintf(
					'data-%s="%s"',
					sanitize_title( $id ),
					esc_attr( $attr )
				);
			}

			$this->show_data_wrapper['before'] = false;

			// return filtered html
			return apply_filters( 'tribe_events_view_before_html_data_wrapper', sprintf( '<div id="tribe-events" class="tribe-no-js" %s>%s', implode( ' ', $attribute_html ), $html ), $data_attributes, $html );
		}

		/**
		 * after_html_data_wrapper close out the persistant dom wrapper
		 *
		 * @param  string $html
		 *
		 * @return string
		 */
		public function after_html_data_wrapper( $html ) {
			if ( ! $this->show_data_wrapper['after'] ) {
				return $html;
			}

			$html .= '</div><!-- #tribe-events -->';
			$html .= tribe_events_promo_banner( false );
			$this->show_data_wrapper['after'] = false;

			return apply_filters( 'tribe_events_view_after_html_data_wrapper', $html );
		}

		/**
		 * When a post transitions from a post_status to another, we remove the archive-slug-conflict notice
		 *
		 * @param  string $new_status New Status on Post
		 * @param  string $old_status Old Status on Post
		 * @param  int|WP_Post $post  A Post ID or Post Object
		 *
		 * @return bool
		 */
		public function action_expire_archive_slug_conflict_notice( $new_status, $old_status, $post ) {
			// If there is no change we bail
			if ( $new_status === $old_status ) {
				return false;
			}

			$post = get_post( $post );
			$archive_slug = Tribe__Settings_Manager::get_option( 'eventsSlug', 'events' );

			// is it a real post?
			if ( ! $post instanceof WP_Post ) {
				return false;
			}

			// Is it a conflict?
			if ( $archive_slug !== $post->post_name ) {
				return false;
			}

			return Tribe__Admin__Notices::instance()->undismiss( 'archive-slug-conflict' );
		}

		/**
		 * Displays the Archive confict notice using Tribe__Admin__Notices code
		 *
		 * @return string
		 */
		public function render_notice_archive_slug_conflict() {
			$archive_slug   = Tribe__Settings_Manager::get_option( 'eventsSlug', 'events' );
			$conflict_query = new WP_Query( array(
				'name'                   => $archive_slug,
				'post_type'              => 'any',
				'post_status'            => array( 'publish', 'private', 'inherit' ),
				'no_found_rows'          => true,
				'update_post_meta_cache' => false,
				'update_post_term_cache' => false,
				'posts_per_page'         => 1,
			) );

			if ( ! $conflict_query->have_posts() ) {
				return false;
			}

			// Set the Conflicted Post
			$conflict = $conflict_query->post;

			// Fetch the Post Type and Post Name
			$post_type = get_post_type_object( $conflict->post_type );
			$name      = empty( $post_type->labels->singular_name ) ? ucfirst( $conflict->post_type ) : $post_type->labels->singular_name;

			// What's happening?
			$page_title = apply_filters( 'the_title', $conflict->post_title, $conflict->ID );
			$line_1     = sprintf( __( 'The %3$s "%1$s" uses the "/%2$s" slug: the Events Calendar plugin will show its calendar in place of the page.', 'the-events-calendar' ), $page_title, $archive_slug, $name );

			// What the user can do
			$edit_post_link = sprintf( __( 'Ask the site administrator to edit the %s slug', 'the-events-calendar' ), $name );
			if ( isset( $post_type->cap->edit_posts ) && current_user_can( $post_type->cap->edit_posts ) ) {
				$edit_post_link = sprintf( __( '<a href="%s">Edit the %s slug</a>', 'the-events-calendar' ), get_edit_post_link( $conflict->ID ), $name );
			}

			$settings_cap       = apply_filters( 'tribe_settings_req_cap', 'manage_options' );
			$edit_settings_link = __( ' ask the site administrator set a different Events URL slug.', 'the-events-calendar' );

			if ( current_user_can( $settings_cap ) ) {
				$admin_slug         = apply_filters( 'tribe_settings_admin_slug', 'tribe-common' );
				$setting_page_link  = apply_filters( 'tribe_settings_url', admin_url( 'edit.php?page=' . $admin_slug . '#tribe-field-eventsSlug' ) );
				$edit_settings_link = sprintf( __( '<a href="%s">edit Events settings</a>.', 'the-events-calendar' ), $setting_page_link );
			}

			$line_2 = sprintf( __( '%1$s or %2$s', 'the-events-calendar' ), $edit_post_link, $edit_settings_link );

			return Tribe__Admin__Notices::instance()->render( 'archive-slug-conflict', sprintf( '<p>%s</p><p>%s</p>', $line_1, $line_2 ) );
		}

		/**
		 * Initialize the addons api settings tab
		 */
		public function do_addons_api_settings_tab() {
			include_once $this->plugin_path . 'src/admin-views/tribe-options-addons-api.php';
		}

		/**
		 * Append the text about The Events Calendar to the feature box on the Help page
		 *
		 * @filter "tribe_help_pre_get_sections"
		 * @param Tribe__Admin__Help_Page $help The Help Page Instance
		 * @return void
		 */
		public function add_help_section_feature_box_content( $help ) {
			$link = '<a href="http://m.tri.be/18j8" target="_blank">' . esc_html__( 'New User Primer', 'the-events-calendar' ) . '</a>';

			$help->add_section_content( 'feature-box', sprintf( __( 'We are committed to helping make your calendar spectacular and have a wealth of resources available, including a handy %s to get your calendar up and running.', 'the-events-calendar' ), $link ) );
		}

		/**
		 * Append the text about The Events Calendar to the support section on the Help page
		 *
		 * @filter "tribe_help_pre_get_sections"
		 * @param Tribe__Admin__Help_Page $help The Help Page Instance
		 * @return void
		 */
		public function add_help_section_support_content( $help ) {
			$help->add_section_content( 'support', '<strong>' . esc_html__( 'Support for The Events Calendar', 'the-events-calendar' ) . '</strong>', 15 );

			$help->add_section_content( 'support', array(
				sprintf( __( '%s: A thorough walkthrough of The Events Calendar and the settings that are available to you.', 'the-events-calendar' ), '<strong><a href="http://m.tri.be/18je" target="_blank">' . esc_html__( 'Settings overview', 'the-events-calendar' ) . '</a></strong>' ),

				sprintf( __( '%s: A complete look at the features you can expect to see right out of the box as well as how to use them.', 'the-events-calendar' ), '<strong><a href="http://m.tri.be/18jc" target="_blank">' . esc_html__( 'Features overview', 'the-events-calendar' ) . '</a></strong>' ),

				sprintf( __( '%s: Our most comprehensive outline for customizing the calendar to suit your needs, including custom layouts and styles.', 'the-events-calendar' ), '<strong><a href="http://m.tri.be/18jg" target="_blank">' . esc_html__( 'Themer’s Guide', 'the-events-calendar' ) . '</a></strong>' ),

				sprintf( __( '%s: An overview of the default templates and styles that are included in the plugin, as well as how to change them.', 'the-events-calendar' ), '<strong><a href="http://m.tri.be/18jd" target="_blank">' . esc_html__( 'Using stylesheets and page templates', 'the-events-calendar' ) . '</a></strong>' ),

				sprintf( __( '%s: Do you see an issue with your calendar? Go here first to find where it’s coming from and how to fix it.', 'the-events-calendar' ), '<strong><a href="http://m.tri.be/18jb" target="_blank">' . esc_html__( 'Troubleshooting common problems', 'the-events-calendar' ) . '</a></strong>' ),

				sprintf( __( '%s: Code and guides for customizing your calendar in useful and interesting ways.', 'the-events-calendar' ), '<strong><a href="http://m.tri.be/18ja" target="_blank">' . esc_html__( 'Customizing the Events plugins', 'the-events-calendar' ) . '</a></strong>' ),
			), 15 );
		}

		/**
		 * Append the text about The Events Calendar to the Extra Help section on the Help page
		 *
		 * @filter "tribe_help_pre_get_sections"
		 * @param Tribe__Admin__Help_Page $help The Help Page Instance
		 * @return void
		 */
		public function add_help_section_extra_content( $help ) {
			if ( ! $help->is_active( array( 'events-calendar-pro', 'event-tickets-plus' ) ) && $help->is_active( 'event-tickets' ) ) {

				$link_tec = '<a href="https://wordpress.org/support/plugin/the-events-calendar/" target="_blank">' . esc_html__( 'The Events Calendar', 'the-events-calendar' ) . '</a>';
				$link_et = '<a href="https://wordpress.org/support/plugin/event-tickets/" target="_blank">' . esc_html__( 'Events Tickets', 'the-events-calendar' ) . '</a>';
				$help->add_section_content( 'extra-help', sprintf( __( 'If you have tried the above steps and are still having trouble, you can post a new thread to our WordPress.org forums for %1$s or %2$s. Our support staff monitors these forums once a week and would be happy to assist you there. ', 'the-events-calendar' ), $link_tec, $link_et ), 20 );

				$link = '<a href="http://m.tri.be/4w/" target="_blank">' . esc_html__( 'premium support on our website', 'the-events-calendar' ) . '</a>';
				$help->add_section_content( 'extra-help', sprintf( __( '<strong>Looking for more immediate support?</strong> We offer %s with the purchase of any of our premium plugins. Pick up a license and you can post there directly and expect a response within 24-48 hours during weekdays', 'the-events-calendar' ), $link ), 20 );

			} elseif ( ! $help->is_active( array( 'events-calendar-pro', 'event-tickets' ) ) ) {

				$link = '<a href="https://wordpress.org/support/plugin/the-events-calendar" target="_blank">' . esc_html__( 'open-source forum on WordPress.org', 'the-events-calendar' ) . '</a>';
				$help->add_section_content( 'extra-help', sprintf( __( 'If you have tried the above steps and are still having trouble, you can post a new thread to our %s. Our support staff monitors these forums once a week and would be happy to assist you there.', 'the-events-calendar' ), $link ), 20 );

				$link_forum = '<a href="http://m.tri.be/4w/" target="_blank">' . esc_html__( 'premium support on our website', 'the-events-calendar' ) . '</a>';
				$link_plus = '<a href="http://m.tri.be/18n0" target="_blank">' . esc_html__( 'Events Calendar PRO', 'the-events-calendar' ) . '</a>';
				$help->add_section_content( 'extra-help', sprintf( __( '<strong>Looking for more immediate support?</strong> We offer %1$s with the purchase of any of our premium plugins (like %2$s). Pick up a license and you can post there directly and expect a response within 24-48 hours during weekdays.', 'the-events-calendar' ), $link_forum, $link_plus ), 20 );

			} else {

				$link = '<a href="http://m.tri.be/4w/" target="_blank">' . esc_html__( 'post a thread', 'the-events-calendar' ) . '</a>';
				$help->add_section_content( 'extra-help', sprintf( __( 'If you have a valid license for one of our paid plugins, you can %s in our premium support forums. Our support team monitors the forums and will respond to your thread within 24-48 hours (during the week).', 'the-events-calendar' ), $link ), 20 );

			}
		}

		/**
		 * Allow users to specify their own plural label for Venues
		 *
		 * @return string
		 */
		public function get_venue_label_plural() {
			return Tribe__Events__Venue::instance()->get_venue_label_plural();
		}

		/**
		 * Allow users to specify their own singular label for Venues
		 * @return string
		 */
		public function get_venue_label_singular() {
			return Tribe__Events__Venue::instance()->get_venue_label_singular();
		}

		/**
		 * Allow users to specify their own plural label for Organizers
		 * @return string
		 */
		public function get_organizer_label_plural() {
			return Tribe__Events__Organizer::instance()->get_organizer_label_plural();
		}

		/**
		 * Allow users to specify their own singular label for Organizers
		 * @return string
		 */
		public function get_organizer_label_singular() {
			return Tribe__Events__Organizer::instance()->get_organizer_label_singular();
		}

		/**
		 * Allow users to specify their own plural label for Events
		 * @return string
		 */
		public function get_event_label_plural() {
			return apply_filters( 'tribe_event_label_plural', esc_html__( 'Events', 'the-events-calendar' ) );
		}

		/**
		 * Allow users to specify their own singular label for Events
		 * @return string
		 */
		public function get_event_label_singular() {
			return apply_filters( 'tribe_event_label_singular', esc_html__( 'Event', 'the-events-calendar' ) );
		}

		/**
		 * Load the day view template tags
		 * Loaded late due to potential upgrade conflict since moving them from pro
		 * @TODO move this require to be with the rest of the template tag includes in 3.9
		 */
		public function init_day_view() {
			// load day view functions
			require_once $this->plugin_path . 'src/functions/template-tags/day.php';
		}

		/**
		 * Runs on the "wp" action. Inspects the main query object and if it relates to an events
		 * query makes a decision to add a noindex meta tag based on whether events were returned
		 * in the query results or not.
		 *
		 * Disabling this behaviour always is possible with:
		 *
		 *     add_filter( 'tribe_events_add_no_index_meta', '__return_false' );
		 *
		 *  Enabling it for all event views is possible with:
		 *
		 *     add_filter( 'tribe_events_add_no_index_meta', '__return_true' );
		 */
		public function issue_noindex() {
			global $wp_query;

			if ( empty( $wp_query->tribe_is_event_query ) ) {
				return;
			}

			// By default, we add a noindex tag for all month view requests and any other
			// event views that are devoid of events
			$event_display = get_query_var( 'eventDisplay' );
			$add_noindex   = ( ! $wp_query->have_posts() || 'month' === $event_display );

			/**
			 * Determines if a noindex meta tag will be set for the current event view.
			 *
			 * @var bool $add_noindex
			 */
			$add_noindex = apply_filters( 'tribe_events_add_no_index_meta', $add_noindex );

			if ( $add_noindex ) {
				add_action( 'wp_head', array( $this, 'print_noindex_meta' ) );
			}
		}

		/**
		 * Prints a "noindex,follow" robots tag.
		 */
		public function print_noindex_meta() {
			echo ' <meta name="robots" content="noindex,follow" />' . "\n";
		}

		/**
		 * Set the Calendar Version in the options table if it's not already set.
		 */
		public function maybeSetTECVersion() {
			if ( version_compare( Tribe__Settings_Manager::get_option( 'latest_ecp_version' ), self::VERSION, '<' ) ) {
				$previous_versions   = Tribe__Settings_Manager::get_option( 'previous_ecp_versions' ) ? Tribe__Settings_Manager::get_option( 'previous_ecp_versions' ) : array();
				$previous_versions[] = ( Tribe__Settings_Manager::get_option( 'latest_ecp_version' ) ) ? Tribe__Settings_Manager::get_option( 'latest_ecp_version' ) : '0';

				Tribe__Settings_Manager::set_option( 'previous_ecp_versions', $previous_versions );
				Tribe__Settings_Manager::set_option( 'latest_ecp_version', self::VERSION );
			}
		}

		/**
		 * Check add-ons to make sure they are supported by currently running TEC version.
		 */
		public function checkAddOnCompatibility() {

			// Variable for storing output to admin notices.
			$output = '';

			// Array to store any plugins that are out of date.
			$out_of_date_addons = array();

			// Array to store all addons and their required CORE versions.
			$tec_addons_required_versions = array();

			// Is Core the thing that is out of date?
			$tec_out_of_date = false;

			// Get the addon information.
			$tec_addons_required_versions = (array) apply_filters( 'tribe_tec_addons', $tec_addons_required_versions );

			// Foreach addon, make sure that it is compatible with current version of core.
			foreach ( $tec_addons_required_versions as $plugin ) {
				// we're not going to check addons that we can't
				if ( empty( $plugin['required_version'] ) || empty( $plugin['current_version'] ) ) {
					continue;
				}

				// check if TEC is out of date
				if ( version_compare( $plugin['required_version'], self::VERSION, '>' ) ) {
					$tec_out_of_date = true;
					break;
				}

				// check if the add-on is out of date
				if ( version_compare( $plugin['current_version'], self::MIN_ADDON_VERSION, '<' ) ) {
					// don't throw notices for the 4.2 legacy versions of Facebook and iCal
					if (
						(
							false !== strpos( $plugin['plugin_dir_file'], 'the-events-calendar-facebook-importer.php' )
							|| false !== strpos( $plugin['plugin_dir_file'], 'the-events-calendar-ical-importer.php' )
						)
						&& version_compare( $plugin['current_version'], '4.2', '>=' )
					) {
						continue;
					}

					$out_of_date_addons[] = $plugin['plugin_name'] . ' ' . $plugin['current_version'];
				}
			}
			// If Core is out of date, generate the proper message.
			if ( $tec_out_of_date == true ) {
				$plugin_short_path = basename( dirname( dirname( __FILE__ ) ) ) . '/the-events-calendar.php';
				$upgrade_path      = wp_nonce_url(
					add_query_arg(
						array(
							'action' => 'upgrade-plugin',
							'plugin' => $plugin_short_path,
						), get_admin_url() . 'update.php'
					), 'upgrade-plugin_' . $plugin_short_path
				);
				$output .= '<div class="error">';
				$output .= '<p>' . sprintf( esc_html__( 'Your version of The Events Calendar is not up-to-date with one of your The Events Calendar add-ons. Please %supdate now.%s', 'the-events-calendar' ), '<a href="' . esc_url( $upgrade_path ) . '">', '</a>' ) . '</p>';
				$output .= '</div>';
			} elseif ( ! empty( $out_of_date_addons ) ) {
				// Otherwise, if the addons are out of date, generate the proper messaging.
				$output .= '<div class="error">';
				$link = add_query_arg(
					array(
						'utm_campaign' => 'in-app',
						'utm_medium'   => 'plugin-tec',
						'utm_source'   => 'notice',
						), self::$tecUrl . 'knowledgebase/version-compatibility/'
				);
				$output .= '<p>' . sprintf( esc_html__( 'The following plugins are out of date: %1$s. All add-ons contain dependencies on The Events Calendar and will not function properly unless paired with the right version. %2$sLearn More%3$s.', 'the-events-calendar' ), '<b>' . join( $out_of_date_addons, ', ' ) . '</b>', "<a href='" . esc_url( $link ) . "' target='_blank'>", '</a>' ) . '</p>';
				$output .= '</div>';
			}
			// Make sure only to show the message if the user has the permissions necessary.
			if ( current_user_can( 'edit_plugins' ) ) {
				echo apply_filters( 'tribe_add_on_compatibility_errors', $output );
			}
		}

		/**
		 * Trigger is_404 on single event if no events are found
		 */
		public function template_redirect() {
			global $wp_query;

			// if JS is disabled, then we need to handle tribe bar submissions manually
			if ( ! empty( $_POST['tribe-bar-view'] ) && ! empty( $_POST['submit-bar'] ) ) {
				$this->handle_submit_bar_redirect( $_POST );
			}

			if ( $wp_query->tribe_is_event_query && self::instance()->displaying == 'single-event' && empty( $wp_query->posts ) ) {
				$wp_query->is_404 = true;
			}
		}

		/**
		 * handles tribe bar post submissions
		 *
		 * @param array $postdata Data from $_POST
		 */
		public function handle_submit_bar_redirect( $postdata ) {
			$url = $postdata['tribe-bar-view'];
			$url_parts = parse_url( $url );
			$safe_domains = $this->safe_redirect_domains();

			// if the site isn't a safe domain, spoofing is probably being attempted. Bail
			if ( ! in_array( $url_parts['host'], $safe_domains ) ) {
				return;
			}

			foreach ( $postdata as $key => $value ) {
				if ( 'submit-bar' === $key || 'tribe-bar-view' === $key ) {
					continue;
				}

				$url = add_query_arg( $key, $value, $url );
			}

			wp_redirect( esc_url_raw( $url ) );
			die;
		}//end handle_submit_bar_redirect

		/**
		 * Provides a list of URLs that are considered safe for redirecting
		 */
		public function safe_redirect_domains() {
			$home      = home_url( '/' );
			$site      = site_url( '/' );
			$domains   = array();
			$domains[] = parse_url( $home, PHP_URL_HOST );
			$domains[] = parse_url( $site, PHP_URL_HOST );

			/**
			 * Filters the list of safe redirect domains
			 *
			 * @var array Array of domains that are safe to redirect to
			 */
			$domains = apply_filters( 'tribe_events_safe_redirect_domains', $domains );

			$domains = array_unique( $domains );

			return $domains;
		}

		/**
		 * Updates the start/end time on all day events to match the EOD cutoff
		 *
		 * @see 'update_option_'.Tribe__Main::OPTIONNAME
		 */
		public function fix_all_day_events( $old_value, $new_value ) {
			// avoid notices for missing indices
			$default_value = '00:00';
			if ( empty( $old_value['multiDayCutoff'] ) ) {
				$old_value['multiDayCutoff'] = $default_value;
			}
			if ( empty( $new_value['multiDayCutoff'] ) ) {
				$new_value['multiDayCutoff'] = $default_value;
			}

			if ( $old_value['multiDayCutoff'] == $new_value['multiDayCutoff'] ) {
				// we only want to continue if the EOD cutoff was changed
				return;
			}
			global $wpdb;
			$event_start_time = $new_value['multiDayCutoff'] . ':00';

			// mysql query to set the start times on all day events to the EOD cutoff
			// this will fix all day events with any start time
			$fix_start_dates = $wpdb->prepare( "UPDATE $wpdb->postmeta AS pm1
				INNER JOIN $wpdb->postmeta pm2
					ON (pm1.post_id = pm2.post_id AND pm2.meta_key = '_EventAllDay' AND pm2.`meta_value` = 'yes')
				SET pm1.meta_value = CONCAT(DATE(pm1.meta_value), ' ', %s)
				WHERE pm1.meta_key = '_EventStartDate'
					AND DATE_FORMAT(pm1.meta_value, '%%H:%%i') <> %s", $event_start_time, $event_start_time );

			// mysql query to set the end time to the start time plus the duration on every all day event
			$fix_end_dates      =
				"UPDATE $wpdb->postmeta AS pm1
				INNER JOIN $wpdb->postmeta pm2
					ON (pm1.post_id = pm2.post_id AND pm2.meta_key = '_EventAllDay' AND pm2.meta_value = 'yes')
				INNER JOIN $wpdb->postmeta pm3
					ON (pm1.post_id = pm3.post_id AND pm3.meta_key = '_EventStartDate')
				INNER JOIN $wpdb->postmeta pm4
					ON (pm1.post_id = pm4.post_id AND pm4.meta_key = '_EventDuration')
				SET pm1.meta_value = DATE_ADD(pm3.meta_value, INTERVAL pm4.meta_value SECOND )
				WHERE pm1.meta_key = '_EventEndDate'";
			$wpdb->query( $fix_start_dates );
			$wpdb->query( $fix_end_dates );
		}

		/**
		 * Test PHP and WordPress versions for compatibility
		 *
		 * @param string $system - system to be tested such as 'php' or 'wordpress'
		 *
		 * @return boolean - is the existing version of the system supported?
		 */
		public function supportedVersion( $system ) {
			if ( $supported = wp_cache_get( $system, 'tribe_version_test' ) ) {
				return $supported;
			} else {
				switch ( strtolower( $system ) ) {
					case 'wordpress' :
						$supported = version_compare( get_bloginfo( 'version' ), '3.0', '>=' );
						break;
					case 'php' :
						$supported = version_compare( phpversion(), '5.2', '>=' );
						break;
				}
				$supported = apply_filters( 'tribe_events_supported_version', $supported, $system );
				wp_cache_set( $system, $supported, 'tribe_version_test' );

				return $supported;
			}
		}

		/**
		 * Display a WordPress or PHP incompatibility error
		 */
		public function notSupportedError() {
			if ( ! self::supportedVersion( 'wordpress' ) ) {
				echo '<div class="error"><p>' . sprintf( esc_html__( 'Sorry, The Events Calendar requires WordPress %s or higher. Please upgrade your WordPress install.', 'the-events-calendar' ), '3.0' ) . '</p></div>';
			}
			if ( ! self::supportedVersion( 'php' ) ) {
				echo '<div class="error"><p>' . sprintf( esc_html__( 'Sorry, The Events Calendar requires PHP %s or higher. Talk to your Web host about moving you to a newer version of PHP.', 'the-events-calendar' ), '5.2' ) . '</p></div>';
			}
		}

		/**
		 * Display a missing-tribe-common library error
		 */
		public function missing_common_libs() {
			?>
			<div class="error">
				<p>
					<?php
					echo esc_html__(
						'It appears as if the tribe-common libraries cannot be found! The directory should be in the "common/" directory in the events calendar plugin.',
						'the-events-calendar'
					);
					?>
				</p>
			</div>
			<?php
		}

		/**
		 * Add a menu item class to the event
		 *
		 * @param array $items
		 * @param array $args
		 *
		 * @return array
		 */
		public function add_current_menu_item_class_to_events( $items, $args ) {
			global $wp_query;

			foreach ( $items as $item ) {
				if ( $item->url == $this->getLink() ) {
					if ( is_singular( self::POSTTYPE )
						 || is_singular( self::VENUE_POST_TYPE )
						 || is_tax( self::TAXONOMY )
						 || ( ( tribe_is_upcoming()
								|| tribe_is_past()
								|| tribe_is_month() )
							  && isset( $wp_query->query_vars['eventDisplay'] ) )
					) {
						$item->classes[] = 'current-menu-item current_page_item';
					}
					break;
				}
			}

			return $items;
		}

		/**
		 * Add a checkbox to the menu
		 *
		 * @param array  $posts
		 * @param array  $args
		 * @param string $post_type
		 *
		 * @return array
		 */
		public function add_events_checkbox_to_menu( $posts, $args, $post_type ) {
			global $_nav_menu_placeholder, $wp_rewrite;
			$_nav_menu_placeholder = ( 0 > $_nav_menu_placeholder ) ? intval( $_nav_menu_placeholder ) - 1 : - 1;
			$archive_slug          = $this->getLink();

			// In WP 4.4, $post_type is an object rather than an array
			if ( is_array( $post_type ) ) {
				// support pre WP 4.4
				$all_items = $post_type['args']->labels->all_items;
			} else {
				// support WP 4.4+
				$all_items = $post_type->labels->all_items;
			}

			array_unshift(
				$posts, (object) array(
					'ID'           => 0,
					'object_id'    => $_nav_menu_placeholder,
					'post_content' => '',
					'post_excerpt' => '',
					'post_title'   => $all_items,
					'post_type'    => 'nav_menu_item',
					'type'         => 'custom',
					'url'          => $archive_slug,
				)
			);

			return $posts;
		}

		/**
		 * Get the event taxonomy
		 *
		 * @return string
		 */
		public function get_event_taxonomy() {
			return self::TAXONOMY;
		}

		/**
		 * Add space to the title in RSS
		 *
		 * @param string $title
		 *
		 * @return string
		 */
		public function add_space_to_rss( $title ) {
			global $wp_query;
			if ( get_query_var( 'eventDisplay' ) == 'upcoming' && get_query_var( 'post_type' ) == self::POSTTYPE ) {
				return $title . ' ';
			}

			return $title;
		}

		/**
		 * Update body classes
		 *
		 * @param array $classes
		 *
		 * @return array
		 * @TODO move this to template class
		 */
		public function body_class( $classes ) {
			if ( get_query_var( 'post_type' ) == self::POSTTYPE ) {
				if ( ! is_admin() && tribe_get_option( 'liveFiltersUpdate', true ) ) {
					$classes[] = 'tribe-filter-live';
				}
			}

			return $classes;
		}

		/**
		 * Update post classes
		 *
		 * @param array $classes
		 *
		 * @return array
		 * @TODO move this to template class
		 */
		public function post_class( $classes ) {
			global $post;
			if ( is_object( $post ) && isset( $post->post_type ) && $post->post_type == self::POSTTYPE && $terms = get_the_terms( $post->ID, self::TAXONOMY ) ) {
				foreach ( $terms as $term ) {
					$classes[] = 'cat_' . sanitize_html_class( $term->slug, $term->term_taxonomy_id );
				}
			}

			return $classes;
		}

		/**
		 * Register the post types.
		 */
		public function registerPostType() {
			$this->generatePostTypeLabels();
			register_post_type( self::POSTTYPE, apply_filters( 'tribe_events_register_event_type_args', $this->postTypeArgs ) );

			// Setup Linked Posts singleton after we've set up the post types that we care about
			Tribe__Events__Linked_Posts::instance();

			register_taxonomy(
				self::TAXONOMY, self::POSTTYPE, array(
					'hierarchical'          => true,
					'update_count_callback' => '',
					'rewrite'               => array(
						'slug'         => $this->rewriteSlug . '/' . $this->category_slug,
						'with_front'   => false,
						'hierarchical' => true,
					),
					'public'                => true,
					'show_ui'               => true,
					'labels'                => $this->taxonomyLabels,
					'capabilities'          => array(
						'manage_terms' => 'publish_tribe_events',
						'edit_terms'   => 'publish_tribe_events',
						'delete_terms' => 'publish_tribe_events',
						'assign_terms' => 'edit_tribe_events',
					),
				)
			);

			if ( Tribe__Settings_Manager::get_option( 'showComments', 'no' ) == 'yes' ) {
				add_post_type_support( self::POSTTYPE, 'comments' );
			}

		}

		/**
		 * Get the rewrite slug
		 *
		 * @return string
		 */
		public function getRewriteSlug() {
			return sanitize_title( Tribe__Settings_Manager::get_option( 'eventsSlug', 'events' ) );
		}

		/**
		 * Get the single post rewrite slug
		 *
		 * @return string
		 */
		public function getRewriteSlugSingular() {
			return sanitize_title( Tribe__Settings_Manager::get_option( 'singleEventSlug', 'event' ) );
		}

		/**
		 * Returns the string to be used as the taxonomy slug.
		 *
		 * @return string
		 */
		public function get_category_slug() {
			/**
			 * Provides an opportunity to modify the category slug.
			 *
			 * @var string
			 */
			return apply_filters( 'tribe_events_category_slug', sanitize_title( __( 'category', 'the-events-calendar' ) ) );
		}

		/**
		 * Returns the string to be used as the tag slug.
		 *
		 * @return string
		 */
		public function get_tag_slug() {
			/**
			 * Provides an opportunity to modify the tag slug.
			 *
			 * @var string
			 */
			return apply_filters( 'tribe_events_tag_slug', sanitize_title( __( 'tag', 'the-events-calendar' ) ) );
		}

		/**
		 * Get venue post type args
		 *
		 * @return array
		 */
		public function getVenuePostTypeArgs() {
			return Tribe__Events__Venue::instance()->post_type_args;
		}

		/**
		 * Get organizer post type args
		 *
		 * @return array
		 */
		public function getOrganizerPostTypeArgs() {
			return Tribe__Events__Organizer::instance()->post_type_args;
		}

		/**
		 * Generate custom post type lables
		 */
		protected function generatePostTypeLabels() {
			/**
			 * Provides an opportunity to modify the labels used for the event post type.
			 *
			 * @var array
			 */
			$this->postTypeArgs['labels'] = apply_filters( 'tribe_events_register_event_post_type_labels', array(
				'name'               => $this->plural_event_label,
				'singular_name'      => $this->singular_event_label,
				'add_new'            => esc_html__( 'Add New', 'the-events-calendar' ),
				'add_new_item'       => sprintf( esc_html__( 'Add New %s', 'the-events-calendar' ), $this->singular_event_label ),
				'edit_item'          => sprintf( esc_html__( 'Edit %s', 'the-events-calendar' ), $this->singular_event_label ),
				'new_item'           => sprintf( esc_html__( 'New %s', 'the-events-calendar' ), $this->singular_event_label ),
				'view_item'          => sprintf( esc_html__( 'View %s', 'the-events-calendar' ), $this->singular_event_label ),
				'search_items'       => sprintf( esc_html__( 'Search %s', 'the-events-calendar' ), $this->plural_event_label ),
				'not_found'          => sprintf( esc_html__( 'No %s found', 'the-events-calendar' ), $this->plural_event_label_lowercase ),
				'not_found_in_trash' => sprintf( esc_html__( 'No %s found in Trash', 'the-events-calendar' ), $this->plural_event_label_lowercase ),
			) );

			/**
			 * Provides an opportunity to modify the labels used for the event category taxonomy.
			 *
			 * @var array
			 */
			$this->taxonomyLabels = apply_filters( 'tribe_events_register_category_taxonomy_labels', array(
				'name'              => sprintf( esc_html__( '%s Categories', 'the-events-calendar' ), $this->singular_event_label ),
				'singular_name'     => sprintf( esc_html__( '%s Category', 'the-events-calendar' ), $this->singular_event_label ),
				'search_items'      => sprintf( esc_html__( 'Search %s Categories', 'the-events-calendar' ), $this->singular_event_label ),
				'all_items'         => sprintf( esc_html__( 'All %s Categories', 'the-events-calendar' ), $this->singular_event_label ),
				'parent_item'       => sprintf( esc_html__( 'Parent %s Category', 'the-events-calendar' ), $this->singular_event_label ),
				'parent_item_colon' => sprintf( esc_html__( 'Parent %s Category:', 'the-events-calendar' ), $this->singular_event_label ),
				'edit_item'         => sprintf( esc_html__( 'Edit %s Category', 'the-events-calendar' ), $this->singular_event_label ),
				'update_item'       => sprintf( esc_html__( 'Update %s Category', 'the-events-calendar' ), $this->singular_event_label ),
				'add_new_item'      => sprintf( esc_html__( 'Add New %s Category', 'the-events-calendar' ), $this->singular_event_label ),
				'new_item_name'     => sprintf( esc_html__( 'New %s Category Name', 'the-events-calendar' ), $this->singular_event_label ),
			) );
		}

		/**
		 * Update custom post type messages
		 *
		 * @param $messages
		 *
		 * @return mixed
		 */
		public function updatePostMessage( $messages ) {
			global $post, $post_ID;

			$messages[ self::POSTTYPE ] = array(
				0  => '', // Unused. Messages start at index 1.
				1  => sprintf(
					esc_html__( '%1$s updated. %2$sView %3$s', 'the-events-calendar' ),
					esc_html( $this->singular_event_label ),
					'<a href="' . esc_url( get_permalink( $post_ID ) ) . '">',
					esc_html( $this->singular_event_label ) . '</a>'
				),
				2  => esc_html__( 'Custom field updated.', 'the-events-calendar' ),
				3  => esc_html__( 'Custom field deleted.', 'the-events-calendar' ),
				4  => sprintf( esc_html__( '%s updated.', 'the-events-calendar' ), $this->singular_event_label ),
				/* translators: %s: date and time of the revision */
				5  => isset( $_GET['revision'] ) ? sprintf( esc_html__( '%1$s restored to revision from %2$s', 'the-events-calendar' ), $this->singular_event_label, wp_post_revision_title( (int) $_GET['revision'], false ) ) : false,
				6  => sprintf(
					esc_html__( 'Event published. %1$sView %2$s', 'the-events-calendar' ),
					'<a href="' . esc_url( get_permalink( $post_ID ) ) . '">',
					$this->singular_event_label_lowercase . '</a>'
				),
				7  => sprintf( esc_html__( '%s saved.', 'the-events-calendar' ), $this->singular_event_label ),
				8  => sprintf(
					esc_html__( '%1$s submitted. %2$sPreview %3$s', 'the-events-calendar' ),
					$this->singular_event_label,
					'<a target="_blank" href="' . esc_url( add_query_arg( 'preview', 'true', get_permalink( $post_ID ) ) ) . '">',
					$this->singular_event_label_lowercase . '</a>'
				),
				9  => sprintf(
					esc_html__( '%1$s scheduled for: %2$s. %3$sPreview %4$s', 'the-events-calendar' ),
					$this->singular_event_label,
					// translators: Publish box date format, see http://php.net/date
					'<strong>' . date_i18n( esc_html__( 'M j, Y @ G:i', 'the-events-calendar' ),
						strtotime( $post->post_date ) ) . '</strong>',
					'<a target="_blank" href="' . esc_url( get_permalink( $post_ID ) ) . '">',
					$this->singular_event_label_lowercase . '</a>'
				),
				10 => sprintf(
					esc_html__( '%1$s draft updated. %2$sPreview %3$s', 'the-events-calendar' ),
					$this->singular_event_label,
					'<a target="_blank" href="' . esc_url( add_query_arg( 'preview', 'true', get_permalink( $post_ID ) ) ) . '">',
					$this->singular_event_label_lowercase . '</a>'
				),
			);

			$messages[ self::VENUE_POST_TYPE ] = array(
				0  => '', // Unused. Messages start at index 1.
				1  => sprintf( esc_html__( '%s updated.', 'the-events-calendar' ), $this->singular_venue_label ),
				2  => esc_html__( 'Custom field updated.', 'the-events-calendar' ),
				3  => esc_html__( 'Custom field deleted.', 'the-events-calendar' ),
				4  => sprintf( esc_html__( '%s updated.', 'the-events-calendar' ), $this->singular_venue_label ),
				/* translators: %s: date and time of the revision */
				5  => isset( $_GET['revision'] ) ? sprintf( esc_html__( '%1$s restored to revision from %2$s', 'the-events-calendar' ), $this->singular_venue_label, wp_post_revision_title( (int) $_GET['revision'], false ) ) : false,
				6  => sprintf( esc_html__( '%s published.', 'the-events-calendar' ), $this->singular_venue_label ),
				7  => sprintf( esc_html__( '%s saved.', 'the-events-calendar' ), $this->singular_venue_label ),
				8  => sprintf( esc_html__( '%s submitted.', 'the-events-calendar' ), $this->singular_venue_label ),
				9  => sprintf(
					esc_html__( '%1$s scheduled for: %2$s.', 'the-events-calendar' ),
					$this->singular_venue_label,
					// translators: Publish box date format, see http://php.net/date
					'' . date_i18n( esc_html__( 'M j, Y @ G:i', 'the-events-calendar' ), strtotime( $post->post_date ) ) . '</strong>'
				),
				10 => sprintf( esc_html__( '%s draft updated.', 'the-events-calendar' ), $this->singular_venue_label ),
			);

			$messages[ self::ORGANIZER_POST_TYPE ] = array(
				0  => '', // Unused. Messages start at index 1.
				1  => sprintf( esc_html__( '%s updated.', 'the-events-calendar' ), $this->singular_organizer_label ),
				2  => esc_html__( 'Custom field updated.', 'the-events-calendar' ),
				3  => esc_html__( 'Custom field deleted.', 'the-events-calendar' ),
				4  => sprintf( esc_html__( '%s updated.', 'the-events-calendar' ), $this->singular_organizer_label ),
				/* translators: %s: date and time of the revision */
				5  => isset( $_GET['revision'] ) ? sprintf( esc_html__( '%s restored to revision from %s', 'the-events-calendar' ), $this->singular_organizer_label, wp_post_revision_title( (int) $_GET['revision'], false ) ) : false,
				6  => sprintf( esc_html__( '%s published.', 'the-events-calendar' ), $this->singular_organizer_label ),
				7  => sprintf( esc_html__( '%s saved.', 'the-events-calendar' ), $this->singular_organizer_label ),
				8  => sprintf( esc_html__( '%s submitted.', 'the-events-calendar' ), $this->singular_organizer_label ),
				9  => sprintf(
					esc_html__( '%1$s scheduled for: %2$s.', 'the-events-calendar' ),
					$this->singular_organizer_label,
					// translators: Publish box date format, see http://php.net/date
					'<strong>' . date_i18n( esc_html__( 'M j, Y @ G:i', 'the-events-calendar' ), strtotime( $post->post_date ) ) . '</strong>'
				),
				10 => sprintf( esc_html__( '%s draft updated.', 'the-events-calendar' ), $this->singular_organizer_label ),
			);

			return $messages;
		}

		/**
		 * Adds the submenu items for editing the Venues and Organizers.
		 * Used to be a PRO only feature, but as of 3.0, it is part of Core.
		 *
		 */
		public function addVenueAndOrganizerEditor() {
			add_submenu_page( 'edit.php?post_type=' . self::POSTTYPE, __( $this->plural_venue_label, 'the-events-calendar' ), __( $this->plural_venue_label, 'the-events-calendar' ), 'edit_tribe_venues', 'edit.php?post_type=' . self::VENUE_POST_TYPE );
			add_submenu_page( 'edit.php?post_type=' . self::POSTTYPE, __( $this->plural_organizer_label, 'the-events-calendar' ), __( $this->plural_organizer_label, 'the-events-calendar' ), 'edit_tribe_organizers', 'edit.php?post_type=' . self::ORGANIZER_POST_TYPE );
			add_submenu_page( 'edit.php?post_type=' . self::VENUE_POST_TYPE, sprintf( esc_html__( 'Add New %s', 'the-events-calendar' ), $this->singular_venue_label ), sprintf( esc_html__( 'Add New %s', 'the-events-calendar' ), $this->singular_venue_label ), 'edit_tribe_venues', 'post-new.php?post_type=' . self::VENUE_POST_TYPE );
			add_submenu_page( 'edit.php?post_type=' . self::ORGANIZER_POST_TYPE, sprintf( esc_html__( 'Add New %s', 'the-events-calendar' ), $this->singular_organizer_label ), sprintf( esc_html__( 'Add New %s', 'the-events-calendar' ), $this->singular_organizer_label ), 'edit_tribe_organizers', 'post-new.php?post_type=' . self::ORGANIZER_POST_TYPE );
		}

		/**
		 * Display a helper for the user, about the location and microdata for rich snippets
		 * @param int $postId the event ID to see if the helper is needed
		 */
		public function display_rich_snippets_helper( $post_id ) {
			// Avoid showing this message if we are on the Front End
			if ( ! is_admin() ) {
				return;
			}

			$venue_id = get_post_meta( $post_id, '_EventVenueID', true );
			if (
				( ! $post_id || get_post_status( $post_id ) == 'auto-draft' ) &&
				! $venue_id &&
				tribe_is_community_edit_event_page()
			) {
				$venue_id = $this->defaults()->venue_id();
			}
			$venue_id = apply_filters( 'tribe_display_event_venue_dropdown_id', $venue_id );

			// If there is a Venue of some sorts, don't display this message
			if ( $venue_id ) {
				return;
			}
			?>
			<tr class="tribe-rich-snippet-notice">
				<td colspan="2"><?php printf( esc_html__( 'Without a defined location your event will not display a %sGoogle Rich Snippet%s on the search results.', 'the-events-calendar' ), '<a href="https://support.google.com/webmasters/answer/164506" target="_blank">', '</a>' ) ?></td>
			</tr>
			<?php
		}

		/**
		 * override default wp_terms_checklist arguments to prevent checked items from bubbling to the
		 * top. Instead, retain hierarchy.
		 */
		public function prevent_checked_on_top_terms( $args, $post_id ) {
			$post = get_post( $post_id );

			if ( ! tribe_is_event( $post ) ) {
				return $args;
			}

			$args['checked_ontop'] = false;

			return $args;
		}//end prevent_checked_on_top_terms

		/**
		 * Update admin classes
		 *
		 * @param array $classes
		 *
		 * @return array
		 */
		public function admin_body_class( $classes ) {
			$admin_helpers = Tribe__Admin__Helpers::instance();
			if ( $admin_helpers->is_screen( 'settings_page_tribe-settings' ) || $admin_helpers->is_post_type_screen() ) {
				$classes .= ' events-cal ';
			}

			return $classes;
		}

		/**
		 * Add admin scripts and styles
		 *
		 */
		public function add_admin_assets() {
			$admin_helpers = Tribe__Admin__Helpers::instance();

			// setup plugin resources & 3rd party vendor urls
			$vendor_url    = trailingslashit( $this->plugin_url ) . 'vendor/';

			// admin stylesheet - only load admin stylesheet when on Tribe pages
			if ( $admin_helpers->is_screen() ) {
				wp_enqueue_style( self::POSTTYPE . '-admin', tribe_events_resource_url( 'events-admin.css' ), array(), apply_filters( 'tribe_events_css_version', self::VERSION ) );
			}

			// UI admin
			Tribe__Events__Template_Factory::asset_package( 'admin-menu' );

			// settings screen
			if ( $admin_helpers->is_screen( 'settings_page_tribe-settings' ) ) {
				// JS admin
				Tribe__Events__Template_Factory::asset_package( 'admin' );

				// JS settings
				Tribe__Events__Template_Factory::asset_package( 'settings' );

				wp_enqueue_script( 'thickbox' );
				wp_enqueue_style( 'thickbox' );

				// hook for other plugins
				do_action( 'tribe_settings_enqueue' );
			}

			if ( $admin_helpers->is_screen( 'widgets' ) ) {
				Tribe__Events__Template_Factory::asset_package( 'tribe-select2' );
				Tribe__Events__Template_Factory::asset_package( 'admin' );
			}

			// events, organizer, or venue editing
			if ( $admin_helpers->is_post_type_screen() ) {
				// select 2
				Tribe__Events__Template_Factory::asset_package( 'tribe-select2' );

				//php date formatter
				Tribe__Events__Template_Factory::asset_package( 'php-date-formatter' );

				//dynamic helper text
				Tribe__Events__Template_Factory::asset_package( 'dynamic' );

				// date picker
				Tribe__Events__Template_Factory::asset_package( 'datepicker' );

				// jQuery Timepicker
				wp_enqueue_script( 'tribe-jquery-timepicker' );
				wp_enqueue_style( 'tribe-jquery-timepicker-css' );

				// dialog
				Tribe__Events__Template_Factory::asset_package( 'dialog' );

				// UI admin
				Tribe__Events__Template_Factory::asset_package( 'admin-ui' );

				// JS admin
				Tribe__Events__Template_Factory::asset_package( 'admin' );

				// Admin Legacy Migration
				Tribe__Events__Template_Factory::asset_package( 'admin-migrate-legacy-ignored-events' );

				// ecp placeholders
				Tribe__Events__Template_Factory::asset_package( 'ecp-plugins' );

				if ( $admin_helpers->is_post_type_screen( self::POSTTYPE ) ) {
					tribe_asset( $this, 'tribe-events-editor', 'event-editor.js', array( 'jquery' ), 'admin_enqueue_scripts' );

					add_action( 'admin_footer', array( $this, 'printLocalizedAdmin' ) );
					// hook for other plugins
					do_action( 'tribe_events_enqueue' );
				} elseif ( $admin_helpers->is_post_type_screen( self::VENUE_POST_TYPE ) ) {
					// hook for other plugins
					do_action( 'tribe_venues_enqueue' );
				} elseif ( $admin_helpers->is_post_type_screen( self::ORGANIZER_POST_TYPE ) ) {
					do_action( 'tribe_organizers_enqueue' );
				}
			}
		}

		/**
		 * Compatibility fix: some plugins enqueue jQuery UI/other styles on all post screens,
		 * breaking our own custom styling of event editor components such as the datepicker.
		 *
		 * Needs to execute late enough during admin_enqueue_scripts that the items we are removing
		 * have already been registered and enqueued.
		 *
		 * @see https://github.com/easydigitaldownloads/easy-digital-downloads/issues/3033
		 */
		public function asset_fixes() {
			if ( ! Tribe__Admin__Helpers::instance()->is_post_type_screen( self::POSTTYPE ) ) {
				return;
			}

			wp_dequeue_style( 'jquery-ui-css' );
			wp_dequeue_style( 'edd-admin' );
		}

		/**
		 * Modify the post type args to set Dashicon if we're in WP 3.8+
		 *
		 * @return array post type args
		 **/
		public function setDashicon( $postTypeArgs ) {
			global $wp_version;

			if ( version_compare( $wp_version, 3.8 ) >= 0 ) {
				$postTypeArgs['menu_icon'] = 'dashicons-calendar';
			}

			return $postTypeArgs;

		}

		/**
		 * Localize admin.
		 *
		 * @return array
		 */
		public function localizeAdmin() {
			$bits = array(
				'ajaxurl' => esc_url_raw( admin_url( 'admin-ajax.php', ( is_ssl() || FORCE_SSL_ADMIN ? 'https' : 'http' ) ) ),
			);

			return $bits;
		}

		/**
		 * Output localized admin javascript
		 *
		 */
		public function printLocalizedAdmin() {
			wp_localize_script( 'tribe-events-admin', 'TEC', $this->localizeAdmin() );
		}

		/**
		 * Clean up trashed venues
		 *
		 * @param int $postId
		 *
		 */
		public function cleanupPostVenues( $postId ) {
			$this->removeDeletedPostTypeAssociation( '_EventVenueID', $postId );
		}

		/**
		 * Clean up trashed organizers.
		 *
		 * @param int $postId
		 *
		 */
		public function cleanupPostOrganizers( $postId ) {
			$this->removeDeletedPostTypeAssociation( '_EventOrganizerID', $postId );
		}

		/**
		 * Clean up trashed venues or organizers.
		 *
		 * @param string $key
		 * @param int    $postId
		 *
		 */
		protected function removeDeletedPostTypeAssociation( $key, $postId ) {
			$the_query = new WP_Query( array(
				'meta_key'   => $key,
				'meta_value' => $postId,
				'post_type'  => self::POSTTYPE,
			) );

			while ( $the_query->have_posts() ) {
				$the_query->the_post();
				delete_post_meta( get_the_ID(), $key );
			}

			wp_reset_postdata();
		}

		/**
		 * Filters the post types across all of the Tribe plugins
		 */
		public function filter_post_types( $post_types ) {
			$post_types[] = self::POSTTYPE;
			$post_types[] = self::ORGANIZER_POST_TYPE;
			$post_types[] = self::VENUE_POST_TYPE;

			return $post_types;
		}

		/**
		 * Get the post types that are associated with TEC.
		 *
		 * @return array The post types associated with this plugin
		 */
		public static function getPostTypes() {
			return apply_filters( 'tribe_events_post_types', Tribe__Main::get_post_types() );
		}

		/**
		 * An event can have one or more start dates. This gives
		 * the earliest of those.
		 *
		 * @param int $post_id
		 *
		 * @return string The date string for the earliest occurrence of the event
		 */
		public static function get_series_start_date( $post_id ) {
			if ( function_exists( 'tribe_get_recurrence_start_dates' ) ) {
				$start_dates = tribe_get_recurrence_start_dates( $post_id );

				return reset( $start_dates );
			} else {
				return get_post_meta( $post_id, '_EventStartDate', true );
			}
		}

		/**
		 * Load asset packages.
		 *
		 */
		public function loadStyle() {
			if ( tribe_is_event_query() || tribe_is_event_organizer() || tribe_is_event_venue() ) {

				// jquery-resize
				Tribe__Events__Template_Factory::asset_package( 'jquery-resize' );

				// smoothness
				Tribe__Events__Template_Factory::asset_package( 'smoothness' );

				// Tribe Calendar JS
				Tribe__Events__Template_Factory::asset_package( 'calendar-script' );

				Tribe__Events__Template_Factory::asset_package( 'events-css' );
			} else {
				if ( is_active_widget( false, false, 'tribe-events-list-widget' ) ) {

					Tribe__Events__Template_Factory::asset_package( 'events-css' );

				}
			}
		}

		/**
		 * Initializes admin-specific items for the events admin list dashboard page. Hooked to the
		 * current_screen action
		 *
		 * @param WP_Screen $screen WP Admin screen object for the current page
		 */
		public function init_admin_list_screen( $screen ) {
			// If we are dealing with a AJAX call just drop these checks
			if ( ! Tribe__Main::instance()->doing_ajax() ) {
				if ( 'edit' !== $screen->base ) {
					return;
				}

				if ( self::POSTTYPE !== $screen->post_type ) {
					return;
				}
			}

			Tribe__Events__Admin_List::init();
		}

		/**
		 * Set the displaying class property.
		 *
		 */
		public function setDisplay( $query = null ) {
			// If we didn't get a Query Instance we fetch from the globals
			if ( ! $query instanceof WP_Query ) {
				$query = $GLOBALS['wp_query'];
			}

			// If we are in Admin and Not inside of the Default WP AJAX request
			if ( is_admin() && ! Tribe__Main::instance()->doing_ajax() ) {
				$this->displaying = 'admin';
				return;
			}

			// Bail if we are not dealing with the main WP Query or a non-event Query
			if ( ! $query->is_main_query() || empty( $query->tribe_is_event_query ) ) {
				return;
			}

			// If we have an embed we just set it and bail
			$embed = $query->get( 'embed' );
			if ( ! empty( $embed ) ) {
				$this->displaying = 'embed';
				return;
			}

			// Fetch what ever display we have so far
			$display = $query->get( 'eventDisplay', false );

			// If we don't have a Permalink structure we see if we have something on the _GET param
			if ( ! get_option( 'permalink_structure' ) ) {
				$display = Tribe__Utils__Array::get( $_GET, 'tribe_event_display', $display );
			}

			// Fetch the default if we have nothing
			if ( false === $display ) {
				$display = tribe_get_option( 'viewOption', 'list' );
			}

			// If single and not All for Recurring events From Pro
			if ( $query->is_single() && 'all' !== $display ) {
				$display = 'single-event';
			}

			// Only do this by the end
			$this->displaying = filter_var( $display, FILTER_SANITIZE_STRING );
		}

		/**
		 * Returns the default view, providing a fallback if the default is no longer availble.
		 *
		 * This can be useful is for instance a view added by another plugin (such as PRO) is
		 * stored as the default but can no longer be generated due to the plugin being deactivated.
		 *
		 * @return string
		 */
		public function default_view() {
			// Compare the stored default view option to the list of available views
			$default         = Tribe__Settings_Manager::instance()->get_option( 'viewOption', 'month' );
			$available_views = (array) apply_filters( 'tribe-events-bar-views', array(), false );

			foreach ( $available_views as $view ) {
				if ( $default === $view['displaying'] ) {
					return $default;
				}
			}

			// If the stored option is no longer available, pick the first available one instead
			$first_view = array_shift( $available_views );
			$view       = $first_view['displaying'];

			// Update the saved option
			Tribe__Settings_Manager::instance()->set_option( 'viewOption', $view );

			return $view;
		}

		public function setup_l10n_strings() {
			// @todo these members became deprecated in 4.4 - remove in future release
			$this->monthsFull      = Tribe__Date_Utils::get_localized_months_full();
			$this->monthsShort     = Tribe__Date_Utils::get_localized_months_short();
			$this->daysOfWeek      = Tribe__Date_Utils::get_localized_weekdays_full();
			$this->daysOfWeekShort = Tribe__Date_Utils::get_localized_months_short();
			$this->daysOfWeekMin   = Tribe__Date_Utils::get_localized_weekdays_initial();

			// Setup the Strings for Rewrite Translations
			__( 'tag', 'the-events-calendar' );
			__( 'category', 'the-events-calendar' );
			__( 'page', 'the-events-calendar' );
			__( 'event', 'the-events-calendar' );
			__( 'events', 'the-events-calendar' );
			__( 'all', 'the-events-calendar' );
		}

		/**
		 * Helper method to return an array of translated month names or short month names
		 *
		 * @param bool $short
		 *
		 * @return array Translated month names
		 */
		public function monthNames( $short = false ) {
			if ( $short ) {
				return Tribe__Date_Utils::get_localized_months_short();
			}

			return Tribe__Date_Utils::get_localized_months_full();
		}

		/**
		 * Flush rewrite rules to support custom links
		 *
		 * @todo This is only registering the events post type, not the meta types
		 *
		 * @link http://codex.wordpress.org/Custom_Queries#Permalinks_for_Custom_Archives
		 */
		public static function flushRewriteRules() {

			$tec = self::instance();

			// reregister custom post type to make sure slugs are updated
			$tec->postTypeArgs['rewrite']['slug'] = sanitize_title( $tec->getRewriteSlugSingular() );
			register_post_type( self::POSTTYPE, apply_filters( 'tribe_events_register_event_type_args', $tec->postTypeArgs ) );

			add_action( 'shutdown', 'flush_rewrite_rules' );
		}

		/**
		 * If a themer usees get_post_type_archive_link() to find the event archive URL, this
		 * ensures they get the correct result.
		 *
		 * @param  string $link
		 * @param  string $post_type
		 * @return string
		 */
		public function event_archive_link( $link, $post_type ) {
			return ( self::POSTTYPE === $post_type )
				? tribe_get_events_link()
				: $link;
		}

		/**
		 * Adds the event specific query vars to WordPress
		 *
		 * @param array $qvars
		 *
		 * @link http://codex.wordpress.org/Custom_Queries#Permalinks_for_Custom_Archives
		 * @return mixed array of query variables that this plugin understands
		 */
		public function eventQueryVars( $qvars ) {
			$qvars[] = 'eventDisplay';
			$qvars[] = 'eventDate';
			$qvars[] = 'eventSequence';
			$qvars[] = 'ical';
			$qvars[] = 'start_date';
			$qvars[] = 'end_date';
			$qvars[] = 'featured';
			$qvars[] = self::TAXONOMY;
			$qvars[] = 'tribe_remove_date_filters';

			return $qvars;
		}

		/**
		 * Get all possible translations for a String based on the given Languages and Domains
		 *
		 * WARNING: This function is slow because it deals with files, so don't overuse it!
		 *
		 * @param  array  $strings          An array of strings (required)
		 * @param  array  $languages        Which l10n to fetch the string (required)
		 * @param  array  $domains          Possible Domains to re-load
		 * @param  string $default_language The default language to avoid re-doing that
		 *
		 * @return array                    A multi level array with the possible translations for the given strings
		 */
		public function get_i18n_strings( $strings, $languages, $domains = array(), $default_language = 'en_US' ) {
			$domains = wp_parse_args( $domains, array(
				'default' => true, // Default doesn't need file path
				'the-events-calendar' => $this->plugin_dir . 'lang/',
			) );

			return $this->get_i18n_strings_for_domains( $strings, $languages, $domains );
		}

		/**
		 * DO NOT USE THIS INTERNAL USE
		 * A way to quickly filter the locale based on a Local Class Variable
		 *
		 * @return string The Locale set on _locale
		 */
		public function _set_locale() {
			return empty( $this->_locale ) ? 'en_US' : $this->_locale;
		}

		/**
		 * Redirect the legacy past/upcoming view URLs to list
		 */
		public function redirect_past_upcoming_view_urls() {

			if ( strpos( $_SERVER['REQUEST_URI'], $this->getRewriteSlug() . '/' . $this->pastSlug ) !== false ) {
				$search = '#/' . $this->pastSlug . '/?#';
				$replace = '/' . $this->listSlug . '/';
				$redirect_url = preg_replace( $search, $replace, $_SERVER['REQUEST_URI'] );
				$redirect_url = esc_url_raw( add_query_arg( array( 'tribe_event_display' => 'past' ), $redirect_url ) );
				wp_redirect( $redirect_url );
				die;
			} elseif ( strpos( $_SERVER['REQUEST_URI'], $this->getRewriteSlug() . '/' . $this->upcomingSlug ) !== false ) {
				$search = '#/' . $this->upcomingSlug . '/?#';
				$replace = '/' . $this->listSlug . '/';
				$redirect_url = preg_replace( $search, $replace, $_SERVER['REQUEST_URI'] );
				wp_redirect( $redirect_url );
				die;
			}

		}

		/**
		 * Returns various internal events-related URLs
		 *
		 * @param string        $type      type of link. See switch statement for types.
		 * @param string|bool   $secondary for $type = month, pass a YYYY-MM string for a specific month's URL
		 *                                 for $type = week, pass a Week # string for a specific week's URL
		 * @param int|bool|null $term
		 * @param bool|null     $featured
		 *
		 * @return string The link.
		 */
		public function getLink( $type = 'home', $secondary = false, $term = null, $featured = null ) {
			// if permalinks are off or user doesn't want them: ugly.
			if ( '' === get_option( 'permalink_structure' ) ) {
				return esc_url_raw( $this->uglyLink( $type, $secondary ) );
			}

			if ( apply_filters( 'tribe_events_force_ugly_link', false ) ) {
				return esc_url_raw( $this->uglyLink( $type, $secondary ) );
			}

			// if this is an ajax request where the baseurl is provided, use that as the base url and use semi-ugly links
			if ( defined( 'DOING_AJAX' ) && DOING_AJAX && ! empty( $_POST['baseurl'] ) ) {
				return esc_url_raw( $this->uglyLink( $type, $secondary ) );
			}

			// account for semi-pretty permalinks
			if ( false !== strpos( get_option( 'permalink_structure' ), 'index.php' ) ) {
				$event_url = home_url( '/index.php/' );
			} else {
				$event_url = home_url( '/' );
			}

			// URL Arguments on home_url() pre-check
			$url_query = @parse_url( $event_url, PHP_URL_QUERY );
			$url_args = wp_parse_args( $url_query, array() );

			// Remove the "args"
			if ( ! empty( $url_query ) ) {
				$event_url = str_replace( '?' . $url_query, '', $event_url );
			}

			// Append Events structure
			$event_url .= trailingslashit( sanitize_title( Tribe__Settings_Manager::get_option( 'eventsSlug', 'events' ) ) );

			// if we're on an Event Cat, show the cat link, except for home and days.
			if ( $type !== 'home' && is_tax( self::TAXONOMY ) && $term !== false && ! is_numeric( $term ) ) {
				$term_link = get_term_link( get_query_var( 'term' ), self::TAXONOMY );
				if ( ! is_wp_error( $term_link ) ) {
					$event_url = trailingslashit( $term_link );
				}
			} elseif ( $term && is_numeric( $term ) ) {
				$term_link = get_term_link( (int) $term, self::TAXONOMY );
				if ( ! is_wp_error( $term_link ) ) {
					$event_url = trailingslashit( $term_link );
				}
			}

			switch ( $type ) {
				case 'home':
					$event_url = trailingslashit( esc_url_raw( $event_url ) );
					break;
				case 'month':
					if ( $secondary ) {
						$event_url = trailingslashit( esc_url_raw( $event_url . $secondary ) );
					} else {
						$event_url = trailingslashit( esc_url_raw( $event_url . $this->monthSlug ) );
					}
					break;
				case 'list':
					$event_url = trailingslashit( esc_url_raw( $event_url . $this->listSlug ) );
					break;
				case 'upcoming':
					$event_url = trailingslashit( esc_url_raw( $event_url . $this->listSlug ) );
					break;
				case 'past':
					$event_url = esc_url_raw( add_query_arg( 'tribe_event_display', 'past', trailingslashit( $event_url . $this->listSlug ) ) );
					break;
				case 'dropdown':
					$event_url = esc_url_raw( $event_url );
					break;
				case 'single':
					global $post;
					$p         = $secondary ? $secondary : $post;
					$link      = trailingslashit( get_permalink( $p ) );
					$event_url = trailingslashit( esc_url_raw( $link ) );
					break;
				case 'day':
					if ( empty( $secondary ) ) {
						$secondary = $this->todaySlug;
					} else {
						$secondary = tribe_format_date( $secondary, false, Tribe__Date_Utils::DBDATEFORMAT );
					}
					$event_url = trailingslashit( esc_url_raw( $event_url . $secondary ) );
					break;
				default:
					$event_url = esc_url_raw( $event_url );
					break;
			}

			// Filter get link
			$event_url = apply_filters( 'tribe_events_get_link', $event_url, $type, $secondary, $term, $url_args, $featured );

			/**
			 * @deprecated 4.3
			 */
			$event_url = apply_filters( 'tribe_events_getLink', $event_url, $type, $secondary, $term, $url_args );

			// Add the Arguments back
			$event_url = add_query_arg( $url_args, $event_url );

			return $event_url;
		}

		/**
		 * If pretty perms are off, get the ugly link.
		 *
		 * @param string $type      The type of link requested.
		 * @param bool|string       $secondary Some secondary data for the link.
		 *
		 * @return string The ugly link.
		 */
		public function uglyLink( $type = 'home', $secondary = false ) {

			$eventUrl = add_query_arg( 'post_type', self::POSTTYPE, home_url() );

			/**
			 * If we need a specific base url, use that.
			 *
			 * @return string The base url.
			 */
			$eventUrl = apply_filters( 'tribe_events_ugly_link_baseurl', $eventUrl );


			/**
			 * if this is an ajax request where the baseurl is provided, use that as the base url.
			 *
			 * @return string The AJAX provided base url.
			 */
			if ( Tribe__Main::instance()->doing_ajax() && ! empty( $_POST['baseurl'] ) ) {
				$eventUrl = trailingslashit( $_POST['baseurl'] );
			}

			// if we're on an Event Cat, show the cat link, except for home.
			if ( $type !== 'home' && is_tax( self::TAXONOMY ) ) {
				if (
					(
						Tribe__Main::instance()->doing_ajax()
						&& ! empty( $_POST['baseurl'] )
					)
					|| apply_filters( 'tribe_events_force_ugly_link', false )
				) {
					$eventUrl = add_query_arg( 'tribe_event_category', get_query_var( 'term' ), $eventUrl );
				} else {
					$eventUrl = add_query_arg( self::TAXONOMY, get_query_var( 'term' ), $eventUrl );
				}
			}

			switch ( $type ) {
				case 'day':
					$eventUrl = add_query_arg( array( 'tribe_event_display' => $type ), $eventUrl );
					if ( $secondary ) {
						$eventUrl = add_query_arg( array( 'date' => $secondary ), $eventUrl );
					}
					break;
				case 'week':
				case 'month':
					$eventUrl = add_query_arg( array( 'tribe_event_display' => $type ), $eventUrl );
					if ( is_string( $secondary ) ) {
						$eventUrl = add_query_arg( array( 'date' => $secondary ), $eventUrl );
					} elseif ( is_array( $secondary ) ) {
						$eventUrl = add_query_arg( $secondary, $eventUrl );
					}
					break;
				case 'list':
				case 'past':
				case 'upcoming':
					$eventUrl = add_query_arg( array( 'tribe_event_display' => $type ), $eventUrl );
					break;
				case 'dropdown':
					$dropdown = add_query_arg( array( 'tribe_event_display' => 'month', 'eventDate' => ' ' ), $eventUrl );
					$eventUrl = rtrim( $dropdown ); // tricksy
					break;
				case 'single':
					global $post;
					$p        = $secondary ? $secondary : $post;
					$eventUrl = get_permalink( $p );
					break;
				case 'home':
				default:
					break;
			}

			return apply_filters( 'tribe_events_ugly_link', $eventUrl, $type, $secondary );
		}

		/**
		 * Returns the GCal export link for a given event id.
		 *
		 * @param int|WP_Post|null $post The Event Post Object or ID, if left empty will give get the current post.
		 *
		 * @return string The URL for the GCal export link.
		 */
		public function googleCalendarLink( $post = null ) {
			if ( is_null( $post ) ) {
				$post = self::postIdHelper( $post );
			}

			if ( is_numeric( $post ) ) {
				$post = WP_Post::get_instance( $post );
			}

			if ( ! $post instanceof WP_Post ) {
				return false;
			}

			// After this point we know that we have a safe WP_Post object
			// Fetch if the Event is a Full Day Event
			$is_all_day = Tribe__Date_Utils::is_all_day( get_post_meta( $post->ID, '_EventAllDay', true ) );

			// Fetch the required Date TimeStamps
			$start_date = Tribe__Events__Timezones::event_start_timestamp( $post->ID );
			// Google Requires that a Full Day event end day happens on the next Day
			$end_date   = Tribe__Events__Timezones::event_end_timestamp( $post->ID ) + ( $is_all_day ? DAY_IN_SECONDS : 0 );

			if ( $is_all_day ) {
				$dates = date( 'Ymd', $start_date ) . '/' . date( 'Ymd', $end_date );
			} else {
				$dates = date( 'Ymd', $start_date ) . 'T' . date( 'Hi00', $start_date ) . '/' . date( 'Ymd', $end_date ) . 'T' . date( 'Hi00', $end_date );
			}

			// Fetch the
			$location = trim( $this->fullAddressString( $post->ID ) );

			$event_details = apply_filters( 'the_content', get_the_content( $post->ID ) );

			// Hack: Add space after paragraph
			// Normally Google Cal understands the newline character %0a
			// And that character will automatically replace newlines on urlencode()
			$event_details = str_replace ( '</p>', '</p> ', $event_details );
			$event_details = strip_tags( $event_details );

			//Truncate Event Description and add permalink if greater than 996 characters
			if ( strlen( $event_details ) > 996 ) {

				$event_url     = get_permalink( $post->ID );
				$event_details = substr( $event_details, 0, 996 );

				//Only add the permalink if it's shorter than 900 characters, so we don't exceed the browser's URL limits
				if ( strlen( $event_url ) < 900 ) {
					$event_details .= sprintf( esc_html__( ' (View Full %1$s Description Here: %2$s)', 'the-events-calendar' ), $this->singular_event_label, $event_url );
				}
			}

			$params = array(
				'action'   => 'TEMPLATE',
				'text'     => urlencode( strip_tags( $post->post_title ) ),
				'dates'    => $dates,
				'details'  => urlencode( $event_details ),
				'location' => urlencode( $location ),
				'trp'      => 'false',
				'sprop'    => 'website:' . home_url(),
			);

			$timezone = Tribe__Events__Timezones::get_event_timezone_string( $post->ID );
			$timezone = Tribe__Events__Timezones::maybe_get_tz_name( $timezone );

			// If we have a good timezone string we setup it; UTC doesn't work on Google
			if ( false !== $timezone ) {
				$params['ctz'] = urlencode( $timezone );
			}

			/**
			 * Allow users to Filter our Google Calendar Link params
			 * @var array Params used in the add_query_arg
			 * @var int   Event ID
			 */
			$params = apply_filters( 'tribe_google_calendar_parameters', $params, $post->ID );

			$base_url = 'http://www.google.com/calendar/event';
			$url    = add_query_arg( $params, $base_url );

			return $url;
		}

		/**
		* Custom Escape for gCal Description to keep spacing characters in the url
		*
		* @return santized url
		*/
		public function esc_gcal_url( $url ) {
			$url = str_replace( '%0A', 'TRIBE-GCAL-LINEBREAK', $url );
			$url = esc_url( $url );
			$url = str_replace( 'TRIBE-GCAL-LINEBREAK', '%0A', $url );
			return $url;
		}

		/**
		 * Returns a link to google maps for the given event. This link can be filtered
		 * using the tribe_events_google_map_link hook.
		 *
		 * @param int|null $post_id
		 *
		 * @return string a fully qualified link to https://maps.google.com/ for this event
		 */
		public function googleMapLink( $post_id = null ) {
			if ( $post_id === null || ! is_numeric( $post_id ) ) {
				global $post;
				$post_id = $post->ID;
			}

			$locationMetaSuffixes = array( 'address', 'city', 'region', 'zip', 'country' );
			$to_encode = '';
			$url = '';

			foreach ( $locationMetaSuffixes as $val ) {
				$metaVal = call_user_func( 'tribe_get_' . $val, $post_id );
				if ( $metaVal ) {
					$to_encode .= $metaVal . ' ';
				}
			}

			if ( $to_encode ) {
				$url = 'https://maps.google.com/maps?f=q&amp;source=s_q&amp;hl=en&amp;geocode=&amp;q=' . urlencode( trim( $to_encode ) );
			}

			return apply_filters( 'tribe_events_google_map_link', $url, $post_id );
		}

		/**
		 *  Returns the full address of an event along with HTML markup.  It
		 *  loads the full-address template to generate the HTML
		 */
		public function fullAddress( $post_id = null, $includeVenueName = false ) {
			global $post;
			if ( ! is_null( $post_id ) ) {
				$tmp_post = $post;
				$post     = get_post( $post_id );
			}
			ob_start();
			tribe_get_template_part( 'modules/address' );
			$address = ob_get_contents();
			ob_end_clean();
			if ( ! empty( $tmp_post ) ) {
				$post = $tmp_post;
			}

			return $address;
		}

		/**
		 *  Returns a string version of the full address of an event
		 *
		 * @param int|WP_Post The post object or post id.
		 *
		 * @return string The event's address.
		 */
		public function fullAddressString( $postId = null ) {
			$address = '';
			if ( tribe_get_address( $postId ) ) {
				$address .= tribe_get_address( $postId );
			}

			if ( tribe_get_city( $postId ) ) {
				if ( $address != '' ) {
					$address .= ', ';
				}
				$address .= tribe_get_city( $postId );
			}

			if ( tribe_get_region( $postId ) ) {
				if ( $address != '' ) {
					$address .= ', ';
				}
				$address .= tribe_get_region( $postId );
			}

			if ( tribe_get_zip( $postId ) ) {
				if ( $address != '' ) {
					$address .= ', ';
				}
				$address .= tribe_get_zip( $postId );
			}

			if ( tribe_get_country( $postId ) ) {
				if ( $address != '' ) {
					$address .= ', ';
				}
				$address .= tribe_get_country( $postId );
			}

			return $address;
		}

		/**
		 * plugin activation callback
		 * @see register_deactivation_hook()
		 *
		 * @param bool $network_deactivating
		 */
		public static function activate() {

			self::instance()->plugins_loaded();

			self::flushRewriteRules();

			if ( ! is_network_admin() && ! isset( $_GET['activate-multi'] ) ) {
				set_transient( '_tribe_events_activation_redirect', 1, 30 );
			}
		}

		/**
		 * plugin deactivation callback
		 * @see register_deactivation_hook()
		 *
		 * @param bool $network_deactivating
		 */
		public static function deactivate( $network_deactivating ) {
			$deactivation = new Tribe__Events__Deactivation( $network_deactivating );
			add_action( 'shutdown', array( $deactivation, 'deactivate' ) );
		}

		/**
		 * Adds an alias for get_post_meta so we can override empty values with defaults.
		 * If you need the raw unfiltered data, use get_post_meta directly.
		 * This is mainly for templates.
		 *
		 * @param int    $id     The post id.
		 * @param string $meta   The meta key.
		 * @param bool   $single Return as string? Or array?
		 *
		 * @return mixed The meta.
		 */
		public function getEventMeta( $id, $meta, $single = true ) {
			// Fetch Status to check what we need to do
			$status = get_post_status( $id );

			// If the post doesn't exist just bail the get_post_meta
			if ( is_string( $status ) && 'auto-draft' !== $status ) {
				$value = get_post_meta( $id, $meta, $single );
			} else {
				$value = false;
			}

			if ( $value === false ) {
				$method = str_replace( array( '_Event', '_Organizer', '_Venue' ), '', $meta );
				$filter = str_replace( array( '_Event', '_Organizer', '_Venue' ), array( '', 'Organizer', 'Venue' ), $meta );

				$default = call_user_func( array( $this->defaults(), strtolower( $method ) ) );

				/**
				 * Used to Filter the default value for a Specific meta
				 *
				 * @deprecated 4.0.7
				 * @var $default
				 * @var $id
				 * @var $meta
				 * @var $single
				 */
				$value = apply_filters( 'filter_eventsDefault' . $filter, $default, $id, $meta, $single );

				/**
				 * Used to Filter the default value for a Specific meta
				 *
				 * @since 4.0.7
				 * @var $value
				 * @var $id
				 * @var $meta
				 * @var $single
				 */
				$value = apply_filters( 'tribe_get_meta_default_value_' . $filter, $value, $id, $meta, $single );
			}
			return $value;
		}

		/**
		 * Get all possible translations for a String based on the given Languages and Domains
		 *
		 * WARNING: This function is slow because it deals with files, so don't overuse it!
		 * Differently from the `get_i18n_strings` method this will not use any domain that's not specified.
		 *
		 * @todo Include support for the `load_theme_textdomain` + `load_muplugin_textdomain`
		 *
		 * @param  array  $strings          An array of strings (required)
		 * @param  array  $languages        Which l10n to fetch the string (required)
		 * @param  array  $domains          Possible Domains to re-load
		 *
		 * @return array                    A multi level array with the possible translations for the given strings
		 */
		public function get_i18n_strings_for_domains( $strings, $languages, $domains = array( 'default' ) ) {
			foreach ( $languages as $language ) {
				$this->_locale = $language;
				foreach ( (array) $domains as $domain => $file ) {
					// Configure the language
					add_filter( 'locale', array( $this, '_set_locale' ) );

					// Reload it with the correct language
					unload_textdomain( $domain );

					if ( 'default' === $domain ) {
						load_default_textdomain();
					} else {
						Tribe__Main::instance()->load_text_domain( $domain, $file );
					}

					// Loop on the strings the build the possible translations
					foreach ( $strings as $key => $value ) {
						$value = is_array( $value ) ? reset( $value ) : $value;
						if ( ! is_string( $value ) ) {
							continue;
						}

						// Make sure we have an Array
						$strings[ $key ] = (array) $strings[ $key ];

						// Grab the possible strings for Default and Any other domain
						if ( 'default' === $domain ) {
							$strings[ $key ][] = __( $value );
							$strings[ $key ][] = __( strtolower( $value ) );
							$strings[ $key ][] = __( ucfirst( $value ) );
						} else {
							$strings[ $key ][] = __( $value, $domain );
							$strings[ $key ][] = __( strtolower( $value ), $domain );
							$strings[ $key ][] = __( ucfirst( $value ), $domain );
						}
					}

					// Set back to the default language
					remove_filter( 'locale', array( $this, '_set_locale' ) );

					// Reload it with the correct language
					unload_textdomain( $domain );

					if ( 'default' === $domain ) {
						load_default_textdomain();
					} else {
						Tribe__Main::instance()->load_text_domain( $domain, $file );
					}
				}
			}

			// Prevent Empty Strings and Duplicates
			foreach ( $strings as $key => $value ) {
				$strings[ $key ] = array_filter( array_unique( array_map( 'sanitize_title_with_dashes', (array) $value ) ) );
			}

			return $strings;
		}

		/**
		 * ensure only one venue or organizer is created during post preview
		 * subsequent previews will reuse that same post
		 *
		 * ensure that preview post is the one that's used when the event is published,
		 * unless we're publishing with a saved venue
		 *
		 * @param $post_type can be 'venue' or 'organizer'
		 */
		protected function manage_preview_metapost( $post_type, $event_id ) {

			if ( ! in_array( $post_type, array( 'venue', 'organizer' ) ) ) {
				return;
			}

			$posttype        = ucfirst( $post_type );
			$posttype_id     = $posttype . 'ID';
			$meta_key        = '_preview_' . $post_type . '_id';
			$valid_post_id   = "tribe_get_{$post_type}_id";
			$create          = "create$posttype";
			$preview_post_id = get_post_meta( $event_id, $meta_key, true );
			$doing_preview   = ( $_REQUEST['wp-preview'] == 'dopreview' );

			if ( empty( $_POST[ $posttype ][ $posttype_id ] ) ) {
				// the event is set to use a new metapost
				if ( $doing_preview ) {
					// we're previewing
					if ( $preview_post_id && $preview_post_id == $valid_post_id( $preview_post_id ) ) {
						// a preview post has been created and is valid, update that
						wp_update_post( array(
							'ID'         => $preview_post_id,
							'post_title' => $_POST[ $posttype ][ $posttype ],
						) );
					} else {
						// a preview post has not been created yet, or is not valid - create one and save the ID
						$preview_post_id = Tribe__Events__API::$create( $_POST[ $posttype ], 'draft' );
						update_post_meta( $event_id, $meta_key, $preview_post_id );
					}
				}
			}
		}


		/**
		 * Adds / removes the event details as meta tags to the post.
		 *
		 * @param int     $postId
		 * @param WP_Post $post
		 *
		 */
		public function addEventMeta( $postId, $post ) {
			static $avoid_recursion = false;

			// Avoid an infinite loop, because saveEventMeta calls wp_update_post when the post is set to always show in calendar
			if ( $avoid_recursion ) {
				return;
			}

			$avoid_recursion = true;

			$original_post     = wp_is_post_revision( $post );
			$is_event_revision = $original_post && tribe_is_event( $original_post );

			if ( $is_event_revision ) {
				$revision = Tribe__Events__Revisions__Post::new_from_post( $post );
				$revision->save();

				$avoid_recursion = false;

				return;
			}

			$event_meta = new Tribe__Events__Meta__Save( $postId, $post );
			$event_meta->maybe_save();

			// Allow this callback to run
			$avoid_recursion = false;
		}

		/**
		 * Tracks fields that are changed when an event is updated
		 *
		 * @param int $post_id Post ID
		 * @param WP_Post $post_after New post object
		 * @param WP_Post $post_before Old post object
		 */
		public function track_event_post_field_changes( $post_id, $post_after, $post_before ) {
			if ( self::POSTTYPE !== $post_after->post_type ) {
				return;
			}

			// bail if we shouldn't be tracking modifications
			if ( ! apply_filters( 'tribe_aggregator_track_modified_fields', true ) ) {
				return;
			}

			$now = current_time( 'timestamp' );

			if ( ! $modified = get_post_meta( $post_id, Tribe__Events__API::$modified_field_key, true ) ) {
				$modified = array();
			}

			$fields_to_check_for_changes = array(
				'post_title',
				'post_content',
				'post_status',
				'post_type',
				'post_parent',
			);

			foreach ( $fields_to_check_for_changes as $field ) {
				if ( ! Tribe__Events__API::is_post_value_changed( $field, $post_after, $post_before ) ) {
					continue;
				}

				$modified[ $field ] = $now;
			}

			if ( $modified ) {
				update_post_meta( $post_id, Tribe__Events__API::$modified_field_key, $modified );
			}
		}

		public function normalize_organizer_submission( $submission ) {
			$organizer_pto = get_post_type_object( self::ORGANIZER_POST_TYPE );
			$organizers = array();
			if ( ! isset( $submission['OrganizerID'] ) ) {
				return $organizers; // not a valid submission
			}

			if ( is_array( $submission['OrganizerID'] ) ) {
				foreach ( $submission['OrganizerID'] as $key => $organizer_id ) {
					if ( ! empty( $organizer_id ) ) {
						$organizers[] = array( 'OrganizerID' => intval( $organizer_id ) );
					} elseif (
						! empty( $organizer_pto->cap->create_posts )
						&& current_user_can( $organizer_pto->cap->create_posts )
					) {
						$o = array();
						foreach ( array( 'Organizer', 'Phone', 'Website', 'Email' ) as $field_name ) {
							$o[ $field_name ] = isset( $submission[ $field_name ][ $key ] ) ? $submission[ $field_name ][ $key ] : '';
						}
						$organizers[] = $o;
					}
				}
				return $organizers;
			}

			// old style with single organizer fields
			if ( current_user_can( $organizer_pto->cap->create_posts ) ) {
				$o = array();
				foreach ( array( 'Organizer', 'Phone', 'Website', 'Email' ) as $field_name ) {
					$o[ $field_name ] = isset( $submission[ $field_name ] ) ? $submission[ $field_name ] : '';
				}
				$organizers[] = $o;
				$o[ $field_name ] = isset( $submission[ $field_name ] ) ? $submission[ $field_name ] : '';
			}
			return $organizers;
		}

		/**
		 * Adds the '_<posttype>Origin' meta field for a newly inserted events-calendar post.
		 *
		 * @param int     $postId , the post ID
		 * @param WP_Post $post   , the post object
		 *
		 */
		public function addPostOrigin( $postId, $post ) {
			// Only continue of the post being added is an event, venue, or organizer.
			if ( isset( $postId ) && isset( $post->post_type ) ) {
				if ( $post->post_type == self::POSTTYPE ) {
					$post_type = '_Event';
				} elseif ( $post->post_type == self::VENUE_POST_TYPE ) {
					$post_type = '_Venue';
				} elseif ( $post->post_type == self::ORGANIZER_POST_TYPE ) {
					$post_type = '_Organizer';
				} else {
					return;
				}

				//only set origin once
				$origin = get_post_meta( $postId, $post_type . 'Origin', true );
				if ( ! $origin ) {
					add_post_meta( $postId, $post_type . 'Origin', apply_filters( 'tribe-post-origin', 'events-calendar', $postId, $post ) );
				}
			}
		}

		/**
		 * Publishes associated venue/organizer when an event is published
		 *
		 * @param int     $postID , the post ID
		 * @param WP_Post $post   , the post object
		 *
		 */
		public function publishAssociatedTypes( $postID, $post ) {

			// don't need to save the venue or organizer meta when we are just publishing
			remove_action( 'save_post_' . self::VENUE_POST_TYPE, array( $this, 'save_venue_data' ), 16, 2 );
			remove_action( 'save_post_' . self::ORGANIZER_POST_TYPE, array( $this, 'save_organizer_data' ), 16, 2 );

			// save venue and organizer info on first pass
			if ( isset( $post->post_status ) && $post->post_status == 'publish' ) {

				//get venue and organizer and publish them
				$pm = get_post_custom( $post->ID );

				do_action( 'log', 'publishing an event with a venue', 'tribe-events', $post );

				// save venue on first setup
				if ( ! empty( $pm['_EventVenueID'] ) ) {
					$venue_id = is_array( $pm['_EventVenueID'] ) ? current( $pm['_EventVenueID'] ) : $pm['_EventVenueID'];
					if ( $venue_id ) {
						do_action( 'log', 'event has a venue', 'tribe-events', $venue_id );
						$venue_post = get_post( $venue_id );
						if ( ! empty( $venue_post ) && $venue_post->post_status != 'publish' ) {
							do_action( 'log', 'venue post found', 'tribe-events', $venue_post );
							$venue_post->post_status = 'publish';
							wp_update_post( $venue_post );
							$did_save = true;
						}
					}
				}

				// save organizer on first setup
				if ( ! empty( $pm['_EventOrganizerID'] ) ) {
					$org_id = is_array( $pm['_EventOrganizerID'] ) ? current( $pm['_EventOrganizerID'] ) : $pm['_EventOrganizerID'];
					if ( $org_id ) {
						$org_post = get_post( $org_id );
						if ( ! empty( $org_post ) && $org_post->post_status != 'publish' ) {
							$org_post->post_status = 'publish';
							wp_update_post( $org_post );
							$did_save = true;
						}
					}
				}
			}

			// put the actions back
			add_action( 'save_post_' . self::VENUE_POST_TYPE, array( $this, 'save_venue_data' ), 16, 2 );
			add_action( 'save_post_' . self::ORGANIZER_POST_TYPE, array( $this, 'save_organizer_data' ), 16, 2 );

		}

		/**
		 * Make sure the venue meta gets saved
		 *
		 * @param int     $postID The venue id.
		 * @param WP_Post $post   The post object.
		 *
		 * @return null
		 */
		public function save_venue_data( $postID = null, $post = null ) {
			// was a venue submitted from the single venue post editor?
			if ( empty( $_POST['post_ID'] ) || $_POST['post_ID'] != $postID || empty( $_POST['venue'] ) ) {
				return;
			}

			// is the current user allowed to edit this venue?
			if ( ! current_user_can( 'edit_tribe_venue', $postID ) ) {
				return;
			}

			$data = stripslashes_deep( $_POST['venue'] );
			Tribe__Events__API::updateVenue( $postID, $data );
		}

		/**
		 * Get venue info.
		 *
		 * @param int $p          post id
		 * @param     $args
		 *
		 * @return WP_Query->posts || false
		 */
		public function get_venue_info( $p = null, $args = array() ) {
			$defaults = array(
				'post_type'            => self::VENUE_POST_TYPE,
				'nopaging'             => 1,
				'post_status'          => 'publish',
				'ignore_sticky_posts ' => 1,
				'orderby'              => 'title',
				'order'                => 'ASC',
				'p'                    => $p,
			);

			$args = wp_parse_args( $args, $defaults );
			$r    = new WP_Query( $args );
			if ( $r->have_posts() ) :
				return $r->posts;
			endif;

			return false;
		}

		/**
		 * Make sure the organizer meta gets saved
		 *
		 * @param int     $postID The organizer id.
		 * @param WP_Post $post   The post object.
		 *
		 * @return null
		 */
		public function save_organizer_data( $postID = null, $post = null ) {
			// was an organizer submitted from the single organizer post editor?
			if ( empty( $_POST['post_ID'] ) || $_POST['post_ID'] != $postID || empty( $_POST['organizer'] ) ) {
				return;
			}

			// is the current user allowed to edit this venue?
			if ( ! current_user_can( 'edit_tribe_organizer', $postID ) ) {
				return;
			}

			$data = stripslashes_deep( $_POST['organizer'] );
			Tribe__Events__API::updateOrganizer( $postID, $data );
		}

		/**
		 * Add a new Organizer
		 *
		 * @param      $data
		 * @param null $post
		 *
		 * @return int|WP_Error
		 */
		public function add_new_organizer( $data, $post = null ) {
			if ( $data['OrganizerID'] ) {
				return $data['OrganizerID'];
			}

			if ( $post->post_type == self::ORGANIZER_POST_TYPE && $post->ID ) {
				$data['OrganizerID'] = $post->ID;
			}

			//google map checkboxes
			$postdata = array(
				'post_title'  => $data['Organizer'],
				'post_type'   => self::ORGANIZER_POST_TYPE,
				'post_status' => 'publish',
				'ID'          => $data['OrganizerID'],
			);

			if ( isset( $data['OrganizerID'] ) && $data['OrganizerID'] != '0' ) {
				$organizer_id = $data['OrganizerID'];
				wp_update_post( array( 'post_title' => $data['Organizer'], 'ID' => $data['OrganizerID'] ) );
			} else {
				$organizer_id = wp_insert_post( $postdata, true );
			}

			if ( ! is_wp_error( $organizer_id ) ) {
				foreach ( $data as $key => $var ) {
					update_post_meta( $organizer_id, '_Organizer' . $key, $var );
				}

				return $organizer_id;
			}
		}

		/**
		 * Get Organizer info.
		 *
		 * @param int $p          post id
		 * @param     $args
		 *
		 * @return WP_Query->posts || false
		 */
		public function get_organizer_info( $p = null, $args = array() ) {
			$defaults = array(
				'post_type'            => self::ORGANIZER_POST_TYPE,
				'nopaging'             => 1,
				'post_status'          => 'publish',
				'ignore_sticky_posts ' => 1,
				'orderby'              => 'title',
				'order'                => 'ASC',
				'p'                    => $p,
			);

			$args = wp_parse_args( $args, $defaults );
			$r    = new WP_Query( $args );
			if ( $r->have_posts() ) :
				return $r->posts;
			endif;

			return false;
		}

		/**
		 * Generates the main events settings meta box used within the event editor to configure
		 * event dates, times and more.
		 *
		 * @param WP_Post $event
		 */
		public function EventsChooserBox( $event = null ) {
			tribe( 'tec.admin.event-meta-box' )->init_with_event( $event );
		}

		/**
		 * Adds a style chooser to the write post page
		 *
		 */
		public function VenueMetaBox() {
			global $post;
			$options = '';
			$style   = '';
			$event    = $post;

			if ( $post->post_type == self::VENUE_POST_TYPE ) {

				if ( ( is_admin() && isset( $_GET['post'] ) && $_GET['post'] ) || ( ! is_admin() && isset( $event->ID ) ) ) {
					$saved = true;
				}

				$is_saved = $event->ID && isset( $saved ) && $saved;

				if ( $is_saved ) {
					$venue_title = apply_filters( 'the_title', $post->post_title );
				}

				foreach ( $this->venueTags as $tag ) {
					if ( metadata_exists( 'post', $event->ID, $tag ) ) {
						$$tag = esc_html( get_post_meta( $event->ID, $tag, true ) );
					} else {
						$cleaned_tag = str_replace( '_Venue', '', $tag );
						$$tag = call_user_func( array( $this->defaults(), $cleaned_tag ) );
					}
				}
			}

			?>
			<style type="text/css">
				#EventInfo {
					border: none;
				}
			</style>
			<div id='eventDetails' class="inside eventForm">
				<table cellspacing="0" cellpadding="0" id="EventInfo" class="VenueInfo">
					<?php
					$venue_meta_box_template = apply_filters( 'tribe_events_venue_meta_box_template', $this->plugin_path . 'src/admin-views/venue-meta-box.php' );
					if ( ! empty( $venue_meta_box_template ) ) {
						include( $venue_meta_box_template );
					}
					?>
				</table>
			</div>
		<?php
		}

		/**
		 * Adds a style chooser to the write post page
		 *
		 */
		public function OrganizerMetaBox() {
			global $post;
			$options = '';
			$style   = '';
			$postId  = $post->ID;
			$saved   = false;

			if ( $post->post_type == self::ORGANIZER_POST_TYPE ) {

				if ( ( is_admin() && isset( $_GET['post'] ) && $_GET['post'] ) || ( ! is_admin() && isset( $postId ) ) ) {
					$saved = true;
				}

				if ( $postId ) {

					if ( $saved ) { //if there is a post AND the post has been saved at least once.
						$organizer_title = apply_filters( 'the_title', $post->post_title );
					}

					foreach ( $this->organizerTags as $tag ) {
						if ( metadata_exists( 'post', $postId, $tag ) ) {
							$$tag = get_post_meta( $postId, $tag, true );
						}
					}
				}
			}
			?>
			<style type="text/css">
				#EventInfo {
					border: none;
				}
			</style>
			<div id='eventDetails' class="inside eventForm">
				<table cellspacing="0" cellpadding="0" id="EventInfo" class="OrganizerInfo">
					<?php
					$hide_organizer_title = true;
					$organizer_meta_box_template = apply_filters( 'tribe_events_organizer_meta_box_template', $this->plugin_path . 'src/admin-views/organizer-meta-box.php' );
					if ( ! empty( $organizer_meta_box_template ) ) {
						include( $organizer_meta_box_template );
					}
					?>
				</table>
			</div>
		<?php
		}

		/**
		 * Handle ajax requests from admin form
		 *
		 */
		public function ajax_form_validate() {
			if (
				$_REQUEST['name']
				&& $_REQUEST['nonce']
				&& $_REQUEST['type']
				&& wp_verify_nonce( $_REQUEST['nonce'], 'tribe-validation-nonce' )
			) {
				echo $this->verify_unique_name( $_REQUEST['name'], $_REQUEST['type'] );
				die;
			}
		}

		/**
		 * Get the current default value strategy
		 * @return Tribe__Events__Default_Values
		 */
		public function defaults() {
			return $this->default_values;
		}

		/**
		 * Verify that a venue or organizer is unique
		 *
		 * @param string $name - name of venue or organizer
		 * @param string $type - post type
		 *
		 * @return boolean
		 */
		public function verify_unique_name( $name, $post_type ) {
			global $wpdb;
			$name = stripslashes( $name );
			if ( '' == $name ) {
				return 1;
			}

			if ( 'venue' === $post_type ) {
				$post_type = Tribe__Events__Venue::POSTTYPE;
			} elseif ( 'organizer' === $post_type ) {
				$post_type = Tribe__Events__Organizer::POSTTYPE;
			}

			// TODO update this verification to check all post_status <> 'trash'
			$results = $wpdb->get_var( $wpdb->prepare( "SELECT id FROM {$wpdb->posts} WHERE post_type = %s && post_title = %s && post_status = 'publish'", $post_type, $name ) );

			return ( $results ) ? 0 : 1;
		}

		/**
		 * Given a date (YYYY-MM-DD), returns the first of the next month
		 * hat tip to Dan Bernadict for method cleanup
		 *
		 * @param string $date
		 *
		 * @return string Next month's date
		 * @throws OverflowException
		 */
		public function nextMonth( $date ) {
			if ( PHP_INT_SIZE <= 4 ) {
				if ( date( 'Y-m-d', strtotime( $date ) ) > '2037-11-30' ) {
					throw new OverflowException( esc_html__( 'Date out of range.', 'the-events-calendar' ) );
				}
			}

			// Create a new date object: a badly formed date can trigger an exception - in such
			// a scenario try again and default to the current time instead
			try {
			$date = new DateTime( $date );
			}
			catch ( Exception $e ) {
				$date = new DateTime;
			}

			// set date object to be the first of the month -- all months have this day!
			$date->setDate( $date->format( 'Y' ), $date->format( 'm' ), 1 );

			// add a month
			$date->modify( '+1 month' );

			// return the year-month
			return $date->format( 'Y-m' );
		}

		/**
		 * Given a date (YYYY-MM-DD), return the first of the previous month
		 * hat tip to Dan Bernadict for method cleanup
		 *
		 * @param string $date
		 *
		 * @return string Previous month's date
		 * @throws OverflowException
		 */
		public function previousMonth( $date ) {
			if ( PHP_INT_SIZE <= 4 ) {
				if ( date( 'Y-m-d', strtotime( $date ) ) < '1902-02-01' ) {
					throw new OverflowException( esc_html__( 'Date out of range.', 'the-events-calendar' ) );
				}
			}

			// Create a new date object: a badly formed date can trigger an exception - in such
			// a scenario try again and default to the current time instead
			try {
			$date = new DateTime( $date );
			}
			catch ( Exception $e ) {
				$date = new DateTime;
			}

			// set date object to be the first of the month -- all months have this day!
			$date->setDate( $date->format( 'Y' ), $date->format( 'm' ), 1 );

			// subtract a month
			$date->modify( '-1 month' );

			// return the year-month
			return $date->format( 'Y-m' );
		}

		/**
		 * Callback for adding the Meta box to the admin page
		 *
		 */
		public function addEventBox() {
			add_meta_box(
				'tribe_events_event_details', $this->plugin_name, array(
					$this,
					'EventsChooserBox',
				), self::POSTTYPE, 'normal', 'high'
			);
			add_meta_box(
				'tribe_events_event_options', sprintf( esc_html__( '%s Options', 'the-events-calendar' ), $this->singular_event_label ), array(
					$this,
					'eventMetaBox',
				), self::POSTTYPE, 'side', 'default'
			);

			add_meta_box(
				'tribe_events_venue_details', sprintf( esc_html__( '%s Information', 'the-events-calendar' ), $this->singular_venue_label ), array(
					$this,
					'VenueMetaBox',
				), self::VENUE_POST_TYPE, 'normal', 'high'
			);

			if ( ! class_exists( 'Tribe__Events__Pro__Main' ) ) {
				remove_meta_box( 'slugdiv', self::VENUE_POST_TYPE, 'normal' );
			}

			add_meta_box(
				'tribe_events_organizer_details', sprintf( esc_html__( '%s Information', 'the-events-calendar' ), $this->singular_organizer_label ), array(
					$this,
					'OrganizerMetaBox',
				), self::ORGANIZER_POST_TYPE, 'normal', 'high'
			);
		}

		/**
		 * Include the event editor meta box.
		 *
		 */
		public function eventMetaBox() {
			include( $this->plugin_path . 'src/admin-views/event-sidebar-options.php' );
		}

		/**
		 * Get the date string (shortened).
		 *
		 * @param string $date The date.
		 *
		 * @return string The pretty (and shortened) date.
		 */
		public function getDateStringShortened( $date ) {
			$monthNames = $this->monthNames();
			$dateParts  = explode( '-', $date );
			$timestamp  = mktime( 0, 0, 0, $dateParts[1], 1, $dateParts[0] );

			return $monthNames[ date( 'F', $timestamp ) ];
		}

		/**
		 * Return the next tab index
		 *
		 */
		public function tabIndex() {
			$this->tabIndexStart ++;

			return $this->tabIndexStart - 1;
		}

		/**
		 * Check whether a post is an event.
		 *
		 * @param int|WP_Post The event/post id or object.
		 *
		 * @return bool Is it an event?
		 */
		public function isEvent( $event ) {
			if ( $event === null || ( ! is_numeric( $event ) && ! is_object( $event ) ) ) {
				global $post;
				if ( is_object( $post ) && isset( $post->ID ) ) {
					$event = $post->ID;
				}
			}
			if ( is_numeric( $event ) ) {
				if ( get_post_type( $event ) == self::POSTTYPE ) {
					return true;
				}
			} elseif ( is_object( $event ) ) {
				if ( get_post_type( $event ) == self::POSTTYPE ) {
					return true;
				}
			}

			return false;
		}

		/**
		 * Check whether a post is a venue.
		 *
		 * @param int|WP_Post The venue/post id or object.
		 *
		 * @return bool Is it a venue?
		 */
		public function isVenue( $postId = null ) {
			if ( $postId === null || ! is_numeric( $postId ) ) {
				global $post;
				if ( isset( $post->ID ) ) {
					$postId = $post->ID;
				}
			}
			if ( isset( $postId ) && get_post_field( 'post_type', $postId ) == self::VENUE_POST_TYPE ) {
				return true;
			}

			return false;
		}

		/**
		 * Check whether a post is an organizer.
		 *
		 * @param int|WP_Post The organizer/post id or object.
		 *
		 * @return bool Is it an organizer?
		 */
		public function isOrganizer( $postId = null ) {
			if ( $postId === null || ! is_numeric( $postId ) ) {
				global $post;
				$postId = $post->ID;
			}
			if ( isset( $postId ) && get_post_field( 'post_type', $postId ) == self::ORGANIZER_POST_TYPE ) {
				return true;
			}

			return false;
		}

		/**
		 * Modify the WHERE clause of query when fetching next/prev posts so events with identical times are not excluded
		 *
		 * This method ensures that when viewing single events that occur at a given time, other events
		 * that occur at the exact same time are are not excluded from the prev/next links
		 *
		 * @since 4.0.2
		 *
		 * @param string $where_sql WHERE SQL statement
		 * @param WP_Query $query WP_Query object
		 *
		 * return string
		 */
		public function get_closest_event_where( $where_sql ) {
			// if we are in this method, we KNOW there is a section of the SQL that looks like this:
			//     ( table.meta_key = '_EventStartDate' AND CAST( table.meta_value AS DATETIME ) [<|>] '2015-01-01 00:00:00' )
			// What we want to do is to extract all the portions of the WHERE BEFORE that section, all the
			// portions AFTER that section, and then rebuild that section to be flexible enough to include
			// events that have the SAME datetime as the event we're comparing against.  Sadly, this requires
			// some regex-fu.
			//
			// The end-game is to change the known SQL line (from above) into the following:
			//
			//  (
			//    ( table.meta_key = '_EventStartDate' AND CAST( table.meta_value AS DATETIME ) [<|>] '2015-01-01 00:00:00' )
			//    OR (
			//      ( table.meta_key = '_EventStartDate' AND CAST( table.meta_value AS DATETIME ) = '2015-01-01 00:00:00' )
			//      AND
			//      table.post_id [<|>] POST_ID
			//    )
			//  )
			//

			// Here's the regex portion that matches the part that we know. From that line, we want to
			// have a few capture groups.
			//     1) We need the whole thing
			//     2) We need the meta table alias
			//     3) We need the < or > sign

			// Here's the regex for getting the meta table alias
			$meta_table_regex = '([^\.]+)\.meta_key\s*=\s*';

			// Here's the regex for the middle section of the know line
			$middle_regex = '[\'"]_EventStartDate[\'"]\s+AND\s+CAST[^\)]+AS DATETIME\s*\)\s*';

			// Here's the regex for the < and > sign
			$gt_lt_regex = '(\<|\>)';

			// Let's put that line together, making sure we are including the wrapping parens and the
			// characters that make up the rest of the line - spacing in front, non paren characters at
			// the end
			$known_sql_regex = "\(\s*{$meta_table_regex}{$middle_regex}{$gt_lt_regex}[^\)]+\)";

			// The known SQL line will undoubtedly be included amongst other WHERE statements. We need
			// to generically grab the SQL before and after the known line so we can rebuild our nice new
			// where statement. Here's the regex that brings it all together.
			//   Note: We are using the 'm' modifier so that the regex looks over multiple lines as well
			//         as the 's' modifier so that '.' includes linebreaks
			$full_regex = "/(.*)($known_sql_regex)(.*)/ms";

			// here's a regex to grab the post ID from a portion of the WHERE statement
			$post_id_regex = '/NOT IN\s*\(([0-9]+)\)/';

			if ( preg_match( $full_regex, $where_sql, $matches ) ) {
				// place capture groups into vars that are easier to read
				$before = $matches[1];
				$known = $matches[2];
				$alias = $matches[3];
				$gt_lt = $matches[4];
				$after = $matches[5];

				// copy the known line but replace the < or > symbol with an =
				$equal = preg_replace( '/(\<|\>)/', '=', $known );

				// extract the post ID from the extra "before" or "after" WHERE
				if (
					preg_match( $post_id_regex, $before, $post_id )
					|| preg_match( $post_id_regex, $after, $post_id )
				) {
					$post_id = absint( $post_id[1] );
				} else {
					// if we can't find the post ID, then let's bail
					return $where_sql;
				}

				// rebuild the WHERE clause
				$where_sql = "{$before} (
					{$known}
					OR (
						{$equal}
						AND {$alias}.post_id {$gt_lt} {$post_id}
					)
				) {$after} ";
			}

			return $where_sql;
		}

		/**
		 * Get the prev/next post for a given event. Ordered by start date instead of ID.
		 *
		 * @param WP_Post $post The post/event.
		 * @param string  $mode Either 'next' or 'previous'.
		 *
		 * @return null|WP_Post
		 */
		public function get_closest_event( $post, $mode = 'next' ) {
			global $wpdb;

			if ( 'previous' === $mode ) {
				$order      = 'DESC';
				$direction  = '<';
			} else {
				$order      = 'ASC';
				$direction  = '>';
				$mode       = 'next';
			}

			$args = array(
				'post__not_in'   => array( $post->ID ),
				'order'          => $order,
				'orderby'        => "TIMESTAMP( $wpdb->postmeta.meta_value ) ID",
				'posts_per_page' => 1,
				'meta_query'     => array(
					array(
						'key'     => '_EventStartDate',
						'value'   => $post->EventStartDate,
						'type'    => 'DATETIME',
						'compare' => $direction,
					),
					array(
						'key'     => '_EventHideFromUpcoming',
						'compare' => 'NOT EXISTS',
					),
					'relation'    => 'AND',
				),
			);

			/**
			 * Allows the query arguments used when retrieving the next/previous event link
			 * to be modified.
			 *
			 * @var array   $args
			 * @var WP_Post $post
			 */
			$args = (array) apply_filters( "tribe_events_get_{$mode}_event_link", $args, $post );
			add_filter( 'posts_where', array( $this, 'get_closest_event_where' ) );
			$results = tribe_get_events( $args );
			remove_filter( 'posts_where', array( $this, 'get_closest_event_where' ) );

			$event = null;

			// If we successfully located the next/prev event, we should have precisely one element in $results
			if ( 1 === count( $results ) ) {
				$event = current( $results );
			}

			/**
			 * Affords an opportunity to modify the event used to generate the event link (typically for
			 * the next or previous event in relation to $post).
			 *
			 * @var WP_Post $post
			 * @var string  $mode (typically "previous" or "next")
			 */
			return apply_filters( 'tribe_events_get_closest_event', $event, $post, $mode );
		}

		/**
		 * Get a "previous/next post" link for events. Ordered by start date instead of ID.
		 *
		 * @param WP_Post $post The post/event.
		 * @param string  $mode Either 'next' or 'previous'.
		 * @param mixed   $anchor
		 *
		 * @return string The link (with <a> tags).
		 */
		public function get_event_link( $post, $mode = 'next', $anchor = false ) {
			$link = null;
			$event = $this->get_closest_event( $post, $mode );

			// If we successfully located the next/prev event, we should have precisely one element in $results
			if ( $event ) {
				if ( ! $anchor ) {
					$anchor = apply_filters( 'the_title', $event->post_title, $event->ID );
				} elseif ( strpos( $anchor, '%title%' ) !== false ) {
					// get the nicely filtered post title
					$title = apply_filters( 'the_title', $event->post_title, $event->ID );

					// escape special characters used in the second parameter of preg_replace
					$title = str_replace(
						array(
							'\\',
							'$',
						),
						array(
							'\\\\',
							'\$',
						),
						$title
					);

					$anchor = preg_replace( '|%title%|', $title, $anchor );
				}

				$link = '<a href="' . esc_url( tribe_get_event_link( $event ) ) . '">' . $anchor . '</a>';
			}

			/**
			 * Affords an opportunity to modify the event link (typically for the next or previous
			 * event in relation to $post).
			 *
			 * @var string  $link
			 * @var WP_Post $post
			 * @var string  $mode (typically "previous" or "next")
			 * @var string  $anchor
			 */
			return apply_filters( 'tribe_events_get_event_link', $link, $post, $mode, $anchor );
		}

		/**
		 * Add meta links to the Plugins list page.
		 *
		 * @param array  $links The current action links.
		 * @param string $file  The plugin to see if we are on TEC.
		 *
		 * @return array The modified action links array.
		 */
		public function addMetaLinks( $links, $file ) {
			if ( $file == $this->plugin_dir . 'the-events-calendar.php' ) {
				$anchor   = esc_html__( 'Support', 'the-events-calendar' );
				$links[] = '<a href="' . esc_url( self::$dotOrgSupportUrl ) . '" target="_blank">' . $anchor . '</a>';

				$anchor   = esc_html__( 'View All Add-Ons', 'the-events-calendar' );
				$link     = add_query_arg(
					array(
						'utm_campaign' => 'in-app',
						'utm_medium'   => 'plugin-tec',
						'utm_source'   => 'plugins-manager',
					), self::$tecUrl . self::$addOnPath
				);
				$links[] = '<a href="' . esc_url( $link ) . '" target="_blank">' . $anchor . '</a>';
			}

			return $links;
		}

		/**
		 * Register the dashboard widget.
		 *
		 */
		public function dashboardWidget() {
			wp_add_dashboard_widget(
				'tribe_dashboard_widget', esc_html__( 'News from Modern Tribe', 'the-events-calendar' ), array(
					$this,
					'outputDashboardWidget',
				)
			);
		}

		/**
		 * Echo the dashboard widget.
		 *
		 * @param int $items
		 *
		 */
		public function outputDashboardWidget( $items = 10 ) {
			echo '<div class="rss-widget">';
			wp_widget_rss_output( Tribe__Main::FEED_URL, array( 'items' => $items ) );
			echo '</div>';
		}

		/**
		 * Set the class property postExceptionThrown.
		 */
		public function setPostExceptionThrown( $thrown ) {
			$this->postExceptionThrown = $thrown;
		}

		/**
		 * Get the thrown post exception.
		 *
		 * @return mixed
		 */
		public function getPostExceptionThrown() {
			return $this->postExceptionThrown;
		}

		/**
		 * Echoes upsell stuff, if it should.
		 *
		 * @param int $postId
		 *
		 */
		public function maybeShowMetaUpsell( $postId ) {
			?>
			<tr class="eventBritePluginPlug">
			<td colspan="2" class="tribe_sectionheader">
				<h4><?php esc_html_e( 'Additional Functionality', 'the-events-calendar' ); ?></h4>
			</td>
			</tr>
			<tr class="eventBritePluginPlug">
			<td colspan="2">
				<p><?php esc_html_e( 'Looking for additional functionality including recurring events, ticket sales, publicly submitted events, new views and more?', 'the-events-calendar' ) ?> <?php printf(
						esc_html__( 'Check out the %savailable add-ons%s.', 'the-events-calendar' ),
						'<a href="' .
						esc_url(
							add_query_arg(
								array(
									'utm_campaign' => 'in-app',
									'utm_medium'   => 'plugin-tec',
									'utm_source'   => 'post-editor',
								),
								self::$tecUrl . self::$addOnPath
							)
						)
						. '">',
						'</a>'
					); ?></p>
			</td>
			</tr><?php
		}


		/**
		 * Helper function for getting Post Id. Accepts null or a post id. If no $post object exists, returns false to avoid a PHP NOTICE
		 *
		 * @param int $postId (optional)
		 *
		 * @return int post ID
		 */
		public static function postIdHelper( $postId = null ) {
			return Tribe__Main::post_id_helper( $postId );
		}

		/**
		 * Add the buttons/dropdown to the admin toolbar
		 *
		 * @return null
		 */
		public function add_toolbar_items() {
			$admin_bar = Tribe__Events__Admin__Bar__Admin_Bar::instance();
			if ( ! $admin_bar->is_enabled() ) {
				return;
			}
			global $wp_admin_bar;
			$admin_bar->init( $wp_admin_bar );
		}

		/**
		 * Displays the View Calendar link at the top of the Events list in admin.
		 *
		 */
		public function addViewCalendar() {
			if ( Tribe__Admin__Helpers::instance()->is_screen( 'edit-' . self::POSTTYPE ) ) {
				//Output hidden DIV with Calendar link to be displayed via javascript
				echo '<div id="view-calendar-link-div" style="display:none;"><a class="add-new-h2" href="' . esc_url( $this->getLink() ) . '">' . esc_html__( 'View Calendar', 'the-events-calendar' ) . '</a></div>';
			}
		}

		/**
		 * Set the menu-edit-page to default display the events-related items.
		 *
		 */
		public function setInitialMenuMetaBoxes() {
			global $current_screen;

			if ( empty( $current_screen->id ) || 'nav-menus' !== $current_screen->id ) {
				return;
			}

			$user_id = wp_get_current_user()->ID;
			if ( get_user_option( 'tribe_setDefaultNavMenuBoxes', $user_id ) ) {
				return;
			}

			$current_hidden_boxes = array();
			$current_hidden_boxes = get_user_option( 'metaboxhidden_nav-menus', $user_id );

			if ( $array_key = array_search( 'add-' . self::POSTTYPE, $current_hidden_boxes ) ) {
				unset( $current_hidden_boxes[ $array_key ] );
			}
			if ( $array_key = array_search( 'add-' . self::VENUE_POST_TYPE, $current_hidden_boxes ) ) {
				unset( $current_hidden_boxes[ $array_key ] );
			}
			if ( $array_key = array_search( 'add-' . self::ORGANIZER_POST_TYPE, $current_hidden_boxes ) ) {
				unset( $current_hidden_boxes[ $array_key ] );
			}
			if ( $array_key = array_search( 'add-' . self::TAXONOMY, $current_hidden_boxes ) ) {
				unset( $current_hidden_boxes[ $array_key ] );
			}

			update_user_option( $user_id, 'metaboxhidden_nav-menus', $current_hidden_boxes, true );
			update_user_option( $user_id, 'tribe_setDefaultNavMenuBoxes', true, true );
		}

		/**
		 * Add links to the plugins row
		 *
		 * @param $actions
		 *
		 * @return mixed
		 * @todo move to an admin class
		 */
		public function addLinksToPluginActions( $actions ) {
			$actions['settings']       = '<a href="' . Tribe__Settings::instance()->get_url() . '">' . esc_html__( 'Settings', 'the-events-calendar' ) . '</a>';
			$actions['tribe-calendar'] = '<a href="' . $this->getLink() . '">' . esc_html__( 'Calendar', 'the-events-calendar' ) . '</a>';

			return $actions;
		}

		/**
		 * Set up the list view in the view selector in the tribe events bar.
		 *
		 * @param array $views The current views array.
		 *
		 * @return array The modified views array.
		 */
		public function setup_listview_in_bar( $views ) {
			$views[] = array(
				'displaying'     => 'list',
				'event_bar_hook' => 'tribe_events_before_template',
				'anchor'         => esc_html__( 'List', 'the-events-calendar' ),
				'url'            => tribe_get_listview_link(),
			);

			return $views;
		}

		/**
		 * Set up the calendar view in the view selector in the tribe events bar.
		 *
		 * @param array $views The current views array.
		 *
		 * @return array The modified views array.
		 */
		public function setup_gridview_in_bar( $views ) {
			$views[] = array(
				'displaying'     => 'month',
				'event_bar_hook' => 'tribe_events_month_before_template',
				'anchor'         => esc_html__( 'Month', 'the-events-calendar' ),
				'url'            => tribe_get_gridview_link(),
			);

			return $views;
		}

		/**
		 * Add day view to the views selector in the tribe events bar.
		 *
		 * @param array $views The current array of views registered to the tribe bar.
		 *
		 * @return array The views registered with day view added.
		 */
		public function setup_dayview_in_bar( $views ) {
			$views[] = array(
				'displaying'     => 'day',
				'anchor'         => esc_html__( 'Day', 'the-events-calendar' ),
				'event_bar_hook' => 'tribe_events_before_template',
				'url'            => tribe_get_day_link(),
			);

			return $views;
		}

		/**
		 * Set up the keyword search in the tribe events bar.
		 *
		 * @param array $filters The current filters in the bar array.
		 *
		 * @return array The modified filters array.
		 */
		public function setup_keyword_search_in_bar( $filters ) {

			$value = '';
			if ( ! empty( $_REQUEST['tribe-bar-search'] ) ) {
				$value = esc_attr( $_REQUEST['tribe-bar-search'] );
			}

			if ( tribe_get_option( 'tribeDisableTribeBar', false ) == false ) {
				$filters['tribe-bar-search'] = array(
					'name'    => 'tribe-bar-search',
					'caption' => esc_html__( 'Search', 'the-events-calendar' ),
					'html'    => '<input type="text" name="tribe-bar-search" id="tribe-bar-search" value="' . esc_attr( $value ) . '" placeholder="' . esc_attr__( 'Keyword', 'the-events-calendar' ) . '">',
				);
			}

			return $filters;
		}

		/**
		 * Set up the date search in the tribe events bar.
		 *
		 * @param array $filters The current filters in the bar array.
		 *
		 * @return array The modified filters array.
		 */
		public function setup_date_search_in_bar( $filters ) {

			global $wp_query;

			$value = apply_filters( 'tribe-events-bar-date-search-default-value', '' );

			if ( ! empty( $_REQUEST['tribe-bar-date'] ) ) {
				$value = $_REQUEST['tribe-bar-date'];
			}

			$caption = esc_html__( 'Date', 'the-events-calendar' );

			if ( tribe_is_month() ) {
				$caption = sprintf( esc_html__( '%s In', 'the-events-calendar' ), $this->plural_event_label );
			} elseif ( tribe_is_list_view() ) {
				$caption = sprintf( esc_html__( '%s From', 'the-events-calendar' ), $this->plural_event_label );
			} elseif ( tribe_is_day() ) {
				$caption = esc_html__( 'Day Of', 'the-events-calendar' );
				$value   = date( Tribe__Date_Utils::DBDATEFORMAT, strtotime( $wp_query->query_vars['eventDate'] ) );
			}

			$caption = apply_filters( 'tribe_bar_datepicker_caption', $caption );

			$filters['tribe-bar-date'] = array(
				'name'    => 'tribe-bar-date',
				'caption' => $caption,
				'html'    => '<input type="text" name="tribe-bar-date" style="position: relative;" id="tribe-bar-date" value="' . esc_attr( $value ) . '" placeholder="' . esc_attr__( 'Date', 'the-events-calendar' ) . '"><input type="hidden" name="tribe-bar-date-day" id="tribe-bar-date-day" class="tribe-no-param" value="">',
			);

			return $filters;
		}

		/**
		 * Removes views that have been deselected in the Template Settings as hidden from the view array.
		 *
		 *
		 * @param array $views The current views array.
		 * @param bool  $visible
		 *
		 * @return array The new views array.
		 */
		public function remove_hidden_views( $views, $visible = true ) {
			$enable_views_defaults = array();
			foreach ( $views as $view ) {
				$enable_views_defaults[] = $view['displaying'];
			}
			if ( $visible ) {
				$enable_views = tribe_get_option( 'tribeEnableViews', $enable_views_defaults );
				foreach ( $views as $index => $view ) {
					if ( ! in_array( $view['displaying'], $enable_views ) ) {
						unset( $views[ $index ] );
					}
				}
			}

			return $views;
		}

		/**
		 * Disable the canonical redirect if tribe_paged is set
		 *
		 * @param WP_Query $query The current query object.
		 *
		 * @return WP_Query The modified query object.
		 */
		public function set_tribe_paged( $query ) {
			if ( ! empty( $_REQUEST['tribe_paged'] ) ) {
				add_filter( 'redirect_canonical', '__return_false' );
			}

			return $query;
		}

		/**
		 * Add filters to register custom cron schedules
		 *
		 */
		public function filter_cron_schedules() {
			add_filter( 'cron_schedules', array( $this, 'register_30min_interval' ) );
		}

		/**
		 * Add a new scheduled task interval (of 30mins).
		 *
		 * @param  array $schedules
		 * @return array
		 */
		public function register_30min_interval( $schedules ) {
			$schedules['every_30mins'] = array(
				'interval' => 30 * MINUTE_IN_SECONDS,
				'display'  => esc_html__( 'Once Every 30 Mins', 'tribe-events-pro' ),
			);

			return $schedules;
		}

		/**
		 * Facilitates the import of events in WXR format (ie, via the core WP importer).
		 *
		 * When WP imports posts it avoids duplication by comparing the post name, date and
		 * type of each. Once a post has been imported, if another post matching the above
		 * criteria is found it is discarded.
		 *
		 * In the case of recurring events this would cause all but the first in a series
		 * to be discarded and so we workaround the problem by altering the title (and
		 * restoring it afterwards - during "wp_import_post_data_processed").
		 *
		 * We apply this to *all* events being imported because we also need to cater for
		 * a scenario where events that were originally created as part of a set of
		 * recurring events may later have been broken out of the chain into standalone
		 * events (otherwise we could restrict this operation to only those events with
		 * a post parent).
		 *
		 * We're retaining this logic in core (rather than move it to PRO) since it's
		 * posible for data from a site running PRO to be imported into a site running only
		 * core.
		 *
		 * @see Tribe__Events__Main::filter_wp_import_data_after()
		 *
		 * @param array $post
		 *
		 * @return array
		 */
		public function filter_wp_import_data_before( $post ) {
			if ( $post['post_type'] === self::POSTTYPE ) {
				$start_date = '';
				if ( isset( $post['postmeta'] ) && is_array( $post['postmeta'] ) ) {
					foreach ( $post['postmeta'] as $meta ) {
						if ( $meta['key'] == '_EventStartDate' ) {
							$start_date = $meta['value'];
							break;
						}
					}
				}
				if ( ! empty( $start_date ) ) {
					$post['post_title'] .= '[tribe_start_date]' . $start_date . '[/tribe_start_date]';
				}
			}

			return $post;
		}

		/**
		 * Event titles have been modified by filter_wp_import_data_before().
		 * This puts them back how they belong.
		 *
		 * @param array $post
		 *
		 * @return array
		 * @see Tribe__Events__Main::filter_wp_import_data_before()
		 */
		public function filter_wp_import_data_after( $post ) {
			if ( $post['post_type'] == self::POSTTYPE ) {
				$post['post_title'] = preg_replace( '#\[tribe_start_date\].*?\[\/tribe_start_date\]#', '', $post['post_title'] );
			}

			return $post;
		}

		/**
		 * Registers the list widget
		 */
		public function register_list_widget() {
			register_widget( 'Tribe__Events__List_Widget' );
		}

		/**
		 * Inject TEC specific setting fields into the general tab
		 *
		 * @param array $general_tab_fields Fields for the general settings tab
		 *
		 * @return array
		 */
		public function general_settings_tab_fields( $general_tab_fields ) {
			require_once $this->plugin_path . 'src/admin-views/tribe-options-general.php';

			return $general_tab_fields;
		}

		/**
		 * Inject TEC specific setting fields into the display tab
		 *
		 * @param array $display_tab_fields Fields for the display settings tab
		 *
		 * @return array
		 */
		public function display_settings_tab_fields( $display_tab_fields ) {
			require_once $this->plugin_path . 'src/admin-views/tribe-options-display.php';

			return $display_tab_fields;
		}

		/**
		 * When TEC is activated, the Events top level menu item in the dashboard needs the post_type appended to it
		 *
		 * @param string $url Settings URL to filter
		 *
		 * @return string
		 */
		public function tribe_settings_url( $url ) {
			if ( is_network_admin() ) {
				return $url;
			}
			return add_query_arg( array( 'post_type' => self::POSTTYPE ), $url );
		}

		/**
		 * Adds post types to the post_types array used to determine if on a post type screen
		 *
		 * @param array $post_types Collection of post types
		 *
		 * @return array
		 */
		public function is_post_type_screen_post_types( $post_types ) {
			foreach ( self::getPostTypes() as $post_type ) {
				$post_types[] = $post_type;
			}

			return $post_types;
		}

		/**
		 * If tickets don't have an end date, let's provide the end date from the event
		 */
		public function default_end_date_for_tickets( $date, $post_id ) {
			$post = get_post( $post_id );
			if ( self::POSTTYPE !== $post->post_type ) {
				return $date;
			}

			return tribe_get_end_date( $post_id, false, 'Y-m-d G:i' );
		}

		/**
		 * Set the currency symbol from tribe_events meta data if available
		 *
		 * @param boolean $currency_symbol Currency symbol to use
		 * @param int $post_id Post ID
		 *
		 * @return string
		 */
		public function maybe_set_currency_symbol_with_post( $currency_symbol, $post_id ) {
			// if the currency symbol is already set, don't alter it
			if ( null !== $currency_symbol ) {
				return $currency_symbol;
			}

			// if there isn't a post id, don't change the symbol
			if ( ! $post_id ) {
				return $currency_symbol;
			}

			// if the post isn't a tribe_events post type, don't alter the symbol
			$post = get_post( $post_id );
			if ( self::POSTTYPE !== $post->post_type ) {
				return $currency_symbol;
			}

			$currency_symbol = tribe_get_event_meta( $post_id, '_EventCurrencySymbol', true );

			return $currency_symbol;
		}

		/**
		 * Set the currency position from tribe_events meta data if available
		 *
		 * @param boolean $reverse_position Whether to reverse the location of the currency symbol
		 * @param int $post_id Post ID
		 *
		 * @return boolean
		 */
		public function maybe_set_currency_position_with_post( $reverse_position, $post_id ) {
			// if the currency symbol is already set, don't alter it
			if ( null !== $reverse_position ) {
				return $reverse_position;
			}

			// if there isn't a post id, don't change the symbol
			if ( ! $post_id ) {
				return $reverse_position;
			}

			// if the post isn't a tribe_events post type, don't alter the symbol
			$post = get_post( $post_id );
			if ( self::POSTTYPE !== $post->post_type ) {
				return $reverse_position;
			}

			$reverse_position = tribe_get_event_meta( $post_id, '_EventCurrencyPosition', true );
			$reverse_position = ( 'suffix' === $reverse_position );

			return $reverse_position;
		}

		/************************
		 *                      *
		 *  Deprecated Methods  *
		 *                      *
		 ************************/

		/**
		 * displays the saved venue dropdown in the event metabox
		 * Used to be a PRO only feature, but as of 3.0, it is part of Core.
		 *
		 * @deprecated 4.4
		 *
		 * @param int $post_id the event ID for which to create the dropdown
		 */
		public function displayEventVenueDropdown( $post_id ) {
			_deprecated_function(
				__METHOD__,
				'Tribe__Events__Linked_Posts__Chooser_Meta_Box( $event_id, "tribe_venue" )->render()',
				'4.4'
			);

			$venue_id = get_post_meta( $post_id, '_EventVenueID', true );

			// Strange but true: the following func lives in core so is safe to call without a func_exists check
			$new_community_post = tribe_is_community_edit_event_page() && ! $post_id;
			$new_admin_post     = 'auto-draft' === get_post_status( $post_id );

			if ( ! $venue_id && ( $new_admin_post || $new_community_post ) ) {
				$venue_id = $this->defaults()->venue_id();
			}

			$venue_id = apply_filters( 'tribe_display_event_venue_dropdown_id', $venue_id );
			?>
			<tr class="saved-linked-post">
				<td>
					<label for="saved_tribe_venue">
						<?php printf( __( 'Use Saved %s:', 'the-events-calendar' ), $this->singular_venue_label ); ?>
					</label>
				</td>
				<td>
					<?php
					Tribe__Events__Linked_Posts::instance()->saved_linked_post_dropdown( Tribe__Events__Venue::POSTTYPE, $venue_id );
					$venue_pto = get_post_type_object( self::VENUE_POST_TYPE );
					if ( current_user_can( $venue_pto->cap->edit_posts ) ) {
						//Use Admin Link Unless on Community Events Editor then use Front End Link to Edit
						$edit_link = admin_url( sprintf( 'post.php?action=edit&post=%s', $venue_id ) );
						if ( tribe_is_community_edit_event_page() ) {
							$edit_link = Tribe__Events__Community__Main::instance()->getUrl( 'edit', $venue_id, null, self::VENUE_POST_TYPE );
						}
						?>
						<div class="edit-linked-post-link">
							<a data-admin-url="<?php echo esc_url( admin_url( 'post.php?action=edit&post=' ) ); ?>" href="<?php echo esc_url( $edit_link ); ?>" target="_blank" <?php if ( empty( $venue_id ) ) { ?>style="display:none;"<?php } ?>>
								<?php echo esc_html( sprintf( __( 'Edit %s', 'the-events-calendar' ), $this->singular_venue_label ) ); ?>
							</a>
						</div>
						<?php
					}//end if
					?>
				</td>
			</tr>
		<?php
		}

		/**
		 * displays the saved organizer dropdown in the event metabox
		 * Used to be a PRO only feature, but as of 3.0, it is part of Core.
		 *
		 * @deprecated 4.4
		 *
		 * @param int $post_id the event ID for which to create the dropdown
		 *
		 */
		public function displayEventOrganizerDropdown( $post_id ) {
			_deprecated_function(
				__FUNCTION__,
				'Tribe__Events__Linked_Posts__Chooser_Meta_Box( $event_id, "tribe_organizer" )->render()',
				'4.4'
			);

			$current_organizer = get_post_meta( $post_id, '_EventOrganizerID', true );

			if (
				( ! $post_id || get_post_status( $post_id ) === 'auto-draft' ) &&
				! $current_organizer &&
				tribe_is_community_edit_event_page()
			) {
				$current_organizer = $this->defaults()->organizer_id();
			}
			$current_organizer = apply_filters( 'tribe_display_event_organizer_dropdown_id', $current_organizer );

			?>
			<tr class="venue-select-posts">
				<td>
					<label for="saved_organizer"><?php printf( esc_html__( 'Use Saved %s:', 'the-events-calendar' ), $this->singular_organizer_label ); ?></label>
				</td>
				<td>
					<?php $this->saved_organizers_dropdown( $current_organizer ); ?>
					<div class="edit-organizer-link"<?php if ( empty( $current_organizer ) ) { ?> style="display:none;"<?php } ?>>
						<a data-admin-url="<?php echo esc_url( admin_url( 'post.php?action=edit&post=' ) ); ?>" href="<?php echo esc_url( admin_url( sprintf( 'post.php?action=edit&post=%s', $current_organizer ) ) ); ?>" target="_blank">
							<?php echo esc_html( sprintf( __( 'Edit %s', 'the-events-calendar' ), $this->singular_organizer_label ) ); ?>
						</a>
					</div>
				</td>
			</tr>
		<?php
		}

		/**
		 * Method to initialize Common Object
		 *
		 * @deprecated 4.3.4
		 *
		 * @return Tribe__Main
		 */
		public function common() {
			_deprecated_function( __METHOD__, '4.3.4', 'Tribe__Main::instance( $context )' );
			return Tribe__Main::instance( $this );
		}

		/**
		 * Load the text domain.
		 *
		 * @deprecated 4.3.4
		 *
		 */
		public function loadTextDomain() {
			_deprecated_function( __METHOD__, '4.3.4', 'Tribe__Main::instance()->load_text_domain( \'the-events-calendar\', $this->plugin_dir . \'lang/\' );' );
		}

		/**
		 * Init the settings API and add a hook to add your own setting tabs (disused since 4.3,
		 * does nothing when called).
		 *
		 * @deprecated 4.3
		 *
		 */
		public function initOptions() {
			_deprecated_function( __METHOD__, '4.3' );
		}

		/**
		 * Sets the globally shared `$_tribe_meta_factory` object
		 *
		 * @deprecated 4.3
		 *
		 */
		public function set_meta_factory_global() {
			_deprecated_function( __METHOD__, '4.3' );
			global $_tribe_meta_factory;
			$_tribe_meta_factory = new Tribe__Events__Meta_Factory();
		}

		/**
		 * helper function for displaying the saved venue dropdown
		 * Used to be a PRO only feature, but as of 3.0, it is part of Core.
		 *
		 * @deprecated 4.2
		 *
		 * @param mixed  $current the current saved venue
		 * @param string $name    the name value for the field
		 */
		public function saved_venues_dropdown( $current = null, $name = 'venue[VenueID]' ) {
			_deprecated_function( __METHOD__, '4.2', 'Tribe__Events__Linked_Posts::saved_linked_post_dropdown' );
			Tribe__Events__Linked_Posts::instance()->saved_linked_post_dropdown( Tribe__Events__Venue::POSTTYPE, $current );
		}

		/**
		 * helper function for displaying the saved organizer dropdown
		 * Used to be a PRO only feature, but as of 3.0, it is part of Core.
		 *
		 * @deprecated 4.2
		 *
		 * @param mixed  $current the current saved venue
		 * @param string $name    the name value for the field
		 */
		public function saved_organizers_dropdown( $current = null, $name = 'organizer[OrganizerID]' ) {
			_deprecated_function( __METHOD__, '4.2', 'Tribe__Events__Linked_Posts::saved_linked_post_dropdown' );
			Tribe__Events__Linked_Posts::instance()->saved_linked_post_dropdown( Tribe__Events__Organizer::POSTTYPE, $current );
		}

		/**
		 * When the edit-tags.php screen loads, setup filters
		 * to fix the tagcloud links
		 *
		 * @deprecated 4.1.2
		 *
		 */
		public function prepare_to_fix_tagcloud_links() {
			_deprecated_function( __METHOD__, '4.1.2' );
			if ( Tribe__Admin__Helpers::instance()->is_post_type_screen( self::POSTTYPE ) ) {
				add_filter( 'get_edit_term_link', array( $this, 'add_post_type_to_edit_term_link' ), 10, 4 );
			}
		}

		/**
		 * Tag clouds in the admin don't pass the post type arg
		 * when getting the edit link. If we're on the tag admin
		 * in Events post type context, make sure we add that
		 * arg to the edit tag link
		 *
		 * @deprecated 4.1.2
		 *
		 * @param string $link
		 * @param int    $term_id
		 * @param string $taxonomy
		 * @param string $context
		 *
		 * @return string
		 */
		public function add_post_type_to_edit_term_link( $link, $term_id, $taxonomy, $context ) {
			_deprecated_function( __METHOD__, '4.1.2' );
			if ( $taxonomy == 'post_tag' && empty( $context ) ) {
				$link = add_query_arg( array( 'post_type' => self::POSTTYPE ), $link );
			}

			return esc_url_raw( $link );
		}

		/**
		 * Insert an array after a specified key within another array.
		 *
		 * @deprecated 4.0
		 *
		 * @param $key
		 * @param $source_array
		 * @param $insert_array
		 *
		 * @return array
		 */
		public static function array_insert_after_key( $key, $source_array, $insert_array ) {
			_deprecated_function( __METHOD__, '4.0', 'Tribe__Main::array_insert_after_key' );

			return self::instance()->common()->array_insert_after_key( $key, $source_array, $insert_array );
		}

		/**
		 * Insert an array immediately before a specified key within another array.
		 *
		 * @deprecated 4.0
		 *
		 * @param $key
		 * @param $source_array
		 * @param $insert_array
		 *
		 * @return array
		 */
		public static function array_insert_before_key( $key, $source_array, $insert_array ) {
			_deprecated_function( __METHOD__, '4.0', 'Tribe__Main::array_insert_before_key' );

			return self::instance()->common()->array_insert_before_key( $key, $source_array, $insert_array );
		}

		/**
		 * Create setting tabs
		 *
		 * @deprecated 4.0
		 *
		 */
		public function doSettingTabs() {
			_deprecated_function( __METHOD__, '4.0', 'Tribe__Settings_Manager::do_setting_tabs' );
			Tribe__Settings_Manager::instance()->do_setting_tabs();
		}

		/**
		 * Create the help tab
		 *
		 * @deprecated 4.0
		 *
		 */
		public function doHelpTab() {
			_deprecated_function( __METHOD__, '4.0', 'Tribe__Settings_Manager::do_help_tab' );
			Tribe__Settings_Manager::instance()->do_help_tab();
		}

		/**
		 * Get taxonomy rewrite slug.
		 *
		 * This method returns a concatenation of the base rewrite slug (ie "events") and the taxonomy slug
		 * (ie "category"). If you only wish the taxonomy slug itself, you should call the get_tax_slug()
		 * method.
		 *
		 * @deprecated 4.0 please use getRewriteSlug() and get_category_slug() instead
		 *
		 * @return string
		 */
		public function getTaxRewriteSlug() {
			_deprecated_function( __METHOD__, '4.0', 'Tribe__Events__Main::get_category_slug' );

			$slug = $this->getRewriteSlug() . '/' . $this->category_slug;

			/**
			 * @deprecated since 4.0
			 */
			return apply_filters( 'tribe_events_category_rewrite_slug', $slug );
		}

		/**
		 * Get tag rewrite slug.
		 *
		 * This method returns a concatenation of the base rewrite slug (ie "events") and the tag taxonomy slug
		 * (ie "tag"). If you only wish the taxonomy slug itself, you should call the get_tag_slug()
		 * method.
		 *
		 * @deprecated 4.0 please use getRewriteSlug() and get_tag_slug() instead
		 *
		 * @return string
		 */
		public function getTagRewriteSlug() {
			_deprecated_function( __METHOD__, '4.0', 'Tribe__Events__Main::get_tag_slug' );

			$slug = $this->getRewriteSlug() . '/' . $this->tag_slug;

			/**
			 * @deprecated since 4.0
			 */
			return apply_filters( 'tribe_events_tag_rewrite_slug', $slug );
		}

		/**
		 * Get all options for the Events Calendar
		 *
		 * @deprecated 4.0
		 *
		 * @return array of options
		 */
		public static function getOptions() {
			_deprecated_function( __METHOD__, '4.0', 'Tribe__Settings_Manager::get_options' );
			return Tribe__Settings_Manager::get_options();
		}

		/**
		 * Get value for a specific option
		 *
		 * @deprecated 4.0
		 *
		 * @param string $optionName name of option
		 * @param string $default    default value
		 *
		 * @return mixed results of option query
		 */
		public static function getOption( $optionName, $default = '' ) {
			_deprecated_function( __METHOD__, '4.0', 'Tribe__Settings_Manager::get_option' );
			return Tribe__Settings_Manager::get_option( $optionName, $default );
		}

		/**
		 * Saves the options for the plugin
		 *
		 * @deprecated 4.0
		 *
		 * @param array $options formatted the same as from getOptions()
		 * @param bool  $apply_filters
		 *
		 */
		public function setOptions( $options, $apply_filters = true ) {
			_deprecated_function( __METHOD__, '4.0', 'Tribe__Settings_Manager::set_options' );
			Tribe__Settings_Manager::set_options( $options, $apply_filters );
		}

		/**
		 * Set an option
		 *
		 * @deprecated 4.0
		 *
		 * @param string $name
		 * @param mixed  $value
		 *
		 */
		public function setOption( $name, $value ) {
			_deprecated_function( __METHOD__, '4.0', 'Tribe__Settings_Manager::set_option' );
			Tribe__Settings_Manager::set_option( $name, $value );
		}

		/**
		 * Get all network options for the Events Calendar
		 *
		 * @deprecated 4.0
		 *
		 * @return array of options
		 */
		public static function getNetworkOptions() {
			_deprecated_function( __METHOD__, '4.0', 'Tribe__Settings_Manager::get_network_options' );
			return Tribe__Settings_Manager::get_network_options();
		}

		/**
		 * Get value for a specific network option
		 *
		 * @deprecated 4.0
		 *
		 * @param string $optionName name of option
		 * @param string $default    default value
		 *
		 * @return mixed results of option query
		 */
		public function getNetworkOption( $optionName, $default = '' ) {
			_deprecated_function( __METHOD__, '4.0', 'Tribe__Settings_Manager::get_network_option' );
			return Tribe__Settings_Manager::get_network_option( $optionName, $default );
		}

		/**
		 * Saves the network options for the plugin
		 *
		 * @deprecated 4.0
		 *
		 * @param array $options formatted the same as from getOptions()
		 * @param bool  $apply_filters
		 *
		 */
		public function setNetworkOptions( $options, $apply_filters = true ) {
			_deprecated_function( __METHOD__, '4.0', 'Tribe__Settings_Manager::set_network_options' );
			Tribe__Settings_Manager::set_network_options( $options, $apply_filters );
		}

		/**
		 * Add the network admin options page
		 *
		 * @deprecated 4.0
		 *
		 */
		public function addNetworkOptionsPage() {
			_deprecated_function( __METHOD__, '4.0', 'Tribe__Settings_Manager::add_network_options_page' );
			Tribe__Settings_Manager::add_network_options_page();
		}

		/**
		 * Render network admin options view
		 *
		 * @deprecated 4.0
		 *
		 */
		public function doNetworkSettingTab() {
			_deprecated_function( __METHOD__, '4.0', 'Tribe__Settings_Manager::do_network_settings_tab' );
			Tribe__Settings_Manager::do_network_settings_tab();
		}

		/**
		 * Save hidden tabs
		 *
		 * @deprecated 4.0
		 *
		 */
		public function saveAllTabsHidden() {
			_deprecated_function( __METHOD__, '4.0', 'Tribe__Settings_Manager::save_all_tabs_hidden' );
			Tribe__Settings_Manager::instance()->save_all_tabs_hidden();
		}

		/**
		 * Truncate a given string.
		 *
		 * @deprecated 4.0
		 *
		 * @param string $text           The text to truncate.
		 * @param int    $excerpt_length How long you want it to be truncated to.
		 *
		 * @return string The truncated text.
		 */
		public function truncate( $text, $excerpt_length = 44 ) {
			_deprecated_function( __FUNCTION__, '4.0', 'tribe_events_get_the_excerpt()' );

			$text = apply_filters( 'the_content', $text );
			$text = str_replace( ']]>', ']]&gt;', $text );
			$text = strip_tags( $text );

			$words = explode( ' ', $text, $excerpt_length + 1 );
			if ( count( $words ) > $excerpt_length ) {
				array_pop( $words );
				$text = implode( ' ', $words );
				$text = rtrim( $text );
				$text .= '&hellip;';
			}

			return $text;
		}

		/**
		 * Tribe debug function. usage: Tribe__Debug::debug( 'Message', $data, 'log' );
		 *
		 * @deprecated 4.0
		 *
		 * @param string      $title  Message to display in log
		 * @param string|bool $data   Optional data to display
		 * @param string      $format Optional format (log|warning|error|notice)
		 *
		 */
		public static function debug( $title, $data = false, $format = 'log' ) {
			_deprecated_function( __METHOD__, '4.0', 'Tribe__Debug::debug' );
			Tribe__Debug::debug( $title, $data, $format );
		}

		/**
		 * Render the debug logging to the php error log. This can be over-ridden by removing the filter.
		 *
		 * @deprecated 4.0
		 *
		 * @param string      $title  - message to display in log
		 * @param string|bool $data   - optional data to display
		 * @param string      $format - optional format (log|warning|error|notice)
		 *
		 */
		public function renderDebug( $title, $data = false, $format = 'log' ) {
			_deprecated_function( __METHOD__, '4.0', 'Tribe__Debug::render' );
			Tribe__Debug::render( $title, $data, $format );
		}

		/**
		 * Define an admin notice
		 *
		 * @deprecated 4.0
		 *
		 * @param string $key
		 * @param string $notice
		 *
		 * @return bool
		 */
		public static function setNotice( $key, $notice ) {
			_deprecated_function( __METHOD__, '4.0', 'Tribe__Notices::set_notice' );
			return Tribe__Notices::set_notice( $key, $notice );
		}

		/**
		 * Check to see if an admin notice exists
		 *
		 * @deprecated 4.0
		 *
		 * @param string $key
		 *
		 * @return bool
		 */
		public static function isNotice( $key ) {
			_deprecated_function( __METHOD__, '4.0', 'Tribe__Notices::is_notice' );
			return Tribe__Notices::is_notice( $key );
		}

		/**
		 * Remove an admin notice
		 *
		 * @deprecated 4.0
		 *
		 * @param string $key
		 *
		 * @return bool
		 */
		public static function removeNotice( $key ) {
			_deprecated_function( __METHOD__, '4.0', 'Tribe__Notices::remove_notice' );
			return Tribe__Notices::remove_notice( $key );
		}

		/**
		 * Get the admin notices
		 *
		 * @deprecated 4.0
		 *
		 * @return array
		 */
		public static function getNotices() {
			_deprecated_function( __METHOD__, '4.0', 'Tribe__Notices::get' );
			return Tribe__Notices::get();
		}

		/**
		 * Add help menu item to the admin (unless blocked via network admin settings).
		 *
		 * @deprecated 4.0
		 *
		 */
		public function addHelpAdminMenuItem() {
			_deprecated_function( __METHOD__, '4.0', 'Tribe__Settings_Manager::add_help_admin_menu_item' );
			Tribe__Settings_Manager::instance()->add_help_admin_menu_item();
		}

		/**
		 * Allow programmatic override of defaultValueReplace setting
		 *
		 * @deprecated 4.0
		 *
		 * @return boolean
		 */
		public function defaultValueReplaceEnabled() {

			_deprecated_function( __METHOD__, '4.0', "tribe_get_option( 'defaultValueReplace' )" );

			if ( ! is_admin() ) {
				return false;
			}

			return tribe_get_option( 'defaultValueReplace' );

		}

		/**
		 * Converts a set of inputs to YYYY-MM-DD HH:MM:SS format for MySQL
		 *
		 * @deprecated 3.11
		 *
		 * @param string $date     The date.
		 * @param int    $hour     The hour of the day.
		 * @param int    $minute   The minute of the hour.
		 * @param string $meridian "am" or "pm".
		 *
		 * @return string The date and time.
		 */
		public function dateToTimeStamp( $date, $hour, $minute, $meridian ) {
			_deprecated_function( __METHOD__, '3.11', 'strtotime' );
			if ( preg_match( '/(PM|pm)/', $meridian ) && $hour < 12 ) {
				$hour += '12';
			}
			if ( preg_match( '/(AM|am)/', $meridian ) && $hour == 12 ) {
				$hour = '00';
			}
			$date = $this->dateHelper( $date );

			return "$date $hour:$minute:00";
		}

		/**
		 * Ensures date follows proper YYYY-MM-DD format
		 * converts /, - and space chars to -
		 *
		 * @deprecated 4.0
		 *
		 * @param string $date The date.
		 *
		 * @return string The cleaned-up date.
		 */
		protected function dateHelper( $date ) {
			_deprecated_function( __METHOD__, '3.11', 'date' );

			if ( $date == '' ) {
				return date( Tribe__Date_Utils::DBDATEFORMAT );
			}

			$date = str_replace( array( '-', '/', ' ', ':', chr( 150 ), chr( 151 ), chr( 45 ) ), '-', $date );
			// ensure no extra bits are added
			list( $year, $month, $day ) = explode( '-', $date );

			if ( ! checkdate( $month, $day, $year ) ) {
				$date = date( Tribe__Date_Utils::DBDATEFORMAT );
			} // today's date if error
			else {
				$date = $year . '-' . $month . '-' . $day;
			}

			return $date;
		}

		/**
		 * Helper used to test if PRO is present and activated.
		 *
		 * This method should no longer be used, but is being retained to avoid potential
		 * for fatal errors where core is updated before an addon plugin - such as Community
		 * Events 3.4 or earlier - which might otherwise occur were it removed completely.
		 *
		 * @deprecated 3.7
		 *
		 * @param string $version
		 *
		 * @return bool
		 */
		public static function ecpActive( $version = '2.0.7' ) {
			return class_exists( 'Tribe__Events__Pro__Main' ) && defined( 'Tribe__Events__Pro__Main::VERSION' ) && version_compare( Tribe__Events__Pro__Main::VERSION, $version, '>=' );
		}

	}
} // end if !class_exists Tribe__Events__Main<|MERGE_RESOLUTION|>--- conflicted
+++ resolved
@@ -331,11 +331,7 @@
 				$this->bind_implementations();
 				$this->loadLibraries();
 				$this->addHooks();
-<<<<<<< HEAD
-=======
-				$this->maybe_load_tickets_framework();
 				$this->register_active_plugin();
->>>>>>> 42066796
 			} else {
 				// Either PHP or WordPress version is inadequate so we simply return an error.
 				add_action( 'admin_head', array( $this, 'notSupportedError' ) );
