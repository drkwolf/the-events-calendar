--- conflicted
+++ resolved
@@ -32,13 +32,8 @@
 		const VENUE_POST_TYPE     = 'tribe_venue';
 		const ORGANIZER_POST_TYPE = 'tribe_organizer';
 
-<<<<<<< HEAD
-		const VERSION           = '4.2.1.1';
-		const MIN_ADDON_VERSION = '4.2';
-=======
 		const VERSION           = '4.2.2';
 		const MIN_ADDON_VERSION = '4.2.2';
->>>>>>> ee71ed76
 		const WP_PLUGIN_URL     = 'http://wordpress.org/extend/plugins/the-events-calendar/';
 
 		/**
