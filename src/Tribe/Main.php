<?php
/**
 * Main Tribe Events Calendar class.
 */

// Don't load directly
if ( ! defined( 'ABSPATH' ) ) {
	die( '-1' );
}

if ( ! class_exists( 'Tribe__Events__Main' ) ) {

	/**
	 * The Events Calendar Class
	 *
	 * This is where all the magic happens, the unicorns run wild and the leprechauns use WordPress to schedule events.
	 */
	class Tribe__Events__Main {
		const EVENTSERROROPT      = '_tribe_events_errors';
		const OPTIONNAME          = 'tribe_events_calendar_options';
		const OPTIONNAMENETWORK   = 'tribe_events_calendar_network_options';
		const TAXONOMY            = 'tribe_events_cat';
		const POSTTYPE            = 'tribe_events';
		const VENUE_POST_TYPE     = 'tribe_venue';
		const ORGANIZER_POST_TYPE = 'tribe_organizer';

		const VERSION       = '3.10';
		const FEED_URL      = 'https://theeventscalendar.com/feed/';
		const INFO_API_URL  = 'http://wpapi.org/api/plugin/the-events-calendar.php';
		const WP_PLUGIN_URL = 'http://wordpress.org/extend/plugins/the-events-calendar/';

		/**
		 * Notices to be displayed in the admin
		 * @var array
		 */
		protected $notices = array();

		/**
		 * Maybe display data wrapper
		 * @var array
		 */
		private $show_data_wrapper = array( 'before' => true, 'after' => true );

		/**
		 * Args for the event post type
		 * @var array
		 */
		protected $postTypeArgs = array(
			'public'          => true,
			'rewrite'         => array( 'slug' => 'event', 'with_front' => false ),
			'menu_position'   => 6,
			'supports'        => array(
				'title',
				'editor',
				'excerpt',
				'author',
				'thumbnail',
				'custom-fields',
				'comments',
			),
			'taxonomies'      => array( 'post_tag' ),
			'capability_type' => array( 'tribe_event', 'tribe_events' ),
			'map_meta_cap'    => true,
		);

		/**
		 * Args for venue post type
		 * @var array
		 */
		public $postVenueTypeArgs = array(
			'public'              => false,
			'rewrite'             => array( 'slug' => 'venue', 'with_front' => false ),
			'show_ui'             => true,
			'show_in_menu'        => 0,
			'supports'            => array( 'title', 'editor' ),
			'capability_type'     => array( 'tribe_venue', 'tribe_venues' ),
			'map_meta_cap'        => true,
			'exclude_from_search' => true,
		);

		protected $taxonomyLabels;

		/**
		 * Args for organizer post type
		 * @var array
		 */
		public $postOrganizerTypeArgs = array(
			'public'              => false,
			'rewrite'             => array( 'slug' => 'organizer', 'with_front' => false ),
			'show_ui'             => true,
			'show_in_menu'        => 0,
			'supports'            => array( 'title', 'editor' ),
			'capability_type'     => array( 'tribe_organizer', 'tribe_organizers' ),
			'map_meta_cap'        => true,
			'exclude_from_search' => true,
		);

		public static $tribeUrl = 'http://tri.be/';
		public static $tecUrl = 'http://theeventscalendar.com/';

		public static $addOnPath = 'products/';

		public static $dotOrgSupportUrl = 'http://wordpress.org/tags/the-events-calendar';

		protected static $instance;
		public $rewriteSlug = 'events';
		public $rewriteSlugSingular = 'event';
		public $taxRewriteSlug = 'event/category';
		public $tagRewriteSlug = 'event/tag';
		protected $monthSlug = 'month';

		// @todo remove in 4.0
		protected $upcomingSlug = 'upcoming';
		protected $pastSlug = 'past';

		protected $listSlug = 'list';
		public $daySlug = 'day';
		public $todaySlug = 'today';
		protected $postExceptionThrown = false;

		protected static $networkOptions;
		public $displaying;
		public $pluginDir;
		public $pluginPath;
		public $pluginUrl;
		public $pluginName;
		public $date;
		protected $tabIndexStart = 2000;

		public $metaTags = array(
			'_EventAllDay',
			'_EventStartDate',
			'_EventEndDate',
			'_EventDuration',
			'_EventVenueID',
			'_EventShowMapLink',
			'_EventShowMap',
			'_EventCurrencySymbol',
			'_EventCurrencyPosition',
			'_EventCost',
			'_EventCostMin',
			'_EventCostMax',
			'_EventURL',
			'_EventOrganizerID',
			'_EventPhone',
			'_EventHideFromUpcoming',
			self::EVENTSERROROPT,
		);

		public $venueTags = array(
			'_VenueVenue',
			'_VenueCountry',
			'_VenueAddress',
			'_VenueCity',
			'_VenueStateProvince',
			'_VenueState',
			'_VenueProvince',
			'_VenueZip',
			'_VenuePhone',
			'_VenueURL',
		);

		public $organizerTags = array(
			'_OrganizerOrganizer',
			'_OrganizerEmail',
			'_OrganizerWebsite',
			'_OrganizerPhone',
		);

		public $currentPostTimestamp;

		public $daysOfWeekShort;
		public $daysOfWeek;
		public $daysOfWeekMin;
		public $monthsFull;
		public $monthsShort;

		public $singular_venue_label;
		public $plural_venue_label;

		public $singular_organizer_label;
		public $plural_organizer_label;

		public $singular_event_label;
		public $plural_event_label;

		/** @var Tribe__Events__Default_Values */
		private $default_values = NULL;

		public static $tribeEventsMuDefaults;

		/**
		 * Static Singleton Factory Method
		 *
		 *@return Tribe__Events__Main
		 */
		public static function instance() {
			if ( ! isset( self::$instance ) ) {
				$className      = __CLASS__;
				self::$instance = new $className;
			}

			return self::$instance;
		}

		/**
		 * Initializes plugin variables and sets up WordPress hooks/actions.
		 */
		protected function __construct() {
			$this->pluginPath = trailingslashit( dirname( dirname( dirname( __FILE__ ) ) ) );
			$this->pluginDir  = trailingslashit( basename( $this->pluginPath ) );
			$this->pluginUrl  = plugins_url( $this->pluginDir );

			// include the autolader class
			require_once( $this->pluginPath . '/src/Tribe/Autoloader.php' );
			$this->init_autoloading();

			add_action( 'init', array( $this, 'loadTextDomain' ), 1 );

			if ( self::supportedVersion( 'wordpress' ) && self::supportedVersion( 'php' ) ) {

				$this->addHooks();
				$this->loadLibraries();
			} else {
				// Either PHP or WordPress version is inadequate so we simply return an error.
				add_action( 'admin_head', array( $this, 'notSupportedError' ) );
			}
		}

		/**
		 * Load all the required library files.
		 */
		protected function loadLibraries() {
			// Tribe common resources
			require_once $this->pluginPath . 'vendor/tribe-common-libraries/tribe-common-libraries.class.php';

			// Load CSV importer
			require_once $this->pluginPath . 'src/io/csv/ecp-events-importer.php';

			// Load Template Tags
			require_once $this->pluginPath . 'src/functions/template-tags/query.php';
			require_once $this->pluginPath . 'src/functions/template-tags/general.php';
			require_once $this->pluginPath . 'src/functions/template-tags/month.php';
			require_once $this->pluginPath . 'src/functions/template-tags/loop.php';
			require_once $this->pluginPath . 'src/functions/template-tags/google-map.php';
			require_once $this->pluginPath . 'src/functions/template-tags/organizer.php';
			require_once $this->pluginPath . 'src/functions/template-tags/venue.php';
			require_once $this->pluginPath . 'src/functions/template-tags/date.php';
			require_once $this->pluginPath . 'src/functions/template-tags/link.php';
			require_once $this->pluginPath . 'src/functions/template-tags/widgets.php';
			require_once $this->pluginPath . 'src/functions/template-tags/meta.php';
			require_once $this->pluginPath . 'src/functions/template-tags/tickets.php';

			// Load Advanced Functions
			require_once $this->pluginPath . 'src/functions/advanced-functions/event.php';
			require_once $this->pluginPath . 'src/functions/advanced-functions/venue.php';
			require_once $this->pluginPath . 'src/functions/advanced-functions/organizer.php';

			// Load Deprecated Template Tags
			if ( ! defined( 'TRIBE_DISABLE_DEPRECATED_TAGS' ) ) {
				require_once $this->pluginPath . 'src/functions/template-tags/deprecated.php';
			}

			// Load multisite defaults
			if ( is_multisite() ) {
				$tribe_events_mu_defaults = array();
				if ( file_exists( WP_CONTENT_DIR . '/tribe-events-mu-defaults.php' ) ) {
					require_once WP_CONTENT_DIR . '/tribe-events-mu-defaults.php';
				}
				self::$tribeEventsMuDefaults = apply_filters( 'tribe_events_mu_defaults', $tribe_events_mu_defaults );
			}
		}

		/**
		 * before_html_data_wrapper adds a persistant tag to wrap the event display with a
		 * way for jQuery to maintain state in the dom. Also has a hook for filtering data
		 * attributes for inclusion in the dom
		 *
		 * @param  string $html
		 *
		 * @return string
		 */
		public function before_html_data_wrapper( $html ) {
			global $wp_query;

			if ( ! $this->show_data_wrapper['before'] ) {
				return $html;
			}

			$tec = self::instance();

			$data_attributes = array(
				'live_ajax'         => tribe_get_option( 'liveFiltersUpdate', true ) ? 1 : 0,
				'datepicker_format' => tribe_get_option( 'datepickerFormat' ),
				'category'          => is_tax( $tec->get_event_taxonomy() ) ? get_query_var( 'term' ) : '',
			);
			// allow data attributes to be filtered before display
			$data_attributes = (array) apply_filters( 'tribe_events_view_data_attributes', $data_attributes );

			// loop through the attributes and build the html output
			foreach ( $data_attributes as $id => $attr ) {
				$attribute_html[] = sprintf(
					'data-%s="%s"',
					sanitize_title( $id ),
					esc_attr( $attr )
				);
			}

			$this->show_data_wrapper['before'] = false;

			// return filtered html
			return apply_filters( 'tribe_events_view_before_html_data_wrapper', sprintf( '<div id="tribe-events" class="tribe-no-js" %s>%s', implode( ' ', $attribute_html ), $html ), $data_attributes, $html );
		}

		/**
		 * after_html_data_wrapper close out the persistant dom wrapper
		 *
		 * @param  string $html
		 *
		 * @return string
		 */
		public function after_html_data_wrapper( $html ) {
			if ( ! $this->show_data_wrapper['after'] ) {
				return $html;
			}

			$html .= '</div><!-- #tribe-events -->';
			$html .= tribe_events_promo_banner( false );
			$this->show_data_wrapper['after'] = false;

			return apply_filters( 'tribe_events_view_after_html_data_wrapper', $html );
		}

		/**
		 * Add filters and actions
		 */
		protected function addHooks() {
			add_action( 'init', array( $this, 'init' ), 10 );

			// Frontend Javascript
			add_action( 'wp_enqueue_scripts', array( $this, 'loadStyle' ) );
			add_filter( 'tribe_events_before_html', array( $this, 'before_html_data_wrapper' ) );
			add_filter( 'tribe_events_after_html', array( $this, 'after_html_data_wrapper' ) );

			// Styling
			add_filter( 'post_class', array( $this, 'post_class' ) );
			add_filter( 'body_class', array( $this, 'body_class' ) );
			add_filter( 'admin_body_class', array( $this, 'admin_body_class' ) );


			add_filter( 'query_vars', array( $this, 'eventQueryVars' ) );
			add_filter( 'bloginfo_rss', array( $this, 'add_space_to_rss' ) );
			add_filter( 'post_updated_messages', array( $this, 'updatePostMessage' ) );

			/* Add nav menu item - thanks to http://wordpress.org/extend/plugins/cpt-archives-in-nav-menus/ */
			add_filter( 'nav_menu_items_' . self::POSTTYPE, array( $this, 'add_events_checkbox_to_menu' ), null, 3 );
			add_filter( 'wp_nav_menu_objects', array( $this, 'add_current_menu_item_class_to_events' ), null, 2 );

			add_filter( 'generate_rewrite_rules', array( $this, 'filterRewriteRules' ) );
			add_filter( 'template_redirect', array( $this, 'redirect_past_upcoming_view_urls' ), 11 );

			/* Setup Tribe Events Bar */
			add_filter( 'tribe-events-bar-views', array( $this, 'setup_listview_in_bar' ), 1, 1 );
			add_filter( 'tribe-events-bar-views', array( $this, 'setup_gridview_in_bar' ), 5, 1 );
			add_filter( 'tribe-events-bar-views', array( $this, 'setup_dayview_in_bar' ), 15, 1 );

			add_filter( 'tribe-events-bar-filters', array( $this, 'setup_date_search_in_bar' ), 1, 1 );
			add_filter( 'tribe-events-bar-filters', array( $this, 'setup_keyword_search_in_bar' ), 1, 1 );

			add_filter( 'tribe-events-bar-views', array( $this, 'remove_hidden_views' ), 9999, 2 );
			/* End Setup Tribe Events Bar */

			add_action( 'admin_menu', array( $this, 'addEventBox' ) );
			add_action( 'wp_insert_post', array( $this, 'addPostOrigin' ), 10, 2 );
			add_action( 'save_post', array( $this, 'addEventMeta' ), 15, 2 );

			/* Registers the list widget */
			add_action( 'widgets_init', array( $this, 'register_list_widget' ), 90 );

			add_action( 'save_post_' . self::VENUE_POST_TYPE, array( $this, 'save_venue_data' ), 16, 2 );
			add_action( 'save_post_' . self::ORGANIZER_POST_TYPE, array( $this, 'save_organizer_data' ), 16, 2 );
			add_action( 'save_post_' . self::POSTTYPE, array( $this, 'maybe_update_known_range' ) );
			add_action( 'tribe_events_csv_import_complete', array( $this, 'rebuild_known_range' ) );
			add_action( 'publish_' . self::POSTTYPE, array( $this, 'publishAssociatedTypes' ), 25, 2 );
			add_action( 'delete_post', array( $this, 'maybe_rebuild_known_range' ) );
			add_action( 'parse_query', array( $this, 'setDisplay' ), 51, 0 );
			add_action( 'tribe_events_post_errors', array( 'Tribe__Events__Post_Exception', 'displayMessage' ) );
			add_action( 'tribe_settings_top', array( 'Tribe__Events__Options_Exception', 'displayMessage' ) );
			add_action( 'admin_enqueue_scripts', array( $this, 'add_admin_assets' ) );
			add_filter( 'tribe_events_register_event_type_args', array( $this, 'setDashicon' ) );
			add_action( 'trash_' . self::VENUE_POST_TYPE, array( $this, 'cleanupPostVenues' ) );
			add_action( 'trash_' . self::ORGANIZER_POST_TYPE, array( $this, 'cleanupPostOrganizers' ) );
			add_action( 'wp_ajax_tribe_event_validation', array( $this, 'ajax_form_validate' ) );
			add_action( 'tribe_debug', array( $this, 'renderDebug' ), 10, 2 );
			add_action( 'tribe_debug', array( $this, 'renderDebug' ), 10, 2 );
			add_action( 'plugins_loaded', array( 'Tribe__Events__Cache_Listener', 'instance' ) );
			add_action( 'plugins_loaded', array( 'Tribe__Events__Cache', 'setup' ) );
			add_action( 'plugins_loaded', array( 'Tribe__Events__Support', 'getInstance' ) );
			add_action( 'plugins_loaded', array( $this, 'set_meta_factory_global' ) );
			add_action( 'plugins_loaded', array( 'Tribe__Events__App_Shop', 'instance' ) );
			add_action( 'plugins_loaded', array( 'Tribe__Events__Admin_List', 'init' ) );

			// Load organizer and venue editors
			add_action( 'admin_menu', array( $this, 'addVenueAndOrganizerEditor' ) );
			add_action( 'tribe_venue_table_top', array( $this, 'displayEventVenueDropdown' ) );
			add_action( 'tribe_venue_table_top', array( $this, 'display_rich_snippets_helper' ), 5 );

			add_action( 'template_redirect', array( $this, 'template_redirect' ) );

			add_action( 'add_meta_boxes', array( 'Tribe__Events__Tickets__Metabox', 'maybe_add_meta_box' ) );
			add_action( 'admin_enqueue_scripts', array( 'Tribe__Events__Tickets__Metabox', 'add_admin_scripts'  ) );

			// noindex grid view
			add_action( 'wp_head', array( $this, 'noindex_months' ) );
			add_action( 'wp', array( $this, 'issue_noindex_on_404' ), 10, 0 );
			add_action( 'plugin_row_meta', array( $this, 'addMetaLinks' ), 10, 2 );
			// organizer and venue
			if ( ! defined( 'TRIBE_HIDE_UPSELL' ) || ! TRIBE_HIDE_UPSELL ) {
				add_action( 'wp_dashboard_setup', array( $this, 'dashboardWidget' ) );
				add_action( 'tribe_events_cost_table', array( $this, 'maybeShowMetaUpsell' ) );
			}
			// option pages
			add_action( '_network_admin_menu', array( $this, 'initOptions' ) );
			add_action( '_admin_menu', array( $this, 'initOptions' ) );
			add_action( 'tribe_settings_do_tabs', array( $this, 'doSettingTabs' ) );
			add_action( 'tribe_settings_do_tabs', array( $this, 'doNetworkSettingTab' ), 400 );
			add_action( 'tribe_settings_content_tab_help', array( $this, 'doHelpTab' ) );
			add_action( 'tribe_settings_validate_tab_network', array( $this, 'saveAllTabsHidden' ) );

			add_action( 'load-tribe_events_page_tribe-events-calendar', array( 'Tribe__Events__Amalgamator', 'listen_for_migration_button' ), 10, 0 );
			add_action( 'tribe_settings_after_save', array( $this, 'flushRewriteRules' ) );
			add_action( 'load-edit-tags.php', array( $this, 'prepare_to_fix_tagcloud_links' ), 10, 0 );
			add_action( 'update_option_' . self::OPTIONNAME, array( $this, 'fix_all_day_events' ), 10, 2 );

			// add-on compatibility
			if ( is_multisite() ) {
				add_action( 'network_admin_notices', array( $this, 'checkAddOnCompatibility' ) );
			} else {
				add_action( 'admin_notices', array( $this, 'checkAddOnCompatibility' ) );
			}

			add_action( 'wp_before_admin_bar_render', array( $this, 'addToolbarItems' ), 10 );
			add_action( 'all_admin_notices', array( $this, 'addViewCalendar' ) );
			add_action( 'admin_head', array( $this, 'setInitialMenuMetaBoxes' ), 500 );
			add_action( 'plugin_action_links_' . trailingslashit( $this->pluginDir ) . 'the-events-calendar.php', array( $this, 'addLinksToPluginActions' ) );
			add_action( 'admin_menu', array( $this, 'addHelpAdminMenuItem' ), 50 );

			add_action( 'tribe_events_pre_get_posts', array( $this, 'set_tribe_paged' ) );

			// Upgrade material.
			add_action( 'init', array( $this, 'run_updates' ), 0, 0 );

			if ( defined( 'WP_LOAD_IMPORTERS' ) && WP_LOAD_IMPORTERS ) {
				add_filter( 'wp_import_post_data_raw', array( $this, 'filter_wp_import_data_before' ), 10, 1 );
				add_filter( 'wp_import_post_data_processed', array( $this, 'filter_wp_import_data_after' ), 10, 1 );
			}


			add_action( 'plugins_loaded', array( $this, 'init_ical' ), 2, 0 );
			add_action( 'plugins_loaded', array( $this, 'init_day_view' ), 2 );

			add_action( 'plugins_loaded', array( 'Tribe__Events__Bar', 'instance' ) );
			add_action( 'plugins_loaded', array( 'Tribe__Events__Templates', 'init' ) );

			add_action( 'init', array( $this, 'filter_cron_schedules' ) );

		}

		/**
		 * Load the ical template tags
		 * Loaded late due to potential upgrade conflict since moving them from pro
		 * @TODO move this require to be with the rest of the template tag includes in 3.9
		 */
		public function init_ical() {
			//iCal
			Tribe__Events__iCal::init();
				require_once $this->pluginPath . 'src/functions/template-tags/ical.php';
			}

		/**
		 * Allow users to specify their own plural label for Venues
		 * @return string
		 */
		public function get_venue_label_plural() {
			return apply_filters( 'tribe_venue_label_plural', __( 'Venues', 'tribe-events-calendar' ) );
		}

		/**
		 * Allow users to specify their own singular label for Venues
		 * @return string
		 */
		public function get_venue_label_singular() {
			return apply_filters( 'tribe_venue_label_singular', __( 'Venue', 'tribe-events-calendar' ) );
		}

		/**
		 * Allow users to specify their own plural label for Organizers
		 * @return string
		 */
		public function get_organizer_label_plural() {
			return apply_filters( 'tribe_organizer_label_plural', __( 'Organizers', 'tribe-events-calendar' ) );
		}

		/**
		 * Allow users to specify their own singular label for Organizers
		 * @return string
		 */
		public function get_organizer_label_singular() {
			return apply_filters( 'tribe_organizer_label_singular', __( 'Organizer', 'tribe-events-calendar' ) );
		}

		/**
		 * Allow users to specify their own plural label for Events
		 * @return string
		 */
		public function get_event_label_plural() {
			return apply_filters( 'tribe_event_label_plural', __( 'Events', 'tribe-events-calendar' ) );
		}

		/**
		 * Allow users to specify their own singular label for Events
		 * @return string
		 */
		public function get_event_label_singular() {
			return apply_filters( 'tribe_event_label_singular', __( 'Event', 'tribe-events-calendar' ) );
		}

		/**
		 * Load the day view template tags
		 * Loaded late due to potential upgrade conflict since moving them from pro
		 * @TODO move this require to be with the rest of the template tag includes in 3.9
		 */
		public function init_day_view() {
			// load day view functions
			require_once $this->pluginPath . 'src/functions/template-tags/day.php';
		}

		/**
		 * Add code to tell search engines not to index the grid view of the
		 * calendar.  Users were seeing 100s of months being indexed.
		 */
		public function noindex_months() {
			if ( get_query_var( 'eventDisplay' ) == 'month' ) {
				$this->print_noindex_meta();
			}
		}

		public function issue_noindex_on_404() {
			if ( is_404() ) {
				global $wp_query;
				if ( ! empty( $wp_query->tribe_is_event_query ) ) {
					add_action( 'wp_head', array( $this, 'print_noindex_meta' ), 10, 0 );
				}
			}
		}

		public function print_noindex_meta() {
			echo ' <meta name="robots" content="noindex,follow" />' . "\n";
		}

		/**
		 * Run on applied action init
		 */
		public function init() {
			$this->pluginName                                 = __( 'The Events Calendar', 'tribe-events-calendar' );
			$this->rewriteSlug                                = $this->getRewriteSlug();
			$this->rewriteSlugSingular                        = $this->getRewriteSlugSingular();
			$this->taxRewriteSlug                             = $this->getTaxRewriteSlug();
			$this->tagRewriteSlug                             = $this->getTagRewriteSlug();
			$this->monthSlug                                  = sanitize_title( __( 'month', 'tribe-events-calendar' ) );
			$this->listSlug                               	  = sanitize_title( __( 'list', 'tribe-events-calendar' ) );
			$this->upcomingSlug                               = sanitize_title( __( 'upcoming', 'tribe-events-calendar' ) );
			$this->pastSlug                                   = sanitize_title( __( 'past', 'tribe-events-calendar' ) );
			$this->daySlug                                    = sanitize_title( __( 'day', 'tribe-events-calendar' ) );
			$this->todaySlug                                  = sanitize_title( __( 'today', 'tribe-events-calendar' ) );
			$this->singular_venue_label                       = $this->get_venue_label_singular();
			$this->plural_venue_label                         = $this->get_venue_label_plural();
			$this->singular_organizer_label                   = $this->get_organizer_label_singular();
			$this->plural_organizer_label                     = $this->get_organizer_label_plural();
			$this->singular_event_label                       = $this->get_event_label_singular();
			$this->plural_event_label                         = $this->get_event_label_plural();
			$this->postTypeArgs['rewrite']['slug']            = sanitize_title( $this->rewriteSlugSingular );
			$this->postVenueTypeArgs['rewrite']['slug']       = sanitize_title( $this->singular_venue_label );
			$this->postVenueTypeArgs['show_in_nav_menus']     = class_exists( 'Tribe__Events__Pro__Main' ) ? true : false;
			$this->postOrganizerTypeArgs['rewrite']['slug']   = sanitize_title( $this->singular_organizer_label );
			$this->postOrganizerTypeArgs['show_in_nav_menus'] = class_exists( 'Tribe__Events__Pro__Main' ) ? true : false;
			$this->postVenueTypeArgs['public']                = class_exists( 'Tribe__Events__Pro__Main' ) ? true : false;
			$this->postOrganizerTypeArgs['public']            = class_exists( 'Tribe__Events__Pro__Main' ) ? true : false;
			$this->currentDay                                 = '';
			$this->errors                                     = '';

			$this->default_values                             = apply_filters( 'tribe_events_default_value_strategy', new Tribe__Events__Default_Values() );

			Tribe__Events__Query::init();
			Tribe__Events__Backcompat::init();
			Tribe__Events__Credits::init();
			$this->registerPostType();

			self::debug( sprintf( __( 'Initializing Tribe Events on %s', 'tribe-events-calendar' ), date( 'M, jS \a\t h:m:s a' ) ) );
			$this->maybeSetTECVersion();
		}

		/**
		 * Set the Calendar Version in the options table if it's not already set.
		 *
		 */
		public function maybeSetTECVersion() {
			if ( version_compare( $this->getOption( 'latest_ecp_version' ), self::VERSION, '<' ) ) {
				$previous_versions   = $this->getOption( 'previous_ecp_versions' ) ? $this->getOption( 'previous_ecp_versions' ) : array();
				$previous_versions[] = ( $this->getOption( 'latest_ecp_version' ) ) ? $this->getOption( 'latest_ecp_version' ) : '0';

				$this->setOption( 'previous_ecp_versions', $previous_versions );
				$this->setOption( 'latest_ecp_version', self::VERSION );
			}
		}

		/**
		 * Check add-ons to make sure they are supported by currently running TEC version.
		 *
		 * @return void
		 */
		public function checkAddOnCompatibility() {

			// Variable for storing output to admin notices.
			$output = '';

			// Array to store any plugins that are out of date.
			$out_of_date_addons = array();

			// Array to store all addons and their required CORE versions.
			$tec_addons_required_versions = array();

			// Is Core the thing that is out of date?
			$tec_out_of_date = false;

			// Get the addon information.
			$tec_addons_required_versions = (array) apply_filters( 'tribe_tec_addons', $tec_addons_required_versions );

			// Foreach addon, make sure that it is compatible with current version of core.
			foreach ( $tec_addons_required_versions as $plugin ) {
				// we're not going to check addons that we can't
				if ( empty( $plugin['required_version'] ) || empty( $plugin['current_version'] ) ) {
					continue;
				}

				// check if TEC is out of date
				if ( version_compare( $plugin['required_version'], self::VERSION, '>' ) ) {
					$tec_out_of_date = true;
					break;
				}

				// check if addons are at an older minor version
				$addon_minor_version = (float) $plugin['current_version'];
				$tec_minor_version   = (float) self::VERSION;
				if ( version_compare( $addon_minor_version, $tec_minor_version, '<' ) ) {
					$out_of_date_addons[] = $plugin['plugin_name'] . ' ' . $plugin['current_version'];
				}
			}
			// If Core is out of date, generate the proper message.
			if ( $tec_out_of_date == true ) {
				$plugin_short_path = basename( dirname( dirname( __FILE__ ) ) ) . '/the-events-calendar.php';
				$upgrade_path      = wp_nonce_url(
					add_query_arg(
						array(
							'action' => 'upgrade-plugin',
							'plugin' => $plugin_short_path,
						), get_admin_url() . 'update.php'
					), 'upgrade-plugin_' . $plugin_short_path
				);
				$output .= '<div class="error">';
				$output .= '<p>' . sprintf( __( 'Your version of The Events Calendar is not up-to-date with one of your The Events Calendar add-ons. Please %supdate now.%s', 'tribe-events-calendar' ), '<a href="' . esc_url( $upgrade_path ) . '">', '</a>' ) . '</p>';
				$output .= '</div>';
			} elseif ( ! empty( $out_of_date_addons ) ) {
				// Otherwise, if the addons are out of date, generate the proper messaging.
				$output .= '<div class="error">';
				$link = add_query_arg(
					array(
						'utm_campaign' => 'in-app',
						'utm_medium'   => 'plugin-tec',
						'utm_source'   => 'notice',
						), self::$tecUrl . 'knowledgebase/version-compatibility/'
				);
				$output .= '<p>' . sprintf( __( 'The following plugins are out of date: <b>%s</b>. All add-ons contain dependencies on The Events Calendar and will not function properly unless paired with the right version. %sLearn More%s.', 'tribe-events-calendar' ), join( $out_of_date_addons, ', ' ), "<a href='" . esc_url( $link ) . "' target='_blank'>", '</a>' ) . '</p>';
				$output .= '</div>';
			}
			// Make sure only to show the message if the user has the permissions necessary.
			if ( current_user_can( 'edit_plugins' ) ) {
				echo apply_filters( 'tribe_add_on_compatibility_errors', $output );
			}
		}

		/**
		 * Init the settings API and add a hook to add your own setting tabs
		 *
		 * @return void
		 */
		public function initOptions() {

			Tribe__Events__Settings::instance();
			Tribe__Events__Activation_Page::init();
		}

		/**
		 * Trigger is_404 on single event if no events are found
		 * @return void
		 */
		public function template_redirect() {
			global $wp_query;
			if ( $wp_query->tribe_is_event_query && self::instance()->displaying == 'single-event' && empty( $wp_query->posts ) ) {
				$wp_query->is_404 = true;
			}
		}

		/**
		 * Create setting tabs
		 *
		 * @return void
		 */
		public function doSettingTabs() {

			include_once( $this->pluginPath . 'src/admin-views/tribe-options-general.php' );
			include_once( $this->pluginPath . 'src/admin-views/tribe-options-display.php' );

			$showNetworkTabs = $this->getNetworkOption( 'showSettingsTabs', false );

			$link = add_query_arg(
				array(
					'utm_campaign' => 'in-app',
					'utm_medium'   => 'plugin-tec',
					'utm_source'   => 'notice',
				), self::$tecUrl . 'license-keys/'
			);

			$link = esc_url( $link );

			$tribe_licences_tab_fields = array(
				'info-start'               => array(
					'type' => 'html',
					'html' => '<div id="modern-tribe-info">',
				),
				'info-box-title'           => array(
					'type' => 'html',
					'html' => '<h2>' . __( 'Licenses', 'tribe-events-calendar' ) . '</h2>',
				),
				'info-box-description'     => array(
					'type' => 'html',
					'html' => sprintf(
						__( '<p>The license key you received when completing your purchase from %s will grant you access to support and updates until it expires. You do not need to enter the key below for the plugins to work, but you will need to enter it to get automatic updates. <strong>Find your license keys at <a href="%s" target="_blank">%s</a></strong>.</p> <p>Each paid add-on has its own unique license key. Simply paste the key into its appropriate field on below, and give it a moment to validate. You know you\'re set when a green expiration date appears alongside a "valid" message.</p> <p>If you\'re seeing a red message telling you that your key isn\'t valid or is out of installs, visit <a href="%s" target="_blank">%s</a> to manage your installs or renew / upgrade your license.</p><p>Not seeing an update but expecting one? In WordPress, go to <a href="%s">Dashboard > Updates</a> and click "Check Again".</p>', 'tribe-events-calendar' ),
						self::$tecUrl,
						$link,
						self::$tecUrl . 'license-keys/',
						$link,
						self::$tecUrl . 'license-keys/',
						admin_url( '/update-core.php' )
					),
				),
				'info-end'                 => array(
					'type' => 'html',
					'html' => '</div>',
				),
				'tribe-form-content-start' => array(
					'type' => 'html',
					'html' => '<div class="tribe-settings-form-wrap">',
				),
				// TODO: Figure out how properly close this wrapper after the license content
				'tribe-form-content-end'   => array(
					'type' => 'html',
					'html' => '</div>',
				),
			);
			new Tribe__Events__Settings_Tab( 'general', __( 'General', 'tribe-events-calendar' ), $generalTab );
			new Tribe__Events__Settings_Tab( 'display', __( 'Display', 'tribe-events-calendar' ), $displayTab );
			// If none of the addons are activated, do not show the licenses tab.

			$addons = apply_filters( 'tribe_licensable_addons', array() );
			if ( ! empty( $addons ) ) {
				$license_fields = apply_filters( 'tribe_license_fields', $tribe_licences_tab_fields );
				if ( is_multisite() ) {
					new Tribe__Events__Settings_Tab( 'licenses', __( 'Licenses', 'tribe-events-calendar' ), array(
						'priority'      => '40',
						'network_admin' => true,
						'fields'        => $license_fields,
					) );
				} else {
					new Tribe__Events__Settings_Tab( 'licenses', __( 'Licenses', 'tribe-events-calendar' ), array(
						'priority' => '40',
						'fields'   => $license_fields,
					) );
				}
			}
			new Tribe__Events__Settings_Tab( 'help', __( 'Help', 'tribe-events-calendar' ), array(
				'priority'  => 60,
				'show_save' => false,
			) );
		}

		/**
		 * Create the help tab
		 */
		public function doHelpTab() {
			include_once( $this->pluginPath . 'src/admin-views/tribe-options-help.php' );
		}

		/**
		 * Updates the start/end time on all day events to match the EOD cutoff
		 *
		 * @see 'update_option_'.self::OPTIONNAME
		 */
		public function fix_all_day_events( $old_value, $new_value ) {
			// avoid notices for missing indices
			$default_value = '00:00';
			if ( empty( $old_value['multiDayCutoff'] ) ) {
				$old_value['multiDayCutoff'] = $default_value;
			}
			if ( empty( $new_value['multiDayCutoff'] ) ) {
				$new_value['multiDayCutoff'] = $default_value;
			}

			if ( $old_value['multiDayCutoff'] == $new_value['multiDayCutoff'] ) {
				// we only want to continue if the EOD cutoff was changed
				return;
			}
			global $wpdb;
			$event_start_time = $new_value['multiDayCutoff'] . ':00';

			// mysql query to set the start times on all day events to the EOD cutoff
			// this will fix all day events with any start time
			$fix_start_dates = $wpdb->prepare( "UPDATE $wpdb->postmeta AS pm1
				INNER JOIN $wpdb->postmeta pm2
					ON (pm1.post_id = pm2.post_id AND pm2.meta_key = '_EventAllDay' AND pm2.`meta_value` = 'yes')
				SET pm1.meta_value = CONCAT(DATE(pm1.meta_value), ' ', %s)
				WHERE pm1.meta_key = '_EventStartDate'
					AND DATE_FORMAT(pm1.meta_value, '%%H:%%i') <> %s", $event_start_time, $event_start_time );

			// mysql query to set the end time to the start time plus the duration on every all day event
			$fix_end_dates      =
				"UPDATE $wpdb->postmeta AS pm1
				INNER JOIN $wpdb->postmeta pm2
					ON (pm1.post_id = pm2.post_id AND pm2.meta_key = '_EventAllDay' AND pm2.meta_value = 'yes')
				INNER JOIN $wpdb->postmeta pm3
					ON (pm1.post_id = pm3.post_id AND pm3.meta_key = '_EventStartDate')
				INNER JOIN $wpdb->postmeta pm4
					ON (pm1.post_id = pm4.post_id AND pm4.meta_key = '_EventDuration')
				SET pm1.meta_value = DATE_ADD(pm3.meta_value, INTERVAL pm4.meta_value SECOND )
				WHERE pm1.meta_key = '_EventEndDate'";
			$wpdb->query( $fix_start_dates );
			$wpdb->query( $fix_end_dates );
		}

		/**
		 * Test PHP and WordPress versions for compatibility
		 *
		 * @param string $system - system to be tested such as 'php' or 'wordpress'
		 *
		 * @return boolean - is the existing version of the system supported?
		 */
		public function supportedVersion( $system ) {
			if ( $supported = wp_cache_get( $system, 'tribe_version_test' ) ) {
				return $supported;
			} else {
				switch ( strtolower( $system ) ) {
					case 'wordpress' :
						$supported = version_compare( get_bloginfo( 'version' ), '3.0', '>=' );
						break;
					case 'php' :
						$supported = version_compare( phpversion(), '5.2', '>=' );
						break;
				}
				$supported = apply_filters( 'tribe_events_supported_version', $supported, $system );
				wp_cache_set( $system, $supported, 'tribe_version_test' );

				return $supported;
			}
		}

		/**
		 * Display a WordPress or PHP incompatibility error
		 */
		public function notSupportedError() {
			if ( ! self::supportedVersion( 'wordpress' ) ) {
				echo '<div class="error"><p>' . esc_html( sprintf( __( 'Sorry, The Events Calendar requires WordPress %s or higher. Please upgrade your WordPress install.', 'tribe-events-calendar' ), '3.0' ) ) . '</p></div>';
			}
			if ( ! self::supportedVersion( 'php' ) ) {
				echo '<div class="error"><p>' . esc_html( sprintf( __( 'Sorry, The Events Calendar requires PHP %s or higher. Talk to your Web host about moving you to a newer version of PHP.', 'tribe-events-calendar' ), '5.2' ) ) . '</p></div>';
			}
		}

		/**
		 * Add a menu item class to the event
		 *
		 * @param array $items
		 * @param array $args
		 *
		 * @return array
		 */
		public function add_current_menu_item_class_to_events( $items, $args ) {
			foreach ( $items as $item ) {
				if ( $item->url == $this->getLink() ) {
					if ( is_singular( self::POSTTYPE )
						 || is_singular( self::VENUE_POST_TYPE )
						 || is_tax( self::TAXONOMY )
						 || ( ( tribe_is_upcoming()
								|| tribe_is_past()
								|| tribe_is_month() )
							  && isset( $wp_query->query_vars['eventDisplay'] ) )
					) {
						$item->classes[] = 'current-menu-item current_page_item';
					}
					break;
				}
			}

			return $items;
		}

		/**
		 * Add a checkbox to the menu
		 *
		 * @param array  $posts
		 * @param array  $args
		 * @param string $post_type
		 *
		 * @return array
		 */
		public function add_events_checkbox_to_menu( $posts, $args, $post_type ) {
			global $_nav_menu_placeholder, $wp_rewrite;
			$_nav_menu_placeholder = ( 0 > $_nav_menu_placeholder ) ? intval( $_nav_menu_placeholder ) - 1 : - 1;
			$archive_slug          = $this->getLink();

			array_unshift(
				$posts, (object) array(
					'ID'           => 0,
					'object_id'    => $_nav_menu_placeholder,
					'post_content' => '',
					'post_excerpt' => '',
					'post_title'   => $post_type['args']->labels->all_items,
					'post_type'    => 'nav_menu_item',
					'type'         => 'custom',
					'url'          => $archive_slug,
				)
			);

			return $posts;
		}

		/**
		 * Tribe debug function. usage: self::debug( 'Message', $data, 'log' );
		 *
		 * @param string      $title  Message to display in log
		 * @param string|bool $data   Optional data to display
		 * @param string      $format Optional format (log|warning|error|notice)
		 *
		 * @return void
		 */
		public static function debug( $title, $data = false, $format = 'log' ) {
			do_action( 'tribe_debug', $title, $data, $format );
		}

		/**
		 * Render the debug logging to the php error log. This can be over-ridden by removing the filter.
		 *
		 * @param string      $title  - message to display in log
		 * @param string|bool $data   - optional data to display
		 * @param string      $format - optional format (log|warning|error|notice)
		 *
		 * @return void
		 */
		public function renderDebug( $title, $data = false, $format = 'log' ) {
			$format = ucfirst( $format );
			if ( $this->getOption( 'debugEvents' ) ) {
				error_log( $this->pluginName . " $format: $title" );
				if ( $data && $data != '' ) {
					error_log( $this->pluginName . " $format: " . print_r( $data, true ) );
				}
			}
		}

		/**
		 * Define an admin notice
		 *
		 * @param string $key
		 * @param string $notice
		 *
		 * @return bool
		 */
		public static function setNotice( $key, $notice ) {
			self::instance()->notices[ $key ] = $notice;

			return true;
		}

		/**
		 * Check to see if an admin notice exists
		 *
		 * @param string $key
		 *
		 * @return bool
		 */
		public static function isNotice( $key ) {
			return ! empty( self::instance()->notices[ $key ] ) ? true : false;
		}

		/**
		 * Remove an admin notice
		 *
		 * @param string $key
		 *
		 * @return bool
		 */
		public static function removeNotice( $key ) {
			if ( self::isNotice( $key ) ) {
				unset( self::instance()->notices[ $key ] );

				return true;
			} else {
				return false;
			}
		}

		/**
		 * Get the admin notices
		 *
		 * @return array
		 */
		public static function getNotices() {
			return self::instance()->notices;
		}

		/**
		 * Get the event taxonomy
		 *
		 * @return string
		 */
		public function get_event_taxonomy() {
			return self::TAXONOMY;
		}

		/**
		 * Add space to the title in RSS
		 *
		 * @param string $title
		 *
		 * @return string
		 */
		public function add_space_to_rss( $title ) {
			global $wp_query;
			if ( get_query_var( 'eventDisplay' ) == 'upcoming' && get_query_var( 'post_type' ) == self::POSTTYPE ) {
				return $title . ' ';
			}

			return $title;
		}

		/**
		 * Sorts the meta to ensure we are getting the real start date
		 * @deprecated since 3.4
		 *
		 * @param int $postId
		 *
		 * @return string
		 * @todo remove - unused
		 */
		public static function getRealStartDate( $postId ) {
			return self::get_series_start_date( $postId );
		}

		/**
		 * Update body classes
		 *
		 * @param array $classes
		 *
		 * @return array
		 * @TODO move this to template class
		 */
		public function body_class( $classes ) {
			if ( get_query_var( 'post_type' ) == self::POSTTYPE ) {
				if ( ! is_admin() && tribe_get_option( 'liveFiltersUpdate', true ) ) {
					$classes[] = 'tribe-filter-live';
				}
			}

			return $classes;
		}

		/**
		 * Update post classes
		 *
		 * @param array $classes
		 *
		 * @return array
		 * @TODO move this to template class
		 */
		public function post_class( $classes ) {
			global $post;
			if ( is_object( $post ) && isset( $post->post_type ) && $post->post_type == self::POSTTYPE && $terms = get_the_terms( $post->ID, self::TAXONOMY ) ) {
				foreach ( $terms as $term ) {
					$classes[] = 'cat_' . sanitize_html_class( $term->slug, $term->term_taxonomy_id );
				}
			}

			// Remove the .hentry class if it is a single event page (it is positioned elsewhere in the template markup)
			if ( tribe_is_event( $post->ID ) && is_singular() && in_array( 'hentry', $classes ) ) {
				unset( $classes[ array_search( 'hentry', $classes ) ] );
			}

			return $classes;
		}

		/**
		 * Register the post types.
		 *
		 * @return void
		 */
		public function registerPostType() {
			$this->generatePostTypeLabels();
			register_post_type( self::POSTTYPE, apply_filters( 'tribe_events_register_event_type_args', $this->postTypeArgs ) );
			register_post_type( self::VENUE_POST_TYPE, apply_filters( 'tribe_events_register_venue_type_args', $this->postVenueTypeArgs ) );
			register_post_type( self::ORGANIZER_POST_TYPE, apply_filters( 'tribe_events_register_organizer_type_args', $this->postOrganizerTypeArgs ) );

			register_taxonomy(
				self::TAXONOMY, self::POSTTYPE, array(
					'hierarchical'          => true,
					'update_count_callback' => '',
					'rewrite'               => array(
						'slug'         => $this->taxRewriteSlug,
						'with_front'   => false,
						'hierarchical' => true,
					),
					'public'                => true,
					'show_ui'               => true,
					'labels'                => $this->taxonomyLabels,
					'capabilities'          => array(
						'manage_terms' => 'publish_tribe_events',
						'edit_terms'   => 'publish_tribe_events',
						'delete_terms' => 'publish_tribe_events',
						'assign_terms' => 'edit_tribe_events',
					)
				)
			);

			if ( $this->getOption( 'showComments', 'no' ) == 'yes' ) {
				add_post_type_support( self::POSTTYPE, 'comments' );
			}

		}

		/**
		 * Get the rewrite slug
		 *
		 * @return string
		 */
		public function getRewriteSlug() {
			return sanitize_title( $this->getOption( 'eventsSlug', 'events' ) );
		}

		/**
		 * Get the single post rewrite slug
		 *
		 * @return string
		 */
		public function getRewriteSlugSingular() {
			return sanitize_title( $this->getOption( 'singleEventSlug', 'event' ) );
		}

		/**
		 * Get taxonomy rewrite slug
		 *
		 * @return mixed|void
		 */
		public function getTaxRewriteSlug() {
			$slug = $this->getRewriteSlug() . '/' . sanitize_title( __( 'category', 'tribe-events-calendar' ) );

			return apply_filters( 'tribe_events_category_rewrite_slug', $slug );
		}

		/**
		 * Get tag rewrite slug
		 *
		 * @return mixed|void
		 */
		public function getTagRewriteSlug() {
			$slug = $this->getRewriteSlug() . '/' . sanitize_title( __( 'tag', 'tribe-events-calendar' ) );

			return apply_filters( 'tribe_events_tag_rewrite_slug', $slug );
		}

		/**
		 * Get venue post type args
		 *
		 * @return array
		 */
		public function getVenuePostTypeArgs() {
			return $this->postVenueTypeArgs;
		}

		/**
		 * Get organizer post type args
		 *
		 * @return array
		 */
		public function getOrganizerPostTypeArgs() {
			return $this->postOrganizerTypeArgs;
		}

		/**
		 * Generate custom post type lables
		 */
		protected function generatePostTypeLabels() {
			$this->postTypeArgs['labels'] = array(
				'name'               => $this->plural_event_label,
				'singular_name'      => $this->singular_event_label,
				'add_new'            => __( 'Add New', 'tribe-events-calendar' ),
				'add_new_item'       => sprintf( __( 'Add New %s', 'tribe-events-calendar' ), $this->singular_event_label ),
				'edit_item'          => sprintf( __( 'Edit %s', 'tribe-events-calendar' ), $this->singular_event_label ),
				'new_item'           => sprintf( __( 'New %s', 'tribe-events-calendar' ), $this->singular_event_label ),
				'view_item'          => sprintf( __( 'View %s', 'tribe-events-calendar' ), $this->singular_event_label ),
				'search_items'       => sprintf( __( 'Search %s', 'tribe-events-calendar' ), $this->plural_event_label ),
				'not_found'          => sprintf( __( 'No %s found', 'tribe-events-calendar' ), strtolower( $this->plural_event_label ) ),
				'not_found_in_trash' => sprintf( __( 'No %s found in Trash', 'tribe-events-calendar' ), strtolower( $this->plural_event_label ) ),
			);

			$this->postVenueTypeArgs['labels'] = array(
				'name'               => $this->plural_venue_label,
				'singular_name'      => $this->singular_venue_label,
				'add_new'            => __( 'Add New', 'tribe-events-calendar' ),
				'add_new_item'       => sprintf( __( 'Add New %s', 'tribe-events-calendar' ), $this->singular_venue_label ),
				'edit_item'          => sprintf( __( 'Edit %s', 'tribe-events-calendar' ), $this->singular_venue_label ),
				'new_item'           => sprintf( __( 'New %s', 'tribe-events-calendar' ), $this->singular_venue_label ),
				'view_item'          => sprintf( __( 'View %s', 'tribe-events-calendar' ), $this->singular_venue_label ),
				'search_items'       => sprintf( __( 'Search %s', 'tribe-events-calendar' ), $this->plural_venue_label ),
				'not_found'          => sprintf( __( 'No %s found', 'tribe-events-calendar' ), strtolower( $this->plural_venue_label ) ),
				'not_found_in_trash' => sprintf( __( 'No %s found in Trash', 'tribe-events-calendar' ), strtolower( $this->plural_venue_label ) ),
			);

			$this->postOrganizerTypeArgs['labels'] = array(
				'name'               => $this->plural_organizer_label,
				'singular_name'      => $this->singular_organizer_label,
				'add_new'            => __( 'Add New', 'tribe-events-calendar' ),
				'add_new_item'       => sprintf( __( 'Add New %s', 'tribe-events-calendar' ), $this->singular_organizer_label ),
				'edit_item'          => sprintf( __( 'Edit %s', 'tribe-events-calendar' ), $this->singular_organizer_label ),
				'new_item'           => sprintf( __( 'New %s', 'tribe-events-calendar' ), $this->singular_organizer_label ),
				'view_item'          => sprintf( __( 'View %s', 'tribe-events-calendar' ), $this->singular_organizer_label ),
				'search_items'       => sprintf( __( 'Search %s', 'tribe-events-calendar' ), $this->plural_organizer_label ),
				'not_found'          => sprintf( __( 'No %s found', 'tribe-events-calendar' ), strtolower( $this->plural_organizer_label ) ),
				'not_found_in_trash' => sprintf( __( 'No %s found in Trash', 'tribe-events-calendar' ), strtolower( $this->plural_organizer_label ) ),
			);

			$this->taxonomyLabels = array(
				'name'              => sprintf( __( '%s Categories', 'tribe-events-calendar' ), $this->singular_event_label ),
				'singular_name'     => sprintf( __( '%s Category', 'tribe-events-calendar' ), $this->singular_event_label ),
				'search_items'      => sprintf( __( 'Search %s Categories', 'tribe-events-calendar' ), $this->singular_event_label ),
				'all_items'         => sprintf( __( 'All %s Categories', 'tribe-events-calendar' ), $this->singular_event_label ),
				'parent_item'       => sprintf( __( 'Parent %s Category', 'tribe-events-calendar' ), $this->singular_event_label ),
				'parent_item_colon' => sprintf( __( 'Parent %s Category:', 'tribe-events-calendar' ), $this->singular_event_label ),
				'edit_item'         => sprintf( __( 'Edit %s Category', 'tribe-events-calendar' ), $this->singular_event_label ),
				'update_item'       => sprintf( __( 'Update %s Category', 'tribe-events-calendar' ), $this->singular_event_label ),
				'add_new_item'      => sprintf( __( 'Add New %s Category', 'tribe-events-calendar' ), $this->singular_event_label ),
				'new_item_name'     => sprintf( __( 'New %s Category Name', 'tribe-events-calendar' ), $this->singular_event_label ),
			);

		}

		/**
		 * Update custom post type messages
		 *
		 * @param $messages
		 *
		 * @return mixed
		 */
		public function updatePostMessage( $messages ) {
			global $post, $post_ID;

			$messages[ self::POSTTYPE ] = array(
				0  => '', // Unused. Messages start at index 1.
				1  => sprintf( __( '%1$s updated. <a href="%2$s">View %3$s</a>', 'tribe-events-calendar' ), $this->singular_event_label, esc_url( get_permalink( $post_ID ) ), strtolower( $this->singular_event_label ) ),
				2  => __( 'Custom field updated.', 'tribe-events-calendar' ),
				3  => __( 'Custom field deleted.', 'tribe-events-calendar' ),
				4  => sprintf( __( '%s updated.', 'tribe-events-calendar' ), $this->singular_event_label ),
				/* translators: %s: date and time of the revision */
				5  => isset( $_GET['revision'] ) ? sprintf( __( '%1$s restored to revision from %2$s', 'tribe-events-calendar' ), $this->singular_event_label, wp_post_revision_title( (int) $_GET['revision'], false ) ) : false,
				6  => sprintf(
					__( 'Event published. <a href="%1$s">View %2$s</a>', 'tribe-events-calendar' ),
					esc_url( get_permalink( $post_ID ) ),
					strtolower( $this->singular_event_label )
				),
				7  => sprintf( __( '%s saved.', 'tribe-events-calendar' ), $this->singular_event_label ),
				8  => sprintf(
					__( '%1$s submitted. <a target="_blank" href="%2$s">Preview %3$s</a>', 'tribe-events-calendar' ),
					$this->singular_event_label,
					esc_url( add_query_arg( 'preview', 'true', get_permalink( $post_ID ) ) ),
					strtolower( $this->singular_event_label )
				),
				9  => sprintf(
					__( '%1$s scheduled for: <strong>%2$s</strong>. <a target="_blank" href="%3$s">Preview %4$s</a>', 'tribe-events-calendar' ),
					$this->singular_event_label,
					// translators: Publish box date format, see http://php.net/date
					date_i18n( __( 'M j, Y @ G:i', 'tribe-events-calendar' ), strtotime( $post->post_date ) ),
					esc_url( get_permalink( $post_ID ) ),
					strtolower( $this->singular_event_label )
				),
				10 => sprintf(
					__( '%1$s draft updated. <a target="_blank" href="%2$s">Preview %3$s</a>', 'tribe-events-calendar' ),
					$this->singular_event_label,
					esc_url( add_query_arg( 'preview', 'true', get_permalink( $post_ID ) ) ),
					strtolower( $this->singular_event_label )
				),
			);

			$messages[ self::VENUE_POST_TYPE ] = array(
				0  => '', // Unused. Messages start at index 1.
				1  => sprintf( __( '%s updated.', 'tribe-events-calendar' ), $this->singular_venue_label ),
				2  => __( 'Custom field updated.', 'tribe-events-calendar' ),
				3  => __( 'Custom field deleted.', 'tribe-events-calendar' ),
				4  => sprintf( __( '%s updated.', 'tribe-events-calendar' ), $this->singular_venue_label ),
				/* translators: %s: date and time of the revision */
				5  => isset( $_GET['revision'] ) ? sprintf( __( '%s restored to revision from %s', 'tribe-events-calendar' ), $this->singular_venue_label, wp_post_revision_title( (int) $_GET['revision'], false ) ) : false,
				6  => sprintf( __( '%s published.', 'tribe-events-calendar' ), $this->singular_venue_label ),
				7  => sprintf( __( '%s saved.', 'tribe-events-calendar' ), $this->singular_venue_label ),
				8  => sprintf( __( '%s submitted.', 'tribe-events-calendar' ), $this->singular_venue_label ),
				9  => sprintf(
					__( '%s scheduled for: <strong>%2$s</strong>.', 'tribe-events-calendar' ), $this->singular_venue_label,
					// translators: Publish box date format, see http://php.net/date
					date_i18n( __( 'M j, Y @ G:i', 'tribe-events-calendar' ), strtotime( $post->post_date ) )
				),
				10 => sprintf( __( '%s draft updated.', 'tribe-events-calendar' ), $this->singular_venue_label ),
			);

			$messages[ self::ORGANIZER_POST_TYPE ] = array(
				0  => '', // Unused. Messages start at index 1.
				1  => sprintf( __( '%s updated.', 'tribe-events-calendar' ), $this->singular_organizer_label ),
				2  => __( 'Custom field updated.', 'tribe-events-calendar' ),
				3  => __( 'Custom field deleted.', 'tribe-events-calendar' ),
				4  => sprintf( __( '%s updated.', 'tribe-events-calendar' ), $this->singular_organizer_label ),
				/* translators: %s: date and time of the revision */
				5  => isset( $_GET['revision'] ) ? sprintf( __( '%s restored to revision from %s', 'tribe-events-calendar' ), $this->singular_organizer_label, wp_post_revision_title( (int) $_GET['revision'], false ) ) : false,
				6  => sprintf( __( '%s published.', 'tribe-events-calendar' ), $this->singular_organizer_label ),
				7  => sprintf( __( '%s saved.', 'tribe-events-calendar' ), $this->singular_organizer_label ),
				8  => sprintf( __( '%s submitted.', 'tribe-events-calendar' ), $this->singular_organizer_label ),
				9  => sprintf(
					__( '%s scheduled for: <strong>%2$s</strong>.', 'tribe-events-calendar' ), $this->singular_organizer_label,
					// translators: Publish box date format, see http://php.net/date
					date_i18n( __( 'M j, Y @ G:i', 'tribe-events-calendar' ), strtotime( $post->post_date ) )
				),
				10 => sprintf( __( '%s draft updated.', 'tribe-events-calendar' ), $this->singular_organizer_label ),
			);

			return $messages;
		}

		/**
		 * Adds the submenu items for editing the Venues and Organizers.
		 * Used to be a PRO only feature, but as of 3.0, it is part of Core.
		 *
		 *
		 * @return void
		 */
		public function addVenueAndOrganizerEditor() {
			add_submenu_page( 'edit.php?post_type=' . self::POSTTYPE, __( $this->plural_venue_label, 'tribe-events-calendar' ), __( $this->plural_venue_label, 'tribe-events-calendar' ), 'edit_tribe_venues', 'edit.php?post_type=' . self::VENUE_POST_TYPE );
			add_submenu_page( 'edit.php?post_type=' . self::POSTTYPE, __( $this->plural_organizer_label, 'tribe-events-calendar' ), __( $this->plural_organizer_label, 'tribe-events-calendar' ), 'edit_tribe_organizers', 'edit.php?post_type=' . self::ORGANIZER_POST_TYPE );
			add_submenu_page( 'edit.php?post_type=' . self::VENUE_POST_TYPE, sprintf( __( 'Add New %s', 'tribe-events-calendar' ), $this->singular_venue_label ), sprintf( __( 'Add New %s', 'tribe-events-calendar' ), $this->singular_venue_label ), 'edit_tribe_venues', 'post-new.php?post_type=' . self::VENUE_POST_TYPE );
			add_submenu_page( 'edit.php?post_type=' . self::ORGANIZER_POST_TYPE, sprintf( __( 'Add New %s', 'tribe-events-calendar' ), $this->singular_organizer_label ), sprintf( __( 'Add New %s', 'tribe-events-calendar' ), $this->singular_organizer_label ), 'edit_tribe_organizers', 'post-new.php?post_type=' . self::ORGANIZER_POST_TYPE );
		}

		/**
		 * displays the saved venue dropdown in the event metabox
		 * Used to be a PRO only feature, but as of 3.0, it is part of Core.
		 *
		 * @param int $postId the event ID for which to create the dropdown
		 */
		public function displayEventVenueDropdown( $postId ) {
			$VenueID         = get_post_meta( $postId, '_EventVenueID', true );
			if ( ( ! $postId || get_post_status( $postId ) == 'auto-draft' ) && ! $VenueID && ( ( is_admin() && get_current_screen()->action == 'add' ) || ! is_admin() ) ) {
				$VenueID = $this->defaults()->venue_id();
			}
			$VenueID = apply_filters( 'tribe_display_event_venue_dropdown_id', $VenueID );

			?>
			<tr>
				<td style="width:170px"><?php printf( __( 'Use Saved %s:', 'tribe-events-calendar' ), $this->singular_venue_label ); ?></td>
				<td><?php $this->saved_venues_dropdown( $VenueID ); ?> <div class="edit-venue-link" <?php if ( empty( $VenueID ) ) { ?>style="display:none;"<?php } ?>><a data-admin-url="<?php echo esc_url( admin_url( 'post.php?action=edit&post=' ) ); ?>" href="<?php echo esc_url( admin_url( sprintf( 'post.php?action=edit&post=%s', $VenueID ) ) ); ?>" target="_blank"><?php echo esc_html( sprintf( __( 'Edit %s', 'tribe-events-calendar' ), $this->singular_venue_label ) ); ?></a></div></td>
			</tr>
		<?php
		}

		/**
<<<<<<< HEAD:lib/Events.php
=======
		 * Display a helper for the user, about the location and microdata for rich snippets
		 * @param int $postId the event ID to see if the helper is needed
		 */
		public function display_rich_snippets_helper( $post_id ) {
			// Avoid showing this message if we are on the Front End
			if ( ! is_admin() ) {
				return;
			}

			$VenueID = get_post_meta( $post_id, '_EventVenueID', true );
			if ( ( ! $post_id || get_post_status( $post_id ) == 'auto-draft' ) && ! $VenueID && ( ( is_admin() && get_current_screen()->action == 'add' ) || ! is_admin() ) ) {
				$VenueID = $this->defaults()->venue_id();
			}
			$VenueID = apply_filters( 'tribe_display_event_venue_dropdown_id', $VenueID );

			// If there is a Venue of some sorts, don't display this message
			if ( $VenueID ) {
				return;
			}
			?>
			<tr class="">
				<td colspan="2"><?php _e( 'Without a defined location your event will not display a <a href="https://support.google.com/webmasters/answer/164506" target="_blank">Google Rich Snippet</a> on the search results.', 'tribe-events-calendar' ) ?></td>
			</tr>
			<?php
		}

		/**
		 * displays the saved organizer dropdown in the event metabox
		 * Used to be a PRO only feature, but as of 3.0, it is part of Core.
		 *
		 * @param int $postId the event ID for which to create the dropdown
		 *
		 * @return void
		 */
		public function displayEventOrganizerDropdown( $postId ) {
			$curOrg          = get_post_meta( $postId, '_EventOrganizerID', true );
			if ( ( ! $postId || get_post_status( $postId ) == 'auto-draft' ) && ! $curOrg && ( ( is_admin() && get_current_screen()->action == 'add' ) || ! is_admin() ) ) {
				$curOrg = $this->defaults()->organizer_id();
			}
			$curOrg = apply_filters( 'tribe_display_event_organizer_dropdown_id', $curOrg );

			?>
			<tr class="">
				<td style="width:170px">
					<label for="saved_organizer"><?php printf( __( 'Use Saved %s:', 'tribe-events-calendar' ), $this->singular_organizer_label ); ?></label>
				</td>
				<td><?php $this->saved_organizers_dropdown( $curOrg ); ?> <div class="edit-organizer-link"<?php if ( empty( $curOrg ) ) { ?> style="display:none;"<?php } ?>><a data-admin-url="<?php echo esc_url( admin_url( 'post.php?action=edit&post=' ) ); ?>" href="<?php echo esc_url( admin_url( sprintf( 'post.php?action=edit&post=%s', $curOrg ) ) ); ?>" target="_blank"><?php echo esc_html( sprintf( __( 'Edit %s', 'tribe-events-calendar' ), $this->singular_organizer_label ) ); ?></a></div></td>
			</tr>
		<?php
		}

		/**
>>>>>>> develop:lib/Main.php
		 * helper function for displaying the saved venue dropdown
		 * Used to be a PRO only feature, but as of 3.0, it is part of Core.
		 *
		 * @param mixed  $current the current saved venue
		 * @param string $name    the name value for the field
		 */
		public function saved_venues_dropdown( $current = null, $name = 'venue[VenueID]' ) {
			$my_venue_ids     = array();
			$current_user     = wp_get_current_user();
			$my_venues        = false;
			$my_venue_options = '';
			if ( 0 != $current_user->ID ) {
				$my_venues = $this->get_venue_info(
					null,
					array(
						'post_status' => array(
							'publish',
							'draft',
							'private',
							'pending',
						),
						'author' => $current_user->ID,
					)
				);

				if ( ! empty( $my_venues ) ) {
					foreach ( $my_venues as $my_venue ) {
						$my_venue_ids[] = $my_venue->ID;
						$venue_title    = wp_kses( get_the_title( $my_venue->ID ), array() );
						$my_venue_options .= '<option data-address="' . esc_attr( $this->fullAddressString( $my_venue->ID ) ) . '" value="' . esc_attr( $my_venue->ID ) . '"';
						$my_venue_options .= selected( $current, $my_venue->ID, false );
						$my_venue_options .= '>' . $venue_title . '</option>';
					}
				}
			}

			if ( current_user_can( 'edit_others_tribe_venues' ) ) {
				$venues = $this->get_venue_info(
					null,
					array(
						'post_status'  => array(
							'publish',
							'draft',
							'private',
							'pending',
						),
						'post__not_in' => $my_venue_ids,
					)
				);
			} else {
				$venues = $this->get_venue_info(
					null,
					array(
						'post_status'  => 'publish',
						'post__not_in' => $my_venue_ids,
					)
				);
			}
			if ( $venues || $my_venues ) {
				echo '<select class="chosen venue-dropdown" name="' . esc_attr( $name ) . '" id="saved_venue">';
				echo '<option value="0">' . esc_html( sprintf( __( 'Use New %s', 'tribe-events-calendar' ), $this->singular_venue_label ) ) . '</option>';
				if ( $my_venues ) {
					echo $venues ? '<optgroup label="' . esc_attr( apply_filters( 'tribe_events_saved_venues_dropdown_my_optgroup', sprintf( __( 'My %s', 'tribe-events-calendar' ), $this->plural_venue_label ) ) ) . '">' : '';
					echo $my_venue_options;
					echo $venues ? '</optgroup>' : '';
				}
				if ( $venues ) {
					echo $my_venues ? '<optgroup label="' . esc_attr( apply_filters( 'tribe_events_saved_venues_dropdown_optgroup', sprintf( __( 'Available %s', 'tribe-events-calendar' ), $this->plural_venue_label ) ) ) . '">' : '';
					foreach ( $venues as $venue ) {
						$venue_title = wp_kses( get_the_title( $venue->ID ), array() );
						echo '<option data-address="' . esc_attr( $this->fullAddressString( $venue->ID ) ) . '" value="' . esc_attr( $venue->ID ) . '"';
						selected( ( $current == $venue->ID ) );
						echo '>' . $venue_title . '</option>';
					}
					echo $my_venues ? '</optgroup>' : '';
				}
				echo '</select>';
			} else {
				echo '<p class="nosaved">' . esc_html( sprintf( __( 'No saved %s exists.', 'tribe-events-calendar' ), strtolower( $this->singular_venue_label ) ) ) . '</p>';
			}
		}

		/**
		 * helper function for displaying the saved organizer dropdown
		 * Used to be a PRO only feature, but as of 3.0, it is part of Core.
		 *
		 * @param mixed  $current the current saved venue
		 * @param string $name    the name value for the field
		 */
		public function saved_organizers_dropdown( $current = null, $name = 'organizer[OrganizerID]' ) {
			$my_organizer_ids      = array();
			$current_user          = wp_get_current_user();
			$my_organizers         = false;
			$my_organizers_options = '';
			if ( 0 != $current_user->ID ) {
				$my_organizers = $this->get_organizer_info(
					null,
					array(
						'post_status' => array(
							'publish',
							'draft',
							'private',
							'pending',
						),
						'author' => $current_user->ID,
					)
				);

				if ( ! empty( $my_organizers ) ) {
					foreach ( $my_organizers as $my_organizer ) {
						$my_organizer_ids[] = $my_organizer->ID;
						$organizer_title    = wp_kses( get_the_title( $my_organizer->ID ), array() );
						$my_organizers_options .= '<option value="' . esc_attr( $my_organizer->ID ) . '"';
						$my_organizers_options .= selected( $current, $my_organizer->ID, false );
						$my_organizers_options .= '>' . $organizer_title . '</option>';
					}
				}
			}


			if ( current_user_can( 'edit_others_tribe_organizers' ) ) {
				$organizers = $this->get_organizer_info(
					null, array(
						'post_status' => array(
							'publish',
							'draft',
							'private',
							'pending',
						),
						'post__not_in' => $my_organizer_ids,
					)
				);
			} else {
				$organizers = $this->get_organizer_info(
					null, array(
						'post_status'  => 'publish',
						'post__not_in' => $my_organizer_ids,
					)
				);
			}
			if ( $organizers || $my_organizers ) {
				echo '<select class="chosen organizer-dropdown" name="' . esc_attr( $name ) . '" id="saved_organizer">';
				echo '<option value="0">' . esc_html( sprintf( __( 'Use New %s', 'tribe-events-calendar' ), $this->singular_organizer_label ) ) . '</option>';
				if ( $my_organizers ) {
					echo $organizers ? '<optgroup label="' . esc_attr( apply_filters( 'tribe_events_saved_organizers_dropdown_my_optgroup', sprintf( __( 'My %s', 'tribe-events-calendar' ), $this->plural_organizer_label ) ) ) . '">' : '';
					echo $my_organizers_options;
					echo $organizers ? '</optgroup>' : '';
				}
				if ( $organizers ) {
					echo $my_organizers ? '<optgroup label="' . esc_attr( apply_filters( 'tribe_events_saved_organizers_dropdown_optgroup', sprintf( __( 'Available %s', 'tribe-events-calendar' ), $this->plural_organizer_label ) ) ) . '">' : '';
					foreach ( $organizers as $organizer ) {
						$organizer_title = wp_kses( get_the_title( $organizer->ID ), array() );
						echo '<option value="' . esc_attr( $organizer->ID ) . '"';
						selected( $current == $organizer->ID );
						echo '>' . $organizer_title . '</option>';
					}
					echo $my_organizers ? '</optgroup>' : '';
				}
				echo '</select>';
			} else {
<<<<<<< HEAD
				echo '<p class="nosaved">' . esc_html( sprintf( __( 'No saved %s exists.', 'tribe-events-calendar' ), strtolower( $this->singular_organizer_label ) ) ) . '</p>';
=======
				echo '<p class="nosaved">' . sprintf( __( 'No saved %s exists.', 'tribe-events-calendar' ), strtolower( $this->singular_organizer_label ) ) . '</p>';
				printf( '<input type="hidden" name="%s" value="%d"/>', esc_attr( $name ), 0 );
>>>>>>> 8b7355cc
			}
		}

		/**
		 * Update admin classes
		 *
		 * @param array $classes
		 *
		 * @return array
		 */
		public function admin_body_class( $classes ) {
			$admin_helpers = Tribe__Events__Admin__Helpers::instance();
			if ( $admin_helpers->is_screen( 'settings_page_tribe-settings' ) || $admin_helpers->is_post_type_screen() ) {
				$classes .= ' events-cal ';
			}

			return $classes;
		}

		/**
		 * Add admin scripts and styles
		 *
		 * @return void
		 */
		public function add_admin_assets() {
			$admin_helpers = Tribe__Events__Admin__Helpers::instance();

			// setup plugin resources & 3rd party vendor urls
			$vendor_url    = trailingslashit( $this->pluginUrl ) . 'vendor/';

			// admin stylesheet - only load admin stylesheet when on Tribe pages
			if ( $admin_helpers->is_screen() ) {
				wp_enqueue_style( self::POSTTYPE . '-admin', tribe_events_resource_url( 'events-admin.css' ), array(), apply_filters( 'tribe_events_css_version', self::VERSION ) );
			}

			// settings screen
			if ( $admin_helpers->is_screen( 'settings_page_tribe-settings' ) ) {

				// chosen
				Tribe__Events__Template_Factory::asset_package( 'chosen' );

				// JS admin
				Tribe__Events__Template_Factory::asset_package( 'admin' );

				// JS settings
				Tribe__Events__Template_Factory::asset_package( 'settings' );

				wp_enqueue_script( 'thickbox' );
				wp_enqueue_style( 'thickbox' );

				// hook for other plugins
				do_action( 'tribe_settings_enqueue' );
			}

			if ( $admin_helpers->is_screen( 'widgets' ) ) {
				Tribe__Events__Template_Factory::asset_package( 'chosen' );
			}

			// events, organizer, or venue editing
			if ( $admin_helpers->is_post_type_screen() ) {

				// chosen
				Tribe__Events__Template_Factory::asset_package( 'chosen' );

				// select 2
				Tribe__Events__Template_Factory::asset_package( 'select2' );

				// smoothness
				Tribe__Events__Template_Factory::asset_package( 'smoothness' );

				// date picker
				Tribe__Events__Template_Factory::asset_package( 'datepicker' );

				// dialog
				Tribe__Events__Template_Factory::asset_package( 'dialog' );

				// UI admin
				Tribe__Events__Template_Factory::asset_package( 'admin-ui' );

				// JS admin
				Tribe__Events__Template_Factory::asset_package( 'admin' );

				// ecp placeholders
				Tribe__Events__Template_Factory::asset_package( 'ecp-plugins' );

				if ( $admin_helpers->is_post_type_screen( self::POSTTYPE ) ){
					add_action( 'admin_footer', array( $this, 'printLocalizedAdmin' ) );
					// hook for other plugins
					do_action( 'tribe_events_enqueue' );
				} elseif ( $admin_helpers->is_post_type_screen( self::VENUE_POST_TYPE ) ){
					// hook for other plugins
					do_action( 'tribe_venues_enqueue' );
				} elseif ( $admin_helpers->is_post_type_screen( self::ORGANIZER_POST_TYPE ) ){
					do_action( 'tribe_organizers_enqueue' );
				}
			}
		}

		/**
		 * Modify the post type args to set Dashicon if we're in WP 3.8+
		 *
		 * @return array post type args
		 **/
		public function setDashicon( $postTypeArgs ) {
			global $wp_version;

			if ( version_compare( $wp_version, 3.8 ) >= 0 ) {
				$postTypeArgs['menu_icon'] = 'dashicons-calendar';
			}

			return $postTypeArgs;

		}

		/**
		 * Localize admin
		 *
		 * @return array
		 */
		public function localizeAdmin() {
			$bits = array(
				'dayNames'        => $this->daysOfWeek,
				'dayNamesShort'   => $this->daysOfWeekShort,
				'dayNamesMin'     => $this->daysOfWeekMin,
				'monthNames'      => array_values( $this->monthNames() ),
				'monthNamesShort' => array_values( $this->monthNames( true ) ),
				'nextText'        => __( 'Next', 'tribe-events-calendar' ),
				'prevText'        => __( 'Prev', 'tribe-events-calendar' ),
				'currentText'     => __( 'Today', 'tribe-events-calendar' ),
				'closeText'       => __( 'Done', 'tribe-events-calendar' ),
			);

			return $bits;
		}

		/**
		 * Output localized admin javascript
		 *
		 * @return void
		 */
		public function printLocalizedAdmin() {
			wp_localize_script( 'tribe-events-admin', 'TEC', $this->localizeAdmin() );
		}

		/**
		 * Get all options for the Events Calendar
		 *
		 * @return array of options
		 */
		public static function getOptions() {
			$options = get_option( self::OPTIONNAME, array() );
			if ( has_filter( 'tribe_get_options' ) ) {
				_deprecated_function( 'tribe_get_options', '3.10', 'option_' . self::OPTIONNAME );
				$options = apply_filters( 'tribe_get_options', $options );
			}
			return $options;
		}

		/**
		 * Get value for a specific option
		 *
		 * @param string $optionName name of option
		 * @param string $default    default value
		 *
		 * @return mixed results of option query
		 */
		public static function getOption( $optionName, $default = '' ) {
			if ( ! $optionName ) {
				return null;
			}
			$options = self::getOptions();

			$option = $default;
			if ( isset( $options[ $optionName ] ) ) {
				$option = $options[ $optionName ];
			} elseif ( is_multisite() && isset( self::$tribeEventsMuDefaults ) && is_array( self::$tribeEventsMuDefaults ) && in_array( $optionName, array_keys( self::$tribeEventsMuDefaults ) ) ) {
				$option = self::$tribeEventsMuDefaults[ $optionName ];
			}

			return apply_filters( 'tribe_get_single_option', $option, $default, $optionName );
		}

		/**
		 * Saves the options for the plugin
		 *
		 * @param array $options formatted the same as from getOptions()
		 * @param bool  $apply_filters
		 *
		 * @return void
		 */
		public function setOptions( $options, $apply_filters = true ) {
			if ( ! is_array( $options ) ) {
				return;
			}
			if ( $apply_filters == true ) {
				$options = apply_filters( 'tribe-events-save-options', $options );
			}
			update_option( self::OPTIONNAME, $options );
			}

		/**
		 * Set an option
		 *
		 * @param string $name
		 * @param mixed  $value
		 *
		 * @return void
		 */
		public function setOption( $name, $value ) {
			$newOption        = array();
			$newOption[ $name ] = $value;
			$options          = self::getOptions();
			self::setOptions( wp_parse_args( $newOption, $options ) );
		}

		/**
		 * Get all network options for the Events Calendar
		 *
		 * @return array of options
		 * @TODO add force option, implement in setNetworkOptions
		 */
		public static function getNetworkOptions() {
			if ( ! isset( self::$networkOptions ) ) {
				$options              = get_site_option( self::OPTIONNAMENETWORK, array() );
				self::$networkOptions = apply_filters( 'tribe_get_network_options', $options );
			}

			return self::$networkOptions;
		}

		/**
		 * Get value for a specific network option
		 *
		 * @param string $optionName name of option
		 * @param string $default    default value
		 *
		 * @return mixed results of option query
		 */
		public function getNetworkOption( $optionName, $default = '' ) {
			if ( ! $optionName ) {
				return null;
			}

			if ( ! isset( self::$networkOptions ) ) {
				self::getNetworkOptions();
			}

			if ( isset( self::$networkOptions[ $optionName ] ) ) {
				$option = self::$networkOptions[ $optionName ];
			} else {
				$option = $default;
			}

			return apply_filters( 'tribe_get_single_network_option', $option, $default );
		}

		/**
		 * Saves the network options for the plugin
		 *
		 * @param array $options formatted the same as from getOptions()
		 * @param bool  $apply_filters
		 *
		 * @return void
		 */
		public function setNetworkOptions( $options, $apply_filters = true ) {
			if ( ! is_array( $options ) ) {
				return;
			}
			if ( $apply_filters == true ) {
				$options = apply_filters( 'tribe-events-save-network-options', $options );
			}

			// @TODO use getNetworkOptions + force
			if ( update_site_option( self::OPTIONNAMENETWORK, $options ) ) {
				self::$networkOptions = apply_filters( 'tribe_get_network_options', $options );
			} else {
				self::$networkOptions = self::getNetworkOptions();
			}
		}

		/**
		 * Add the network admin options page
		 *
		 * @return void
		 */
		public function addNetworkOptionsPage() {
			$tribe_settings = Tribe__Events__Settings::instance();
			add_submenu_page(
				'settings.php', $this->pluginName, $this->pluginName, 'manage_network_options', 'tribe-events-calendar', array(
					$tribe_settings,
					'generatePage',
				)
			);
		}

		/**
		 * Render network admin options view
		 *
		 * @return void
		 */
		public function doNetworkSettingTab() {
			include_once( $this->pluginPath . 'src/admin-views/tribe-options-network.php' );

			new Tribe__Events__Settings_Tab( 'network', __( 'Network', 'tribe-events-calendar' ), $networkTab );
		}

		/**
		 * Get the post types that are associated with TEC.
		 *
		 * @return array The post types associated with this plugin
		 */
		public static function getPostTypes() {
			return apply_filters(
				'tribe_events_post_types', array(
					self::POSTTYPE,
					self::ORGANIZER_POST_TYPE,
					self::VENUE_POST_TYPE,
				)
			);
		}

		/**
		 * An event can have one or more start dates. This gives
		 * the earliest of those.
		 *
		 * @param int $post_id
		 *
		 * @return string The date string for the earliest occurrence of the event
		 */
		public static function get_series_start_date( $post_id ) {
			if ( function_exists( 'tribe_get_recurrence_start_dates' ) ) {
				$start_dates = tribe_get_recurrence_start_dates( $post_id );

				return reset( $start_dates );
			} else {
				return get_post_meta( $post_id, '_EventStartDate', true );
			}
		}

		/**
		 * Save hidden tabs
		 *
		 * @return void
		 * @TODO move somewhere else
		 */
		public function saveAllTabsHidden() {
			$all_tabs_keys = array_keys( apply_filters( 'tribe_settings_all_tabs', array() ) );

			$network_options = (array) get_site_option( self::OPTIONNAMENETWORK );

			if ( isset( $_POST['hideSettingsTabs'] ) && $_POST['hideSettingsTabs'] == $all_tabs_keys ) {
				$network_options['allSettingsTabsHidden'] = '1';
			} else {
				$network_options['allSettingsTabsHidden'] = '0';
			}

			$this->setNetworkOptions( $network_options );
		}

		/**
		 * Clean up trashed venues
		 *
		 * @param int $postId
		 *
		 * @return void
		 */
		public function cleanupPostVenues( $postId ) {
			$this->removeDeletedPostTypeAssociation( '_EventVenueID', $postId );
		}

		/**
		 * Clean up trashed organizers.
		 *
		 * @param int $postId
		 *
		 * @return void
		 */
		public function cleanupPostOrganizers( $postId ) {
			$this->removeDeletedPostTypeAssociation( '_EventOrganizerID', $postId );
		}

		/**
		 * Clean up trashed venues or organizers.
		 *
		 * @param string $key
		 * @param int    $postId
		 *
		 * @return void
		 */
		protected function removeDeletedPostTypeAssociation( $key, $postId ) {
			$the_query = new WP_Query( array(
				'meta_key'   => $key,
				'meta_value' => $postId,
				'post_type'  => self::POSTTYPE,
			) );

			while ( $the_query->have_posts() ): $the_query->the_post();
				delete_post_meta( get_the_ID(), $key );
			endwhile;

			wp_reset_postdata();
		}

		/**
		 * Truncate a given string.
		 *
		 * @param string $text           The text to truncate.
		 * @param int    $excerpt_length How long you want it to be truncated to.
		 *
		 * @return string The truncated text.
		 */
		public function truncate( $text, $excerpt_length = 44 ) {

			$text = apply_filters( 'the_content', $text );
			$text = str_replace( ']]>', ']]&gt;', $text );
			$text = strip_tags( $text );

			$words = explode( ' ', $text, $excerpt_length + 1 );
			if ( count( $words ) > $excerpt_length ) {
				array_pop( $words );
				$text = implode( ' ', $words );
				$text = rtrim( $text );
				$text .= '&hellip;';
			}

			return $text;
		}

		/**
		 * Load the text domain.
		 *
		 * @return void
		 */
		public function loadTextDomain() {
			load_plugin_textdomain( 'tribe-events-calendar', false, $this->pluginDir . 'lang/' );
			$this->constructDaysOfWeek();
			$this->initMonthNames();
		}

		/**
		 * Load asset packages.
		 *
		 * @return void
		 */
		public function loadStyle() {
			if ( tribe_is_event_query() || tribe_is_event_organizer() || tribe_is_event_venue() ) {

				// jquery-resize
				Tribe__Events__Template_Factory::asset_package( 'jquery-resize' );

				// smoothness
				Tribe__Events__Template_Factory::asset_package( 'smoothness' );

				// Tribe Calendar JS
				Tribe__Events__Template_Factory::asset_package( 'calendar-script' );

				Tribe__Events__Template_Factory::asset_package( 'events-css' );
			} else {
				if ( is_active_widget( false, false, 'tribe-events-list-widget' ) ) {

					Tribe__Events__Template_Factory::asset_package( 'events-css' );

				}
			}
		}

		/**
		 * Set the displaying class property.
		 *
		 * @return void
		 */
		public function setDisplay() {
			if ( is_admin() && ( ! defined( 'DOING_AJAX' ) || ! DOING_AJAX ) ) {
				$this->displaying = 'admin';
			} else {
				global $wp_query;
				if ( $wp_query && $wp_query->is_main_query() && ! empty( $wp_query->tribe_is_event_query ) ) {
					$this->displaying = isset( $wp_query->query_vars['eventDisplay'] ) ? $wp_query->query_vars['eventDisplay'] : tribe_get_option( 'viewOption', 'list' );

					if ( is_single() && $this->displaying != 'all' ) {
						$this->displaying = 'single-event';
					}
				}
			}
		}

		/**
		 * Returns the default view, providing a fallback if the default is no longer availble.
		 *
		 * This can be useful is for instance a view added by another plugin (such as PRO) is
		 * stored as the default but can no longer be generated due to the plugin being deactivated.
		 *
		 * @return string
		 */
		public function default_view() {
			// Compare the stored default view option to the list of available views
			$default         = $this->getOption( 'viewOption', 'month' );
			$available_views = (array) apply_filters( 'tribe-events-bar-views', array(), false );

			foreach ( $available_views as $view ) {
				if ( $default === $view['displaying'] ) {
					return $default;
				}
			}

			// If the stored option is no longer available, pick the first available one instead
			$first_view = array_shift( $available_views );
			$view       = $first_view['displaying'];

			// Update the saved option
			$this->setOption( 'viewOption', $view );

			return $view;
		}

		/**
		 * Localize month names and their short names and such using $wp_locale.
		 *
		 * @return void
		 */
		protected function initMonthNames() {
			global $wp_locale;
			$this->monthsFull = array(
				'January'   => $wp_locale->get_month( '01' ),
				'February'  => $wp_locale->get_month( '02' ),
				'March'     => $wp_locale->get_month( '03' ),
				'April'     => $wp_locale->get_month( '04' ),
				'May'       => $wp_locale->get_month( '05' ),
				'June'      => $wp_locale->get_month( '06' ),
				'July'      => $wp_locale->get_month( '07' ),
				'August'    => $wp_locale->get_month( '08' ),
				'September' => $wp_locale->get_month( '09' ),
				'October'   => $wp_locale->get_month( '10' ),
				'November'  => $wp_locale->get_month( '11' ),
				'December'  => $wp_locale->get_month( '12' ),
			);
			// yes, it's awkward. easier this way than changing logic elsewhere.
			$this->monthsShort = $months = array(
				'Jan' => $wp_locale->get_month_abbrev( $wp_locale->get_month( '01' ) ),
				'Feb' => $wp_locale->get_month_abbrev( $wp_locale->get_month( '02' ) ),
				'Mar' => $wp_locale->get_month_abbrev( $wp_locale->get_month( '03' ) ),
				'Apr' => $wp_locale->get_month_abbrev( $wp_locale->get_month( '04' ) ),
				'May' => $wp_locale->get_month_abbrev( $wp_locale->get_month( '05' ) ),
				'Jun' => $wp_locale->get_month_abbrev( $wp_locale->get_month( '06' ) ),
				'Jul' => $wp_locale->get_month_abbrev( $wp_locale->get_month( '07' ) ),
				'Aug' => $wp_locale->get_month_abbrev( $wp_locale->get_month( '08' ) ),
				'Sep' => $wp_locale->get_month_abbrev( $wp_locale->get_month( '09' ) ),
				'Oct' => $wp_locale->get_month_abbrev( $wp_locale->get_month( '10' ) ),
				'Nov' => $wp_locale->get_month_abbrev( $wp_locale->get_month( '11' ) ),
				'Dec' => $wp_locale->get_month_abbrev( $wp_locale->get_month( '12' ) ),
			);
		}

		/**
		 * Helper method to return an array of translated month names or short month names
		 *
		 * @param bool $short
		 *
		 * @return array Translated month names
		 */
		public function monthNames( $short = false ) {
			if ( $short ) {
				return $this->monthsShort;
			}

			return $this->monthsFull;
		}

		/**
		 * Flush rewrite rules to support custom links
		 *
		 * @todo This is only registering the events post type, not the meta types
		 *
		 * @link http://codex.wordpress.org/Custom_Queries#Permalinks_for_Custom_Archives
		 */
		public static function flushRewriteRules() {

			$tec = self::instance();

			// reregister custom post type to make sure slugs are updated
			$tec->postTypeArgs['rewrite']['slug'] = sanitize_title( $tec->getRewriteSlugSingular() );
			register_post_type( self::POSTTYPE, apply_filters( 'tribe_events_register_event_type_args', $tec->postTypeArgs ) );

			add_action( 'shutdown', 'flush_rewrite_rules' );
		}

		/**
		 * Adds the event specific query vars to WordPress
		 *
		 * @param array $qvars
		 *
		 * @link http://codex.wordpress.org/Custom_Queries#Permalinks_for_Custom_Archives
		 * @return mixed array of query variables that this plugin understands
		 */
		public function eventQueryVars( $qvars ) {
			$qvars[] = 'eventDisplay';
			$qvars[] = 'eventDate';
			$qvars[] = 'ical';
			$qvars[] = 'start_date';
			$qvars[] = 'end_date';
			$qvars[] = self::TAXONOMY;

			return $qvars;
		}

		/**
		 * Adds Event specific rewrite rules.
		 *
		 * @param object $wp_rewrite
		 * events/                =>    /?post_type=tribe_events
		 * events/month        =>    /?post_type=tribe_events&eventDisplay=month
		 * events/week        =>  /?post_type=tribe_events&eventDisplay=week
		 * events/upcoming        =>    /?post_type=tribe_events&eventDisplay=upcoming
		 * events/past            =>    /?post_type=tribe_events&eventDisplay=past
		 * events/2008-01/#15    =>    /?post_type=tribe_events&eventDisplay=bydate&eventDate=2008-01-01
		 * events/category/some-events-category => /?post_type=tribe_events&tribe_event_cat=some-events-category
		 *
		 * @return void
		 */
		public function filterRewriteRules( $wp_rewrite ) {

			$this->rewriteSlug         = $this->getRewriteSlug();
			$this->rewriteSlugSingular = $this->getRewriteSlugSingular();
			$this->taxRewriteSlug      = $this->getTaxRewriteSlug();
			$this->tagRewriteSlug      = $this->getTagRewriteSlug();

			$base       = trailingslashit( $this->rewriteSlug );
			$singleBase = trailingslashit( $this->rewriteSlugSingular );
			$catBase    = trailingslashit( $this->taxRewriteSlug );
			$catBase    = '(.*)' . $catBase . '(?:[^/]+/)*';
			$tagBase    = trailingslashit( $this->tagRewriteSlug );
			$tagBase    = '(.*)' . $tagBase;

			$month    = $this->monthSlug;
			$list 	  = $this->listSlug;
			$today    = $this->todaySlug;
			$day      = $this->daySlug;
			$newRules = array();

			// single event
			$newRules[ $singleBase . '([^/]+)/(\d{4}-\d{2}-\d{2})/?$' ]      = 'index.php?' . self::POSTTYPE . '=' . $wp_rewrite->preg_index( 1 ) . '&eventDate=' . $wp_rewrite->preg_index( 2 );
			$newRules[ $singleBase . '([^/]+)/(\d{4}-\d{2}-\d{2})/ical/?$' ] = 'index.php?ical=1&' . self::POSTTYPE . '=' . $wp_rewrite->preg_index( 1 ) . '&eventDate=' . $wp_rewrite->preg_index( 2 );
			$newRules[ $singleBase . '([^/]+)/all/?$' ]                      = 'index.php?post_type=' . self::POSTTYPE . '&' . self::POSTTYPE . '=' . $wp_rewrite->preg_index( 1 ) . '&eventDisplay=all';

			$newRules[ $base . 'page/(\d+)']                  = 'index.php?post_type=' . self::POSTTYPE . '&eventDisplay=list&paged=' . $wp_rewrite->preg_index( 1 );
			$newRules[ $base . 'ical']                        = 'index.php?post_type=' . self::POSTTYPE . '&ical=1';
			$newRules[ $base . '(feed|rdf|rss|rss2|atom)/?$'] = 'index.php?post_type=' . self::POSTTYPE . '&eventDisplay=list&feed=' . $wp_rewrite->preg_index( 1 );
			$newRules[ $base . $month ]                       = 'index.php?post_type=' . self::POSTTYPE . '&eventDisplay=month';
			$newRules[ $base . $list . '/page/(\d+)' ]        = 'index.php?post_type=' . self::POSTTYPE . '&eventDisplay=list&paged=' . $wp_rewrite->preg_index( 1 );
			$newRules[ $base . $list ]                        = 'index.php?post_type=' . self::POSTTYPE . '&eventDisplay=list';
			$newRules[ $base . $today ]                       = 'index.php?post_type=' . self::POSTTYPE . '&eventDisplay=day';
			$newRules[ $base . '(\d{4}-\d{2})$' ]             = 'index.php?post_type=' . self::POSTTYPE . '&eventDisplay=month&eventDate=' . $wp_rewrite->preg_index( 1 );
			$newRules[ $base . '(\d{4}-\d{2}-\d{2})/?$' ]     = 'index.php?post_type=' . self::POSTTYPE . '&eventDisplay=day&eventDate=' . $wp_rewrite->preg_index( 1 );
			$newRules[ $base . 'feed/?$' ]                    = 'index.php?post_type=' . self::POSTTYPE . '&eventDisplay=list&feed=rss2';
			$newRules[ $base . '?$' ]                         = 'index.php?post_type=' . self::POSTTYPE . '&eventDisplay=default';

			// ical
			$newRules[ $singleBase . '([^/]+)/ical/?$' ]        = 'index.php?post_type=' . self::POSTTYPE . '&name=' . $wp_rewrite->preg_index( 1 ) . '&ical=1';
			$newRules[ $base . '/(\d{4}-\d{2}-\d{2})/ical/?$' ] = 'index.php?post_type=' . self::POSTTYPE . '&eventDisplay=day&eventDate=' . $wp_rewrite->preg_index( 1 ) . '&ical=1';

			// category rules.
			$newRules[ $catBase . '([^/]+)/page/(\d+)' ]                          = 'index.php?post_type=' . self::POSTTYPE . '&eventDisplay=list&tribe_events_cat=' . $wp_rewrite->preg_index( 2 ) . '&paged=' . $wp_rewrite->preg_index( 3 );
			$newRules[ $catBase . '([^/]+)/' . $month ]                           = 'index.php?tribe_events_cat=' . $wp_rewrite->preg_index( 2 ) . '&post_type=' . self::POSTTYPE . '&eventDisplay=month';
			$newRules[ $catBase . '([^/]+)/' . $list . '/page/(\d+)' ]            = 'index.php?tribe_events_cat=' . $wp_rewrite->preg_index( 2 ) . '&post_type=' . self::POSTTYPE . '&eventDisplay=list&paged=' . $wp_rewrite->preg_index( 3 );
			$newRules[ $catBase . '([^/]+)/' . $list ]                            = 'index.php?tribe_events_cat=' . $wp_rewrite->preg_index( 2 ) . '&post_type=' . self::POSTTYPE . '&eventDisplay=list';
			$newRules[ $catBase . '([^/]+)/' . $today ]                           = 'index.php?tribe_events_cat=' . $wp_rewrite->preg_index( 2 ) . '&post_type=' . self::POSTTYPE . '&eventDisplay=day';
			$newRules[ $catBase . '([^/]+)/' . $day . '/(\d{4}-\d{2}-\d{2})/?$' ] = 'index.php?tribe_events_cat=' . $wp_rewrite->preg_index( 2 ) . '&post_type=' . self::POSTTYPE . '&eventDisplay=day&eventDate=' . $wp_rewrite->preg_index( 3 );
			$newRules[ $catBase . '([^/]+)/(\d{4}-\d{2})$' ]                      = 'index.php?tribe_events_cat=' . $wp_rewrite->preg_index( 2 ) . '&post_type=' . self::POSTTYPE . '&eventDisplay=month&eventDate=' . $wp_rewrite->preg_index( 3 );
			$newRules[ $catBase . '([^/]+)/(\d{4}-\d{2}-\d{2})$' ]                = 'index.php?tribe_events_cat=' . $wp_rewrite->preg_index( 2 ) . '&post_type=' . self::POSTTYPE . '&eventDisplay=day&eventDate=' . $wp_rewrite->preg_index( 3 );
			$newRules[ $catBase . '([^/]+)/feed/?$' ]                             = 'index.php?tribe_events_cat=' . $wp_rewrite->preg_index( 2 ) . '&eventDisplay=list&post_type=' . self::POSTTYPE . '&feed=rss2';
			$newRules[ $catBase . '([^/]+)/ical/?$' ]                             = 'index.php?post_type=' . self::POSTTYPE . '&eventDisplay=list&tribe_events_cat=' . $wp_rewrite->preg_index( 2 ) . '&ical=1';
			$newRules[ $catBase . '([^/]+)/feed/(feed|rdf|rss|rss2|atom)/?$' ]    = 'index.php?post_type=' . self::POSTTYPE . '&tribe_events_cat=' . $wp_rewrite->preg_index( 2 ) . '&feed=' . $wp_rewrite->preg_index( 3 );
			$newRules[ $catBase . '([^/]+)/?$' ]                                  = 'index.php?tribe_events_cat=' . $wp_rewrite->preg_index( 2 ) . '&post_type=' . self::POSTTYPE . '&eventDisplay=' . $this->getOption( 'viewOption', 'month' );

			// tag rules.
			$newRules[ $tagBase . '([^/]+)/page/(\d+)' ]                          = 'index.php?tag=' . $wp_rewrite->preg_index( 2 ) . '&post_type=' . self::POSTTYPE . '&eventDisplay=list&paged=' . $wp_rewrite->preg_index( 3 );
			$newRules[ $tagBase . '([^/]+)/' . $month ]                           = 'index.php?tag=' . $wp_rewrite->preg_index( 2 ) . '&post_type=' . self::POSTTYPE . '&eventDisplay=month';
			$newRules[ $tagBase . '([^/]+)/' . $list . '/page/(\d+)' ]            = 'index.php?tag=' . $wp_rewrite->preg_index( 2 ) . '&post_type=' . self::POSTTYPE . '&eventDisplay=list&paged=' . $wp_rewrite->preg_index( 3 );
			$newRules[ $tagBase . '([^/]+)/' . $list ]                            = 'index.php?tag=' . $wp_rewrite->preg_index( 2 ) . '&post_type=' . self::POSTTYPE . '&eventDisplay=list';
			$newRules[ $tagBase . '([^/]+)/' . $today ]                           = 'index.php?tag=' . $wp_rewrite->preg_index( 2 ) . '&post_type=' . self::POSTTYPE . '&eventDisplay=day';
			$newRules[ $tagBase . '([^/]+)/(\d{4}-\d{2})$' ]                      = 'index.php?tag=' . $wp_rewrite->preg_index( 2 ) . '&post_type=' . self::POSTTYPE . '&eventDisplay=month&eventDate=' . $wp_rewrite->preg_index( 3 );
			$newRules[ $tagBase . '([^/]+)/' . $day . '/(\d{4}-\d{2}-\d{2})/?$' ] = 'index.php?tag=' . $wp_rewrite->preg_index( 2 ) . '&post_type=' . self::POSTTYPE . '&eventDisplay=day&eventDate=' . $wp_rewrite->preg_index( 3 );
			$newRules[ $tagBase . '([^/]+)/(\d{4}-\d{2}-\d{2})$' ]                = 'index.php?tag=' . $wp_rewrite->preg_index( 2 ) . '&post_type=' . self::POSTTYPE . '&eventDisplay=day&eventDate=' . $wp_rewrite->preg_index( 3 );
			$newRules[ $tagBase . '([^/]+)/feed/?$' ]                             = 'index.php?tag=' . $wp_rewrite->preg_index( 2 ) . '&post_type=' . self::POSTTYPE . '&eventDisplay=list&feed=rss2';
			$newRules[ $tagBase . '([^/]+)/ical/?$' ]                             = 'index.php?tag=' . $wp_rewrite->preg_index( 2 ) . '&post_type=' . self::POSTTYPE . '&eventDisplay=list&ical=1';
			$newRules[ $tagBase . '([^/]+)/feed/(feed|rdf|rss|rss2|atom)/?$' ]    = 'index.php?tag=' . $wp_rewrite->preg_index( 2 ) . '&post_type=' . self::POSTTYPE . '&feed=' . $wp_rewrite->preg_index( 3 );
			$newRules[ $tagBase . '([^/]+)/?$' ]                                  = 'index.php?tag=' . $wp_rewrite->preg_index( 2 ) . '&post_type=' . self::POSTTYPE . '&eventDisplay=list';

			$wp_rewrite->rules = apply_filters( 'tribe_events_rewrite_rules', $newRules + $wp_rewrite->rules, $newRules );
		}

		/**
		 * Redirect the legacy past/upcoming view URLs to list
		 */
		public function redirect_past_upcoming_view_urls() {

			if ( strpos( $_SERVER['REQUEST_URI'], $this->getRewriteSlug() . '/' . $this->pastSlug ) !== false ) {
				wp_redirect( esc_url_raw( add_query_arg( array( 'tribe_event_display' => 'past' ), str_replace( '/' . $this->pastSlug . '/', '/' . $this->listSlug . '/', $_SERVER['REQUEST_URI'] ) ) ) );
				die;
			} elseif ( strpos( $_SERVER['REQUEST_URI'], $this->getRewriteSlug() . '/' . $this->upcomingSlug ) !== false ) {
				wp_redirect( str_replace( '/' . $this->upcomingSlug . '/', '/' . $this->listSlug . '/', $_SERVER['REQUEST_URI'] ) );
				die;
			}

		}

		/**
		 * Returns various internal events-related URLs
		 *
		 * @param string        $type      type of link. See switch statement for types.
		 * @param string        $secondary for $type = month, pass a YYYY-MM string for a specific month's URL
		 *                                 for $type = week, pass a Week # string for a specific week's URL
		 * @param int|bool|null $term
		 *
		 * @return string The link.
		 */
		public function getLink( $type = 'home', $secondary = false, $term = null ) {
			// if permalinks are off or user doesn't want them: ugly.
			if ( '' == get_option( 'permalink_structure' ) ) {
				return esc_url_raw( $this->uglyLink( $type, $secondary ) );
			}

			// account for semi-pretty permalinks
			if ( false !== strpos( get_option( 'permalink_structure' ), 'index.php' ) ) {
				$eventUrl = trailingslashit( home_url() . '/index.php/' . sanitize_title( $this->getOption( 'eventsSlug', 'events' ) ) );
			} else {
				$eventUrl = trailingslashit( home_url() . '/' . sanitize_title( $this->getOption( 'eventsSlug', 'events' ) ) );
			}

			// if we're on an Event Cat, show the cat link, except for home and days.
			if ( $type !== 'home' && is_tax( self::TAXONOMY ) && $term !== false && ! is_numeric( $term ) ) {
				$term_link = get_term_link( get_query_var( 'term' ), self::TAXONOMY );
				if ( ! is_wp_error( $term_link ) ) {
					$eventUrl = trailingslashit( $term_link );
				}
			} else {
				if ( $term ) {
					$term_link = get_term_link( (int) $term, self::TAXONOMY );
					if ( ! is_wp_error( $term_link ) ) {
						$eventUrl = trailingslashit( $term_link );
					}
				}
			}

			switch ( $type ) {
				case 'home':
					$eventUrl = trailingslashit( esc_url_raw( $eventUrl ) );
					break;
				case 'month':
					if ( $secondary ) {
						$eventUrl = trailingslashit( esc_url_raw( $eventUrl . $secondary ) );
					} else {
						$eventUrl = trailingslashit( esc_url_raw( $eventUrl . $this->monthSlug ) );
					}
					break;
				case 'list':
					$eventUrl = trailingslashit( esc_url_raw( $eventUrl . $this->listSlug ) );
					break;
				case 'upcoming':
					$eventUrl = trailingslashit( esc_url_raw( $eventUrl . $this->listSlug ) );
					break;
				case 'past':
					$eventUrl = esc_url_raw( add_query_arg( 'tribe_event_display', 'past', trailingslashit( $eventUrl . $this->listSlug ) ) );
					break;
				case 'dropdown':
					$eventUrl = esc_url_raw( $eventUrl );
					break;
				case 'single':
					global $post;
					$p        = $secondary ? $secondary : $post;
					$link     = trailingslashit( get_permalink( $p ) );
					$eventUrl = trailingslashit( esc_url_raw( $link ) );
					break;
				case 'day':
					if ( empty( $secondary ) ) {
						$secondary = $this->todaySlug;
					} else {
						$secondary = tribe_event_format_date( $secondary, false, Tribe__Events__Date_Utils::DBDATEFORMAT );
					}
					$eventUrl  = trailingslashit( esc_url_raw( $eventUrl . $secondary ) );
					break;
				default:
					$eventUrl = esc_url_raw( $eventUrl );
					break;
			}

			return apply_filters( 'tribe_events_getLink', $eventUrl, $type, $secondary, $term );
		}

		/**
		 * If pretty perms are off, get the ugly link.
		 *
		 * @param string $type      The type of link requested.
		 * @param bool|string       $secondary Some secondary data for the link.
		 *
		 * @return string The ugly link.
		 */
		public function uglyLink( $type = 'home', $secondary = false ) {

			$eventUrl = add_query_arg( 'post_type', self::POSTTYPE, home_url() );

			// if we're on an Event Cat, show the cat link, except for home.
			if ( $type !== 'home' && is_tax( self::TAXONOMY ) ) {
				$eventUrl = add_query_arg( self::TAXONOMY, get_query_var( 'term' ), $eventUrl );
			}

			switch ( $type ) {
				case 'day':
					$eventUrl = add_query_arg( array( 'eventDisplay' => $type ), $eventUrl );
					if ( $secondary ) {
						$eventUrl = add_query_arg( array( 'eventDate' => $secondary ), $eventUrl );
					}
					break;
				case 'week':
				case 'month':
					$eventUrl = add_query_arg( array( 'eventDisplay' => $type ), $eventUrl );
					if ( is_string( $secondary ) ) {
						$eventUrl = add_query_arg( array( 'eventDate' => $secondary ), $eventUrl );
					} elseif ( is_array( $secondary ) ) {
						$eventUrl = add_query_arg( $secondary, $eventUrl );
					}
					break;
				case 'list':
				case 'past':
				case 'upcoming':
					$eventUrl = add_query_arg( array( 'eventDisplay' => $type ), $eventUrl );
					break;
				case 'dropdown':
					$dropdown = add_query_arg( array( 'eventDisplay' => 'month', 'eventDate' => ' ' ), $eventUrl );
					$eventUrl = rtrim( $dropdown ); // tricksy
					break;
				case 'single':
					global $post;
					$p        = $secondary ? $secondary : $post;
					$eventUrl = get_permalink( $p );
					break;
				case 'home':
				default:
					break;
			}

			return apply_filters( 'tribe_events_ugly_link', $eventUrl, $type, $secondary );
		}

		/**
		 * Returns the GCal export link for a given event id.
		 *
		 * @param int $postId The post id requested.
		 *
		 * @return string The URL for the GCal export link.
		 */
		public function googleCalendarLink( $postId = null ) {
			global $post;
			$tribeEvents = self::instance();

			if ( $postId === null || ! is_numeric( $postId ) ) {
				$postId = $post->ID;
			}
			// protecting for reccuring because the post object will have the start/end date available
			$start_date = isset( $post->EventStartDate )
				? strtotime( $post->EventStartDate )
				: strtotime( get_post_meta( $postId, '_EventStartDate', true ) );
			$end_date   = isset( $post->EventEndDate )
				? strtotime( $post->EventEndDate . ( get_post_meta( $postId, '_EventAllDay', true ) ? ' + 1 day' : '' ) )
				: strtotime( get_post_meta( $postId, '_EventEndDate', true ) . ( get_post_meta( $postId, '_EventAllDay', true ) ? ' + 1 day' : '' ) );

			$dates    = ( get_post_meta( $postId, '_EventAllDay', true ) ) ? date( 'Ymd', $start_date ) . '/' . date( 'Ymd', $end_date ) : date( 'Ymd', $start_date ) . 'T' . date( 'Hi00', $start_date ) . '/' . date( 'Ymd', $end_date ) . 'T' . date( 'Hi00', $end_date );
			$location = trim( $tribeEvents->fullAddressString( $postId ) );
			$base_url = 'http://www.google.com/calendar/event';

			$event_details = apply_filters( 'the_content', get_the_content() );

			//Truncate Event Description and add permalink if greater than 996 characters
			if ( strlen( $event_details ) > 996 ) {
				//Strip tags
				$event_details = strip_tags( $event_details );

				$event_url     = get_permalink();
				$event_details = substr( $event_details, 0, 996 );

				//Only add the permalink if it's shorter than 900 characters, so we don't exceed the browser's URL limits
				if ( strlen( $event_url ) < 900 ) {
					$event_details .= sprintf( ' (View Full %1$s Description Here: %2$s)', $this->singular_event_label, $event_url );
				}
			}

			$params = array(
				'action'   => 'TEMPLATE',
				'text'     => urlencode( strip_tags( $post->post_title ) ),
				'dates'    => $dates,
				'details'  => urlencode( $event_details ),
				'location' => urlencode( $location ),
				'sprop'    => get_option( 'blogname' ),
				'trp'      => 'false',
				'sprop'    => 'website:' . home_url(),
			);
			$params = apply_filters( 'tribe_google_calendar_parameters', $params, $postId );
			$url    = add_query_arg( $params, $base_url );

			return esc_url( $url );
		}

		/**
		 * Returns a link to google maps for the given event. This link can be filtered
		 * using the tribe_events_google_map_link hook.
		 *
		 * @param int|null $post_id
		 *
		 * @return string a fully qualified link to http://maps.google.com/ for this event
		 */
		public function googleMapLink( $post_id = null ) {
			if ( $post_id === null || ! is_numeric( $post_id ) ) {
				global $post;
				$post_id = $post->ID;
			}

			$locationMetaSuffixes = array( 'address', 'city', 'region', 'zip', 'country' );
			$to_encode = '';
			$url = '';

			foreach ( $locationMetaSuffixes as $val ) {
				$metaVal = call_user_func( 'tribe_get_' . $val, $post_id );
				if ( $metaVal ) {
					$to_encode .= $metaVal . ' ';
				}
			}

			if ( $to_encode ) {
				$url = 'http://maps.google.com/maps?f=q&amp;source=s_q&amp;hl=en&amp;geocode=&amp;q=' . urlencode( trim( $to_encode ) );
			}

			return apply_filters( 'tribe_events_google_map_link', $url, $post_id );
		}

		/**
		 *  Returns the full address of an event along with HTML markup.  It
		 *  loads the full-address template to generate the HTML
		 */
		public function fullAddress( $post_id = null, $includeVenueName = false ) {
			global $post;
			if ( ! is_null( $post_id ) ) {
				$tmp_post = $post;
				$post     = get_post( $post_id );
			}
			ob_start();
			tribe_get_template_part( 'modules/address' );
			$address = ob_get_contents();
			ob_end_clean();
			if ( ! empty( $tmp_post ) ) {
				$post = $tmp_post;
			}

			return $address;
		}

		/**
		 *  Returns a string version of the full address of an event
		 *
		 * @param int|WP_Post The post object or post id.
		 *
		 * @return string The event's address.
		 */
		public function fullAddressString( $postId = null ) {
			$address = '';
			if ( tribe_get_address( $postId ) ) {
				$address .= tribe_get_address( $postId );
			}

			if ( tribe_get_city( $postId ) ) {
				if ( $address != '' ) {
					$address .= ', ';
				}
				$address .= tribe_get_city( $postId );
			}

			if ( tribe_get_region( $postId ) ) {
				if ( $address != '' ) {
					$address .= ', ';
				}
				$address .= tribe_get_region( $postId );
			}

			if ( tribe_get_zip( $postId ) ) {
				if ( $address != '' ) {
					$address .= ', ';
				}
				$address .= tribe_get_zip( $postId );
			}

			if ( tribe_get_country( $postId ) ) {
				if ( $address != '' ) {
					$address .= ', ';
				}
				$address .= tribe_get_country( $postId );
			}

			return $address;
		}

		/**
		 * plugin deactivation callback
		 * @see register_deactivation_hook()
		 *
		 * @param bool $network_deactivating
		 */
		public static function deactivate( $network_deactivating ) {
			require_once( dirname( __FILE__ ) . '/Deactivation.php' );
			$deactivation = new Tribe__Events__Deactivation( $network_deactivating );
			add_action( 'shutdown', array( $deactivation, 'deactivate' ) );
		}

		/**
		 * Converts a set of inputs to YYYY-MM-DD HH:MM:SS format for MySQL
		 *
		 * @param string $date     The date.
		 * @param int    $hour     The hour of the day.
		 * @param int    $minute   The minute of the hour.
		 * @param string $meridian "am" or "pm".
		 *
		 * @return string The date and time.
		 * @todo remove - unused
		 */
		public function dateToTimeStamp( $date, $hour, $minute, $meridian ) {
			_deprecated_function( __METHOD__, '3.11', 'strtotime' );
			if ( preg_match( '/(PM|pm)/', $meridian ) && $hour < 12 ) {
				$hour += '12';
			}
			if ( preg_match( '/(AM|am)/', $meridian ) && $hour == 12 ) {
				$hour = '00';
			}
			$date = $this->dateHelper( $date );

			return "$date $hour:$minute:00";
		}

		/**
		 * Ensures date follows proper YYYY-MM-DD format
		 * converts /, - and space chars to -
		 *
		 * @param string $date The date.
		 *
		 * @return string The cleaned-up date.
		 * @todo remove - unused
		 */
		protected function dateHelper( $date ) {
			_deprecated_function( __METHOD__, '3.11', 'date' );

			if ( $date == '' ) {
				return date( Tribe__Events__Date_Utils::DBDATEFORMAT );
			}

			$date = str_replace( array( '-', '/', ' ', ':', chr( 150 ), chr( 151 ), chr( 45 ) ), '-', $date );
			// ensure no extra bits are added
			list( $year, $month, $day ) = explode( '-', $date );

			if ( ! checkdate( $month, $day, $year ) ) {
				$date = date( Tribe__Events__Date_Utils::DBDATEFORMAT );
			} // today's date if error
			else {
				$date = $year . '-' . $month . '-' . $day;
			}

			return $date;
		}

		/**
		 * Adds an alias for get_post_meta so we can override empty values with defaults.
		 * If you need the raw unfiltered data, use get_post_meta directly.
		 * This is mainly for templates.
		 *
		 * @param int    $id     The post id.
		 * @param string $meta   The meta key.
		 * @param bool   $single Return as string? Or array?
		 *
		 * @return mixed The meta.
		 */
		public function getEventMeta( $id, $meta, $single = true ) {
			$value = get_post_meta( $id, $meta, $single );
			if ( $value === FALSE ) {
				$method = str_replace( '_Event', '', $meta );
				$default = call_user_func( array( $this->defaults(), strtolower( $method ) ) );
				$value = apply_filters( 'filter_eventsDefault' . $method, $default );
			}
			return $value;
		}

		/**
		 * ensure only one venue or organizer is created during post preview
		 * subsequent previews will reuse that same post
		 *
		 * ensure that preview post is the one that's used when the event is published,
		 * unless we're publishing with a saved venue
		 *
		 * @param $post_type can be 'venue' or 'organizer'
		 */
		protected function manage_preview_metapost( $post_type, $event_id ) {

			if ( ! in_array( $post_type, array( 'venue', 'organizer' ) ) ) {
				return;
			}

			$posttype        = ucfirst( $post_type );
			$posttype_id     = $posttype . 'ID';
			$meta_key        = '_preview_' . $post_type . '_id';
			$valid_post_id   = "tribe_get_{$post_type}_id";
			$create          = "create$posttype";
			$preview_post_id = get_post_meta( $event_id, $meta_key, true );
			$doing_preview   = $_REQUEST['wp-preview'] == 'dopreview' ? true : false;

			if ( empty( $_POST[ $posttype ][ $posttype_id ] ) ) {
				// the event is set to use a new metapost
				if ( $doing_preview ) {
					// we're previewing
					if ( $preview_post_id && $preview_post_id == $valid_post_id( $preview_post_id ) ) {
						// a preview post has been created and is valid, update that
						wp_update_post(
							array(
								'ID'         => $preview_post_id,
								'post_title' => $_POST[ $posttype ][ $posttype ],
							)
						);
					} else {
						// a preview post has not been created yet, or is not valid - create one and save the ID
						$preview_post_id = Tribe__Events__API::$create( $_POST[ $posttype ], 'draft' );
						update_post_meta( $event_id, $meta_key, $preview_post_id );
					}
				}

				if ( $preview_post_id ) {
					// set the preview post id as the event metapost id in the $_POST array
					// so Tribe__Events__API::saveEventVenue() doesn't make a new post
					$_POST[ $posttype ][ $posttype_id ] = (int) $preview_post_id;
				}
			} else {
				// we're using a saved metapost, discard any preview post
				if ( $preview_post_id ) {
					wp_delete_post( $preview_post_id );
					global $wpdb;
					$wpdb->query( "DELETE FROM $wpdb->postmeta WHERE `meta_key` = '$meta_key' AND `meta_value` = $preview_post_id" );
				}
			}
		}

		/**
		 * Adds / removes the event details as meta tags to the post.
		 *
		 * @param int     $postId
		 * @param WP_Post $post
		 *
		 * @return void
		 */
		public function addEventMeta( $postId, $post ) {

			// Remove this hook to avoid an infinite loop, because saveEventMeta calls wp_update_post when the post is set to always show in calendar
			remove_action( 'save_post', array( $this, 'addEventMeta' ), 15, 2 );

			// only continue if it's an event post
			if ( $post->post_type !== self::POSTTYPE || defined( 'DOING_AJAX' ) ) {
				return;
			}
			// don't do anything on autosave or auto-draft either or massupdates
			if ( wp_is_post_autosave( $postId ) || $post->post_status == 'auto-draft' || isset( $_GET['bulk_edit'] ) || ( isset( $_REQUEST['action'] ) && $_REQUEST['action'] == 'inline-save' ) ) {
				return;
			}

			// don't do anything on other wp_insert_post calls
			if ( isset( $_POST['post_ID'] ) && $postId != $_POST['post_ID'] ) {
				return;
			}

			if ( ! isset( $_POST['ecp_nonce'] ) ) {
				return;
			}

			if ( ! wp_verify_nonce( $_POST['ecp_nonce'], self::POSTTYPE ) ) {
				return;
			}

			if ( ! current_user_can( 'edit_tribe_events' ) ) {
				return;
			}

			$_POST['Organizer'] = isset( $_POST['organizer'] ) ? stripslashes_deep( $_POST['organizer'] ) : null;
			$_POST['Venue']     = isset( $_POST['venue'] ) ? stripslashes_deep( $_POST['venue'] ) : null;


			/**
			 * handle previewed venues and organizers
			 */
			$this->manage_preview_metapost( 'venue', $postId );
			$this->manage_preview_metapost( 'organizer', $postId );

			/**
			 * When we have a VenueID/OrganizerID, we just save the ID, because we're not
			 * editing the venue/organizer from within the event.
			 */
			if ( isset( $_POST['Venue']['VenueID'] ) && ! empty( $_POST['Venue']['VenueID'] ) ) {
				$_POST['Venue'] = array( 'VenueID' => intval( $_POST['Venue']['VenueID'] ) );
			}

			$_POST['Organizer'] = $this->normalize_organizer_submission( $_POST['Organizer'] );


			Tribe__Events__API::saveEventMeta( $postId, $_POST, $post );

			// Add this hook back in
			add_action( 'save_post', array( $this, 'addEventMeta' ), 15, 2 );
		}

		private function normalize_organizer_submission( $submission ) {
			$organizers = array();
			if ( !isset( $submission['OrganizerID'] ) ) {
				return $organizers; // not a valid submission
			}

			if ( is_array( $submission['OrganizerID'] ) ) {
				foreach ( $submission['OrganizerID'] as $key => $organizer_id ) {
					if ( !empty( $organizer_id ) ) {
						$organizers[] = array( 'OrganizerID' => intval( $organizer_id ) );
					} else {
						$o = array();
						foreach ( array( 'Organizer', 'Phone', 'Website', 'Email' ) as $field_name ) {
							$o[$field_name] = isset( $submission[$field_name][$key] ) ? $submission[$field_name][$key] : '';
						}
						$organizers[] = $o;
					}
				}
				return $organizers;
			}

			// old style with single organizer fields
			$o = array();
			foreach ( array( 'Organizer', 'Phone', 'Website', 'Email' ) as $field_name ) {
				$o[$field_name] = isset( $submission[$field_name] ) ? $submission[$field_name] : '';
			}
			$organizers[] = $o;
			return $organizers;
		}

		/**
		 * Intended to run when the save_post_tribe_events action is fired.
		 *
		 * At this point we know an event is being updated or created and, if the post is going to
		 * be visible, we can set up a further action to handle updating our record of the
		 * populated date range once the post meta containing the start and end date for the post
		 * has saved.
		 */
		public function maybe_update_known_range( $post_id ) {
			// If the event isn't going to be visible (perhaps it's been trashed) rebuild dates and bail
			if ( ! in_array( get_post_status( $post_id ), array( 'publish', 'private', 'protected' ) ) ) {
				$this->rebuild_known_range();
				return;
			}

			add_action( 'tribe_events_update_meta', array( $this, 'update_known_range' ) );
		}

		/**
		 * Intelligently updates our record of the earliest start date/latest event date in
		 * the system. If the existing earliest/latest values have not been superseded by the new post's
		 * start/end date then no update takes place.
		 *
		 * This is deliberately hooked into save_post, rather than save_post_tribe_events, to avoid issues
		 * where the removal/restoration of hooks within addEventMeta() etc might stop this method from
		 * actually being called (relates to a core WP bug).
		 */
		public function update_known_range( $object_id ) {

			$current_min = tribe_events_earliest_date();
			$current_max = tribe_events_latest_date();

			$event_start = tribe_get_start_date( $object_id, false, Tribe__Events__Date_Utils::DBDATETIMEFORMAT );
			$event_end   = tribe_get_end_date( $object_id, false, Tribe__Events__Date_Utils::DBDATETIMEFORMAT );

			if ( $current_min > $event_start ) {
				tribe_update_option( 'earliest_date', $event_start );
			}
			if ( $current_max < $event_end ) {
				tribe_update_option( 'latest_date', $event_end );
			}
		}

		/**
		 * Fires on delete_post and decides whether or not to rebuild our record or
		 * earliest/latest event dates (which will be done when deleted_post fires,
		 * so that the deleted event is removed from the db before we recalculate).
		 *
		 * @param $post_id
		 */
		public function maybe_rebuild_known_range( $post_id ) {
			if ( self::POSTTYPE === get_post_type( $post_id ) ) {
				add_action( 'deleted_post', array( $this, 'rebuild_known_range' ) );
			}
		}

		/**
		 * Determine the earliest start date and latest end date currently in the database
		 * and store those values for future use.
		 */
		public function rebuild_known_range() {
			global $wpdb;
			remove_action( 'deleted_post', array( $this, 'rebuild_known_range' ) );

			$earliest = strtotime(
				$wpdb->get_var(
					 $wpdb->prepare(
						  "
				SELECT MIN(meta_value) FROM $wpdb->postmeta
				JOIN $wpdb->posts ON post_id = ID
				WHERE meta_key = '_EventStartDate'
				AND post_type = '%s'
				AND post_status IN ('publish', 'private', 'protected')
			", self::POSTTYPE
					 )
				)
			);

			$latest = strtotime(
				$wpdb->get_var(
					 $wpdb->prepare(
						  "
				SELECT MAX(meta_value) FROM $wpdb->postmeta
				JOIN $wpdb->posts ON post_id = ID
				WHERE meta_key = '_EventEndDate'
				AND post_type = '%s'
				AND post_status IN ('publish', 'private', 'protected')
			", self::POSTTYPE
					 )
				)
			);

			if ( $earliest ) {
				tribe_update_option( 'earliest_date', date( Tribe__Events__Date_Utils::DBDATETIMEFORMAT, $earliest ) );
			}
			if ( $latest ) {
				tribe_update_option( 'latest_date', date( Tribe__Events__Date_Utils::DBDATETIMEFORMAT, $latest ) );
			}
		}

		/**
		 * Adds the '_<posttype>Origin' meta field for a newly inserted events-calendar post.
		 *
		 * @param int     $postId , the post ID
		 * @param WP_Post $post   , the post object
		 *
		 * @return void
		 */
		public function addPostOrigin( $postId, $post ) {
			// Only continue of the post being added is an event, venue, or organizer.
			if ( isset( $postId ) && isset( $post->post_type ) ) {
				if ( $post->post_type == self::POSTTYPE ) {
					$post_type = '_Event';
				} elseif ( $post->post_type == self::VENUE_POST_TYPE ) {
					$post_type = '_Venue';
				} elseif ( $post->post_type == self::ORGANIZER_POST_TYPE ) {
					$post_type = '_Organizer';
				} else {
					return;
				}

				//only set origin once
				$origin = get_post_meta( $postId, $post_type . 'Origin', true );
				if ( ! $origin ) {
					add_post_meta( $postId, $post_type . 'Origin', apply_filters( 'tribe-post-origin', 'events-calendar', $postId, $post ) );
				}
			}
		}

		/**
		 * Publishes associated venue/organizer when an event is published
		 *
		 * @param int     $postID , the post ID
		 * @param WP_Post $post   , the post object
		 *
		 * @return void
		 */
		public function publishAssociatedTypes( $postID, $post ) {

			// don't need to save the venue or organizer meta when we are just publishing
			remove_action( 'save_post_' . self::VENUE_POST_TYPE, array( $this, 'save_venue_data' ), 16, 2 );
			remove_action( 'save_post_' . self::ORGANIZER_POST_TYPE, array( $this, 'save_organizer_data' ), 16, 2 );

			// save venue and organizer info on first pass
			if ( isset( $post->post_status ) && $post->post_status == 'publish' ) {

				//get venue and organizer and publish them
				$pm = get_post_custom( $post->ID );

				do_action( 'log', 'publishing an event with a venue', 'tribe-events', $post );

				// save venue on first setup
				if ( ! empty( $pm['_EventVenueID'] ) ) {
					$venue_id = is_array( $pm['_EventVenueID'] ) ? current( $pm['_EventVenueID'] ) : $pm['_EventVenueID'];
					if ( $venue_id ) {
						do_action( 'log', 'event has a venue', 'tribe-events', $venue_id );
						$venue_post = get_post( $venue_id );
						if ( ! empty( $venue_post ) && $venue_post->post_status != 'publish' ) {
							do_action( 'log', 'venue post found', 'tribe-events', $venue_post );
							$venue_post->post_status = 'publish';
							wp_update_post( $venue_post );
							$did_save = true;
						}
					}
				}

				// save organizer on first setup
				if ( ! empty( $pm['_EventOrganizerID'] ) ) {
					$org_id = is_array( $pm['_EventOrganizerID'] ) ? current( $pm['_EventOrganizerID'] ) : $pm['_EventOrganizerID'];
					if ( $org_id ) {
						$org_post = get_post( $org_id );
						if ( ! empty( $org_post ) && $org_post->post_status != 'publish' ) {
							$org_post->post_status = 'publish';
							wp_update_post( $org_post );
							$did_save = true;
						}
					}
				}
			}

			// put the actions back
			add_action( 'save_post_' . self::VENUE_POST_TYPE, array( $this, 'save_venue_data' ), 16, 2 );
			add_action( 'save_post_' . self::ORGANIZER_POST_TYPE, array( $this, 'save_organizer_data' ), 16, 2 );

		}

		/**
		 * Make sure the venue meta gets saved
		 *
		 * @param int     $postID The venue id.
		 * @param WP_Post $post   The post object.
		 *
		 * @return null|void
		 */
		public function save_venue_data( $postID = null, $post = null ) {
			// was a venue submitted from the single venue post editor?
			if ( empty( $_POST['post_ID'] ) || $_POST['post_ID'] != $postID || empty( $_POST['venue'] ) ) {
				return;
			}

			// is the current user allowed to edit this venue?
			if ( ! current_user_can( 'edit_tribe_venue', $postID ) ) {
				return;
			}

			$data = stripslashes_deep( $_POST['venue'] );
			Tribe__Events__API::updateVenue( $postID, $data );
		}

		/**
		 * Get venue info.
		 *
		 * @param int $p          post id
		 * @param     $args
		 *
		 * @return WP_Query->posts || false
		 */
		public function get_venue_info( $p = null, $args = array() ) {
			$defaults = array(
				'post_type'            => self::VENUE_POST_TYPE,
				'nopaging'             => 1,
				'post_status'          => 'publish',
				'ignore_sticky_posts ' => 1,
				'orderby'              => 'title',
				'order'                => 'ASC',
				'p'                    => $p,
			);

			$args = wp_parse_args( $args, $defaults );
			$r    = new WP_Query( $args );
			if ( $r->have_posts() ) :
				return $r->posts;
			endif;

			return false;
		}

		/**
		 * Make sure the organizer meta gets saved
		 *
		 * @param int     $postID The organizer id.
		 * @param WP_Post $post   The post object.
		 *
		 * @return null|void
		 */
		public function save_organizer_data( $postID = null, $post = null ) {
			// was an organizer submitted from the single organizer post editor?
			if ( empty( $_POST['post_ID'] ) || $_POST['post_ID'] != $postID || empty( $_POST['organizer'] ) ) {
				return;
			}

			// is the current user allowed to edit this venue?
			if ( ! current_user_can( 'edit_tribe_organizer', $postID ) ) {
				return;
			}

			$data = stripslashes_deep( $_POST['organizer'] );
			Tribe__Events__API::updateOrganizer( $postID, $data );
		}

		/**
		 * Add a new Organizer
		 *
		 * @param      $data
		 * @param null $post
		 *
		 * @return int|WP_Error
		 */
		public function add_new_organizer( $data, $post = null ) {
			if ( $data['OrganizerID'] ) {
				return $data['OrganizerID'];
			}

			if ( $post->post_type == self::ORGANIZER_POST_TYPE && $post->ID ) {
				$data['OrganizerID'] = $post->ID;
			}

			//google map checkboxes
			$postdata = array(
				'post_title'  => $data['Organizer'],
				'post_type'   => self::ORGANIZER_POST_TYPE,
				'post_status' => 'publish',
				'ID'          => $data['OrganizerID'],
			);

			if ( isset( $data['OrganizerID'] ) && $data['OrganizerID'] != '0' ) {
				$organizer_id = $data['OrganizerID'];
				wp_update_post( array( 'post_title' => $data['Organizer'], 'ID' => $data['OrganizerID'] ) );
			} else {
				$organizer_id = wp_insert_post( $postdata, true );
			}

			if ( ! is_wp_error( $organizer_id ) ) {
				foreach ( $data as $key => $var ) {
					update_post_meta( $organizer_id, '_Organizer' . $key, $var );
				}

				return $organizer_id;
			}
		}

		/**
		 * Get Organizer info.
		 *
		 * @param int $p          post id
		 * @param     $args
		 *
		 * @return WP_Query->posts || false
		 */
		public function get_organizer_info( $p = null, $args = array() ) {
			$defaults = array(
				'post_type'            => self::ORGANIZER_POST_TYPE,
				'nopaging'             => 1,
				'post_status'          => 'publish',
				'ignore_sticky_posts ' => 1,
				'orderby'              => 'title',
				'order'                => 'ASC',
				'p'                    => $p,
			);

			$args = wp_parse_args( $args, $defaults );
			$r    = new WP_Query( $args );
			if ( $r->have_posts() ) :
				return $r->posts;
			endif;

			return false;
		}

		/**
		 * Generates the main events settings meta box used within the event editor to configure
		 * event dates, times and more.
		 *
		 * @param WP_Post $event
		 */
		public function EventsChooserBox( $event = null ) {
			new Tribe__Events__Admin__Event_Meta_Box( $event );
				}

		/**
		 * Adds a style chooser to the write post page
		 *
		 * @return void
		 */
		public function VenueMetaBox() {
			global $post;
			$options = '';
			$style   = '';
			$event    = $post;

			if ( $post->post_type == self::VENUE_POST_TYPE ) {

				if ( ( is_admin() && isset( $_GET['post'] ) && $_GET['post'] ) || ( ! is_admin() && isset( $event->ID ) ) ) {
					$saved = true;
				}

				foreach ( $this->venueTags as $tag ) {
					if ( $event->ID && isset( $saved ) && $saved ) { //if there is a post AND the post has been saved at least once.
						$$tag = esc_html( get_post_meta( $event->ID, $tag, true ) );
					} else {
						$cleaned_tag = str_replace( '_Venue', '', $tag );
						$$tag = call_user_func( array( $this->defaults(), $cleaned_tag ) );
					}
				}
			}

			?>
			<style type="text/css">
				#EventInfo {
					border: none;
				}
			</style>
			<div id='eventDetails' class="inside eventForm">
				<table cellspacing="0" cellpadding="0" id="EventInfo" class="VenueInfo">
					<?php
					$venue_meta_box_template = apply_filters( 'tribe_events_venue_meta_box_template', $this->pluginPath . 'src/admin-views/venue-meta-box.php' );
					if ( ! empty( $venue_meta_box_template ) ) {
						include( $venue_meta_box_template );
					}
					?>
				</table>
			</div>
		<?php
		}

		/**
		 * Adds a style chooser to the write post page
		 *
		 * @return void
		 */
		public function OrganizerMetaBox() {
			global $post;
			$options = '';
			$style   = '';
			$postId  = $post->ID;
			$saved   = false;

			if ( $post->post_type == self::ORGANIZER_POST_TYPE ) {

				if ( ( is_admin() && isset( $_GET['post'] ) && $_GET['post'] ) || ( ! is_admin() && isset( $postId ) ) ) {
					$saved = true;
				}

				foreach ( $this->organizerTags as $tag ) {
					if ( $postId && $saved ) { //if there is a post AND the post has been saved at least once.
						$$tag = get_post_meta( $postId, $tag, true );
					}
				}
			}
			?>
			<style type="text/css">
				#EventInfo {
					border: none;
				}
			</style>
			<div id='eventDetails' class="inside eventForm">
				<table cellspacing="0" cellpadding="0" id="EventInfo" class="OrganizerInfo">
					<?php
					$hide_organizer_title = true;
					$organizer_meta_box_template = apply_filters( 'tribe_events_organizer_meta_box_template', $this->pluginPath . 'src/admin-views/organizer-meta-box.php' );
					if ( ! empty( $organizer_meta_box_template ) ) {
						include( $organizer_meta_box_template );
					}
					?>
				</table>
			</div>
		<?php
		}

		/**
		 * Handle ajax requests from admin form
		 *
		 * @return void
		 */
		public function ajax_form_validate() {
			if ( $_REQUEST['name'] && $_REQUEST['nonce'] && wp_verify_nonce( $_REQUEST['nonce'], 'tribe-validation-nonce' ) ) {
				if ( $_REQUEST['type'] == 'venue' ) {
					echo $this->verify_unique_name( $_REQUEST['name'], 'venue' );
					exit;
				} elseif ( $_REQUEST['type'] == 'organizer' ) {
					echo $this->verify_unique_name( $_REQUEST['name'], 'organizer' );
					exit;
				}
			}
		}

		/**
		 * Allow programmatic override of defaultValueReplace setting
		 *
		 * @return boolean
		 */
		public function defaultValueReplaceEnabled() {

			if ( ! is_admin() ) {
				return false;
			}

			return tribe_get_option( 'defaultValueReplace' );

		}

		/**
		 * Get the current default value strategy
		 * @return Tribe__Events__Default_Values
		 */
		public function defaults() {
			return $this->default_values;
		}

		/**
		 * Verify that a venue or organizer is unique
		 *
		 * @param string $name - name of venue or organizer
		 * @param string $type - post type (venue or organizer)
		 *
		 * @return boolean
		 */
		public function verify_unique_name( $name, $type ) {
			global $wpdb;
			$name = stripslashes( $name );
			if ( '' == $name ) {
				return 1;
			}
			if ( $type == 'venue' ) {
				$post_type = self::VENUE_POST_TYPE;
			} elseif ( $type == 'organizer' ) {
				$post_type = self::ORGANIZER_POST_TYPE;
			}
			// TODO update this verification to check all post_status <> 'trash'
			$results = $wpdb->get_var( $wpdb->prepare( "SELECT id FROM {$wpdb->posts} WHERE post_type = %s && post_title = %s && post_status = 'publish'", $post_type, $name ) );

			return ( $results ) ? 0 : 1;
		}

		/**
		 * Given a week of the year (WW), returns the YYYY-MM-DD of the first day of the week
		 *
		 * @deprecated
		 * @TODO: remove - unused
		 *
		 * @param  string $week expects string or int 2 of 1-52 (weeks of the year)
		 *
		 * @return string $date (YYYY-MM-DD)
		 */
		public function weekToDate( $week ) {
			_deprecated_function( __FUNCTION__, '3.0' );
			// TODO get first day of the week to return in YYYY-MM-DD
			// TODO fix date return format
			$date = date( 'Y-m', strtotime( $week . ' weeks' ) );

			return $date;
		}

		/**
		 * Given a date (YYYY-MM-DD), return the first day of the previous week
		 *
		 * @deprecated
		 *
		 * @param date
		 *
		 * @return date
		 * @todo remove - unused
		 */
		public function previousWeek( $date ) {
			_deprecated_function( __FUNCTION__, '3.0' );
			$dateParts = explode( '-', $date );
			if ( $dateParts[1] == 1 ) {
				$dateParts[0] --;
				$dateParts[1] = '12';
				$dateParts[2] = '01';
			} else {
				$dateParts[1] --;
				$dateParts[2] = '01';
			}
			if ( $dateParts[1] < 10 ) {
				$dateParts[1] = '0' . $dateParts[1];
			}
			$return = $dateParts[0] . '-' . $dateParts[1];

			return $return;
		}

		/**
		 * Given a date (YYYY-MM-DD), returns the first of the next month
		 * hat tip to Dan Bernadict for method cleanup
		 *
		 * @param string $date
		 *
		 * @return string Next month's date
		 * @throws OverflowException
		 */
		public function nextMonth( $date ) {
			if ( PHP_INT_SIZE <= 4 ) {
				if ( date( 'Y-m-d', strtotime( $date ) ) > '2037-11-30' ) {
					throw new OverflowException( __( 'Date out of range.', 'tribe-events-calendar' ) );
				}
			}

			// Create a new date object: a badly formed date can trigger an exception - in such
			// a scenario try again and default to the current time instead
			try {
			$date = new DateTime( $date );
			}
			catch ( Exception $e ) {
				$date = new DateTime;
			}

			// set date object to be the first of the month -- all months have this day!
			$date->setDate( $date->format( 'Y' ), $date->format( 'm' ), 1 );

			// add a month
			$date->modify( '+1 month' );

			// return the year-month
			return $date->format( 'Y-m' );
		}

		/**
		 * Given a date (YYYY-MM-DD), return the first of the previous month
		 * hat tip to Dan Bernadict for method cleanup
		 *
		 * @param string $date
		 *
		 * @return string Previous month's date
		 * @throws OverflowException
		 */
		public function previousMonth( $date ) {
			if ( PHP_INT_SIZE <= 4 ) {
				if ( date( 'Y-m-d', strtotime( $date ) ) < '1902-02-01' ) {
					throw new OverflowException( __( 'Date out of range.', 'tribe-events-calendar' ) );
				}
			}

			// Create a new date object: a badly formed date can trigger an exception - in such
			// a scenario try again and default to the current time instead
			try {
			$date = new DateTime( $date );
			}
			catch ( Exception $e ) {
				$date = new DateTime;
			}

			// set date object to be the first of the month -- all months have this day!
			$date->setDate( $date->format( 'Y' ), $date->format( 'm' ), 1 );

			// subtract a month
			$date->modify( '-1 month' );

			// return the year-month
			return $date->format( 'Y-m' );
		}

		/**
		 * Callback for adding the Meta box to the admin page
		 *
		 * @return void
		 */
		public function addEventBox() {
			add_meta_box(
				'tribe_events_event_details', $this->pluginName, array(
					$this,
					'EventsChooserBox',
				), self::POSTTYPE, 'normal', 'high'
			);
			add_meta_box(
				'tribe_events_event_options', sprintf( __( '%s Options', 'tribe-events-calendar' ), $this->singular_event_label ), array(
					$this,
					'eventMetaBox',
				), self::POSTTYPE, 'side', 'default'
			);

			add_meta_box(
				'tribe_events_venue_details', sprintf( __( '%s Information', 'tribe-events-calendar' ), $this->singular_venue_label ), array(
					$this,
					'VenueMetaBox',
				), self::VENUE_POST_TYPE, 'normal', 'high'
			);

			if ( ! class_exists( 'Tribe__Events__Pro__Main' ) ) {
				remove_meta_box( 'slugdiv', self::VENUE_POST_TYPE, 'normal' );
			}

			add_meta_box(
				'tribe_events_organizer_details', sprintf( __( '%s Information', 'tribe-events-calendar' ), $this->singular_organizer_label ), array(
					$this,
					'OrganizerMetaBox',
				), self::ORGANIZER_POST_TYPE, 'normal', 'high'
			);
		}

		/**
		 * Include the event editor meta box.
		 *
		 * @return void
		 */
		public function eventMetaBox() {
			include( $this->pluginPath . 'src/admin-views/event-sidebar-options.php' );
		}

		/**
		 * Get the date string (shortened).
		 *
		 * @param string $date The date.
		 *
		 * @return string The pretty (and shortened) date.
		 */
		public function getDateStringShortened( $date ) {
			$monthNames = $this->monthNames();
			$dateParts  = explode( '-', $date );
			$timestamp  = mktime( 0, 0, 0, $dateParts[1], 1, $dateParts[0] );

			return $monthNames[ date( 'F', $timestamp ) ];
		}

		/**
		 * Return the next tab index
		 *
		 * @return void
		 */
		public function tabIndex() {
			$this->tabIndexStart ++;

			return $this->tabIndexStart - 1;
		}

		/**
		 * Check whether a post is an event.
		 *
		 * @param int|WP_Post The event/post id or object.
		 *
		 * @return bool Is it an event?
		 */
		public function isEvent( $event ) {
			if ( $event === null || ( ! is_numeric( $event ) && ! is_object( $event ) ) ) {
				global $post;
				if ( is_object( $post ) && isset( $post->ID ) ) {
					$event = $post->ID;
				}
			}
			if ( is_numeric( $event ) ) {
				if ( get_post_type( $event ) == self::POSTTYPE ) {
					return true;
				}
			} elseif ( is_object( $event ) ) {
				if ( get_post_type( $event ) == self::POSTTYPE ) {
					return true;
				}
			}

			return false;
		}

		/**
		 * Check whether a post is a venue.
		 *
		 * @param int|WP_Post The venue/post id or object.
		 *
		 * @return bool Is it a venue?
		 */
		public function isVenue( $postId = null ) {
			if ( $postId === null || ! is_numeric( $postId ) ) {
				global $post;
				if ( isset( $post->ID ) ) {
					$postId = $post->ID;
				}
			}
			if ( isset( $postId ) && get_post_field( 'post_type', $postId ) == self::VENUE_POST_TYPE ) {
				return true;
			}

			return false;
		}

		/**
		 * Check whether a post is an organizer.
		 *
		 * @param int|WP_Post The organizer/post id or object.
		 *
		 * @return bool Is it an organizer?
		 */
		public function isOrganizer( $postId = null ) {
			if ( $postId === null || ! is_numeric( $postId ) ) {
				global $post;
				$postId = $post->ID;
			}
			if ( isset( $postId ) && get_post_field( 'post_type', $postId ) == self::ORGANIZER_POST_TYPE ) {
				return true;
			}

			return false;
		}

		/**
		 * Get a "previous/next post" link for events. Ordered by start date instead of ID.
		 *
		 * @param WP_Post $post The post/event.
		 * @param string  $mode Either 'next' or 'previous'.
		 * @param mixed   $anchor
		 *
		 * @return string The link (with <a> tags).
		 */
		public function get_event_link( $post, $mode = 'next', $anchor = false ) {
			global $wpdb;

			if ( $mode == 'previous' ) {
				$order = 'DESC';
				$sign  = '<';
			} else {
				$order = 'ASC';
				$sign  = '>';
			}

			$date = $post->EventStartDate;
			$id   = $post->ID;

			$eventsQuery = $wpdb->prepare(
								"
				SELECT $wpdb->posts.*, d1.meta_value as EventStartDate
				FROM $wpdb->posts
				LEFT JOIN $wpdb->postmeta as d1 ON($wpdb->posts.ID = d1.post_id)
				WHERE $wpdb->posts.post_type = '%s'
				AND d1.meta_key = '_EventStartDate'
				AND ((d1.meta_value = '%s' AND ID $sign %d) OR
					d1.meta_value $sign '%s')
				AND $wpdb->posts.post_status = 'publish'
				AND ($wpdb->posts.ID != %d OR d1.meta_value != '%s')
				ORDER BY TIMESTAMP(d1.meta_value) $order, ID $order
				LIMIT 1", self::POSTTYPE, $date, $id, $date, $id, $date
			);

			$args = array(
				'post_type'      => self::POSTTYPE,
				'post_status'    => 'publish',
				'post__not_in'   => array( $post->ID ),
				'order'          => $order,
				'orderby'        => "TIMESTAMP($wpdb->postmeta.meta_value) ID",
				'posts_per_page' => 1,
				'meta_query'     => array(
					array(
						'key'   => '_EventStartDate',
						'value' => $post->EventStartDate,
						'type'  => 'DATE',
					),
				),
			);
			// TODO: Finish rewriting this query to be WP_QUERY based

			$results = $wpdb->get_row( $eventsQuery, OBJECT );
			if ( is_object( $results ) ) {
				if ( ! $anchor ) {
					$anchor = apply_filters( 'the_title', $results->post_title );
				} elseif ( strpos( $anchor, '%title%' ) !== false ) {
					// get the nicely filtered post title
					$title = apply_filters( 'the_title', $results->post_title, $results->ID );

					// escape special characters used in the second parameter of preg_replace
					$title = str_replace(
						array(
							'\\',
							'$',
						),
						array(
							'\\\\',
							'\$',
						),
						$title
					);

					$anchor = preg_replace( '|%title%|', $title, $anchor );
				}

				return apply_filters( 'tribe_events_get_event_link', '<a href="' . esc_url( tribe_get_event_link( $results ) ) . '">' . $anchor . '</a>' );
			}
		}

		/**
		 * Add meta links to the Plugins list page.
		 *
		 * @param array  $links The current action links.
		 * @param string $file  The plugin to see if we are on TEC.
		 *
		 * @return array The modified action links array.
		 */
		public function addMetaLinks( $links, $file ) {
			if ( $file == $this->pluginDir . 'the-events-calendar.php' ) {
				$anchor   = __( 'Support', 'tribe-events-calendar' );
				$links[] = '<a href="' . esc_url( self::$dotOrgSupportUrl ) . '" target="_blank">' . $anchor . '</a>';

				$anchor   = __( 'View All Add-Ons', 'tribe-events-calendar' );
				$link     = add_query_arg(
					array(
						'utm_campaign' => 'in-app',
						'utm_medium'   => 'plugin-tec',
						'utm_source'   => 'plugins-manager',
					), self::$tribeUrl . self::$addOnPath
				);
				$links[] = '<a href="' . esc_url( $link ) . '" target="_blank">' . $anchor . '</a>';
			}

			return $links;
		}

		/**
		 * Register the dashboard widget.
		 *
		 * @return void
		 */
		public function dashboardWidget() {
			wp_add_dashboard_widget(
				'tribe_dashboard_widget', __( 'News from Modern Tribe', 'tribe-events-calendar' ), array(
					$this,
					'outputDashboardWidget',
				)
			);
		}

		/**
		 * Echo the dashboard widget.
		 *
		 * @param int $items
		 *
		 * @return void
		 */
		public function outputDashboardWidget( $items = 10 ) {
			echo '<div class="rss-widget">';
			wp_widget_rss_output( self::FEED_URL, array( 'items' => $items ) );
			echo '</div>';
		}

		/**
		 * Get the localized weekday names.
		 *
		 * @return void
		 */
		protected function constructDaysOfWeek() {
			global $wp_locale;
			for ( $i = 0; $i <= 6; $i ++ ) {
				$day = $wp_locale->get_weekday( $i );
				$this->daysOfWeek[ $i ] = $day;
				$this->daysOfWeekShort[ $i ] = $wp_locale->get_weekday_abbrev( $day );
				$this->daysOfWeekMin[ $i ] = $wp_locale->get_weekday_initial( $day );
			}
		}

		/**
		 * Set the class property postExceptionThrown.
		 *
		 * return void
		 */
		public function setPostExceptionThrown( $thrown ) {
			$this->postExceptionThrown = $thrown;
		}

		/**
		 * Get the thrown post exception.
		 *
		 * @return mixed
		 */
		public function getPostExceptionThrown() {
			return $this->postExceptionThrown;
		}

		/**
		 * Echoes upsell stuff, if it should.
		 *
		 * @param int $postId
		 *
		 * @return void
		 */
		public function maybeShowMetaUpsell( $postId ) {
			?>
			<tr class="eventBritePluginPlug">
			<td colspan="2" class="tribe_sectionheader">
				<h4><?php esc_html_e( 'Additional Functionality', 'tribe-events-calendar' ); ?></h4>
			</td>
			</tr>
			<tr class="eventBritePluginPlug">
			<td colspan="2">
				<p><?php esc_html_e( 'Looking for additional functionality including recurring events, ticket sales, publicly submitted events, new views and more?', 'tribe-events-calendar' ) ?> <?php printf(
						__( 'Check out the <a href="%s">available add-ons</a>.', 'tribe-events-calendar' ),
						esc_url(
							add_query_arg(
								array(
									'utm_campaign' => 'in-app',
									'utm_medium'   => 'plugin-tec',
									'utm_source'   => 'post-editor',
								),
								self::$tribeUrl . self::$addOnPath
							)
						)
					); ?></p>
			</td>
			</tr><?php
		}


		/**
		 * Helper function for getting Post Id. Accepts null or a post id. If no $post object exists, returns false to avoid a PHP NOTICE
		 *
		 * @param int $postId (optional)
		 *
		 * @return int post ID
		 */
		public static function postIdHelper( $postId = null ) {
			if ( $postId != null && is_numeric( $postId ) > 0 ) {
				return (int) $postId;
			} elseif ( is_object( $postId ) && ! empty( $postId->ID ) ) {
				return (int) $postId->ID;
			} else {
				global $post;
				if ( is_object( $post ) ) {
					return get_the_ID();
				} else {
					return false;
				}
			}
		}

		/**
		 * Add the buttons/dropdown to the admin toolbar
		 *
		 * @return null
		 */
		public function addToolbarItems() {
			if ( ( ! defined( 'TRIBE_DISABLE_TOOLBAR_ITEMS' ) || ! TRIBE_DISABLE_TOOLBAR_ITEMS ) && ! is_network_admin() ) {
				global $wp_admin_bar;

				$wp_admin_bar->add_menu(
					array(
						'id'    => 'tribe-events',
						'title' => '<span class="ab-icon dashicons-before dashicons-calendar"></span>' . sprintf( __( '%s', 'tribe-events-calendar' ), $this->plural_event_label ),
						'href'  => $this->getLink( 'home' ),
					)
				);

				$wp_admin_bar->add_group(
					array(
						'id'     => 'tribe-events-group',
						'parent' => 'tribe-events',
					)
				);

				$wp_admin_bar->add_group(
					array(
						'id'     => 'tribe-events-add-ons-group',
						'parent' => 'tribe-events',
					)
				);

				$wp_admin_bar->add_group(
					array(
						'id'     => 'tribe-events-settings-group',
						'parent' => 'tribe-events',
					)
				);
				if ( current_user_can( 'edit_tribe_events' ) ) {
					$wp_admin_bar->add_group(
						array(
							'id'     => 'tribe-events-import-group',
							'parent' => 'tribe-events-add-ons-group',
						)
					);
				}

				$wp_admin_bar->add_menu(
					array(
						'id'     => 'tribe-events-view-calendar',
						'title'  => __( 'View Calendar', 'tribe-events-calendar' ),
						'href'   => $this->getLink( 'home' ),
						'parent' => 'tribe-events-group',
					)
				);

				if ( current_user_can( 'edit_tribe_events' ) ) {
					$wp_admin_bar->add_menu(
						array(
							'id'     => 'tribe-events-add-event',
							'title'  => sprintf( __( 'Add %s', 'tribe-events-calendar' ), $this->singular_event_label ),
							'href'   => trailingslashit( get_admin_url() ) . 'post-new.php?post_type=' . self::POSTTYPE,
							'parent' => 'tribe-events-group',
						)
					);
				}

				if ( current_user_can( 'edit_tribe_events' ) ) {
					$wp_admin_bar->add_menu(
						array(
							'id'     => 'tribe-events-edit-events',
							'title'  => sprintf( __( 'Edit %s', 'tribe-events-calendar' ), $this->plural_event_label ),
							'href'   => trailingslashit( get_admin_url() ) . 'edit.php?post_type=' . self::POSTTYPE,
							'parent' => 'tribe-events-group',
						)
					);
				}

				if ( current_user_can( 'publish_tribe_events' ) ) {
					$import_node = $wp_admin_bar->get_node( 'tribe-events-import' );
					if ( ! is_object( $import_node ) ) {
						$wp_admin_bar->add_menu(
							array(
								'id'     => 'tribe-events-import',
								'title'  => __( 'Import', 'tribe-events-calendar' ),
								'parent' => 'tribe-events-import-group',
							)
						);
					}
					$wp_admin_bar->add_menu(
						array(
							'id'     => 'tribe-csv-import',
							'title'  => __( 'CSV', 'tribe-events-calendar' ),
							'href'   => esc_url(
								add_query_arg(
									array(
										'post_type' => self::POSTTYPE,
										'page'      => 'events-importer',
									),
									admin_url( 'edit.php' )
								)
							),
							'parent' => 'tribe-events-import',
						)
					);
				}

				if ( current_user_can( 'manage_options' ) ) {

					$hide_all_settings = self::instance()->getNetworkOption( 'allSettingsTabsHidden', '0' );
					if ( $hide_all_settings == '0' ) {
						$wp_admin_bar->add_menu(
							array(
								'id'     => 'tribe-events-settings',
								'title'  => __( 'Settings', 'tribe-events-calendar' ),
								'href'   => trailingslashit( get_admin_url() ) . 'edit.php?post_type=' . self::POSTTYPE . '&amp;page=tribe-events-calendar',
								'parent' => 'tribe-events-settings-group',
							)
						);
					}

					// Only show help link if it's not blocked in network admin.
					$hidden_settings_tabs = self::instance()->getNetworkOption( 'hideSettingsTabs', array() );
					if ( ! in_array( 'help', $hidden_settings_tabs ) ) {
						$wp_admin_bar->add_menu(
									 array(
										 'id'     => 'tribe-events-help',
										 'title'  => __( 'Help', 'tribe-events-calendar' ),
										 'href'   => trailingslashit( get_admin_url() ) . 'edit.php?post_type=' . self::POSTTYPE . '&amp;page=tribe-events-calendar&amp;tab=help',
										 'parent' => 'tribe-events-settings-group',
									 )
						);
					}
				}
			}
		}

		/**
		 * Displays the View Calendar link at the top of the Events list in admin.
		 *
		 *
		 * @return void
		 */
		public function addViewCalendar() {
			if ( Tribe__Events__Admin__Helpers::instance()->is_screen( 'edit-' . self::POSTTYPE ) ) {
				//Output hidden DIV with Calendar link to be displayed via javascript
				echo '<div id="view-calendar-link-div" style="display:none;"><a class="add-new-h2" href="' . esc_url( $this->getLink() ) . '">' . esc_html__( 'View Calendar', 'tribe-events-calendar' ) . '</a></div>';
			}
		}

		/**
		 * Set the menu-edit-page to default display the events-related items.
		 *
		 *
		 * @return void
		 */
		public function setInitialMenuMetaBoxes() {
			global $current_screen;
			if ( empty( $current_screen->id ) || 'nav-menus' !== $current_screen->id ) {
				return;
			}

			$user_id = wp_get_current_user()->ID;
			if ( get_user_option( 'tribe_setDefaultNavMenuBoxes', $user_id ) ) {
				return;
			}

			$current_hidden_boxes = array();
			$current_hidden_boxes = get_user_option( 'metaboxhidden_nav-menus', $user_id );

			if ( $array_key = array_search( 'add-' . self::POSTTYPE, $current_hidden_boxes ) ) {
				unset( $current_hidden_boxes[ $array_key ] );
			}
			if ( $array_key = array_search( 'add-' . self::VENUE_POST_TYPE, $current_hidden_boxes ) ) {
				unset( $current_hidden_boxes[ $array_key ] );
			}
			if ( $array_key = array_search( 'add-' . self::ORGANIZER_POST_TYPE, $current_hidden_boxes ) ) {
				unset( $current_hidden_boxes[ $array_key ] );
			}
			if ( $array_key = array_search( 'add-' . self::TAXONOMY, $current_hidden_boxes ) ) {
				unset( $current_hidden_boxes[ $array_key ] );
			}

			update_user_option( $user_id, 'metaboxhidden_nav-menus', $current_hidden_boxes, true );
			update_user_option( $user_id, 'tribe_setDefaultNavMenuBoxes', true, true );
		}

		/**
		 * Add links to the plugins row
		 *
		 * @param $actions
		 *
		 * @return mixed
		 * @todo move to an admin class
		 */
		public function addLinksToPluginActions( $actions ) {
			$actions['settings']       = '<a href="' . esc_url(
					add_query_arg(
						array(
							'post_type' => self::POSTTYPE,
							'page'      => 'tribe-events-calendar',
						),
						admin_url( 'edit.php' )
					)
				) . '">' . __( 'Settings', 'tribe-events-calendar' ) . '</a>';
			$actions['tribe-calendar'] = '<a href="' . $this->getLink() . '">' . __( 'Calendar', 'tribe-events-calendar' ) . '</a>';

			return $actions;
		}

		/**
		 * Add help menu item to the admin (unless blocked via network admin settings).
		 *
		 * @todo move to an admin class
		 */
		public function addHelpAdminMenuItem() {
			$hidden_settings_tabs = self::instance()->getNetworkOption( 'hideSettingsTabs', array() );
			if ( in_array( 'help', $hidden_settings_tabs ) ) {
				return;
			}

			$parent = 'edit.php?post_type=' . self::POSTTYPE;
			$title  = __( 'Help', 'tribe-events-calendar' );
			$slug   = esc_url(
				add_query_arg(
					array(
						'post_type' => self::POSTTYPE,
						'page'      => 'tribe-events-calendar',
						'tab'       => 'help',
					),
					'edit.php'
				)
			);

			add_submenu_page( $parent, $title, $title, 'manage_options', $slug, '' );
		}

		/**
		 * When the edit-tags.php screen loads, setup filters
		 * to fix the tagcloud links
		 *
		 * @return void
		 */
		public function prepare_to_fix_tagcloud_links() {
			if ( Tribe__Events__Admin__Helpers::instance()->is_post_type_screen( self::POSTTYPE ) ) {
				add_filter( 'get_edit_term_link', array( $this, 'add_post_type_to_edit_term_link' ), 10, 4 );
			}
		}

		/**
		 * Tag clouds in the admin don't pass the post type arg
		 * when getting the edit link. If we're on the tag admin
		 * in Events post type context, make sure we add that
		 * arg to the edit tag link
		 *
		 * @param string $link
		 * @param int    $term_id
		 * @param string $taxonomy
		 * @param string $context
		 *
		 * @return string
		 */
		public function add_post_type_to_edit_term_link( $link, $term_id, $taxonomy, $context ) {
			if ( $taxonomy == 'post_tag' && empty( $context ) ) {
				$link = add_query_arg( array( 'post_type' => self::POSTTYPE ), $link );
			}

			return esc_url( $link );
		}

		/**
		 * Set up the list view in the view selector in the tribe events bar.
		 *
		 * @param array $views The current views array.
		 *
		 * @return array The modified views array.
		 */
		public function setup_listview_in_bar( $views ) {
			$views[] = array(
				'displaying'     => 'list',
				'event_bar_hook' => 'tribe_events_before_template',
				'anchor'         => __( 'List', 'tribe-events-calendar' ),
				'url'            => tribe_get_listview_link(),
			);

			return $views;
		}

		/**
		 * Set up the calendar view in the view selector in the tribe events bar.
		 *
		 * @param array $views The current views array.
		 *
		 * @return array The modified views array.
		 */
		public function setup_gridview_in_bar( $views ) {
			$views[] = array(
				'displaying'     => 'month',
				'event_bar_hook' => 'tribe_events_month_before_template',
				'anchor'         => __( 'Month', 'tribe-events-calendar' ),
				'url'            => tribe_get_gridview_link(),
			);

			return $views;
		}

		/**
		 * Add day view to the views selector in the tribe events bar.
		 *
		 * @param array $views The current array of views registered to the tribe bar.
		 *
		 * @return array The views registered with day view added.
		 */
		public function setup_dayview_in_bar( $views ) {
			$views[] = array(
				'displaying'     => 'day',
				'anchor'         => __( 'Day', 'tribe-events-calendar' ),
				'event_bar_hook' => 'tribe_events_before_template',
				'url'            => tribe_get_day_link(),
			);

			return $views;
		}

		/**
		 * Set up the keyword search in the tribe events bar.
		 *
		 * @param array $filters The current filters in the bar array.
		 *
		 * @return array The modified filters array.
		 */
		public function setup_keyword_search_in_bar( $filters ) {

			$value = '';
			if ( ! empty( $_REQUEST['tribe-bar-search'] ) ) {
				$value = esc_attr( $_REQUEST['tribe-bar-search'] );
			}

			if ( tribe_get_option( 'tribeDisableTribeBar', false ) == false ) {
				$filters['tribe-bar-search'] = array(
					'name'    => 'tribe-bar-search',
					'caption' => __( 'Search', 'tribe-events-calendar' ),
					'html'    => '<input type="text" name="tribe-bar-search" id="tribe-bar-search" value="' . esc_attr( $value ) . '" placeholder="' . esc_attr__( 'Search', 'tribe-events-calendar' ) . '">',
				);
			}

			return $filters;
		}

		/**
		 * Set up the date search in the tribe events bar.
		 *
		 * @param array $filters The current filters in the bar array.
		 *
		 * @return array The modified filters array.
		 */
		public function setup_date_search_in_bar( $filters ) {

			global $wp_query;

			$value = apply_filters( 'tribe-events-bar-date-search-default-value', '' );

			if ( ! empty( $_REQUEST['tribe-bar-date'] ) ) {
				$value = $_REQUEST['tribe-bar-date'];
			}

			$caption = __( 'Date', 'tribe-events-calendar' );

			if ( tribe_is_month() ) {
				$caption = sprintf( __( '%s In', 'tribe-events-calendar' ), $this->plural_event_label );
			} elseif ( tribe_is_list_view() ) {
				$caption = sprintf( __( '%s From', 'tribe-events-calendar' ), $this->plural_event_label );
			} elseif ( tribe_is_day() ) {
				$caption = __( 'Day Of', 'tribe-events-calendar' );
				$value   = date( Tribe__Events__Date_Utils::DBDATEFORMAT, strtotime( $wp_query->query_vars['eventDate'] ) );
			}

			$caption = apply_filters( 'tribe_bar_datepicker_caption', $caption );

			$filters['tribe-bar-date'] = array(
				'name'    => 'tribe-bar-date',
				'caption' => $caption,
				'html'    => '<input type="text" name="tribe-bar-date" style="position: relative;" id="tribe-bar-date" value="' . esc_attr( $value ) . '" placeholder="' . esc_attr__( 'Date', 'tribe-events-calendar' ) . '"><input type="hidden" name="tribe-bar-date-day" id="tribe-bar-date-day" class="tribe-no-param" value="">',
			);

			return $filters;
		}

		/**
		 * Removes views that have been deselected in the Template Settings as hidden from the view array.
		 *
		 *
		 * @param array $views The current views array.
		 * @param bool  $visible
		 *
		 * @return array The new views array.
		 */
		public function remove_hidden_views( $views, $visible = true ) {
			$enable_views_defaults = array();
			foreach ( $views as $view ) {
				$enable_views_defaults[] = $view['displaying'];
			}
			if ( $visible ) {
				$enable_views = tribe_get_option( 'tribeEnableViews', $enable_views_defaults );
				foreach ( $views as $index => $view ) {
					if ( ! in_array( $view['displaying'], $enable_views ) ) {
						unset( $views[ $index ] );
					}
				}
			}

			return $views;
		}

		/**
		 * Disable the canonical redirect if tribe_paged is set
		 *
		 * @param WP_Query $query The current query object.
		 *
		 * @return WP_Query The modified query object.
		 */
		public function set_tribe_paged( $query ) {
			if ( ! empty( $_REQUEST['tribe_paged'] ) ) {
				add_filter( 'redirect_canonical', '__return_false' );
			}

			return $query;
		}

		/**
		 * Add filters to register custom cron schedules
		 *
		 *
		 * @return void
		 */
		public function filter_cron_schedules() {
			add_filter( 'cron_schedules', array( $this, 'register_30min_interval' ) );
		}

		/**
		 * Add a new scheduled task interval (of 30mins).
		 *
		 * @param  array $schedules
		 * @return array
		 */
		public function register_30min_interval( $schedules ) {
			$schedules['every_30mins'] = array(
				'interval' => 30 * MINUTE_IN_SECONDS,
				'display'  => __( 'Once Every 30 Mins', 'tribe-events-pro' ),
			);

			return $schedules;
		}

		/**
		 * If recurring events are imported using the WP importer, WP will flag
		 * each instance as a duplicate. Here we alter the title so that
		 * WP sees them as distinct posts.
		 *
		 * @param array $post
		 *
		 * @return array
		 * @see Tribe__Events__Main::filter_wp_import_data_after()
		 */
		public function filter_wp_import_data_before( $post ) {
			if ( $post['post_type'] == self::POSTTYPE && ! empty( $post['post_parent'] ) ) {
				$start_date = '';
				if ( isset( $post['postmeta'] ) && is_array( $post['postmeta'] ) ) {
					foreach ( $post['postmeta'] as $meta ) {
						if ( $meta['key'] == '_EventStartDate' ) {
							$start_date = $meta['value'];
							break;
						}
					}
				}
				if ( ! empty( $start_date ) ) {
					$post['post_title'] .= '[tribe_start_date]' . $start_date . '[/tribe_start_date]';
				}
			}

			return $post;
		}

		/**
		 * Event titles have been modified by filter_wp_import_data_before().
		 * This puts them back how they belong.
		 *
		 * @param array $post
		 *
		 * @return array
		 * @see Tribe__Events__Main::filter_wp_import_data_before()
		 */
		public function filter_wp_import_data_after( $post ) {
			if ( $post['post_type'] == self::POSTTYPE ) {
				$post['post_title'] = preg_replace( '#\[tribe_start_date\].*?\[\/tribe_start_date\]#', '', $post['post_title'] );
			}

			return $post;
		}

		/**
		 * Insert an array after a specified key within another array.
		 *
		 * @param $key
		 * @param $source_array
		 * @param $insert_array
		 *
		 * @return array
		 *
		 */
		public static function array_insert_after_key( $key, $source_array, $insert_array ) {
			if ( array_key_exists( $key, $source_array ) ) {
				$position     = array_search( $key, array_keys( $source_array ) ) + 1;
				$source_array = array_slice( $source_array, 0, $position, true ) + $insert_array + array_slice( $source_array, $position, null, true );
			} else {
				// If no key is found, then add it to the end of the array.
				$source_array += $insert_array;
			}

			return $source_array;
		}

		public function run_updates() {
			$updater = new Tribe__Events__Updater( self::VERSION );
			if ( $updater->update_required() ) {
				$updater->do_updates();
					}
				}

		/**
		 * Helper used to test if PRO is present and activated.
		 *
		 * This method should no longer be used, but is being retained to avoid potential
		 * for fatal errors where core is updated before an addon plugin - such as Community
		 * Events 3.4 or earlier - which might otherwise occur were it removed completely.
		 *
		 * @deprecated as of 3.7, remove in 4.0
		 *
		 * @param string $version
		 *
		 * @return bool
		 */
		public static function ecpActive( $version = '2.0.7' ) {
			return class_exists( 'Tribe__Events__Pro__Main' ) && defined( 'Tribe__Events__Pro__Main::VERSION' ) && version_compare( Tribe__Events__Pro__Main::VERSION, $version, '>=' );
		}

		protected function init_autoloading() {
			$autoloader = Tribe__Events__Autoloader::instance();

			$prefixes = array(
				'Tribe__Events__' => $this->pluginPath . 'src/Tribe',
			);
			$autoloader->register_prefixes( $prefixes );

			// deprecated classes are registered in a class to path fashion
			foreach ( glob( $this->pluginPath . 'src/deprecated/*.php' ) as $file ) {
				$class_name = str_replace( '.php', '', basename( $file ) );
				$autoloader->register_class( $class_name, $file );
			}
			$autoloader->register_autoloader();
		}

		/**
		 * Registers the list widget
		 *
		 * @return void
		 */
		public function register_list_widget() {
			register_widget( 'Tribe__Events__List_Widget' );
		}

		/**
		 * Sets the globally shared `$_tribe_meta_factory` object
		 */
		public function set_meta_factory_global() {
			global $_tribe_meta_factory;
			$_tribe_meta_factory = new Tribe__Events__Meta_Factory();
		}

	} // end Tribe__Events__Main class
} // end if !class_exists Tribe__Events__Main<|MERGE_RESOLUTION|>--- conflicted
+++ resolved
@@ -1383,8 +1383,6 @@
 		}
 
 		/**
-<<<<<<< HEAD:lib/Events.php
-=======
 		 * Display a helper for the user, about the location and microdata for rich snippets
 		 * @param int $postId the event ID to see if the helper is needed
 		 */
@@ -1437,7 +1435,6 @@
 		}
 
 		/**
->>>>>>> develop:lib/Main.php
 		 * helper function for displaying the saved venue dropdown
 		 * Used to be a PRO only feature, but as of 3.0, it is part of Core.
 		 *
@@ -1598,12 +1595,8 @@
 				}
 				echo '</select>';
 			} else {
-<<<<<<< HEAD
 				echo '<p class="nosaved">' . esc_html( sprintf( __( 'No saved %s exists.', 'tribe-events-calendar' ), strtolower( $this->singular_organizer_label ) ) ) . '</p>';
-=======
-				echo '<p class="nosaved">' . sprintf( __( 'No saved %s exists.', 'tribe-events-calendar' ), strtolower( $this->singular_organizer_label ) ) . '</p>';
 				printf( '<input type="hidden" name="%s" value="%d"/>', esc_attr( $name ), 0 );
->>>>>>> 8b7355cc
 			}
 		}
 
@@ -2810,7 +2803,7 @@
 			Tribe__Events__API::saveEventMeta( $postId, $_POST, $post );
 
 			// Add this hook back in
-			add_action( 'save_post', array( $this, 'addEventMeta' ), 15, 2 );
+			add_action( 'save_post_' . self::POSTTYPE, array( $this, 'addEventMeta' ), 15, 2 );
 		}
 
 		private function normalize_organizer_submission( $submission ) {
