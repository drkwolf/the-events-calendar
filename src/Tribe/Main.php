<?php
/**
 * Main Tribe Events Calendar class.
 */

// Don't load directly
if ( ! defined( 'ABSPATH' ) ) {
	die( '-1' );
}

if ( ! class_exists( 'Tribe__Events__Main' ) ) {

	/**
	 * The Events Calendar Class
	 *
	 * This is where all the magic happens, the unicorns run wild and the leprechauns use WordPress to schedule events.
	 */
	class Tribe__Events__Main {
		/**
		 * This constant is deprecated (as of 4.0) in favor of Tribe__Main::OPTIONNAME
		 */
		const OPTIONNAME          = 'tribe_events_calendar_options';

		/**
		 * This constant is deprecated (as of 4.0) in favor of Tribe__Main::OPTIONNAME
		 */
		const OPTIONNAMENETWORK   = 'tribe_events_calendar_network_options';

		const EVENTSERROROPT      = '_tribe_events_errors';
		const TAXONOMY            = 'tribe_events_cat';
		const POSTTYPE            = 'tribe_events';
		const VENUE_POST_TYPE     = 'tribe_venue';
		const ORGANIZER_POST_TYPE = 'tribe_organizer';

		const VERSION           = '3.12.1';
		const MIN_ADDON_VERSION = '3.12';
		const INFO_API_URL      = 'http://wpapi.org/api/plugin/the-events-calendar.php';
		const WP_PLUGIN_URL     = 'http://wordpress.org/extend/plugins/the-events-calendar/';

		/**
		 * Maybe display data wrapper
		 * @var array
		 */
		private $show_data_wrapper = array( 'before' => true, 'after' => true );

		/**
		 * Args for the event post type
		 * @var array
		 */
		protected $postTypeArgs = array(
			'public'          => true,
			'rewrite'         => array( 'slug' => 'event', 'with_front' => false ),
			'menu_position'   => 6,
			'supports'        => array(
				'title',
				'editor',
				'excerpt',
				'author',
				'thumbnail',
				'custom-fields',
				'comments',
			),
			'taxonomies'      => array( 'post_tag' ),
			'capability_type' => array( 'tribe_event', 'tribe_events' ),
			'map_meta_cap'    => true,
			'has_archive'     => true,
		);

		/**
		 * Args for venue post type
		 * @var array
		 */
		public $postVenueTypeArgs = array(
			'public'              => false,
			'rewrite'             => array( 'slug' => 'venue', 'with_front' => false ),
			'show_ui'             => true,
			'show_in_menu'        => 0,
			'supports'            => array( 'title', 'editor' ),
			'capability_type'     => array( 'tribe_venue', 'tribe_venues' ),
			'map_meta_cap'        => true,
			'exclude_from_search' => true,
		);

		protected $taxonomyLabels;

		/**
		 * Args for organizer post type
		 * @var array
		 */
		public $postOrganizerTypeArgs = array(
			'public'              => false,
			'rewrite'             => array( 'slug' => 'organizer', 'with_front' => false ),
			'show_ui'             => true,
			'show_in_menu'        => 0,
			'supports'            => array( 'title', 'editor' ),
			'capability_type'     => array( 'tribe_organizer', 'tribe_organizers' ),
			'map_meta_cap'        => true,
			'exclude_from_search' => true,
		);

		public static $tribeUrl = 'http://tri.be/';
		public static $tecUrl = 'http://theeventscalendar.com/';

		public static $addOnPath = 'products/';

		public static $dotOrgSupportUrl = 'http://wordpress.org/tags/the-events-calendar';

		protected static $instance;
		public $rewriteSlug = 'events';
		public $rewriteSlugSingular = 'event';
		public $taxRewriteSlug = 'event/category';
		public $tagRewriteSlug = 'event/tag';
		public $monthSlug = 'month';

		/** @var Tribe__Events__Admin__Timezone_Settings */
		public $timezone_settings;

		// @todo remove in 4.0
		public $upcomingSlug = 'upcoming';
		public $pastSlug = 'past';

		public $listSlug = 'list';
		public $daySlug = 'day';
		public $todaySlug = 'today';
		protected $postExceptionThrown = false;

		/**
		 * Deprecated property in 4.0. Use plugin_dir instead
		 */
		public $pluginDir;

		/**
		 * Deprecated property in 4.0. Use plugin_path instead
		 */
		public $pluginPath;

		/**
		 * Deprecated property in 4.0. Use plugin_url instead
		 */
		public $pluginUrl;

		/**
		 * Deprecated property in 4.0. Use plugin_name instead
		 */
		public $pluginName;

		public $displaying;
		public $plugin_dir;
		public $plugin_path;
		public $plugin_url;
		public $plugin_name;
		public $date;
		protected $tabIndexStart = 2000;

		public $metaTags = array(
			'_EventAllDay',
			'_EventStartDate',
			'_EventEndDate',
			'_EventStartDateUTC',
			'_EventEndDateUTC',
			'_EventDuration',
			'_EventVenueID',
			'_EventShowMapLink',
			'_EventShowMap',
			'_EventCurrencySymbol',
			'_EventCurrencyPosition',
			'_EventCost',
			'_EventCostMin',
			'_EventCostMax',
			'_EventURL',
			'_EventOrganizerID',
			'_EventPhone',
			'_EventHideFromUpcoming',
			'_EventTimezone',
			'_EventTimezoneAbbr',
			self::EVENTSERROROPT,
		);

		public $venueTags = array(
			'_VenueVenue',
			'_VenueCountry',
			'_VenueAddress',
			'_VenueCity',
			'_VenueStateProvince',
			'_VenueState',
			'_VenueProvince',
			'_VenueZip',
			'_VenuePhone',
			'_VenueURL',
		);

		public $organizerTags = array(
			'_OrganizerOrganizer',
			'_OrganizerEmail',
			'_OrganizerWebsite',
			'_OrganizerPhone',
		);

		public $currentPostTimestamp;

		public $daysOfWeekShort;
		public $daysOfWeek;
		public $daysOfWeekMin;
		public $monthsFull;
		public $monthsShort;

		public $singular_venue_label;
		public $plural_venue_label;

		public $singular_organizer_label;
		public $plural_organizer_label;

		public $singular_event_label;
		public $plural_event_label;

		/** @var Tribe__Events__Default_Values */
		private $default_values = null;

		public static $tribeEventsMuDefaults;

		/**
		 * Static Singleton Factory Method
		 *
		 * @return Tribe__Events__Main
		 */
		public static function instance() {
			if ( ! isset( self::$instance ) ) {
				$className      = __CLASS__;
				self::$instance = new $className;
			}

			return self::$instance;
		}

		/**
		 * Initializes plugin variables and sets up WordPress hooks/actions.
		 */
		protected function __construct() {
			$this->pluginPath = $this->plugin_path = trailingslashit( dirname( dirname( dirname( __FILE__ ) ) ) );
			$this->pluginDir  = $this->plugin_dir = trailingslashit( basename( $this->plugin_path ) );
			$this->pluginUrl  = $this->plugin_url = plugins_url( $this->plugin_dir );

			// include the autolader class
			$this->init_autoloading();

			add_action( 'init', array( $this, 'loadTextDomain' ), 1 );

			if ( self::supportedVersion( 'wordpress' ) && self::supportedVersion( 'php' ) ) {

				$this->addHooks();
				$this->loadLibraries();
			} else {
				// Either PHP or WordPress version is inadequate so we simply return an error.
				add_action( 'admin_head', array( $this, 'notSupportedError' ) );
			}
		}

		/**
		 * Load all the required library files.
		 */
		protected function loadLibraries() {
			// initialize the common libraries
			$this->common();

			// Tribe common resources
			require_once $this->plugin_path . 'vendor/tribe-common-libraries/tribe-common-libraries.class.php';

			// Load CSV importer
			require_once $this->plugin_path . 'src/io/csv/ecp-events-importer.php';

			// Load Template Tags
			require_once $this->plugin_path . 'src/functions/template-tags/query.php';
			require_once $this->plugin_path . 'src/functions/template-tags/general.php';
			require_once $this->plugin_path . 'src/functions/template-tags/month.php';
			require_once $this->plugin_path . 'src/functions/template-tags/loop.php';
			require_once $this->plugin_path . 'src/functions/template-tags/google-map.php';
			require_once $this->plugin_path . 'src/functions/template-tags/organizer.php';
			require_once $this->plugin_path . 'src/functions/template-tags/venue.php';
			require_once $this->plugin_path . 'src/functions/template-tags/date.php';
			require_once $this->plugin_path . 'src/functions/template-tags/link.php';
			require_once $this->plugin_path . 'src/functions/template-tags/widgets.php';
			require_once $this->plugin_path . 'src/functions/template-tags/meta.php';

			// Load Advanced Functions
			require_once $this->plugin_path . 'src/functions/advanced-functions/event.php';
			require_once $this->plugin_path . 'src/functions/advanced-functions/venue.php';
			require_once $this->plugin_path . 'src/functions/advanced-functions/organizer.php';

			// Load Deprecated Template Tags
			if ( ! defined( 'TRIBE_DISABLE_DEPRECATED_TAGS' ) ) {
				require_once $this->plugin_path . 'src/functions/template-tags/deprecated.php';
			}
		}

		/**
		 * Common library object accessor method
		 */
		public function common() {
			static $common;

			if ( ! $common ) {
				$common = new Tribe__Main( $this );
			}

			return $common;
		}

		/**
		 * before_html_data_wrapper adds a persistant tag to wrap the event display with a
		 * way for jQuery to maintain state in the dom. Also has a hook for filtering data
		 * attributes for inclusion in the dom
		 *
		 * @param  string $html
		 *
		 * @return string
		 */
		public function before_html_data_wrapper( $html ) {
			global $wp_query;

			if ( ! $this->show_data_wrapper['before'] ) {
				return $html;
			}

			$tec = self::instance();

			$data_attributes = array(
				'live_ajax'         => tribe_get_option( 'liveFiltersUpdate', true ) ? 1 : 0,
				'datepicker_format' => tribe_get_option( 'datepickerFormat' ),
				'category'          => is_tax( $tec->get_event_taxonomy() ) ? get_query_var( 'term' ) : '',
			);
			// allow data attributes to be filtered before display
			$data_attributes = (array) apply_filters( 'tribe_events_view_data_attributes', $data_attributes );

			// loop through the attributes and build the html output
			foreach ( $data_attributes as $id => $attr ) {
				$attribute_html[] = sprintf(
					'data-%s="%s"',
					sanitize_title( $id ),
					esc_attr( $attr )
				);
			}

			$this->show_data_wrapper['before'] = false;

			// return filtered html
			return apply_filters( 'tribe_events_view_before_html_data_wrapper', sprintf( '<div id="tribe-events" class="tribe-no-js" %s>%s', implode( ' ', $attribute_html ), $html ), $data_attributes, $html );
		}

		/**
		 * after_html_data_wrapper close out the persistant dom wrapper
		 *
		 * @param  string $html
		 *
		 * @return string
		 */
		public function after_html_data_wrapper( $html ) {
			if ( ! $this->show_data_wrapper['after'] ) {
				return $html;
			}

			$html .= '</div><!-- #tribe-events -->';
			$html .= tribe_events_promo_banner( false );
			$this->show_data_wrapper['after'] = false;

			return apply_filters( 'tribe_events_view_after_html_data_wrapper', $html );
		}

		/**
		 * Add filters and actions
		 */
		protected function addHooks() {
			// Load Rewrite
			add_action( 'plugins_loaded', array( Tribe__Events__Rewrite::instance(), 'hooks' ) );

			add_action( 'init', array( $this, 'init' ), 10 );
			add_action( 'admin_init', array( $this , 'admin_init' ) );

			// Frontend Javascript
			add_action( 'wp_enqueue_scripts', array( $this, 'loadStyle' ) );
			add_filter( 'tribe_events_before_html', array( $this, 'before_html_data_wrapper' ) );
			add_filter( 'tribe_events_after_html', array( $this, 'after_html_data_wrapper' ) );

			// Styling
			add_filter( 'post_class', array( $this, 'post_class' ) );
			add_filter( 'body_class', array( $this, 'body_class' ) );
			add_filter( 'admin_body_class', array( $this, 'admin_body_class' ) );

			add_filter( 'post_type_archive_link', array( $this, 'event_archive_link' ), 10, 2 );
			add_filter( 'query_vars', array( $this, 'eventQueryVars' ) );
			add_filter( 'bloginfo_rss', array( $this, 'add_space_to_rss' ) );
			add_filter( 'post_updated_messages', array( $this, 'updatePostMessage' ) );

			/* Add nav menu item - thanks to http://wordpress.org/extend/plugins/cpt-archives-in-nav-menus/ */
			add_filter( 'nav_menu_items_' . self::POSTTYPE, array( $this, 'add_events_checkbox_to_menu' ), null, 3 );
			add_filter( 'wp_nav_menu_objects', array( $this, 'add_current_menu_item_class_to_events' ), null, 2 );

			add_filter( 'template_redirect', array( $this, 'redirect_past_upcoming_view_urls' ), 11 );

			/* Setup Tribe Events Bar */
			add_filter( 'tribe-events-bar-views', array( $this, 'setup_listview_in_bar' ), 1, 1 );
			add_filter( 'tribe-events-bar-views', array( $this, 'setup_gridview_in_bar' ), 5, 1 );
			add_filter( 'tribe-events-bar-views', array( $this, 'setup_dayview_in_bar' ), 15, 1 );

			add_filter( 'tribe-events-bar-filters', array( $this, 'setup_date_search_in_bar' ), 1, 1 );
			add_filter( 'tribe-events-bar-filters', array( $this, 'setup_keyword_search_in_bar' ), 1, 1 );

			add_filter( 'tribe-events-bar-views', array( $this, 'remove_hidden_views' ), 9999, 2 );
			/* End Setup Tribe Events Bar */

			add_action( 'admin_menu', array( $this, 'addEventBox' ) );
			add_action( 'wp_insert_post', array( $this, 'addPostOrigin' ), 10, 2 );
			add_action( 'save_post', array( $this, 'addEventMeta' ), 15, 2 );

			/* Registers the list widget */
			add_action( 'widgets_init', array( $this, 'register_list_widget' ), 90 );

			add_action( 'save_post_' . self::VENUE_POST_TYPE, array( $this, 'save_venue_data' ), 16, 2 );
			add_action( 'save_post_' . self::ORGANIZER_POST_TYPE, array( $this, 'save_organizer_data' ), 16, 2 );
			add_action( 'save_post_' . self::POSTTYPE, array( $this, 'maybe_update_known_range' ) );
			add_action( 'tribe_events_csv_import_complete', array( $this, 'rebuild_known_range' ) );
			add_action( 'publish_' . self::POSTTYPE, array( $this, 'publishAssociatedTypes' ), 25, 2 );
			add_action( 'delete_post', array( $this, 'maybe_rebuild_known_range' ) );
			add_action( 'parse_query', array( $this, 'setDisplay' ), 51, 0 );
			add_action( 'tribe_events_post_errors', array( 'Tribe__Events__Post_Exception', 'displayMessage' ) );
			add_action( 'tribe_settings_top', array( 'Tribe__Events__Options_Exception', 'displayMessage' ) );
			add_action( 'admin_enqueue_scripts', array( $this, 'add_admin_assets' ) );
			add_filter( 'tribe_events_register_event_type_args', array( $this, 'setDashicon' ) );
			add_action( 'trash_' . self::VENUE_POST_TYPE, array( $this, 'cleanupPostVenues' ) );
			add_action( 'trash_' . self::ORGANIZER_POST_TYPE, array( $this, 'cleanupPostOrganizers' ) );
			add_action( 'wp_ajax_tribe_event_validation', array( $this, 'ajax_form_validate' ) );
			add_action( 'plugins_loaded', array( 'Tribe__Cache_Listener', 'instance' ) );
			add_action( 'plugins_loaded', array( 'Tribe__Cache', 'setup' ) );
			add_action( 'plugins_loaded', array( 'Tribe__Support', 'getInstance' ) );
			add_action( 'plugins_loaded', array( $this, 'set_meta_factory_global' ) );
			add_action( 'current_screen', array( $this, 'init_admin_list_screen' ) );

			// Load organizer and venue editors
			add_action( 'admin_menu', array( $this, 'addVenueAndOrganizerEditor' ) );
			add_action( 'tribe_venue_table_top', array( $this, 'displayEventVenueDropdown' ) );
			add_action( 'tribe_venue_table_top', array( $this, 'display_rich_snippets_helper' ), 5 );

			add_action( 'template_redirect', array( $this, 'template_redirect' ) );

			add_action( 'add_meta_boxes', array( 'Tribe__Tickets__Metabox', 'maybe_add_meta_box' ) );
			add_action( 'admin_enqueue_scripts', array( 'Tribe__Tickets__Metabox', 'add_admin_scripts'  ) );

			add_action( 'wp', array( $this, 'issue_noindex' ) );
			add_action( 'plugin_row_meta', array( $this, 'addMetaLinks' ), 10, 2 );
			// organizer and venue
			if ( ! defined( 'TRIBE_HIDE_UPSELL' ) || ! TRIBE_HIDE_UPSELL ) {
				add_action( 'wp_dashboard_setup', array( $this, 'dashboardWidget' ) );
				add_action( 'tribe_events_cost_table', array( $this, 'maybeShowMetaUpsell' ) );
			}
			// option pages
			add_action( '_network_admin_menu', array( $this, 'initOptions' ) );
			add_action( '_admin_menu', array( $this, 'initOptions' ) );

			add_action( 'load-tribe_events_page_tribe-events-calendar', array( 'Tribe__Events__Amalgamator', 'listen_for_migration_button' ), 10, 0 );
			add_action( 'tribe_settings_after_save', array( $this, 'flushRewriteRules' ) );
			add_action( 'load-edit-tags.php', array( $this, 'prepare_to_fix_tagcloud_links' ), 10, 0 );
			add_action( 'update_option_' . Tribe__Main::OPTIONNAME, array( $this, 'fix_all_day_events' ), 10, 2 );

			// Check for a page that might conflict with events archive
			add_action( 'admin_init', array( Tribe__Admin__Notice__Archive_Slug_Conflict::instance(), 'maybe_add_admin_notice' ) );

			// add-on compatibility
			if ( is_multisite() ) {
				add_action( 'network_admin_notices', array( $this, 'checkAddOnCompatibility' ) );
			} else {
				add_action( 'admin_notices', array( $this, 'checkAddOnCompatibility' ) );
			}

			add_action( 'wp_before_admin_bar_render', array( $this, 'addToolbarItems' ), 10 );
			add_action( 'all_admin_notices', array( $this, 'addViewCalendar' ) );
			add_action( 'admin_head', array( $this, 'setInitialMenuMetaBoxes' ), 500 );
			add_action( 'plugin_action_links_' . trailingslashit( $this->plugin_dir ) . 'the-events-calendar.php', array( $this, 'addLinksToPluginActions' ) );

			// override default wp_terms_checklist arguments to prevent checked items from bubbling to the top. Instead, retain hierarchy.
			add_filter( 'wp_terms_checklist_args', array( $this, 'prevent_checked_on_top_terms' ), 10, 2 );

			add_action( 'tribe_events_pre_get_posts', array( $this, 'set_tribe_paged' ) );

			// Upgrade material.
			add_action( 'init', array( $this, 'run_updates' ), 0, 0 );

			if ( defined( 'WP_LOAD_IMPORTERS' ) && WP_LOAD_IMPORTERS ) {
				add_filter( 'wp_import_post_data_raw', array( $this, 'filter_wp_import_data_before' ), 10, 1 );
				add_filter( 'wp_import_post_data_processed', array( $this, 'filter_wp_import_data_after' ), 10, 1 );
			}


			add_action( 'plugins_loaded', array( $this, 'init_ical' ), 2, 0 );
			add_action( 'plugins_loaded', array( $this, 'init_day_view' ), 2 );

			add_action( 'plugins_loaded', array( 'Tribe__Events__Bar', 'instance' ) );
			add_action( 'plugins_loaded', array( 'Tribe__Events__Templates', 'init' ) );

			add_action( 'init', array( $this, 'filter_cron_schedules' ) );

			// The priority should always be < 5, to allow the framework to load
			add_action( 'plugins_loaded', array( $this, 'maybe_load_tickets_framework' ), 3 );

			// Add support for tickets plugin
			add_action( 'tribe_tickets_ticket_added', array( 'Tribe__Events__API', 'update_event_cost' ) );
			add_action( 'tribe_tickets_ticket_deleted', array( 'Tribe__Events__API', 'update_event_cost' ) );

			add_filter( 'tribe_post_types', array( $this, 'filter_post_types' ) );
			add_filter( 'tribe_is_post_type_screen_post_types', array( $this, 'is_post_type_screen_post_types' ) );

			// Settings page hooks
			add_filter( 'tribe_general_settings_tab_fields', array( $this, 'general_settings_tab_fields' ) );
			add_filter( 'tribe_display_settings_tab_fields', array( $this, 'display_settings_tab_fields' ) );
			add_filter( 'tribe_settings_url', array( $this, 'tribe_settings_url' ) );
			add_action( 'tribe_help_sidebar_top', array( $this, 'tribe_help_sidebar_top' ) );
		}

		/**
		 * Load the ical template tags
		 * Loaded late due to potential upgrade conflict since moving them from pro
		 * @TODO move this require to be with the rest of the template tag includes in 3.9
		 */
		public function init_ical() {
			//iCal
			Tribe__Events__iCal::init();
				require_once $this->plugin_path . 'src/functions/template-tags/ical.php';
			}

		/**
		 * Allow users to specify their own plural label for Venues
		 * @return string
		 */
		public function get_venue_label_plural() {
			return apply_filters( 'tribe_venue_label_plural', esc_html__( 'Venues', 'the-events-calendar' ) );
		}

		/**
		 * Allow users to specify their own singular label for Venues
		 * @return string
		 */
		public function get_venue_label_singular() {
			return apply_filters( 'tribe_venue_label_singular', esc_html__( 'Venue', 'the-events-calendar' ) );
		}

		/**
		 * Allow users to specify their own plural label for Organizers
		 * @return string
		 */
		public function get_organizer_label_plural() {
			return apply_filters( 'tribe_organizer_label_plural', esc_html__( 'Organizers', 'the-events-calendar' ) );
		}

		/**
		 * Allow users to specify their own singular label for Organizers
		 * @return string
		 */
		public function get_organizer_label_singular() {
			return apply_filters( 'tribe_organizer_label_singular', esc_html__( 'Organizer', 'the-events-calendar' ) );
		}

		/**
		 * Allow users to specify their own plural label for Events
		 * @return string
		 */
		public function get_event_label_plural() {
			return apply_filters( 'tribe_event_label_plural', esc_html__( 'Events', 'the-events-calendar' ) );
		}

		/**
		 * Allow users to specify their own singular label for Events
		 * @return string
		 */
		public function get_event_label_singular() {
			return apply_filters( 'tribe_event_label_singular', esc_html__( 'Event', 'the-events-calendar' ) );
		}

		/**
		 * Load the day view template tags
		 * Loaded late due to potential upgrade conflict since moving them from pro
		 * @TODO move this require to be with the rest of the template tag includes in 3.9
		 */
		public function init_day_view() {
			// load day view functions
			require_once $this->plugin_path . 'src/functions/template-tags/day.php';
		}

		/**
		 * Runs on the "wp" action. Inspects the main query object and if it relates to an events
		 * query makes a decision to add a noindex meta tag based on whether events were returned
		 * in the query results or not.
		 *
		 * Disabling this behaviour always is possible with:
		 *
		 *     add_filter( 'tribe_events_add_no_index_meta', '__return_false' );
		 *
		 *  Enabling it for all event views is possible with:
		 *
		 *     add_filter( 'tribe_events_add_no_index_meta', '__return_true' );
		 */
		public function issue_noindex() {
			global $wp_query;

			if ( empty( $wp_query->tribe_is_event_query ) ) {
				return;
			}

			// By default, we add a noindex tag for all month view requests and any other
			// event views that are devoid of events
			$event_display = get_query_var( 'eventDisplay' );
			$add_noindex   = ( ! $wp_query->have_posts() || 'month' === $event_display );

			/**
			 * Determines if a noindex meta tag will be set for the current event view.
			 *
			 * @var bool $add_noindex
			 */
			$add_noindex = apply_filters( 'tribe_events_add_no_index_meta', $add_noindex );

			if ( $add_noindex ) {
				add_action( 'wp_head', array( $this, 'print_noindex_meta' ) );
			}
		}

		/**
		 * Prints a "noindex,follow" robots tag.
		 */
		public function print_noindex_meta() {
			echo ' <meta name="robots" content="noindex,follow" />' . "\n";
		}

		/**
		 * Run on applied action init
		 */
		public function init() {
<<<<<<< HEAD
			$this->pluginName = $this->plugin_name            = __( 'The Events Calendar', 'the-events-calendar' );
=======
			$this->pluginName                                 = esc_html__( 'The Events Calendar', 'the-events-calendar' );
>>>>>>> 67d55b5c
			$this->rewriteSlug                                = $this->getRewriteSlug();
			$this->rewriteSlugSingular                        = $this->getRewriteSlugSingular();
			$this->taxRewriteSlug                             = $this->getTaxRewriteSlug();
			$this->tagRewriteSlug                             = $this->getTagRewriteSlug();
			$this->monthSlug                                  = sanitize_title( __( 'month', 'the-events-calendar' ) );
			$this->listSlug                               	  = sanitize_title( __( 'list', 'the-events-calendar' ) );
			$this->upcomingSlug                               = sanitize_title( __( 'upcoming', 'the-events-calendar' ) );
			$this->pastSlug                                   = sanitize_title( __( 'past', 'the-events-calendar' ) );
			$this->daySlug                                    = sanitize_title( __( 'day', 'the-events-calendar' ) );
			$this->todaySlug                                  = sanitize_title( __( 'today', 'the-events-calendar' ) );

			$this->singular_venue_label                       = $this->get_venue_label_singular();
			$this->plural_venue_label                         = $this->get_venue_label_plural();
			$this->singular_organizer_label                   = $this->get_organizer_label_singular();
			$this->plural_organizer_label                     = $this->get_organizer_label_plural();
			$this->singular_event_label                       = $this->get_event_label_singular();
			$this->plural_event_label                         = $this->get_event_label_plural();

			$this->postTypeArgs['rewrite']['slug']            = sanitize_title( $this->rewriteSlugSingular );
			$this->postVenueTypeArgs['rewrite']['slug']       = sanitize_title( $this->singular_venue_label );
			$this->postVenueTypeArgs['show_in_nav_menus']     = class_exists( 'Tribe__Events__Pro__Main' ) ? true : false;
			$this->postOrganizerTypeArgs['rewrite']['slug']   = sanitize_title( $this->singular_organizer_label );
			$this->postOrganizerTypeArgs['show_in_nav_menus'] = class_exists( 'Tribe__Events__Pro__Main' ) ? true : false;
			$this->postVenueTypeArgs['public']                = class_exists( 'Tribe__Events__Pro__Main' ) ? true : false;
			$this->postOrganizerTypeArgs['public']            = class_exists( 'Tribe__Events__Pro__Main' ) ? true : false;
			$this->currentDay                                 = '';
			$this->errors                                     = '';

			$this->default_values                             = apply_filters( 'tribe_events_default_value_strategy', new Tribe__Events__Default_Values() );

			Tribe__Events__Query::init();
			Tribe__Events__Backcompat::init();
			Tribe__Credits::init();
			Tribe__Events__Timezones::init();
			$this->registerPostType();

<<<<<<< HEAD
			Tribe__Debug::debug( sprintf( __( 'Initializing Tribe Events on %s', 'the-events-calendar' ), date( 'M, jS \a\t h:m:s a' ) ) );
=======
			self::debug( sprintf( esc_html__( 'Initializing Tribe Events on %s', 'the-events-calendar' ), date( 'M, jS \a\t h:m:s a' ) ) );
>>>>>>> 67d55b5c
			$this->maybeSetTECVersion();
		}

		/**
		 * Initializes any admin-specific code (expects to be called when admin_init fires).
		 */
		public function admin_init() {
			$this->timezone_settings = new Tribe__Events__Admin__Timezone_Settings;
		}

		/**
		 * Set the Calendar Version in the options table if it's not already set.
		 *
		 */
		public function maybeSetTECVersion() {
			if ( version_compare( Tribe__Settings_Manager::get_option( 'latest_ecp_version' ), self::VERSION, '<' ) ) {
				$previous_versions   = Tribe__Settings_Manager::get_option( 'previous_ecp_versions' ) ? Tribe__Settings_Manager::get_option( 'previous_ecp_versions' ) : array();
				$previous_versions[] = ( Tribe__Settings_Manager::get_option( 'latest_ecp_version' ) ) ? Tribe__Settings_Manager::get_option( 'latest_ecp_version' ) : '0';

				$this->setOption( 'previous_ecp_versions', $previous_versions );
				$this->setOption( 'latest_ecp_version', self::VERSION );
			}
		}

		/**
		 * Check add-ons to make sure they are supported by currently running TEC version.
		 *
		 * @return void
		 */
		public function checkAddOnCompatibility() {

			// Variable for storing output to admin notices.
			$output = '';

			// Array to store any plugins that are out of date.
			$out_of_date_addons = array();

			// Array to store all addons and their required CORE versions.
			$tec_addons_required_versions = array();

			// Is Core the thing that is out of date?
			$tec_out_of_date = false;

			// Get the addon information.
			$tec_addons_required_versions = (array) apply_filters( 'tribe_tec_addons', $tec_addons_required_versions );

			// Foreach addon, make sure that it is compatible with current version of core.
			foreach ( $tec_addons_required_versions as $plugin ) {
				// we're not going to check addons that we can't
				if ( empty( $plugin['required_version'] ) || empty( $plugin['current_version'] ) ) {
					continue;
				}

				// check if TEC is out of date
				if ( version_compare( $plugin['required_version'], self::VERSION, '>' ) ) {
					$tec_out_of_date = true;
					break;
				}

				// check if the add-on is out of date
				if ( version_compare( $plugin['current_version'], self::MIN_ADDON_VERSION, '<' ) ) {
					$out_of_date_addons[] = $plugin['plugin_name'] . ' ' . $plugin['current_version'];
				}
			}
			// If Core is out of date, generate the proper message.
			if ( $tec_out_of_date == true ) {
				$plugin_short_path = basename( dirname( dirname( __FILE__ ) ) ) . '/the-events-calendar.php';
				$upgrade_path      = wp_nonce_url(
					add_query_arg(
						array(
							'action' => 'upgrade-plugin',
							'plugin' => $plugin_short_path,
						), get_admin_url() . 'update.php'
					), 'upgrade-plugin_' . $plugin_short_path
				);
				$output .= '<div class="error">';
				$output .= '<p>' . sprintf( esc_html__( 'Your version of The Events Calendar is not up-to-date with one of your The Events Calendar add-ons. Please %supdate now.%s', 'the-events-calendar' ), '<a href="' . esc_url( $upgrade_path ) . '">', '</a>' ) . '</p>';
				$output .= '</div>';
			} elseif ( ! empty( $out_of_date_addons ) ) {
				// Otherwise, if the addons are out of date, generate the proper messaging.
				$output .= '<div class="error">';
				$link = add_query_arg(
					array(
						'utm_campaign' => 'in-app',
						'utm_medium'   => 'plugin-tec',
						'utm_source'   => 'notice',
						), self::$tecUrl . 'knowledgebase/version-compatibility/'
				);
				$output .= '<p>' . sprintf( esc_html__( 'The following plugins are out of date: %1$s. All add-ons contain dependencies on The Events Calendar and will not function properly unless paired with the right version. %2$sLearn More%3$s.', 'the-events-calendar' ), '<b>' . join( $out_of_date_addons, ', ' ) . '</b>', "<a href='" . esc_url( $link ) . "' target='_blank'>", '</a>' ) . '</p>';
				$output .= '</div>';
			}
			// Make sure only to show the message if the user has the permissions necessary.
			if ( current_user_can( 'edit_plugins' ) ) {
				echo apply_filters( 'tribe_add_on_compatibility_errors', $output );
			}
		}

		/**
		 * Init the settings API and add a hook to add your own setting tabs
		 *
		 * @return void
		 */
		public function initOptions() {
			Tribe__Events__Activation_Page::init();
		}

		/**
		 * Trigger is_404 on single event if no events are found
		 * @return void
		 */
		public function template_redirect() {
			global $wp_query;

			// if JS is disabled, then we need to handle tribe bar submissions manually
			if ( ! empty( $_POST['tribe-bar-view'] ) && ! empty( $_POST['submit-bar'] ) ) {
				$this->handle_submit_bar_redirect( $_POST );
			}

			if ( $wp_query->tribe_is_event_query && self::instance()->displaying == 'single-event' && empty( $wp_query->posts ) ) {
				$wp_query->is_404 = true;
			}
		}

		/**
		 * handles tribe bar post submissions
		 *
		 * @param array $postdata Data from $_POST
		 */
		public function handle_submit_bar_redirect( $postdata ) {
			$url = $postdata['tribe-bar-view'];

			foreach ( $postdata as $key => $value ) {
				if ( 'submit-bar' === $key || 'tribe-bar-view' === $key ) {
					continue;
				}

				$url = add_query_arg( $key, $value, $url );
			}

			wp_redirect( esc_url_raw( $url ) );
			die;
		}//end handle_submit_bar_redirect

		/**
		 * Create setting tabs
		 *
		 * @return void
		 */
		public function doSettingTabs() {
<<<<<<< HEAD
			_deprecated_function( __METHOD__, '4.0', 'Tribe__Settings_Manager::do_setting_tabs' );
			Tribe__Settings_Manager::instance()->do_setting_tabs();
=======
			include_once( $this->pluginPath . 'src/admin-views/tribe-options-general.php' );
			include_once( $this->pluginPath . 'src/admin-views/tribe-options-display.php' );

			$showNetworkTabs = $this->getNetworkOption( 'showSettingsTabs', false );

			new Tribe__Events__Settings_Tab( 'general', esc_html__( 'General', 'the-events-calendar' ), $generalTab );
			new Tribe__Events__Settings_Tab( 'display', esc_html__( 'Display', 'the-events-calendar' ), $displayTab );

			$this->do_licenses_tab();

			new Tribe__Events__Settings_Tab( 'help', esc_html__( 'Help', 'the-events-calendar' ), array(
				'priority'  => 60,
				'show_save' => false,
			) );
>>>>>>> 67d55b5c
		}

		/**
		 * Registers the license key management tab in the Events > Settings screen,
		 * only if premium addons are detected.
		 */
		protected function do_licenses_tab() {
<<<<<<< HEAD
			_deprecated_function( __METHOD__, '4.0', 'Tribe__Settings_Manager::do_licenses_tab' );
			Tribe__Settings_Manager::instance()->do_licenses_tab();
=======
			$show_tab = ( current_user_can( 'update_plugins' ) && $this->have_addons() );

			/**
			 * Provides an oppotunity to override the decision to show or hide the licenses tab
			 *
			 * Normally it will only show if the current user has the "update_plugins" capability
			 * and there are some currently-activated premium plugins.
			 *
			 * @var bool
			 */
			if ( ! apply_filters( 'tribe_events_show_licenses_tab', $show_tab ) ) {
				return;
			}

			/**
			 * @var $licenses_tab
			 */
			include $this->pluginPath . 'src/admin-views/tribe-options-licenses.php';

			/**
			 * Allows the fields displayed in the licenses tab to be modified.
			 *
			 * @var array
			 */
			$license_fields = apply_filters( 'tribe_license_fields', $licenses_tab );

			new Tribe__Events__Settings_Tab( 'licenses', esc_html__( 'Licenses', 'the-events-calendar' ), array(
				'priority'      => '40',
				'fields'        => $license_fields,
				'network_admin' => is_network_admin() ? true : false,
			) );
>>>>>>> 67d55b5c
		}

		/**
		 * Tries to discover if licensable addons are activated on the same site.
		 *
		 * @return bool
		 */
		protected function have_addons() {
			_deprecated_function( __METHOD__, '4.0', 'Tribe__Settings_Manager::have_addons' );
			return Tribe__Settings_Manager::instance()->have_addons();
		}

		/**
		 * Create the help tab
		 */
		public function doHelpTab() {
			_deprecated_function( __METHOD__, '4.0', 'Tribe__Settings_Manager::do_help_tab' );
			Tribe__Settings_Manager::instance()->do_help_tab();
		}

		/**
		 * Updates the start/end time on all day events to match the EOD cutoff
		 *
		 * @see 'update_option_'.Tribe__Main::OPTIONNAME
		 */
		public function fix_all_day_events( $old_value, $new_value ) {
			// avoid notices for missing indices
			$default_value = '00:00';
			if ( empty( $old_value['multiDayCutoff'] ) ) {
				$old_value['multiDayCutoff'] = $default_value;
			}
			if ( empty( $new_value['multiDayCutoff'] ) ) {
				$new_value['multiDayCutoff'] = $default_value;
			}

			if ( $old_value['multiDayCutoff'] == $new_value['multiDayCutoff'] ) {
				// we only want to continue if the EOD cutoff was changed
				return;
			}
			global $wpdb;
			$event_start_time = $new_value['multiDayCutoff'] . ':00';

			// mysql query to set the start times on all day events to the EOD cutoff
			// this will fix all day events with any start time
			$fix_start_dates = $wpdb->prepare( "UPDATE $wpdb->postmeta AS pm1
				INNER JOIN $wpdb->postmeta pm2
					ON (pm1.post_id = pm2.post_id AND pm2.meta_key = '_EventAllDay' AND pm2.`meta_value` = 'yes')
				SET pm1.meta_value = CONCAT(DATE(pm1.meta_value), ' ', %s)
				WHERE pm1.meta_key = '_EventStartDate'
					AND DATE_FORMAT(pm1.meta_value, '%%H:%%i') <> %s", $event_start_time, $event_start_time );

			// mysql query to set the end time to the start time plus the duration on every all day event
			$fix_end_dates      =
				"UPDATE $wpdb->postmeta AS pm1
				INNER JOIN $wpdb->postmeta pm2
					ON (pm1.post_id = pm2.post_id AND pm2.meta_key = '_EventAllDay' AND pm2.meta_value = 'yes')
				INNER JOIN $wpdb->postmeta pm3
					ON (pm1.post_id = pm3.post_id AND pm3.meta_key = '_EventStartDate')
				INNER JOIN $wpdb->postmeta pm4
					ON (pm1.post_id = pm4.post_id AND pm4.meta_key = '_EventDuration')
				SET pm1.meta_value = DATE_ADD(pm3.meta_value, INTERVAL pm4.meta_value SECOND )
				WHERE pm1.meta_key = '_EventEndDate'";
			$wpdb->query( $fix_start_dates );
			$wpdb->query( $fix_end_dates );
		}

		/**
		 * Test PHP and WordPress versions for compatibility
		 *
		 * @param string $system - system to be tested such as 'php' or 'wordpress'
		 *
		 * @return boolean - is the existing version of the system supported?
		 */
		public function supportedVersion( $system ) {
			if ( $supported = wp_cache_get( $system, 'tribe_version_test' ) ) {
				return $supported;
			} else {
				switch ( strtolower( $system ) ) {
					case 'wordpress' :
						$supported = version_compare( get_bloginfo( 'version' ), '3.0', '>=' );
						break;
					case 'php' :
						$supported = version_compare( phpversion(), '5.2', '>=' );
						break;
				}
				$supported = apply_filters( 'tribe_events_supported_version', $supported, $system );
				wp_cache_set( $system, $supported, 'tribe_version_test' );

				return $supported;
			}
		}

		/**
		 * Display a WordPress or PHP incompatibility error
		 */
		public function notSupportedError() {
			if ( ! self::supportedVersion( 'wordpress' ) ) {
				echo '<div class="error"><p>' . sprintf( esc_html__( 'Sorry, The Events Calendar requires WordPress %s or higher. Please upgrade your WordPress install.', 'the-events-calendar' ), '3.0' ) . '</p></div>';
			}
			if ( ! self::supportedVersion( 'php' ) ) {
				echo '<div class="error"><p>' . sprintf( esc_html__( 'Sorry, The Events Calendar requires PHP %s or higher. Talk to your Web host about moving you to a newer version of PHP.', 'the-events-calendar' ), '5.2' ) . '</p></div>';
			}
		}

		/**
		 * Add a menu item class to the event
		 *
		 * @param array $items
		 * @param array $args
		 *
		 * @return array
		 */
		public function add_current_menu_item_class_to_events( $items, $args ) {
			foreach ( $items as $item ) {
				if ( $item->url == $this->getLink() ) {
					if ( is_singular( self::POSTTYPE )
						 || is_singular( self::VENUE_POST_TYPE )
						 || is_tax( self::TAXONOMY )
						 || ( ( tribe_is_upcoming()
								|| tribe_is_past()
								|| tribe_is_month() )
							  && isset( $wp_query->query_vars['eventDisplay'] ) )
					) {
						$item->classes[] = 'current-menu-item current_page_item';
					}
					break;
				}
			}

			return $items;
		}

		/**
		 * Add a checkbox to the menu
		 *
		 * @param array  $posts
		 * @param array  $args
		 * @param string $post_type
		 *
		 * @return array
		 */
		public function add_events_checkbox_to_menu( $posts, $args, $post_type ) {
			global $_nav_menu_placeholder, $wp_rewrite;
			$_nav_menu_placeholder = ( 0 > $_nav_menu_placeholder ) ? intval( $_nav_menu_placeholder ) - 1 : - 1;
			$archive_slug          = $this->getLink();

			array_unshift(
				$posts, (object) array(
					'ID'           => 0,
					'object_id'    => $_nav_menu_placeholder,
					'post_content' => '',
					'post_excerpt' => '',
					'post_title'   => $post_type['args']->labels->all_items,
					'post_type'    => 'nav_menu_item',
					'type'         => 'custom',
					'url'          => $archive_slug,
				)
			);

			return $posts;
		}

		/**
		 * Tribe debug function. usage: Tribe__Debug::debug( 'Message', $data, 'log' );
		 *
		 * @param string      $title  Message to display in log
		 * @param string|bool $data   Optional data to display
		 * @param string      $format Optional format (log|warning|error|notice)
		 *
		 * @return void
		 */
		public static function debug( $title, $data = false, $format = 'log' ) {
			_deprecated_function( __METHOD__, '4.0', 'Tribe__Debug::debug' );
			Tribe__Debug::debug( $title, $data, $format );
		}

		/**
		 * Render the debug logging to the php error log. This can be over-ridden by removing the filter.
		 *
		 * @param string      $title  - message to display in log
		 * @param string|bool $data   - optional data to display
		 * @param string      $format - optional format (log|warning|error|notice)
		 *
		 * @return void
		 */
		public function renderDebug( $title, $data = false, $format = 'log' ) {
			_deprecated_function( __METHOD__, '4.0', 'Tribe__Debug::render' );
			Tribe__Debug::render( $title, $data, $format );
		}

		/**
		 * Define an admin notice
		 *
		 * @param string $key
		 * @param string $notice
		 *
		 * @return bool
		 */
		public static function setNotice( $key, $notice ) {
			_deprecated_function( __METHOD__, '4.0', 'Tribe__Notices::set_notice' );
			return Tribe__Notices::set_notice( $key, $notice );
		}

		/**
		 * Check to see if an admin notice exists
		 *
		 * @param string $key
		 *
		 * @return bool
		 */
		public static function isNotice( $key ) {
			_deprecated_function( __METHOD__, '4.0', 'Tribe__Notices::is_notice' );
			return Tribe__Notices::is_notice( $key, $notice );
		}

		/**
		 * Remove an admin notice
		 *
		 * @param string $key
		 *
		 * @return bool
		 */
		public static function removeNotice( $key ) {
			_deprecated_function( __METHOD__, '4.0', 'Tribe__Notices::remove_notice' );
			return Tribe__Notices::remove_notice( $key );
		}

		/**
		 * Get the admin notices
		 *
		 * @return array
		 */
		public static function getNotices() {
			_deprecated_function( __METHOD__, '4.0', 'Tribe__Notices::get' );
			return Tribe__Notices::get();
		}

		/**
		 * Get the event taxonomy
		 *
		 * @return string
		 */
		public function get_event_taxonomy() {
			return self::TAXONOMY;
		}

		/**
		 * Add space to the title in RSS
		 *
		 * @param string $title
		 *
		 * @return string
		 */
		public function add_space_to_rss( $title ) {
			global $wp_query;
			if ( get_query_var( 'eventDisplay' ) == 'upcoming' && get_query_var( 'post_type' ) == self::POSTTYPE ) {
				return $title . ' ';
			}

			return $title;
		}

		/**
		 * Update body classes
		 *
		 * @param array $classes
		 *
		 * @return array
		 * @TODO move this to template class
		 */
		public function body_class( $classes ) {
			if ( get_query_var( 'post_type' ) == self::POSTTYPE ) {
				if ( ! is_admin() && tribe_get_option( 'liveFiltersUpdate', true ) ) {
					$classes[] = 'tribe-filter-live';
				}
			}

			return $classes;
		}

		/**
		 * Update post classes
		 *
		 * @param array $classes
		 *
		 * @return array
		 * @TODO move this to template class
		 */
		public function post_class( $classes ) {
			global $post;
			if ( is_object( $post ) && isset( $post->post_type ) && $post->post_type == self::POSTTYPE && $terms = get_the_terms( $post->ID, self::TAXONOMY ) ) {
				foreach ( $terms as $term ) {
					$classes[] = 'cat_' . sanitize_html_class( $term->slug, $term->term_taxonomy_id );
				}
			}

			return $classes;
		}

		/**
		 * Register the post types.
		 *
		 * @return void
		 */
		public function registerPostType() {
			$this->generatePostTypeLabels();
			register_post_type( self::POSTTYPE, apply_filters( 'tribe_events_register_event_type_args', $this->postTypeArgs ) );
			register_post_type( self::VENUE_POST_TYPE, apply_filters( 'tribe_events_register_venue_type_args', $this->postVenueTypeArgs ) );
			register_post_type( self::ORGANIZER_POST_TYPE, apply_filters( 'tribe_events_register_organizer_type_args', $this->postOrganizerTypeArgs ) );

			register_taxonomy(
				self::TAXONOMY, self::POSTTYPE, array(
					'hierarchical'          => true,
					'update_count_callback' => '',
					'rewrite'               => array(
						'slug'         => $this->taxRewriteSlug,
						'with_front'   => false,
						'hierarchical' => true,
					),
					'public'                => true,
					'show_ui'               => true,
					'labels'                => $this->taxonomyLabels,
					'capabilities'          => array(
						'manage_terms' => 'publish_tribe_events',
						'edit_terms'   => 'publish_tribe_events',
						'delete_terms' => 'publish_tribe_events',
						'assign_terms' => 'edit_tribe_events',
					)
				)
			);

			if ( Tribe__Settings_Manager::get_option( 'showComments', 'no' ) == 'yes' ) {
				add_post_type_support( self::POSTTYPE, 'comments' );
			}

		}

		/**
		 * Get the rewrite slug
		 *
		 * @return string
		 */
		public function getRewriteSlug() {
			return sanitize_title( Tribe__Settings_Manager::get_option( 'eventsSlug', 'events' ) );
		}

		/**
		 * Get the single post rewrite slug
		 *
		 * @return string
		 */
		public function getRewriteSlugSingular() {
			return sanitize_title( Tribe__Settings_Manager::get_option( 'singleEventSlug', 'event' ) );
		}

		/**
		 * Get taxonomy rewrite slug
		 *
		 * @return mixed|void
		 */
		public function getTaxRewriteSlug() {
			$slug = $this->getRewriteSlug() . '/' . sanitize_title( __( 'category', 'the-events-calendar' ) );

			return apply_filters( 'tribe_events_category_rewrite_slug', $slug );
		}

		/**
		 * Get tag rewrite slug
		 *
		 * @return mixed|void
		 */
		public function getTagRewriteSlug() {
			$slug = $this->getRewriteSlug() . '/' . sanitize_title( __( 'tag', 'the-events-calendar' ) );

			return apply_filters( 'tribe_events_tag_rewrite_slug', $slug );
		}

		/**
		 * Get venue post type args
		 *
		 * @return array
		 */
		public function getVenuePostTypeArgs() {
			return $this->postVenueTypeArgs;
		}

		/**
		 * Get organizer post type args
		 *
		 * @return array
		 */
		public function getOrganizerPostTypeArgs() {
			return $this->postOrganizerTypeArgs;
		}

		/**
		 * Generate custom post type lables
		 */
		protected function generatePostTypeLabels() {
			/**
			 * Provides an opportunity to modify the labels used for the event post type.
			 *
			 * @var array
			 */
			$this->postTypeArgs['labels'] = apply_filters( 'tribe_events_register_event_post_type_labels', array(
				'name'               => $this->plural_event_label,
				'singular_name'      => $this->singular_event_label,
				'add_new'            => esc_html__( 'Add New', 'the-events-calendar' ),
				'add_new_item'       => sprintf( esc_html__( 'Add New %s', 'the-events-calendar' ), $this->singular_event_label ),
				'edit_item'          => sprintf( esc_html__( 'Edit %s', 'the-events-calendar' ), $this->singular_event_label ),
				'new_item'           => sprintf( esc_html__( 'New %s', 'the-events-calendar' ), $this->singular_event_label ),
				'view_item'          => sprintf( esc_html__( 'View %s', 'the-events-calendar' ), $this->singular_event_label ),
				'search_items'       => sprintf( esc_html__( 'Search %s', 'the-events-calendar' ), $this->plural_event_label ),
				'not_found'          => sprintf( esc_html__( 'No %s found', 'the-events-calendar' ), strtolower( $this->plural_event_label ) ),
				'not_found_in_trash' => sprintf( esc_html__( 'No %s found in Trash', 'the-events-calendar' ), strtolower( $this->plural_event_label ) ),
			) );

			/**
			 * Provides an opportunity to modify the labels used for the venue post type.
			 *
			 * @var array
			 */
			$this->postVenueTypeArgs['labels'] = apply_filters( 'tribe_events_register_venue_post_type_labels', array(
				'name'               => $this->plural_venue_label,
				'singular_name'      => $this->singular_venue_label,
				'add_new'            => esc_html__( 'Add New', 'the-events-calendar' ),
				'add_new_item'       => sprintf( esc_html__( 'Add New %s', 'the-events-calendar' ), $this->singular_venue_label ),
				'edit_item'          => sprintf( esc_html__( 'Edit %s', 'the-events-calendar' ), $this->singular_venue_label ),
				'new_item'           => sprintf( esc_html__( 'New %s', 'the-events-calendar' ), $this->singular_venue_label ),
				'view_item'          => sprintf( esc_html__( 'View %s', 'the-events-calendar' ), $this->singular_venue_label ),
				'search_items'       => sprintf( esc_html__( 'Search %s', 'the-events-calendar' ), $this->plural_venue_label ),
				'not_found'          => sprintf( esc_html__( 'No %s found', 'the-events-calendar' ), strtolower( $this->plural_venue_label ) ),
				'not_found_in_trash' => sprintf( esc_html__( 'No %s found in Trash', 'the-events-calendar' ), strtolower( $this->plural_venue_label ) ),
			) );

			/**
			 * Provides an opportunity to modify the labels used for the organizer post type.
			 *
			 * @var array
			 */
			$this->postOrganizerTypeArgs['labels'] = apply_filters( 'tribe_events_register_organizer_post_type_labels', array(
				'name'               => $this->plural_organizer_label,
				'singular_name'      => $this->singular_organizer_label,
				'add_new'            => esc_html__( 'Add New', 'the-events-calendar' ),
				'add_new_item'       => sprintf( esc_html__( 'Add New %s', 'the-events-calendar' ), $this->singular_organizer_label ),
				'edit_item'          => sprintf( esc_html__( 'Edit %s', 'the-events-calendar' ), $this->singular_organizer_label ),
				'new_item'           => sprintf( esc_html__( 'New %s', 'the-events-calendar' ), $this->singular_organizer_label ),
				'view_item'          => sprintf( esc_html__( 'View %s', 'the-events-calendar' ), $this->singular_organizer_label ),
				'search_items'       => sprintf( esc_html__( 'Search %s', 'the-events-calendar' ), $this->plural_organizer_label ),
				'not_found'          => sprintf( esc_html__( 'No %s found', 'the-events-calendar' ), strtolower( $this->plural_organizer_label ) ),
				'not_found_in_trash' => sprintf( esc_html__( 'No %s found in Trash', 'the-events-calendar' ), strtolower( $this->plural_organizer_label ) ),
			) );

			/**
			 * Provides an opportunity to modify the labels used for the event category taxonomy.
			 *
			 * @var array
			 */
			$this->taxonomyLabels = apply_filters( 'tribe_events_register_category_taxonomy_labels', array(
				'name'              => sprintf( esc_html__( '%s Categories', 'the-events-calendar' ), $this->singular_event_label ),
				'singular_name'     => sprintf( esc_html__( '%s Category', 'the-events-calendar' ), $this->singular_event_label ),
				'search_items'      => sprintf( esc_html__( 'Search %s Categories', 'the-events-calendar' ), $this->singular_event_label ),
				'all_items'         => sprintf( esc_html__( 'All %s Categories', 'the-events-calendar' ), $this->singular_event_label ),
				'parent_item'       => sprintf( esc_html__( 'Parent %s Category', 'the-events-calendar' ), $this->singular_event_label ),
				'parent_item_colon' => sprintf( esc_html__( 'Parent %s Category:', 'the-events-calendar' ), $this->singular_event_label ),
				'edit_item'         => sprintf( esc_html__( 'Edit %s Category', 'the-events-calendar' ), $this->singular_event_label ),
				'update_item'       => sprintf( esc_html__( 'Update %s Category', 'the-events-calendar' ), $this->singular_event_label ),
				'add_new_item'      => sprintf( esc_html__( 'Add New %s Category', 'the-events-calendar' ), $this->singular_event_label ),
				'new_item_name'     => sprintf( esc_html__( 'New %s Category Name', 'the-events-calendar' ), $this->singular_event_label ),
			) );
		}

		/**
		 * Update custom post type messages
		 *
		 * @param $messages
		 *
		 * @return mixed
		 */
		public function updatePostMessage( $messages ) {
			global $post, $post_ID;

			$messages[ self::POSTTYPE ] = array(
				0  => '', // Unused. Messages start at index 1.
				1  => sprintf( esc_html__( '%1$s updated. <a href="%2$s">View %3$s</a>', 'the-events-calendar' ), $this->singular_event_label, esc_url( get_permalink( $post_ID ) ), strtolower( $this->singular_event_label ) ),
				2  => esc_html__( 'Custom field updated.', 'the-events-calendar' ),
				3  => esc_html__( 'Custom field deleted.', 'the-events-calendar' ),
				4  => sprintf( esc_html__( '%s updated.', 'the-events-calendar' ), $this->singular_event_label ),
				/* translators: %s: date and time of the revision */
				5  => isset( $_GET['revision'] ) ? sprintf( esc_html__( '%1$s restored to revision from %2$s', 'the-events-calendar' ), $this->singular_event_label, wp_post_revision_title( (int) $_GET['revision'], false ) ) : false,
				6  => sprintf(
					esc_html__( 'Event published. %1$sView %2$s', 'the-events-calendar' ),
					'<a href="' . esc_url( get_permalink( $post_ID ) ) . '">',
					strtolower( $this->singular_event_label ) . '</a>'
				),
				7  => sprintf( esc_html__( '%s saved.', 'the-events-calendar' ), $this->singular_event_label ),
				8  => sprintf(
					esc_html__( '%1$s submitted. %2$sPreview %3$s', 'the-events-calendar' ),
					$this->singular_event_label,
					'<a target="_blank" href="' . esc_url( add_query_arg( 'preview', 'true', get_permalink( $post_ID ) ) ) . '">',
					strtolower( $this->singular_event_label ) . '</a>'
				),
				9  => sprintf(
					esc_html__( '%1$s scheduled for: %2$s. %3$sPreview %4$s', 'the-events-calendar' ),
					$this->singular_event_label,
					// translators: Publish box date format, see http://php.net/date
					'<strong>' . date_i18n( esc_html__( 'M j, Y @ G:i', 'the-events-calendar' ),
						strtotime( $post->post_date ) ) . '</strong>',
					'<a target="_blank" href="' . esc_url( get_permalink( $post_ID ) ) . '">',
					strtolower( $this->singular_event_label ) . '</a>'
				),
				10 => sprintf(
					esc_html__( '%1$s draft updated. %2$sPreview %3$s', 'the-events-calendar' ),
					$this->singular_event_label,
					'<a target="_blank" href="' . esc_url( add_query_arg( 'preview', 'true', get_permalink( $post_ID ) ) ) . '">',
					strtolower( $this->singular_event_label ) . '</a>'
				),
			);

			$messages[ self::VENUE_POST_TYPE ] = array(
				0  => '', // Unused. Messages start at index 1.
				1  => sprintf( esc_html__( '%s updated.', 'the-events-calendar' ), $this->singular_venue_label ),
				2  => esc_html__( 'Custom field updated.', 'the-events-calendar' ),
				3  => esc_html__( 'Custom field deleted.', 'the-events-calendar' ),
				4  => sprintf( esc_html__( '%s updated.', 'the-events-calendar' ), $this->singular_venue_label ),
				/* translators: %s: date and time of the revision */
				5  => isset( $_GET['revision'] ) ? sprintf( esc_html__( '%1$s restored to revision from %2$s', 'the-events-calendar' ), $this->singular_venue_label, wp_post_revision_title( (int) $_GET['revision'], false ) ) : false,
				6  => sprintf( esc_html__( '%s published.', 'the-events-calendar' ), $this->singular_venue_label ),
				7  => sprintf( esc_html__( '%s saved.', 'the-events-calendar' ), $this->singular_venue_label ),
				8  => sprintf( esc_html__( '%s submitted.', 'the-events-calendar' ), $this->singular_venue_label ),
				9  => sprintf(
					esc_html__( '%1$s scheduled for: %2$s.', 'the-events-calendar' ),
					$this->singular_venue_label,
					// translators: Publish box date format, see http://php.net/date
					'' . date_i18n( esc_html__( 'M j, Y @ G:i', 'the-events-calendar' ), strtotime( $post->post_date ) ) . '</strong>'
				),
				10 => sprintf( esc_html__( '%s draft updated.', 'the-events-calendar' ), $this->singular_venue_label ),
			);

			$messages[ self::ORGANIZER_POST_TYPE ] = array(
				0  => '', // Unused. Messages start at index 1.
				1  => sprintf( esc_html__( '%s updated.', 'the-events-calendar' ), $this->singular_organizer_label ),
				2  => esc_html__( 'Custom field updated.', 'the-events-calendar' ),
				3  => esc_html__( 'Custom field deleted.', 'the-events-calendar' ),
				4  => sprintf( esc_html__( '%s updated.', 'the-events-calendar' ), $this->singular_organizer_label ),
				/* translators: %s: date and time of the revision */
				5  => isset( $_GET['revision'] ) ? sprintf( esc_html__( '%s restored to revision from %s', 'the-events-calendar' ), $this->singular_organizer_label, wp_post_revision_title( (int) $_GET['revision'], false ) ) : false,
				6  => sprintf( esc_html__( '%s published.', 'the-events-calendar' ), $this->singular_organizer_label ),
				7  => sprintf( esc_html__( '%s saved.', 'the-events-calendar' ), $this->singular_organizer_label ),
				8  => sprintf( esc_html__( '%s submitted.', 'the-events-calendar' ), $this->singular_organizer_label ),
				9  => sprintf(
					esc_html__( '%1$s scheduled for: %2$s.', 'the-events-calendar' ),
					$this->singular_organizer_label,
					// translators: Publish box date format, see http://php.net/date
					'<strong>' . date_i18n( esc_html__( 'M j, Y @ G:i', 'the-events-calendar' ), strtotime( $post->post_date ) ) . '</strong>'
				),
				10 => sprintf( esc_html__( '%s draft updated.', 'the-events-calendar' ), $this->singular_organizer_label ),
			);

			return $messages;
		}

		/**
		 * Adds the submenu items for editing the Venues and Organizers.
		 * Used to be a PRO only feature, but as of 3.0, it is part of Core.
		 *
		 *
		 * @return void
		 */
		public function addVenueAndOrganizerEditor() {
			add_submenu_page( 'edit.php?post_type=' . self::POSTTYPE, __( $this->plural_venue_label, 'the-events-calendar' ), __( $this->plural_venue_label, 'the-events-calendar' ), 'edit_tribe_venues', 'edit.php?post_type=' . self::VENUE_POST_TYPE );
			add_submenu_page( 'edit.php?post_type=' . self::POSTTYPE, __( $this->plural_organizer_label, 'the-events-calendar' ), __( $this->plural_organizer_label, 'the-events-calendar' ), 'edit_tribe_organizers', 'edit.php?post_type=' . self::ORGANIZER_POST_TYPE );
			add_submenu_page( 'edit.php?post_type=' . self::VENUE_POST_TYPE, sprintf( esc_html__( 'Add New %s', 'the-events-calendar' ), $this->singular_venue_label ), sprintf( esc_html__( 'Add New %s', 'the-events-calendar' ), $this->singular_venue_label ), 'edit_tribe_venues', 'post-new.php?post_type=' . self::VENUE_POST_TYPE );
			add_submenu_page( 'edit.php?post_type=' . self::ORGANIZER_POST_TYPE, sprintf( esc_html__( 'Add New %s', 'the-events-calendar' ), $this->singular_organizer_label ), sprintf( esc_html__( 'Add New %s', 'the-events-calendar' ), $this->singular_organizer_label ), 'edit_tribe_organizers', 'post-new.php?post_type=' . self::ORGANIZER_POST_TYPE );
		}

		/**
		 * displays the saved venue dropdown in the event metabox
		 * Used to be a PRO only feature, but as of 3.0, it is part of Core.
		 *
		 * @param int $post_id the event ID for which to create the dropdown
		 */
		public function displayEventVenueDropdown( $post_id ) {
			$venue_id = get_post_meta( $post_id, '_EventVenueID', true );
			if (
				( ! $post_id || get_post_status( $post_id ) === 'auto-draft' ) &&
				! $venue_id &&
<<<<<<< HEAD
				Tribe__Admin__Helpers::instance()->is_action( 'add' )
=======
				Tribe__Events__Admin__Helpers::instance()->is_action( 'add' )
>>>>>>> 67d55b5c
			) {
				$venue_id = $this->defaults()->venue_id();
			}
			$venue_id = apply_filters( 'tribe_display_event_venue_dropdown_id', $venue_id );

			?>
			<tr>
				<td style="width:170px"><?php printf( __( 'Use Saved %s:', 'the-events-calendar' ), $this->singular_venue_label ); ?></td>
<<<<<<< HEAD
				<td><?php $this->saved_venues_dropdown( $venue_id ); ?> <div class="edit-venue-link" <?php if ( empty( $venue_id ) ) { ?>style="display:none;"<?php } ?>><a data-admin-url="<?php echo esc_url( admin_url( 'post.php?action=edit&post=' ) ); ?>" href="<?php echo esc_url( admin_url( sprintf( 'post.php?action=edit&post=%s', $venue_id ) ) ); ?>" target="_blank"><?php echo esc_html( sprintf( __( 'Edit %s', 'the-events-calendar' ), $this->singular_venue_label ) ); ?></a></div></td>
=======
				<td><?php
					$this->saved_venues_dropdown( $venue_id );
					$venue_pto = get_post_type_object( self::VENUE_POST_TYPE );
					if ( current_user_can( $venue_pto->cap->edit_posts ) ) { ?>
						<div class="edit-venue-link" <?php if ( empty( $venue_id ) ) { ?>style="display:none;"<?php } ?>><a data-admin-url="<?php echo esc_url( admin_url( 'post.php?action=edit&post=' ) ); ?>" href="<?php echo esc_url( admin_url( sprintf( 'post.php?action=edit&post=%s', $venue_id ) ) ); ?>" target="_blank"><?php echo esc_html( sprintf( __( 'Edit %s', 'the-events-calendar' ), $this->singular_venue_label ) ); ?></a></div>
					<?php } ?>
				</td>
>>>>>>> 67d55b5c
			</tr>
		<?php
		}

		/**
		 * Display a helper for the user, about the location and microdata for rich snippets
		 * @param int $postId the event ID to see if the helper is needed
		 */
		public function display_rich_snippets_helper( $post_id ) {
			// Avoid showing this message if we are on the Front End
			if ( ! is_admin() ) {
				return;
			}

			$venue_id = get_post_meta( $post_id, '_EventVenueID', true );
			if (
				( ! $post_id || get_post_status( $post_id ) == 'auto-draft' ) &&
				! $venue_id &&
<<<<<<< HEAD
				Tribe__Admin__Helpers::instance()->is_action( 'add' )
=======
				Tribe__Events__Admin__Helpers::instance()->is_action( 'add' )
>>>>>>> 67d55b5c
			) {
				$venue_id = $this->defaults()->venue_id();
			}
			$venue_id = apply_filters( 'tribe_display_event_venue_dropdown_id', $venue_id );

			// If there is a Venue of some sorts, don't display this message
			if ( $venue_id ) {
				return;
			}
			?>
			<tr class="">
				<td colspan="2"><?php printf( esc_html__( 'Without a defined location your event will not display a %sGoogle Rich Snippet%s on the search results.', 'the-events-calendar' ), '<a href="https://support.google.com/webmasters/answer/164506" target="_blank">', '</a>' ) ?></td>
			</tr>
			<?php
		}

		/**
		 * displays the saved organizer dropdown in the event metabox
		 * Used to be a PRO only feature, but as of 3.0, it is part of Core.
		 *
		 * @param int $post_id the event ID for which to create the dropdown
		 *
		 * @return void
		 */
		public function displayEventOrganizerDropdown( $post_id ) {
			$current_organizer = get_post_meta( $post_id, '_EventOrganizerID', true );
			if (
				( ! $post_id || get_post_status( $post_id ) === 'auto-draft' ) &&
				! $current_organizer &&
<<<<<<< HEAD
				Tribe__Admin__Helpers::instance()->is_action( 'add' )
=======
				Tribe__Events__Admin__Helpers::instance()->is_action( 'add' )
>>>>>>> 67d55b5c
			) {
				$current_organizer = $this->defaults()->organizer_id();
			}
			$current_organizer = apply_filters( 'tribe_display_event_organizer_dropdown_id', $current_organizer );

			?>
			<tr class="">
				<td style="width:170px">
					<label for="saved_organizer"><?php printf( esc_html__( 'Use Saved %s:', 'the-events-calendar' ), $this->singular_organizer_label ); ?></label>
				</td>
				<td><?php $this->saved_organizers_dropdown( $current_organizer ); ?> <div class="edit-organizer-link"<?php if ( empty( $current_organizer ) ) { ?> style="display:none;"<?php } ?>><a data-admin-url="<?php echo esc_url( admin_url( 'post.php?action=edit&post=' ) ); ?>" href="<?php echo esc_url( admin_url( sprintf( 'post.php?action=edit&post=%s', $current_organizer ) ) ); ?>" target="_blank"><?php echo esc_html( sprintf( __( 'Edit %s', 'the-events-calendar' ), $this->singular_organizer_label ) ); ?></a></div></td>
			</tr>
		<?php
		}

		/**
		 * helper function for displaying the saved venue dropdown
		 * Used to be a PRO only feature, but as of 3.0, it is part of Core.
		 *
		 * @param mixed  $current the current saved venue
		 * @param string $name    the name value for the field
		 */
		public function saved_venues_dropdown( $current = null, $name = 'venue[VenueID]' ) {
			$my_venue_ids     = array();
			$current_user     = wp_get_current_user();
			$my_venues        = false;
			$my_venue_options = '';
			if ( 0 != $current_user->ID ) {
				$my_venues = $this->get_venue_info(
					null,
					array(
						'post_status' => array(
							'publish',
							'draft',
							'private',
							'pending',
						),
						'author' => $current_user->ID,
					)
				);

				if ( ! empty( $my_venues ) ) {
					foreach ( $my_venues as $my_venue ) {
						$my_venue_ids[] = $my_venue->ID;
						$venue_title    = wp_kses( get_the_title( $my_venue->ID ), array() );
						$my_venue_options .= '<option data-address="' . esc_attr( $this->fullAddressString( $my_venue->ID ) ) . '" value="' . esc_attr( $my_venue->ID ) . '"';
						$my_venue_options .= selected( $current, $my_venue->ID, false );
						$my_venue_options .= '>' . $venue_title . '</option>';
					}
				}
			}

			if ( current_user_can( 'edit_others_tribe_venues' ) ) {
				$venues = $this->get_venue_info(
					null,
					array(
						'post_status'  => array(
							'publish',
							'draft',
							'private',
							'pending',
						),
						'post__not_in' => $my_venue_ids,
					)
				);
			} else {
				$venues = $this->get_venue_info(
					null,
					array(
						'post_status'  => 'publish',
						'post__not_in' => $my_venue_ids,
					)
				);
			}
			if ( $venues || $my_venues ) {
				$venue_pto = get_post_type_object( self::VENUE_POST_TYPE );
				echo '<select class="chosen venue-dropdown" name="' . esc_attr( $name ) . '" id="saved_venue">';
				if ( current_user_can( $venue_pto->cap->create_posts ) ) {
					echo '<option value="0">' . esc_html( sprintf( __( 'Use New %s', 'the-events-calendar' ), $this->singular_venue_label ) ) . '</option>';
				}
				if ( $my_venues ) {
					echo $venues ? '<optgroup label="' . esc_attr( apply_filters( 'tribe_events_saved_venues_dropdown_my_optgroup', sprintf( esc_html__( 'My %s', 'the-events-calendar' ), $this->plural_venue_label ) ) ) . '">' : '';
					echo $my_venue_options;
					echo $venues ? '</optgroup>' : '';
				}
				if ( $venues ) {
					echo $my_venues ? '<optgroup label="' . esc_attr( apply_filters( 'tribe_events_saved_venues_dropdown_optgroup', sprintf( esc_html__( 'Available %s', 'the-events-calendar' ), $this->plural_venue_label ) ) ) . '">' : '';
					foreach ( $venues as $venue ) {
						$venue_title = wp_kses( get_the_title( $venue->ID ), array() );
						echo '<option data-address="' . esc_attr( $this->fullAddressString( $venue->ID ) ) . '" value="' . esc_attr( $venue->ID ) . '"';
						selected( ( $current == $venue->ID ) );
						echo '>' . $venue_title . '</option>';
					}
					echo $my_venues ? '</optgroup>' : '';
				}
				echo '</select>';
			} else {
				echo '<p class="nosaved">' . sprintf( esc_html__( 'No saved %s exists.', 'the-events-calendar' ), strtolower( $this->singular_venue_label ) ) . '</p>';
			}
		}

		/**
		 * helper function for displaying the saved organizer dropdown
		 * Used to be a PRO only feature, but as of 3.0, it is part of Core.
		 *
		 * @param mixed  $current the current saved venue
		 * @param string $name    the name value for the field
		 */
		public function saved_organizers_dropdown( $current = null, $name = 'organizer[OrganizerID]' ) {
			$my_organizer_ids      = array();
			$current_user          = wp_get_current_user();
			$my_organizers         = false;
			$my_organizers_options = '';
			if ( 0 != $current_user->ID ) {
				$my_organizers = $this->get_organizer_info(
					null,
					array(
						'post_status' => array(
							'publish',
							'draft',
							'private',
							'pending',
						),
						'author' => $current_user->ID,
					)
				);

				if ( ! empty( $my_organizers ) ) {
					foreach ( $my_organizers as $my_organizer ) {
						$my_organizer_ids[] = $my_organizer->ID;
						$organizer_title    = wp_kses( get_the_title( $my_organizer->ID ), array() );
						$my_organizers_options .= '<option value="' . esc_attr( $my_organizer->ID ) . '"';
						$my_organizers_options .= selected( $current, $my_organizer->ID, false );
						$my_organizers_options .= '>' . $organizer_title . '</option>';
					}
				}
			}


			if ( current_user_can( 'edit_others_tribe_organizers' ) ) {
				$organizers = $this->get_organizer_info(
					null, array(
						'post_status' => array(
							'publish',
							'draft',
							'private',
							'pending',
						),
						'post__not_in' => $my_organizer_ids,
					)
				);
			} else {
				$organizers = $this->get_organizer_info(
					null, array(
						'post_status'  => 'publish',
						'post__not_in' => $my_organizer_ids,
					)
				);
			}
			if ( $organizers || $my_organizers ) {
				$oganizer_pto = get_post_type_object( self::ORGANIZER_POST_TYPE );
				echo '<select class="chosen organizer-dropdown" name="' . esc_attr( $name ) . '" id="saved_organizer">';
				if ( current_user_can( $oganizer_pto->cap->create_posts ) ) {
					echo '<option value="0">' . sprintf( esc_html__( 'Use New %s', 'the-events-calendar' ), $this->singular_organizer_label ) . '</option>';
				}
				if ( $my_organizers ) {
					echo $organizers ? '<optgroup label="' . esc_attr( apply_filters( 'tribe_events_saved_organizers_dropdown_my_optgroup', sprintf( esc_html__( 'My %s', 'the-events-calendar' ), $this->plural_organizer_label ) ) ) . '">' : '';
					echo $my_organizers_options;
					echo $organizers ? '</optgroup>' : '';
				}
				if ( $organizers ) {
					echo $my_organizers ? '<optgroup label="' . esc_attr( apply_filters( 'tribe_events_saved_organizers_dropdown_optgroup', sprintf( esc_html__( 'Available %s', 'the-events-calendar' ), $this->plural_organizer_label ) ) ) . '">' : '';
					foreach ( $organizers as $organizer ) {
						$organizer_title = wp_kses( get_the_title( $organizer->ID ), array() );
						echo '<option value="' . esc_attr( $organizer->ID ) . '"';
						selected( $current == $organizer->ID );
						echo '>' . $organizer_title . '</option>';
					}
					echo $my_organizers ? '</optgroup>' : '';
				}
				echo '</select>';
			} else {
				echo '<p class="nosaved">' . sprintf( esc_html__( 'No saved %s exists.', 'the-events-calendar' ), strtolower( $this->singular_organizer_label ) ) . '</p>';
				printf( '<input type="hidden" name="%s" value="%d"/>', esc_attr( $name ), 0 );
			}
		}

		/**
		 * override default wp_terms_checklist arguments to prevent checked items from bubbling to the
		 * top. Instead, retain hierarchy.
		 */
		public function prevent_checked_on_top_terms( $args, $post_id ) {
			$post = get_post( $post_id );

			if ( ! tribe_is_event( $post ) ) {
				return $args;
			}

			$args['checked_ontop'] = false;

			return $args;
		}//end prevent_checked_on_top_terms

		/**
		 * Update admin classes
		 *
		 * @param array $classes
		 *
		 * @return array
		 */
		public function admin_body_class( $classes ) {
			$admin_helpers = Tribe__Admin__Helpers::instance();
			if ( $admin_helpers->is_screen( 'settings_page_tribe-settings' ) || $admin_helpers->is_post_type_screen() ) {
				$classes .= ' events-cal ';
			}

			return $classes;
		}

		/**
		 * Add admin scripts and styles
		 *
		 * @return void
		 */
		public function add_admin_assets() {
			$admin_helpers = Tribe__Admin__Helpers::instance();

			// setup plugin resources & 3rd party vendor urls
			$vendor_url    = trailingslashit( $this->plugin_url ) . 'vendor/';

			// admin stylesheet - only load admin stylesheet when on Tribe pages
			if ( $admin_helpers->is_screen() ) {
				wp_enqueue_style( self::POSTTYPE . '-admin', tribe_resource_url( 'events-admin.css' ), array(), apply_filters( 'tribe_events_css_version', self::VERSION ) );
			}

			// settings screen
			if ( $admin_helpers->is_screen( 'settings_page_tribe-settings' ) ) {

				// chosen
				Tribe__Events__Template_Factory::asset_package( 'chosen' );

				// JS admin
				Tribe__Events__Template_Factory::asset_package( 'admin' );

				// JS settings
				Tribe__Events__Template_Factory::asset_package( 'settings' );

				wp_enqueue_script( 'thickbox' );
				wp_enqueue_style( 'thickbox' );

				// hook for other plugins
				do_action( 'tribe_settings_enqueue' );
			}

			if ( $admin_helpers->is_screen( 'widgets' ) ) {
				Tribe__Events__Template_Factory::asset_package( 'chosen' );
			}

			// events, organizer, or venue editing
			if ( $admin_helpers->is_post_type_screen() ) {

				// chosen
				Tribe__Events__Template_Factory::asset_package( 'chosen' );

				// select 2
				Tribe__Events__Template_Factory::asset_package( 'select2' );

				// smoothness
				Tribe__Events__Template_Factory::asset_package( 'smoothness' );

				// date picker
				Tribe__Events__Template_Factory::asset_package( 'datepicker' );

				// dialog
				Tribe__Events__Template_Factory::asset_package( 'dialog' );

				// UI admin
				Tribe__Events__Template_Factory::asset_package( 'admin-ui' );

				// JS admin
				Tribe__Events__Template_Factory::asset_package( 'admin' );

				// ecp placeholders
				Tribe__Events__Template_Factory::asset_package( 'ecp-plugins' );

				if ( $admin_helpers->is_post_type_screen( self::POSTTYPE ) ){
					add_action( 'admin_footer', array( $this, 'printLocalizedAdmin' ) );
					// hook for other plugins
					do_action( 'tribe_events_enqueue' );
				} elseif ( $admin_helpers->is_post_type_screen( self::VENUE_POST_TYPE ) ){
					// hook for other plugins
					do_action( 'tribe_venues_enqueue' );
				} elseif ( $admin_helpers->is_post_type_screen( self::ORGANIZER_POST_TYPE ) ){
					do_action( 'tribe_organizers_enqueue' );
				}
			}
		}

		/**
		 * Modify the post type args to set Dashicon if we're in WP 3.8+
		 *
		 * @return array post type args
		 **/
		public function setDashicon( $postTypeArgs ) {
			global $wp_version;

			if ( version_compare( $wp_version, 3.8 ) >= 0 ) {
				$postTypeArgs['menu_icon'] = 'dashicons-calendar';
			}

			return $postTypeArgs;

		}

		/**
		 * Localize admin
		 *
		 * @return array
		 */
		public function localizeAdmin() {
			$bits = array(
				'dayNames'        => $this->daysOfWeek,
				'dayNamesShort'   => $this->daysOfWeekShort,
				'dayNamesMin'     => $this->daysOfWeekMin,
				'monthNames'      => array_values( $this->monthNames() ),
				'monthNamesShort' => array_values( $this->monthNames( true ) ),
				'nextText'        => esc_html__( 'Next', 'the-events-calendar' ),
				'prevText'        => esc_html__( 'Prev', 'the-events-calendar' ),
				'currentText'     => esc_html__( 'Today', 'the-events-calendar' ),
				'closeText'       => esc_html__( 'Done', 'the-events-calendar' ),
			);

			return $bits;
		}

		/**
		 * Output localized admin javascript
		 *
		 * @return void
		 */
		public function printLocalizedAdmin() {
			wp_localize_script( 'tribe-events-admin', 'TEC', $this->localizeAdmin() );
		}

		/**
		 * Get all options for the Events Calendar
		 *
		 * @return array of options
		 */
		public static function getOptions() {
			_deprecated_function( __METHOD__, '4.0', 'Tribe__Settings_Manager::get_options' );
			return Tribe__Settings_Manager::get_options();
		}

		/**
		 * Get value for a specific option
		 *
		 * @param string $optionName name of option
		 * @param string $default    default value
		 *
		 * @return mixed results of option query
		 */
		public static function getOption( $optionName, $default = '' ) {
			_deprecated_function( __METHOD__, '4.0', 'Tribe__Settings_Manager::get_option' );
			return Tribe__Settings_Manager::get_option( $optionName, $default );
		}

		/**
		 * Saves the options for the plugin
		 *
		 * @param array $options formatted the same as from getOptions()
		 * @param bool  $apply_filters
		 *
		 * @return void
		 */
		public function setOptions( $options, $apply_filters = true ) {
			_deprecated_function( __METHOD__, '4.0', 'Tribe__Settings_Manager::set_options' );
			Tribe__Settings_Manager::set_options( $options, $apply_filteres );
		}

		/**
		 * Set an option
		 *
		 * @param string $name
		 * @param mixed  $value
		 *
		 * @return void
		 */
		public function setOption( $name, $value ) {
			_deprecated_function( __METHOD__, '4.0', 'Tribe__Settings_Manager::set_option' );
			Tribe__Settings_Manager::set_option( $name, $value );
		}

		/**
		 * Get all network options for the Events Calendar
		 *
		 * @return array of options
		 */
		public static function getNetworkOptions() {
			_deprecated_function( __METHOD__, '4.0', 'Tribe__Settings_Manager::get_network_options' );
			return Tribe__Settings_Manager::get_network_options();
		}

		/**
		 * Get value for a specific network option
		 *
		 * @param string $optionName name of option
		 * @param string $default    default value
		 *
		 * @return mixed results of option query
		 */
		public function getNetworkOption( $optionName, $default = '' ) {
			_deprecated_function( __METHOD__, '4.0', 'Tribe__Settings_Manager::get_network_option' );
			return Tribe__Settings_Manager::get_network_option( $optionName, $default );
		}

		/**
		 * Saves the network options for the plugin
		 *
		 * @param array $options formatted the same as from getOptions()
		 * @param bool  $apply_filters
		 *
		 * @return void
		 */
		public function setNetworkOptions( $options, $apply_filters = true ) {
			_deprecated_function( __METHOD__, '4.0', 'Tribe__Settings_Manager::set_network_options' );
			Tribe__Settings_Manager::set_network_options( $options, $apply_filters );
		}

		/**
		 * Add the network admin options page
		 *
		 * @return void
		 */
		public function addNetworkOptionsPage() {
<<<<<<< HEAD
			_deprecated_function( __METHOD__, '4.0', 'Tribe__Settings_Manager::add_network_options_page' );
			Tribe__Settings_Manager::add_network_options_page();
=======
			$tribe_settings = Tribe__Events__Settings::instance();
			add_submenu_page(
				'settings.php', $this->pluginName, $this->pluginName, 'manage_network_options', 'tribe-events-calendar', array(
					$tribe_settings,
					'generatePage',
				)
			);
>>>>>>> 67d55b5c
		}

		/**
		 * Render network admin options view
		 *
		 * @return void
		 */
		public function doNetworkSettingTab() {
			_deprecated_function( __METHOD__, '4.0', 'Tribe__Settings_Manager::do_network_settings_tab' );
			Tribe__Settings_Manager::do_network_settings_tab();
		}

		/**
		 * Filters the post types across all of the Tribe plugins
		 */
		public function filter_post_types( $post_types ) {
			$post_types[] = self::POSTTYPE;
			$post_types[] = self::ORGANIZER_POST_TYPE;
			$post_types[] = self::VENUE_POST_TYPE;

<<<<<<< HEAD
			return $post_types;
=======
			new Tribe__Events__Settings_Tab( 'network', esc_html__( 'Network', 'the-events-calendar' ), $networkTab );
>>>>>>> 67d55b5c
		}

		/**
		 * Get the post types that are associated with TEC.
		 *
		 * @return array The post types associated with this plugin
		 */
		public static function getPostTypes() {
			return apply_filters( 'tribe_events_post_types', Tribe__Main::get_post_types() );
		}

		/**
		 * An event can have one or more start dates. This gives
		 * the earliest of those.
		 *
		 * @param int $post_id
		 *
		 * @return string The date string for the earliest occurrence of the event
		 */
		public static function get_series_start_date( $post_id ) {
			if ( function_exists( 'tribe_get_recurrence_start_dates' ) ) {
				$start_dates = tribe_get_recurrence_start_dates( $post_id );

				return reset( $start_dates );
			} else {
				return get_post_meta( $post_id, '_EventStartDate', true );
			}
		}

		/**
		 * Save hidden tabs
		 *
		 * @return void
		 */
		public function saveAllTabsHidden() {
			_deprecated_function( __METHOD__, '4.0', 'Tribe__Settings_Manager::save_all_tabs_hidden' );
			Tribe__Settings_Manager::instance()->save_all_tabs_hidden();
		}

		/**
		 * Clean up trashed venues
		 *
		 * @param int $postId
		 *
		 * @return void
		 */
		public function cleanupPostVenues( $postId ) {
			$this->removeDeletedPostTypeAssociation( '_EventVenueID', $postId );
		}

		/**
		 * Clean up trashed organizers.
		 *
		 * @param int $postId
		 *
		 * @return void
		 */
		public function cleanupPostOrganizers( $postId ) {
			$this->removeDeletedPostTypeAssociation( '_EventOrganizerID', $postId );
		}

		/**
		 * Clean up trashed venues or organizers.
		 *
		 * @param string $key
		 * @param int    $postId
		 *
		 * @return void
		 */
		protected function removeDeletedPostTypeAssociation( $key, $postId ) {
			$the_query = new WP_Query( array(
				'meta_key'   => $key,
				'meta_value' => $postId,
				'post_type'  => self::POSTTYPE,
			) );

			while ( $the_query->have_posts() ): $the_query->the_post();
				delete_post_meta( get_the_ID(), $key );
			endwhile;

			wp_reset_postdata();
		}

		/**
		 * Truncate a given string.
		 *
		 * @param string $text           The text to truncate.
		 * @param int    $excerpt_length How long you want it to be truncated to.
		 *
		 * @return string The truncated text.
		 */
		public function truncate( $text, $excerpt_length = 44 ) {

			$text = apply_filters( 'the_content', $text );
			$text = str_replace( ']]>', ']]&gt;', $text );
			$text = strip_tags( $text );

			$words = explode( ' ', $text, $excerpt_length + 1 );
			if ( count( $words ) > $excerpt_length ) {
				array_pop( $words );
				$text = implode( ' ', $words );
				$text = rtrim( $text );
				$text .= '&hellip;';
			}

			return $text;
		}

		/**
		 * Load the text domain.
		 *
		 * @return void
		 */
		public function loadTextDomain() {
			load_plugin_textdomain( 'the-events-calendar', false, $this->plugin_dir . 'lang/' );

			// Setup the l10n strings
			$this->setup_l10n_strings();
		}

		/**
		 * Load asset packages.
		 *
		 * @return void
		 */
		public function loadStyle() {
			if ( tribe_is_event_query() || tribe_is_event_organizer() || tribe_is_event_venue() ) {

				// jquery-resize
				Tribe__Events__Template_Factory::asset_package( 'jquery-resize' );

				// smoothness
				Tribe__Events__Template_Factory::asset_package( 'smoothness' );

				// Tribe Calendar JS
				Tribe__Events__Template_Factory::asset_package( 'calendar-script' );

				Tribe__Events__Template_Factory::asset_package( 'events-css' );
			} else {
				if ( is_active_widget( false, false, 'tribe-events-list-widget' ) ) {

					Tribe__Events__Template_Factory::asset_package( 'events-css' );

				}
			}
		}

		/**
		 * Initializes admin-specific items for the events admin list dashboard page. Hooked to the
		 * current_screen action
		 *
		 * @param WP_Screen $screen WP Admin screen object for the current page
		 */
		public function init_admin_list_screen( $screen ) {
			if ( 'edit' !== $screen->base ) {
				return;
			}

			if ( self::POSTTYPE !== $screen->post_type ) {
				return;
			}

			Tribe__Events__Admin_List::init();
		}

		/**
		 * Set the displaying class property.
		 *
		 * @return void
		 */
		public function setDisplay() {
			if ( is_admin() && ( ! defined( 'DOING_AJAX' ) || ! DOING_AJAX ) ) {
				$this->displaying = 'admin';
			} else {
				global $wp_query;
				if ( $wp_query && $wp_query->is_main_query() && ! empty( $wp_query->tribe_is_event_query ) ) {
					$this->displaying = isset( $wp_query->query_vars['eventDisplay'] ) ? $wp_query->query_vars['eventDisplay'] : tribe_get_option( 'viewOption', 'list' );

					if ( is_single() && $this->displaying != 'all' ) {
						$this->displaying = 'single-event';
					}
				}
			}
		}

		/**
		 * Returns the default view, providing a fallback if the default is no longer availble.
		 *
		 * This can be useful is for instance a view added by another plugin (such as PRO) is
		 * stored as the default but can no longer be generated due to the plugin being deactivated.
		 *
		 * @return string
		 */
		public function default_view() {
			// Compare the stored default view option to the list of available views
			$default         = Tribe__Settings_Manager::instance()->get_option( 'viewOption', 'month' );
			$available_views = (array) apply_filters( 'tribe-events-bar-views', array(), false );

			foreach ( $available_views as $view ) {
				if ( $default === $view['displaying'] ) {
					return $default;
				}
			}

			// If the stored option is no longer available, pick the first available one instead
			$first_view = array_shift( $available_views );
			$view       = $first_view['displaying'];

			// Update the saved option
			Tribe__Settings_Manager::instance()->set_option( 'viewOption', $view );

			return $view;
		}

		protected function setup_l10n_strings() {
			global $wp_locale;

			// Localize month names
			$this->monthsFull = array(
				'January'   => $wp_locale->get_month( '01' ),
				'February'  => $wp_locale->get_month( '02' ),
				'March'     => $wp_locale->get_month( '03' ),
				'April'     => $wp_locale->get_month( '04' ),
				'May'       => $wp_locale->get_month( '05' ),
				'June'      => $wp_locale->get_month( '06' ),
				'July'      => $wp_locale->get_month( '07' ),
				'August'    => $wp_locale->get_month( '08' ),
				'September' => $wp_locale->get_month( '09' ),
				'October'   => $wp_locale->get_month( '10' ),
				'November'  => $wp_locale->get_month( '11' ),
				'December'  => $wp_locale->get_month( '12' ),
			);

			// yes, it's awkward. easier this way than changing logic elsewhere.
			$this->monthsShort = $months = array(
				'Jan' => $wp_locale->get_month_abbrev( $wp_locale->get_month( '01' ) ),
				'Feb' => $wp_locale->get_month_abbrev( $wp_locale->get_month( '02' ) ),
				'Mar' => $wp_locale->get_month_abbrev( $wp_locale->get_month( '03' ) ),
				'Apr' => $wp_locale->get_month_abbrev( $wp_locale->get_month( '04' ) ),
				'May' => $wp_locale->get_month_abbrev( $wp_locale->get_month( '05' ) ),
				'Jun' => $wp_locale->get_month_abbrev( $wp_locale->get_month( '06' ) ),
				'Jul' => $wp_locale->get_month_abbrev( $wp_locale->get_month( '07' ) ),
				'Aug' => $wp_locale->get_month_abbrev( $wp_locale->get_month( '08' ) ),
				'Sep' => $wp_locale->get_month_abbrev( $wp_locale->get_month( '09' ) ),
				'Oct' => $wp_locale->get_month_abbrev( $wp_locale->get_month( '10' ) ),
				'Nov' => $wp_locale->get_month_abbrev( $wp_locale->get_month( '11' ) ),
				'Dec' => $wp_locale->get_month_abbrev( $wp_locale->get_month( '12' ) ),
			);

			// Get the localized weekday names
			for ( $i = 0; $i <= 6; $i ++ ) {
				$day = $wp_locale->get_weekday( $i );
				$this->daysOfWeek[ $i ] = $day;
				$this->daysOfWeekShort[ $i ] = $wp_locale->get_weekday_abbrev( $day );
				$this->daysOfWeekMin[ $i ] = $wp_locale->get_weekday_initial( $day );
			}

			// Setup the Strings for Rewrite Translations
			__( 'tag', 'the-events-calendar' );
			__( 'category', 'the-events-calendar' );
			__( 'page', 'the-events-calendar' );
			__( 'event', 'the-events-calendar' );
			__( 'events', 'the-events-calendar' );
			__( 'all', 'the-events-calendar' );
		}

		/**
		 * Helper method to return an array of translated month names or short month names
		 *
		 * @param bool $short
		 *
		 * @return array Translated month names
		 */
		public function monthNames( $short = false ) {
			if ( $short ) {
				return $this->monthsShort;
			}

			return $this->monthsFull;
		}

		/**
		 * Flush rewrite rules to support custom links
		 *
		 * @todo This is only registering the events post type, not the meta types
		 *
		 * @link http://codex.wordpress.org/Custom_Queries#Permalinks_for_Custom_Archives
		 */
		public static function flushRewriteRules() {

			$tec = self::instance();

			// reregister custom post type to make sure slugs are updated
			$tec->postTypeArgs['rewrite']['slug'] = sanitize_title( $tec->getRewriteSlugSingular() );
			register_post_type( self::POSTTYPE, apply_filters( 'tribe_events_register_event_type_args', $tec->postTypeArgs ) );

			add_action( 'shutdown', 'flush_rewrite_rules' );
		}

		/**
		 * If a themer usees get_post_type_archive_link() to find the event archive URL, this
		 * ensures they get the correct result.
		 *
		 * @param  string $link
		 * @param  string $post_type
		 * @return string
		 */
		public function event_archive_link( $link, $post_type ) {
			return ( self::POSTTYPE === $post_type )
				? tribe_get_events_link()
				: $link;
		}

		/**
		 * Adds the event specific query vars to WordPress
		 *
		 * @param array $qvars
		 *
		 * @link http://codex.wordpress.org/Custom_Queries#Permalinks_for_Custom_Archives
		 * @return mixed array of query variables that this plugin understands
		 */
		public function eventQueryVars( $qvars ) {
			$qvars[] = 'eventDisplay';
			$qvars[] = 'eventDate';
			$qvars[] = 'ical';
			$qvars[] = 'start_date';
			$qvars[] = 'end_date';
			$qvars[] = self::TAXONOMY;

			return $qvars;
		}

		/**
		 * Get all possible translations for a String based on the given Languages and Domains
		 *
		 * WARNING: This function is slow because it deals with files, so don't overuse it!
		 *
		 * @todo Include support for the `load_theme_textdomain` + `load_muplugin_textdomain`
		 *
		 * @param  array  $strings          An array of strings (required)
		 * @param  array  $languages        Which l10n to fetch the string (required)
		 * @param  array  $domains          Possible Domains to re-load
		 * @param  string $default_language The default language to avoid re-doing that
		 *
		 * @return array                    A multi level array with the possible translations for the given strings
		 */
		public function get_i18n_strings( $strings, $languages, $domains = array(), $default_language = 'en_US' ) {
			$domains = wp_parse_args( $domains, array(
				'default' => true, // Default doesn't need file path
<<<<<<< HEAD
				'the-events-calendar' => $this->plugin_dir . 'lang/',
=======
				'tribe-events-calendar' => $this->pluginDir . 'lang/',
>>>>>>> 67d55b5c
			) );

			foreach ( $languages as $language ) {
				foreach ( (array) $domains as $domain => $file ) {
					// Configure the language
					$this->_locale = $language;
					add_filter( 'locale', array( $this, '_set_locale' ) );

					// Reload it with the correct language
					unload_textdomain( $domain );

					if ( 'default' === $domain ) {
						load_default_textdomain();
					} else {
						load_plugin_textdomain( $domain, false, $file );
					}

					// Loop on the strings the build the possible translations
					foreach ( $strings as $key => $value ) {
						$value = is_array( $value ) ? reset( $value ) : $value;
						if ( ! is_string( $value ) ) {
							continue;
						}

						// Make sure we have an Array
						$strings[ $key ] = (array) $strings[ $key ];

						// Grab the possible strings for Default and Any other domain
						if ( 'default' === $domain ) {
							$strings[ $key ][] = __( $value );
							$strings[ $key ][] = __( strtolower( $value ) );
							$strings[ $key ][] = __( ucfirst( $value ) );
						} else {
							$strings[ $key ][] = __( $value, $domain );
							$strings[ $key ][] = __( strtolower( $value ), $domain );
							$strings[ $key ][] = __( ucfirst( $value ), $domain );
						}
					}

					// Set back to the default language
					remove_filter( 'locale', array( $this, '_set_locale' ) );

					// Reload it with the correct language
					unload_textdomain( $domain );

					if ( 'default' === $domain ) {
						load_default_textdomain();
					} else {
						load_plugin_textdomain( $domain, false, $file );
					}
				}
			}

			// Prevent Empty Strings and Duplicates
			foreach ( $strings as $key => $value ) {
				$strings[ $key ] = array_filter( array_unique( array_map( 'sanitize_title_with_dashes', $value ) ) );
			}

			return $strings;
		}

		/**
		 * DO NOT USE THIS INTERNAL USE
		 * A way to quickly filter the locale based on a Local Class Variable
		 *
		 * @return string The Locale set on _locale
		 */
		public function _set_locale() {
			return empty( $this->_locale ) ? 'en_US' : $this->_locale;
		}

		/**
		 * Redirect the legacy past/upcoming view URLs to list
		 */
		public function redirect_past_upcoming_view_urls() {

			if ( strpos( $_SERVER['REQUEST_URI'], $this->getRewriteSlug() . '/' . $this->pastSlug ) !== false ) {
				wp_redirect( esc_url_raw( add_query_arg( array( 'tribe_event_display' => 'past' ), str_replace( '/' . $this->pastSlug . '/', '/' . $this->listSlug . '/', $_SERVER['REQUEST_URI'] ) ) ) );
				die;
			} elseif ( strpos( $_SERVER['REQUEST_URI'], $this->getRewriteSlug() . '/' . $this->upcomingSlug ) !== false ) {
				wp_redirect( str_replace( '/' . $this->upcomingSlug . '/', '/' . $this->listSlug . '/', $_SERVER['REQUEST_URI'] ) );
				die;
			}

		}

		/**
		 * Returns various internal events-related URLs
		 *
		 * @param string        $type      type of link. See switch statement for types.
		 * @param string        $secondary for $type = month, pass a YYYY-MM string for a specific month's URL
		 *                                 for $type = week, pass a Week # string for a specific week's URL
		 * @param int|bool|null $term
		 *
		 * @return string The link.
		 */
		public function getLink( $type = 'home', $secondary = false, $term = null ) {
			// if permalinks are off or user doesn't want them: ugly.
			if ( '' === get_option( 'permalink_structure' ) ) {
				return esc_url_raw( $this->uglyLink( $type, $secondary ) );
			}

			// account for semi-pretty permalinks
			if ( false !== strpos( get_option( 'permalink_structure' ), 'index.php' ) ) {
				$event_url = home_url( '/index.php' );
			} else {
				$event_url = home_url( '/' );
			}

			// URL Arguments on home_url() pre-check
			$url_query = @parse_url( $event_url, PHP_URL_QUERY );
			$url_args = wp_parse_args( $url_query, array() );

			// Remove the "args"
			if ( ! empty( $url_query ) ) {
				$event_url = str_replace( '?' . $url_query, '', $event_url );
			}

			// Append Events structure
			$event_url .= trailingslashit( sanitize_title( Tribe__Settings_Manager::get_option( 'eventsSlug', 'events' ) ) );

			// if we're on an Event Cat, show the cat link, except for home and days.
			if ( $type !== 'home' && is_tax( self::TAXONOMY ) && $term !== false && ! is_numeric( $term ) ) {
				$term_link = get_term_link( get_query_var( 'term' ), self::TAXONOMY );
				if ( ! is_wp_error( $term_link ) ) {
					$event_url = trailingslashit( $term_link );
				}
			} else {
				if ( $term ) {
					$term_link = get_term_link( (int) $term, self::TAXONOMY );
					if ( ! is_wp_error( $term_link ) ) {
						$event_url = trailingslashit( $term_link );
					}
				}
			}

			switch ( $type ) {
				case 'home':
					$event_url = trailingslashit( esc_url_raw( $event_url ) );
					break;
				case 'month':
					if ( $secondary ) {
						$event_url = trailingslashit( esc_url_raw( $event_url . $secondary ) );
					} else {
						$event_url = trailingslashit( esc_url_raw( $event_url . $this->monthSlug ) );
					}
					break;
				case 'list':
					$event_url = trailingslashit( esc_url_raw( $event_url . $this->listSlug ) );
					break;
				case 'upcoming':
					$event_url = trailingslashit( esc_url_raw( $event_url . $this->listSlug ) );
					break;
				case 'past':
					$event_url = esc_url_raw( add_query_arg( 'tribe_event_display', 'past', trailingslashit( $event_url . $this->listSlug ) ) );
					break;
				case 'dropdown':
					$event_url = esc_url_raw( $event_url );
					break;
				case 'single':
					global $post;
					$p         = $secondary ? $secondary : $post;
					$link      = trailingslashit( get_permalink( $p ) );
					$event_url = trailingslashit( esc_url_raw( $link ) );
					break;
				case 'day':
					if ( empty( $secondary ) ) {
						$secondary = $this->todaySlug;
					} else {
						$secondary = tribe_format_date( $secondary, false, Tribe__Date_Utils::DBDATEFORMAT );
					}
					$event_url = trailingslashit( esc_url_raw( $event_url . $secondary ) );
					break;
				default:
					$event_url = esc_url_raw( $event_url );
					break;
			}

			// Filter get link
			$event_url = apply_filters( 'tribe_events_get_link', $event_url, $type, $secondary, $term, $url_args );

			// @todo deprecate on 4.2
			$event_url = apply_filters( 'tribe_events_getLink', $event_url, $type, $secondary, $term, $url_args );

			// Add the Arguments back
			$event_url = add_query_arg( $url_args, $event_url );

			return $event_url;
		}

		/**
		 * If pretty perms are off, get the ugly link.
		 *
		 * @param string $type      The type of link requested.
		 * @param bool|string       $secondary Some secondary data for the link.
		 *
		 * @return string The ugly link.
		 */
		public function uglyLink( $type = 'home', $secondary = false ) {

			$eventUrl = add_query_arg( 'post_type', self::POSTTYPE, home_url() );

			// if we're on an Event Cat, show the cat link, except for home.
			if ( $type !== 'home' && is_tax( self::TAXONOMY ) ) {
				$eventUrl = add_query_arg( self::TAXONOMY, get_query_var( 'term' ), $eventUrl );
			}

			switch ( $type ) {
				case 'day':
					$eventUrl = add_query_arg( array( 'eventDisplay' => $type ), $eventUrl );
					if ( $secondary ) {
						$eventUrl = add_query_arg( array( 'eventDate' => $secondary ), $eventUrl );
					}
					break;
				case 'week':
				case 'month':
					$eventUrl = add_query_arg( array( 'eventDisplay' => $type ), $eventUrl );
					if ( is_string( $secondary ) ) {
						$eventUrl = add_query_arg( array( 'eventDate' => $secondary ), $eventUrl );
					} elseif ( is_array( $secondary ) ) {
						$eventUrl = add_query_arg( $secondary, $eventUrl );
					}
					break;
				case 'list':
				case 'past':
				case 'upcoming':
					$eventUrl = add_query_arg( array( 'eventDisplay' => $type ), $eventUrl );
					break;
				case 'dropdown':
					$dropdown = add_query_arg( array( 'eventDisplay' => 'month', 'eventDate' => ' ' ), $eventUrl );
					$eventUrl = rtrim( $dropdown ); // tricksy
					break;
				case 'single':
					global $post;
					$p        = $secondary ? $secondary : $post;
					$eventUrl = get_permalink( $p );
					break;
				case 'home':
				default:
					break;
			}

			return apply_filters( 'tribe_events_ugly_link', $eventUrl, $type, $secondary );
		}

		/**
		 * Returns the GCal export link for a given event id.
		 *
		 * @param int $postId The post id requested.
		 *
		 * @return string The URL for the GCal export link.
		 */
		public function googleCalendarLink( $postId = null ) {
			global $post;
			$tribeEvents = self::instance();

			if ( $postId === null || ! is_numeric( $postId ) ) {
				$postId = $post->ID;
			}
			// protecting for reccuring because the post object will have the start/end date available
			$start_date = isset( $post->EventStartDate )
				? strtotime( $post->EventStartDate )
				: strtotime( get_post_meta( $postId, '_EventStartDate', true ) );
			$end_date   = isset( $post->EventEndDate )
				? strtotime( $post->EventEndDate . ( get_post_meta( $postId, '_EventAllDay', true ) ? ' + 1 day' : '' ) )
				: strtotime( get_post_meta( $postId, '_EventEndDate', true ) . ( get_post_meta( $postId, '_EventAllDay', true ) ? ' + 1 day' : '' ) );

			$dates    = ( get_post_meta( $postId, '_EventAllDay', true ) ) ? date( 'Ymd', $start_date ) . '/' . date( 'Ymd', $end_date ) : date( 'Ymd', $start_date ) . 'T' . date( 'Hi00', $start_date ) . '/' . date( 'Ymd', $end_date ) . 'T' . date( 'Hi00', $end_date );
			$location = trim( $tribeEvents->fullAddressString( $postId ) );
			$base_url = 'http://www.google.com/calendar/event';

			$event_details = apply_filters( 'the_content', get_the_content() );

 			// Hack: Add space after paragraph
			// Normally Google Cal understands the newline character %0a
			// And that character will automatically replace newlines on urlencode()
			$event_details = str_replace ( '</p>', '</p> ', $event_details );

			$event_details = strip_tags( $event_details );

			//Truncate Event Description and add permalink if greater than 996 characters
			if ( strlen( $event_details ) > 996 ) {

				$event_url     = get_permalink();
				$event_details = substr( $event_details, 0, 996 );

				//Only add the permalink if it's shorter than 900 characters, so we don't exceed the browser's URL limits
				if ( strlen( $event_url ) < 900 ) {
					$event_details .= sprintf( ' (View Full %1$s Description Here: %2$s)', $this->singular_event_label, $event_url );
				}
			}

			$params = array(
				'action'   => 'TEMPLATE',
				'text'     => urlencode( strip_tags( $post->post_title ) ),
				'dates'    => $dates,
				'details'  => urlencode( $event_details ),
				'location' => urlencode( $location ),
				'sprop'    => get_option( 'blogname' ),
				'trp'      => 'false',
				'sprop'    => 'website:' . home_url(),
			);
			$params = apply_filters( 'tribe_google_calendar_parameters', $params, $postId );
			$url    = add_query_arg( $params, $base_url );

			return $url;
		}

		/**
		* Custom Escape for gCal Description to keep spacing characters in the url
		*
		* @return santized url
		*/
		public function esc_gcal_url( $url ) {
			$url = str_replace( '%0A', 'TRIBE-GCAL-LINEBREAK', $url );
			$url = esc_url( $url );
			$url = str_replace( 'TRIBE-GCAL-LINEBREAK', '%0A', $url );
			return $url;
		}

		/**
		 * Returns a link to google maps for the given event. This link can be filtered
		 * using the tribe_events_google_map_link hook.
		 *
		 * @param int|null $post_id
		 *
		 * @return string a fully qualified link to http://maps.google.com/ for this event
		 */
		public function googleMapLink( $post_id = null ) {
			if ( $post_id === null || ! is_numeric( $post_id ) ) {
				global $post;
				$post_id = $post->ID;
			}

			$locationMetaSuffixes = array( 'address', 'city', 'region', 'zip', 'country' );
			$to_encode = '';
			$url = '';

			foreach ( $locationMetaSuffixes as $val ) {
				$metaVal = call_user_func( 'tribe_get_' . $val, $post_id );
				if ( $metaVal ) {
					$to_encode .= $metaVal . ' ';
				}
			}

			if ( $to_encode ) {
				$url = 'http://maps.google.com/maps?f=q&amp;source=s_q&amp;hl=en&amp;geocode=&amp;q=' . urlencode( trim( $to_encode ) );
			}

			return apply_filters( 'tribe_events_google_map_link', $url, $post_id );
		}

		/**
		 *  Returns the full address of an event along with HTML markup.  It
		 *  loads the full-address template to generate the HTML
		 */
		public function fullAddress( $post_id = null, $includeVenueName = false ) {
			global $post;
			if ( ! is_null( $post_id ) ) {
				$tmp_post = $post;
				$post     = get_post( $post_id );
			}
			ob_start();
			tribe_get_template_part( 'modules/address' );
			$address = ob_get_contents();
			ob_end_clean();
			if ( ! empty( $tmp_post ) ) {
				$post = $tmp_post;
			}

			return $address;
		}

		/**
		 *  Returns a string version of the full address of an event
		 *
		 * @param int|WP_Post The post object or post id.
		 *
		 * @return string The event's address.
		 */
		public function fullAddressString( $postId = null ) {
			$address = '';
			if ( tribe_get_address( $postId ) ) {
				$address .= tribe_get_address( $postId );
			}

			if ( tribe_get_city( $postId ) ) {
				if ( $address != '' ) {
					$address .= ', ';
				}
				$address .= tribe_get_city( $postId );
			}

			if ( tribe_get_region( $postId ) ) {
				if ( $address != '' ) {
					$address .= ', ';
				}
				$address .= tribe_get_region( $postId );
			}

			if ( tribe_get_zip( $postId ) ) {
				if ( $address != '' ) {
					$address .= ', ';
				}
				$address .= tribe_get_zip( $postId );
			}

			if ( tribe_get_country( $postId ) ) {
				if ( $address != '' ) {
					$address .= ', ';
				}
				$address .= tribe_get_country( $postId );
			}

			return $address;
		}

		/**
		 * plugin activation callback
		 * @see register_deactivation_hook()
		 *
		 * @param bool $network_deactivating
		 */
		public static function activate() {
			self::flushRewriteRules();

			if ( ! is_network_admin() && ! isset( $_GET['activate-multi'] ) ) {
				set_transient( '_tribe_events_activation_redirect', 1, 30 );
			}
		}

		/**
		 * plugin deactivation callback
		 * @see register_deactivation_hook()
		 *
		 * @param bool $network_deactivating
		 */
		public static function deactivate( $network_deactivating ) {
			$deactivation = new Tribe__Events__Deactivation( $network_deactivating );
			add_action( 'shutdown', array( $deactivation, 'deactivate' ) );
		}

		/**
		 * Converts a set of inputs to YYYY-MM-DD HH:MM:SS format for MySQL
		 *
		 * @param string $date     The date.
		 * @param int    $hour     The hour of the day.
		 * @param int    $minute   The minute of the hour.
		 * @param string $meridian "am" or "pm".
		 *
		 * @return string The date and time.
		 * @todo remove - unused
		 */
		public function dateToTimeStamp( $date, $hour, $minute, $meridian ) {
			_deprecated_function( __METHOD__, '3.11', 'strtotime' );
			if ( preg_match( '/(PM|pm)/', $meridian ) && $hour < 12 ) {
				$hour += '12';
			}
			if ( preg_match( '/(AM|am)/', $meridian ) && $hour == 12 ) {
				$hour = '00';
			}
			$date = $this->dateHelper( $date );

			return "$date $hour:$minute:00";
		}

		/**
		 * Ensures date follows proper YYYY-MM-DD format
		 * converts /, - and space chars to -
		 *
		 * @param string $date The date.
		 *
		 * @return string The cleaned-up date.
		 * @todo remove - unused
		 */
		protected function dateHelper( $date ) {
			_deprecated_function( __METHOD__, '3.11', 'date' );

			if ( $date == '' ) {
				return date( Tribe__Date_Utils::DBDATEFORMAT );
			}

			$date = str_replace( array( '-', '/', ' ', ':', chr( 150 ), chr( 151 ), chr( 45 ) ), '-', $date );
			// ensure no extra bits are added
			list( $year, $month, $day ) = explode( '-', $date );

			if ( ! checkdate( $month, $day, $year ) ) {
				$date = date( Tribe__Date_Utils::DBDATEFORMAT );
			} // today's date if error
			else {
				$date = $year . '-' . $month . '-' . $day;
			}

			return $date;
		}

		/**
		 * Adds an alias for get_post_meta so we can override empty values with defaults.
		 * If you need the raw unfiltered data, use get_post_meta directly.
		 * This is mainly for templates.
		 *
		 * @param int    $id     The post id.
		 * @param string $meta   The meta key.
		 * @param bool   $single Return as string? Or array?
		 *
		 * @return mixed The meta.
		 */
		public function getEventMeta( $id, $meta, $single = true ) {
			$value = get_post_meta( $id, $meta, $single );
			if ( $value === false ) {
				$method = str_replace( '_Event', '', $meta );
				$default = call_user_func( array( $this->defaults(), strtolower( $method ) ) );
				$value = apply_filters( 'filter_eventsDefault' . $method, $default );
			}
			return $value;
		}

		/**
		 * ensure only one venue or organizer is created during post preview
		 * subsequent previews will reuse that same post
		 *
		 * ensure that preview post is the one that's used when the event is published,
		 * unless we're publishing with a saved venue
		 *
		 * @param $post_type can be 'venue' or 'organizer'
		 */
		protected function manage_preview_metapost( $post_type, $event_id ) {

			if ( ! in_array( $post_type, array( 'venue', 'organizer' ) ) ) {
				return;
			}

			$posttype        = ucfirst( $post_type );
			$posttype_id     = $posttype . 'ID';
			$meta_key        = '_preview_' . $post_type . '_id';
			$valid_post_id   = "tribe_get_{$post_type}_id";
			$create          = "create$posttype";
			$preview_post_id = get_post_meta( $event_id, $meta_key, true );
			$doing_preview   = $_REQUEST['wp-preview'] == 'dopreview' ? true : false;

			if ( empty( $_POST[ $posttype ][ $posttype_id ] ) ) {
				// the event is set to use a new metapost
				if ( $doing_preview ) {
					// we're previewing
					if ( $preview_post_id && $preview_post_id == $valid_post_id( $preview_post_id ) ) {
						// a preview post has been created and is valid, update that
						wp_update_post(
							array(
								'ID'         => $preview_post_id,
								'post_title' => $_POST[ $posttype ][ $posttype ],
							)
						);
					} else {
						// a preview post has not been created yet, or is not valid - create one and save the ID
						$preview_post_id = Tribe__Events__API::$create( $_POST[ $posttype ], 'draft' );
						update_post_meta( $event_id, $meta_key, $preview_post_id );
					}
				}

				if ( $preview_post_id ) {
					// set the preview post id as the event metapost id in the $_POST array
					// so Tribe__Events__API::saveEventVenue() doesn't make a new post
					$_POST[ $posttype ][ $posttype_id ] = (int) $preview_post_id;
				}
			} else {
				// we're using a saved metapost, discard any preview post
				if ( $preview_post_id ) {
					wp_delete_post( $preview_post_id );
					global $wpdb;
					$wpdb->query( "DELETE FROM $wpdb->postmeta WHERE `meta_key` = '$meta_key' AND `meta_value` = $preview_post_id" );
				}
			}
		}

		/**
		 * Adds / removes the event details as meta tags to the post.
		 *
		 * @param int     $postId
		 * @param WP_Post $post
		 *
		 * @return void
		 */
		public function addEventMeta( $postId, $post ) {

			// only continue if it's an event post
			if ( $post->post_type !== self::POSTTYPE || defined( 'DOING_AJAX' ) ) {
				return;
			}
			// don't do anything on autosave or auto-draft either or massupdates
			if ( wp_is_post_autosave( $postId ) || $post->post_status == 'auto-draft' || isset( $_GET['bulk_edit'] ) || ( isset( $_REQUEST['action'] ) && $_REQUEST['action'] == 'inline-save' ) ) {
				return;
			}

			// don't do anything on other wp_insert_post calls
			if ( isset( $_POST['post_ID'] ) && $postId != $_POST['post_ID'] ) {
				return;
			}

			if ( ! isset( $_POST['ecp_nonce'] ) ) {
				return;
			}

			if ( ! wp_verify_nonce( $_POST['ecp_nonce'], self::POSTTYPE ) ) {
				return;
			}

			if ( ! current_user_can( 'edit_tribe_events' ) ) {
				return;
			}

			// Remove this hook to avoid an infinite loop, because saveEventMeta calls wp_update_post when the post is set to always show in calendar
			remove_action( 'save_post', array( $this, 'addEventMeta' ), 15, 2 );

			$_POST['Organizer'] = isset( $_POST['organizer'] ) ? stripslashes_deep( $_POST['organizer'] ) : null;
			$_POST['Venue']     = isset( $_POST['venue'] ) ? stripslashes_deep( $_POST['venue'] ) : null;


			/**
			 * handle previewed venues and organizers
			 */
			$this->manage_preview_metapost( 'venue', $postId );
			$this->manage_preview_metapost( 'organizer', $postId );

			/**
			 * When we have a VenueID/OrganizerID, we just save the ID, because we're not
			 * editing the venue/organizer from within the event.
			 */
			$venue_pto = get_post_type_object( self::VENUE_POST_TYPE );
			if ( isset( $_POST['Venue']['VenueID'] ) && ! empty( $_POST['Venue']['VenueID'] ) ) {
				$_POST['Venue'] = array( 'VenueID' => intval( $_POST['Venue']['VenueID'] ) );
			} elseif ( ! current_user_can( $venue_pto->cap->create_posts ) ) {
				$_POST['Venue'] = array();
			}

			$_POST['Organizer'] = $this->normalize_organizer_submission( $_POST['Organizer'] );


			Tribe__Events__API::saveEventMeta( $postId, $_POST, $post );

			// Add this hook back in
			add_action( 'save_post_' . self::POSTTYPE, array( $this, 'addEventMeta' ), 15, 2 );
		}

		public function normalize_organizer_submission( $submission ) {
			$organizer_pto = get_post_type_object( self::ORGANIZER_POST_TYPE );
			$organizers = array();
			if ( ! isset( $submission['OrganizerID'] ) ) {
				return $organizers; // not a valid submission
			}

			if ( is_array( $submission['OrganizerID'] ) ) {
				foreach ( $submission['OrganizerID'] as $key => $organizer_id ) {
					if ( ! empty( $organizer_id ) ) {
						$organizers[] = array( 'OrganizerID' => intval( $organizer_id ) );
					} elseif ( current_user_can( $organizer_pto->cap->create_posts ) ) {
						$o = array();
						foreach ( array( 'Organizer', 'Phone', 'Website', 'Email' ) as $field_name ) {
							$o[ $field_name ] = isset( $submission[ $field_name ][ $key ] ) ? $submission[ $field_name ][ $key ] : '';
						}
						$organizers[] = $o;
					}
				}
				return $organizers;
			}

			// old style with single organizer fields
			if ( current_user_can( $organizer_pto->cap->create_posts ) ) {
				$o = array();
				foreach ( array( 'Organizer', 'Phone', 'Website', 'Email' ) as $field_name ) {
					$o[ $field_name ] = isset( $submission[ $field_name ] ) ? $submission[ $field_name ] : '';
				}
				$organizers[] = $o;
				$o[ $field_name ] = isset( $submission[ $field_name ] ) ? $submission[ $field_name ] : '';
			}
			return $organizers;
		}

		/**
		 * Intended to run when the save_post_tribe_events action is fired.
		 *
		 * At this point we know an event is being updated or created and, if the post is going to
		 * be visible, we can set up a further action to handle updating our record of the
		 * populated date range once the post meta containing the start and end date for the post
		 * has saved.
		 */
		public function maybe_update_known_range( $post_id ) {
			// If the event isn't going to be visible (perhaps it's been trashed) rebuild dates and bail
			if ( ! in_array( get_post_status( $post_id ), array( 'publish', 'private', 'protected' ) ) ) {
				$this->rebuild_known_range();
				return;
			}

			add_action( 'tribe_events_update_meta', array( $this, 'update_known_range' ) );
		}

		/**
		 * Intelligently updates our record of the earliest start date/latest event date in
		 * the system. If the existing earliest/latest values have not been superseded by the new post's
		 * start/end date then no update takes place.
		 *
		 * This is deliberately hooked into save_post, rather than save_post_tribe_events, to avoid issues
		 * where the removal/restoration of hooks within addEventMeta() etc might stop this method from
		 * actually being called (relates to a core WP bug).
		 */
		public function update_known_range( $object_id ) {

			$current_min = tribe_events_earliest_date();
			$current_max = tribe_events_latest_date();

			$event_start = tribe_get_start_date( $object_id, false, Tribe__Date_Utils::DBDATETIMEFORMAT );
			$event_end   = tribe_get_end_date( $object_id, false, Tribe__Date_Utils::DBDATETIMEFORMAT );

			if ( $current_min > $event_start ) {
				tribe_update_option( 'earliest_date', $event_start );
			}
			if ( $current_max < $event_end ) {
				tribe_update_option( 'latest_date', $event_end );
			}
		}

		/**
		 * Fires on delete_post and decides whether or not to rebuild our record or
		 * earliest/latest event dates (which will be done when deleted_post fires,
		 * so that the deleted event is removed from the db before we recalculate).
		 *
		 * @param $post_id
		 */
		public function maybe_rebuild_known_range( $post_id ) {
			if ( self::POSTTYPE === get_post_type( $post_id ) ) {
				add_action( 'deleted_post', array( $this, 'rebuild_known_range' ) );
			}
		}

		/**
		 * Determine the earliest start date and latest end date currently in the database
		 * and store those values for future use.
		 */
		public function rebuild_known_range() {
			global $wpdb;
			remove_action( 'deleted_post', array( $this, 'rebuild_known_range' ) );

			$earliest = strtotime(
				$wpdb->get_var(
					 $wpdb->prepare(
						  "
				SELECT MIN(meta_value) FROM $wpdb->postmeta
				JOIN $wpdb->posts ON post_id = ID
				WHERE meta_key = '_EventStartDate'
				AND post_type = '%s'
				AND post_status IN ('publish', 'private', 'protected')
			", self::POSTTYPE
					 )
				)
			);

			$latest = strtotime(
				$wpdb->get_var(
					 $wpdb->prepare(
						  "
				SELECT MAX(meta_value) FROM $wpdb->postmeta
				JOIN $wpdb->posts ON post_id = ID
				WHERE meta_key = '_EventEndDate'
				AND post_type = '%s'
				AND post_status IN ('publish', 'private', 'protected')
			", self::POSTTYPE
					 )
				)
			);

			if ( $earliest ) {
				tribe_update_option( 'earliest_date', date( Tribe__Date_Utils::DBDATETIMEFORMAT, $earliest ) );
			}
			if ( $latest ) {
				tribe_update_option( 'latest_date', date( Tribe__Date_Utils::DBDATETIMEFORMAT, $latest ) );
			}
		}

		/**
		 * Adds the '_<posttype>Origin' meta field for a newly inserted events-calendar post.
		 *
		 * @param int     $postId , the post ID
		 * @param WP_Post $post   , the post object
		 *
		 * @return void
		 */
		public function addPostOrigin( $postId, $post ) {
			// Only continue of the post being added is an event, venue, or organizer.
			if ( isset( $postId ) && isset( $post->post_type ) ) {
				if ( $post->post_type == self::POSTTYPE ) {
					$post_type = '_Event';
				} elseif ( $post->post_type == self::VENUE_POST_TYPE ) {
					$post_type = '_Venue';
				} elseif ( $post->post_type == self::ORGANIZER_POST_TYPE ) {
					$post_type = '_Organizer';
				} else {
					return;
				}

				//only set origin once
				$origin = get_post_meta( $postId, $post_type . 'Origin', true );
				if ( ! $origin ) {
					add_post_meta( $postId, $post_type . 'Origin', apply_filters( 'tribe-post-origin', 'events-calendar', $postId, $post ) );
				}
			}
		}

		/**
		 * Publishes associated venue/organizer when an event is published
		 *
		 * @param int     $postID , the post ID
		 * @param WP_Post $post   , the post object
		 *
		 * @return void
		 */
		public function publishAssociatedTypes( $postID, $post ) {

			// don't need to save the venue or organizer meta when we are just publishing
			remove_action( 'save_post_' . self::VENUE_POST_TYPE, array( $this, 'save_venue_data' ), 16, 2 );
			remove_action( 'save_post_' . self::ORGANIZER_POST_TYPE, array( $this, 'save_organizer_data' ), 16, 2 );

			// save venue and organizer info on first pass
			if ( isset( $post->post_status ) && $post->post_status == 'publish' ) {

				//get venue and organizer and publish them
				$pm = get_post_custom( $post->ID );

				do_action( 'log', 'publishing an event with a venue', 'tribe-events', $post );

				// save venue on first setup
				if ( ! empty( $pm['_EventVenueID'] ) ) {
					$venue_id = is_array( $pm['_EventVenueID'] ) ? current( $pm['_EventVenueID'] ) : $pm['_EventVenueID'];
					if ( $venue_id ) {
						do_action( 'log', 'event has a venue', 'tribe-events', $venue_id );
						$venue_post = get_post( $venue_id );
						if ( ! empty( $venue_post ) && $venue_post->post_status != 'publish' ) {
							do_action( 'log', 'venue post found', 'tribe-events', $venue_post );
							$venue_post->post_status = 'publish';
							wp_update_post( $venue_post );
							$did_save = true;
						}
					}
				}

				// save organizer on first setup
				if ( ! empty( $pm['_EventOrganizerID'] ) ) {
					$org_id = is_array( $pm['_EventOrganizerID'] ) ? current( $pm['_EventOrganizerID'] ) : $pm['_EventOrganizerID'];
					if ( $org_id ) {
						$org_post = get_post( $org_id );
						if ( ! empty( $org_post ) && $org_post->post_status != 'publish' ) {
							$org_post->post_status = 'publish';
							wp_update_post( $org_post );
							$did_save = true;
						}
					}
				}
			}

			// put the actions back
			add_action( 'save_post_' . self::VENUE_POST_TYPE, array( $this, 'save_venue_data' ), 16, 2 );
			add_action( 'save_post_' . self::ORGANIZER_POST_TYPE, array( $this, 'save_organizer_data' ), 16, 2 );

		}

		/**
		 * Make sure the venue meta gets saved
		 *
		 * @param int     $postID The venue id.
		 * @param WP_Post $post   The post object.
		 *
		 * @return null|void
		 */
		public function save_venue_data( $postID = null, $post = null ) {
			// was a venue submitted from the single venue post editor?
			if ( empty( $_POST['post_ID'] ) || $_POST['post_ID'] != $postID || empty( $_POST['venue'] ) ) {
				return;
			}

			// is the current user allowed to edit this venue?
			if ( ! current_user_can( 'edit_tribe_venue', $postID ) ) {
				return;
			}

			$data = stripslashes_deep( $_POST['venue'] );
			Tribe__Events__API::updateVenue( $postID, $data );
		}

		/**
		 * Get venue info.
		 *
		 * @param int $p          post id
		 * @param     $args
		 *
		 * @return WP_Query->posts || false
		 */
		public function get_venue_info( $p = null, $args = array() ) {
			$defaults = array(
				'post_type'            => self::VENUE_POST_TYPE,
				'nopaging'             => 1,
				'post_status'          => 'publish',
				'ignore_sticky_posts ' => 1,
				'orderby'              => 'title',
				'order'                => 'ASC',
				'p'                    => $p,
			);

			$args = wp_parse_args( $args, $defaults );
			$r    = new WP_Query( $args );
			if ( $r->have_posts() ) :
				return $r->posts;
			endif;

			return false;
		}

		/**
		 * Make sure the organizer meta gets saved
		 *
		 * @param int     $postID The organizer id.
		 * @param WP_Post $post   The post object.
		 *
		 * @return null|void
		 */
		public function save_organizer_data( $postID = null, $post = null ) {
			// was an organizer submitted from the single organizer post editor?
			if ( empty( $_POST['post_ID'] ) || $_POST['post_ID'] != $postID || empty( $_POST['organizer'] ) ) {
				return;
			}

			// is the current user allowed to edit this venue?
			if ( ! current_user_can( 'edit_tribe_organizer', $postID ) ) {
				return;
			}

			$data = stripslashes_deep( $_POST['organizer'] );
			Tribe__Events__API::updateOrganizer( $postID, $data );
		}

		/**
		 * Add a new Organizer
		 *
		 * @param      $data
		 * @param null $post
		 *
		 * @return int|WP_Error
		 */
		public function add_new_organizer( $data, $post = null ) {
			if ( $data['OrganizerID'] ) {
				return $data['OrganizerID'];
			}

			if ( $post->post_type == self::ORGANIZER_POST_TYPE && $post->ID ) {
				$data['OrganizerID'] = $post->ID;
			}

			//google map checkboxes
			$postdata = array(
				'post_title'  => $data['Organizer'],
				'post_type'   => self::ORGANIZER_POST_TYPE,
				'post_status' => 'publish',
				'ID'          => $data['OrganizerID'],
			);

			if ( isset( $data['OrganizerID'] ) && $data['OrganizerID'] != '0' ) {
				$organizer_id = $data['OrganizerID'];
				wp_update_post( array( 'post_title' => $data['Organizer'], 'ID' => $data['OrganizerID'] ) );
			} else {
				$organizer_id = wp_insert_post( $postdata, true );
			}

			if ( ! is_wp_error( $organizer_id ) ) {
				foreach ( $data as $key => $var ) {
					update_post_meta( $organizer_id, '_Organizer' . $key, $var );
				}

				return $organizer_id;
			}
		}

		/**
		 * Get Organizer info.
		 *
		 * @param int $p          post id
		 * @param     $args
		 *
		 * @return WP_Query->posts || false
		 */
		public function get_organizer_info( $p = null, $args = array() ) {
			$defaults = array(
				'post_type'            => self::ORGANIZER_POST_TYPE,
				'nopaging'             => 1,
				'post_status'          => 'publish',
				'ignore_sticky_posts ' => 1,
				'orderby'              => 'title',
				'order'                => 'ASC',
				'p'                    => $p,
			);

			$args = wp_parse_args( $args, $defaults );
			$r    = new WP_Query( $args );
			if ( $r->have_posts() ) :
				return $r->posts;
			endif;

			return false;
		}

		/**
		 * Generates the main events settings meta box used within the event editor to configure
		 * event dates, times and more.
		 *
		 * @param WP_Post $event
		 */
		public function EventsChooserBox( $event = null ) {
			new Tribe__Events__Admin__Event_Meta_Box( $event );
				}

		/**
		 * Adds a style chooser to the write post page
		 *
		 * @return void
		 */
		public function VenueMetaBox() {
			global $post;
			$options = '';
			$style   = '';
			$event    = $post;

			if ( $post->post_type == self::VENUE_POST_TYPE ) {

				if ( ( is_admin() && isset( $_GET['post'] ) && $_GET['post'] ) || ( ! is_admin() && isset( $event->ID ) ) ) {
					$saved = true;
				}

				foreach ( $this->venueTags as $tag ) {
					if ( $event->ID && isset( $saved ) && $saved ) { //if there is a post AND the post has been saved at least once.
						$$tag = esc_html( get_post_meta( $event->ID, $tag, true ) );
					} else {
						$cleaned_tag = str_replace( '_Venue', '', $tag );
						$$tag = call_user_func( array( $this->defaults(), $cleaned_tag ) );
					}
				}
			}

			?>
			<style type="text/css">
				#EventInfo {
					border: none;
				}
			</style>
			<div id='eventDetails' class="inside eventForm">
				<table cellspacing="0" cellpadding="0" id="EventInfo" class="VenueInfo">
					<?php
					$venue_meta_box_template = apply_filters( 'tribe_events_venue_meta_box_template', $this->plugin_path . 'src/admin-views/venue-meta-box.php' );
					if ( ! empty( $venue_meta_box_template ) ) {
						include( $venue_meta_box_template );
					}
					?>
				</table>
			</div>
		<?php
		}

		/**
		 * Adds a style chooser to the write post page
		 *
		 * @return void
		 */
		public function OrganizerMetaBox() {
			global $post;
			$options = '';
			$style   = '';
			$postId  = $post->ID;
			$saved   = false;

			if ( $post->post_type == self::ORGANIZER_POST_TYPE ) {

				if ( ( is_admin() && isset( $_GET['post'] ) && $_GET['post'] ) || ( ! is_admin() && isset( $postId ) ) ) {
					$saved = true;
				}

				foreach ( $this->organizerTags as $tag ) {
					if ( $postId && $saved ) { //if there is a post AND the post has been saved at least once.
						$$tag = get_post_meta( $postId, $tag, true );
					}
				}
			}
			?>
			<style type="text/css">
				#EventInfo {
					border: none;
				}
			</style>
			<div id='eventDetails' class="inside eventForm">
				<table cellspacing="0" cellpadding="0" id="EventInfo" class="OrganizerInfo">
					<?php
					$hide_organizer_title = true;
					$organizer_meta_box_template = apply_filters( 'tribe_events_organizer_meta_box_template', $this->plugin_path . 'src/admin-views/organizer-meta-box.php' );
					if ( ! empty( $organizer_meta_box_template ) ) {
						include( $organizer_meta_box_template );
					}
					?>
				</table>
			</div>
		<?php
		}

		/**
		 * Handle ajax requests from admin form
		 *
		 * @return void
		 */
		public function ajax_form_validate() {
			if ( $_REQUEST['name'] && $_REQUEST['nonce'] && wp_verify_nonce( $_REQUEST['nonce'], 'tribe-validation-nonce' ) ) {
				if ( $_REQUEST['type'] == 'venue' ) {
					echo $this->verify_unique_name( $_REQUEST['name'], 'venue' );
					exit;
				} elseif ( $_REQUEST['type'] == 'organizer' ) {
					echo $this->verify_unique_name( $_REQUEST['name'], 'organizer' );
					exit;
				}
			}
		}

		/**
		 * Allow programmatic override of defaultValueReplace setting
		 *
		 * @return boolean
		 * @deprecated
		 * @todo remove in 4.5
		 */
		public function defaultValueReplaceEnabled() {

			_deprecated_function( __METHOD__, '4.0', "tribe_get_option( 'defaultValueReplace' )" );

			if ( ! is_admin() ) {
				return false;
			}

			return tribe_get_option( 'defaultValueReplace' );

		}

		/**
		 * Get the current default value strategy
		 * @return Tribe__Events__Default_Values
		 */
		public function defaults() {
			return $this->default_values;
		}

		/**
		 * Verify that a venue or organizer is unique
		 *
		 * @param string $name - name of venue or organizer
		 * @param string $type - post type (venue or organizer)
		 *
		 * @return boolean
		 */
		public function verify_unique_name( $name, $type ) {
			global $wpdb;
			$name = stripslashes( $name );
			if ( '' == $name ) {
				return 1;
			}
			if ( $type == 'venue' ) {
				$post_type = self::VENUE_POST_TYPE;
			} elseif ( $type == 'organizer' ) {
				$post_type = self::ORGANIZER_POST_TYPE;
			}
			// TODO update this verification to check all post_status <> 'trash'
			$results = $wpdb->get_var( $wpdb->prepare( "SELECT id FROM {$wpdb->posts} WHERE post_type = %s && post_title = %s && post_status = 'publish'", $post_type, $name ) );

			return ( $results ) ? 0 : 1;
		}

		/**
		 * Given a date (YYYY-MM-DD), returns the first of the next month
		 * hat tip to Dan Bernadict for method cleanup
		 *
		 * @param string $date
		 *
		 * @return string Next month's date
		 * @throws OverflowException
		 */
		public function nextMonth( $date ) {
			if ( PHP_INT_SIZE <= 4 ) {
				if ( date( 'Y-m-d', strtotime( $date ) ) > '2037-11-30' ) {
					throw new OverflowException( esc_html__( 'Date out of range.', 'the-events-calendar' ) );
				}
			}

			// Create a new date object: a badly formed date can trigger an exception - in such
			// a scenario try again and default to the current time instead
			try {
			$date = new DateTime( $date );
			}
			catch ( Exception $e ) {
				$date = new DateTime;
			}

			// set date object to be the first of the month -- all months have this day!
			$date->setDate( $date->format( 'Y' ), $date->format( 'm' ), 1 );

			// add a month
			$date->modify( '+1 month' );

			// return the year-month
			return $date->format( 'Y-m' );
		}

		/**
		 * Given a date (YYYY-MM-DD), return the first of the previous month
		 * hat tip to Dan Bernadict for method cleanup
		 *
		 * @param string $date
		 *
		 * @return string Previous month's date
		 * @throws OverflowException
		 */
		public function previousMonth( $date ) {
			if ( PHP_INT_SIZE <= 4 ) {
				if ( date( 'Y-m-d', strtotime( $date ) ) < '1902-02-01' ) {
					throw new OverflowException( esc_html__( 'Date out of range.', 'the-events-calendar' ) );
				}
			}

			// Create a new date object: a badly formed date can trigger an exception - in such
			// a scenario try again and default to the current time instead
			try {
			$date = new DateTime( $date );
			}
			catch ( Exception $e ) {
				$date = new DateTime;
			}

			// set date object to be the first of the month -- all months have this day!
			$date->setDate( $date->format( 'Y' ), $date->format( 'm' ), 1 );

			// subtract a month
			$date->modify( '-1 month' );

			// return the year-month
			return $date->format( 'Y-m' );
		}

		/**
		 * Callback for adding the Meta box to the admin page
		 *
		 * @return void
		 */
		public function addEventBox() {
			add_meta_box(
				'tribe_events_event_details', $this->plugin_name, array(
					$this,
					'EventsChooserBox',
				), self::POSTTYPE, 'normal', 'high'
			);
			add_meta_box(
				'tribe_events_event_options', sprintf( esc_html__( '%s Options', 'the-events-calendar' ), $this->singular_event_label ), array(
					$this,
					'eventMetaBox',
				), self::POSTTYPE, 'side', 'default'
			);

			add_meta_box(
				'tribe_events_venue_details', sprintf( esc_html__( '%s Information', 'the-events-calendar' ), $this->singular_venue_label ), array(
					$this,
					'VenueMetaBox',
				), self::VENUE_POST_TYPE, 'normal', 'high'
			);

			if ( ! class_exists( 'Tribe__Events__Pro__Main' ) ) {
				remove_meta_box( 'slugdiv', self::VENUE_POST_TYPE, 'normal' );
			}

			add_meta_box(
				'tribe_events_organizer_details', sprintf( esc_html__( '%s Information', 'the-events-calendar' ), $this->singular_organizer_label ), array(
					$this,
					'OrganizerMetaBox',
				), self::ORGANIZER_POST_TYPE, 'normal', 'high'
			);
		}

		/**
		 * Include the event editor meta box.
		 *
		 * @return void
		 */
		public function eventMetaBox() {
			include( $this->plugin_path . 'src/admin-views/event-sidebar-options.php' );
		}

		/**
		 * Get the date string (shortened).
		 *
		 * @param string $date The date.
		 *
		 * @return string The pretty (and shortened) date.
		 */
		public function getDateStringShortened( $date ) {
			$monthNames = $this->monthNames();
			$dateParts  = explode( '-', $date );
			$timestamp  = mktime( 0, 0, 0, $dateParts[1], 1, $dateParts[0] );

			return $monthNames[ date( 'F', $timestamp ) ];
		}

		/**
		 * Return the next tab index
		 *
		 * @return void
		 */
		public function tabIndex() {
			$this->tabIndexStart ++;

			return $this->tabIndexStart - 1;
		}

		/**
		 * Check whether a post is an event.
		 *
		 * @param int|WP_Post The event/post id or object.
		 *
		 * @return bool Is it an event?
		 */
		public function isEvent( $event ) {
			if ( $event === null || ( ! is_numeric( $event ) && ! is_object( $event ) ) ) {
				global $post;
				if ( is_object( $post ) && isset( $post->ID ) ) {
					$event = $post->ID;
				}
			}
			if ( is_numeric( $event ) ) {
				if ( get_post_type( $event ) == self::POSTTYPE ) {
					return true;
				}
			} elseif ( is_object( $event ) ) {
				if ( get_post_type( $event ) == self::POSTTYPE ) {
					return true;
				}
			}

			return false;
		}

		/**
		 * Check whether a post is a venue.
		 *
		 * @param int|WP_Post The venue/post id or object.
		 *
		 * @return bool Is it a venue?
		 */
		public function isVenue( $postId = null ) {
			if ( $postId === null || ! is_numeric( $postId ) ) {
				global $post;
				if ( isset( $post->ID ) ) {
					$postId = $post->ID;
				}
			}
			if ( isset( $postId ) && get_post_field( 'post_type', $postId ) == self::VENUE_POST_TYPE ) {
				return true;
			}

			return false;
		}

		/**
		 * Check whether a post is an organizer.
		 *
		 * @param int|WP_Post The organizer/post id or object.
		 *
		 * @return bool Is it an organizer?
		 */
		public function isOrganizer( $postId = null ) {
			if ( $postId === null || ! is_numeric( $postId ) ) {
				global $post;
				$postId = $post->ID;
			}
			if ( isset( $postId ) && get_post_field( 'post_type', $postId ) == self::ORGANIZER_POST_TYPE ) {
				return true;
			}

			return false;
		}

		/**
		 * Get a "previous/next post" link for events. Ordered by start date instead of ID.
		 *
		 * @param WP_Post $post The post/event.
		 * @param string  $mode Either 'next' or 'previous'.
		 * @param mixed   $anchor
		 *
		 * @return string The link (with <a> tags).
		 */
		public function get_event_link( $post, $mode = 'next', $anchor = false ) {
			global $wpdb;
			$link = '';

			if ( 'previous' === $mode ) {
				$order      = 'DESC';
				$direction  = '<';
			} else {
				$order      = 'ASC';
				$direction  = '>';
				$mode       = 'next';
			}

			$args = array(
				'post__not_in'   => array( $post->ID ),
				'order'          => $order,
				'orderby'        => "TIMESTAMP( $wpdb->postmeta.meta_value ) ID",
				'posts_per_page' => 1,
				'meta_query'     => array(
					array(
						'key'     => '_EventStartDate',
						'value'   => $post->EventStartDate,
						'type'    => 'DATETIME',
						'compare' => $direction,
					),
					array(
						'key'     => '_EventHideFromUpcoming',
						'compare' => 'NOT EXISTS',
					),
					'relation'    => 'AND',
				),
			);

			/**
			 * Allows the query arguments used when retrieving the next/previous event link
			 * to be modified.
			 *
			 * @var array   $args
			 * @var WP_Post $post
			 * @var boolean $anchor
			 */
			$args = (array) apply_filters( "tribe_events_get_{$mode}_event_link", $args, $post, $anchor );
			$results = tribe_get_events( $args );

			// If we successfully located the next/prev event, we should have precisely one element in $results
			if ( 1 === count( $results ) ) {
				$event = current( $results );

				if ( ! $anchor ) {
					$anchor = apply_filters( 'the_title', $event->post_title );
				} elseif ( strpos( $anchor, '%title%' ) !== false ) {
					// get the nicely filtered post title
					$title = apply_filters( 'the_title', $event->post_title, $event->ID );

					// escape special characters used in the second parameter of preg_replace
					$title = str_replace(
						array(
							'\\',
							'$',
						),
						array(
							'\\\\',
							'\$',
						),
						$title
					);

					$anchor = preg_replace( '|%title%|', $title, $anchor );
				}

				$link = '<a href="' . esc_url( tribe_get_event_link( $event ) ) . '">' . $anchor . '</a>';
			}

			/**
			 * Affords an opportunity to modify the event link (typically for the next or previous
			 * event in relation to $post).
			 *
			 * @var string  $link
			 * @var WP_Post $post
			 * @var string  $mode (typically "previous" or "next")
			 * @var string  $anchor
			 */
			return apply_filters( 'tribe_events_get_event_link', $link, $post, $mode, $anchor );
		}

		/**
		 * Add meta links to the Plugins list page.
		 *
		 * @param array  $links The current action links.
		 * @param string $file  The plugin to see if we are on TEC.
		 *
		 * @return array The modified action links array.
		 */
		public function addMetaLinks( $links, $file ) {
<<<<<<< HEAD
			if ( $file == $this->plugin_dir . 'the-events-calendar.php' ) {
				$anchor   = __( 'Support', 'the-events-calendar' );
=======
			if ( $file == $this->pluginDir . 'the-events-calendar.php' ) {
				$anchor   = esc_html__( 'Support', 'the-events-calendar' );
>>>>>>> 67d55b5c
				$links[] = '<a href="' . esc_url( self::$dotOrgSupportUrl ) . '" target="_blank">' . $anchor . '</a>';

				$anchor   = esc_html__( 'View All Add-Ons', 'the-events-calendar' );
				$link     = add_query_arg(
					array(
						'utm_campaign' => 'in-app',
						'utm_medium'   => 'plugin-tec',
						'utm_source'   => 'plugins-manager',
					), self::$tribeUrl . self::$addOnPath
				);
				$links[] = '<a href="' . esc_url( $link ) . '" target="_blank">' . $anchor . '</a>';
			}

			return $links;
		}

		/**
		 * Register the dashboard widget.
		 *
		 * @return void
		 */
		public function dashboardWidget() {
			wp_add_dashboard_widget(
				'tribe_dashboard_widget', esc_html__( 'News from Modern Tribe', 'the-events-calendar' ), array(
					$this,
					'outputDashboardWidget',
				)
			);
		}

		/**
		 * Echo the dashboard widget.
		 *
		 * @param int $items
		 *
		 * @return void
		 */
		public function outputDashboardWidget( $items = 10 ) {
			echo '<div class="rss-widget">';
			wp_widget_rss_output( self::FEED_URL, array( 'items' => $items ) );
			echo '</div>';
		}

		/**
		 * Set the class property postExceptionThrown.
		 *
		 * return void
		 */
		public function setPostExceptionThrown( $thrown ) {
			$this->postExceptionThrown = $thrown;
		}

		/**
		 * Get the thrown post exception.
		 *
		 * @return mixed
		 */
		public function getPostExceptionThrown() {
			return $this->postExceptionThrown;
		}

		/**
		 * Echoes upsell stuff, if it should.
		 *
		 * @param int $postId
		 *
		 * @return void
		 */
		public function maybeShowMetaUpsell( $postId ) {
			?>
			<tr class="eventBritePluginPlug">
			<td colspan="2" class="tribe_sectionheader">
				<h4><?php esc_html_e( 'Additional Functionality', 'the-events-calendar' ); ?></h4>
			</td>
			</tr>
			<tr class="eventBritePluginPlug">
			<td colspan="2">
				<p><?php esc_html_e( 'Looking for additional functionality including recurring events, ticket sales, publicly submitted events, new views and more?', 'the-events-calendar' ) ?> <?php printf(
						esc_html__( 'Check out the %savailable add-ons%s.', 'the-events-calendar' ),
						'<a href="' .
						esc_url(
							add_query_arg(
								array(
									'utm_campaign' => 'in-app',
									'utm_medium'   => 'plugin-tec',
									'utm_source'   => 'post-editor',
								),
								self::$tribeUrl . self::$addOnPath
							)
						)
						. '">',
						'</a>'
					); ?></p>
			</td>
			</tr><?php
		}


		/**
		 * Helper function for getting Post Id. Accepts null or a post id. If no $post object exists, returns false to avoid a PHP NOTICE
		 *
		 * @param int $postId (optional)
		 *
		 * @return int post ID
		 */
		public static function postIdHelper( $postId = null ) {
			if ( $postId != null && is_numeric( $postId ) > 0 ) {
				return (int) $postId;
			} elseif ( is_object( $postId ) && ! empty( $postId->ID ) ) {
				return (int) $postId->ID;
			} else {
				global $post;
				if ( is_object( $post ) ) {
					return get_the_ID();
				} else {
					return false;
				}
			}
		}

		/**
		 * Add the buttons/dropdown to the admin toolbar
		 *
		 * @return null
		 */
		public function addToolbarItems() {
			if ( ( ! defined( 'TRIBE_DISABLE_TOOLBAR_ITEMS' ) || ! TRIBE_DISABLE_TOOLBAR_ITEMS ) && ! is_network_admin() ) {
				global $wp_admin_bar;

				$wp_admin_bar->add_menu(
					array(
						'id'    => 'tribe-events',
						'title' => '<span class="ab-icon dashicons-before dashicons-calendar"></span>' . sprintf( __( '%s', 'the-events-calendar' ), $this->plural_event_label ),
						'href'  => $this->getLink( 'home' ),
					)
				);

				$wp_admin_bar->add_group(
					array(
						'id'     => 'tribe-events-group',
						'parent' => 'tribe-events',
					)
				);

				$wp_admin_bar->add_group(
					array(
						'id'     => 'tribe-events-add-ons-group',
						'parent' => 'tribe-events',
					)
				);

				$wp_admin_bar->add_group(
					array(
						'id'     => 'tribe-events-settings-group',
						'parent' => 'tribe-events',
					)
				);
				if ( current_user_can( 'edit_tribe_events' ) ) {
					$wp_admin_bar->add_group(
						array(
							'id'     => 'tribe-events-import-group',
							'parent' => 'tribe-events-add-ons-group',
						)
					);
				}

				$wp_admin_bar->add_menu(
					array(
						'id'     => 'tribe-events-view-calendar',
						'title'  => esc_html__( 'View Calendar', 'the-events-calendar' ),
						'href'   => $this->getLink( 'home' ),
						'parent' => 'tribe-events-group',
					)
				);

				if ( current_user_can( 'edit_tribe_events' ) ) {
					$wp_admin_bar->add_menu(
						array(
							'id'     => 'tribe-events-add-event',
							'title'  => sprintf( esc_html__( 'Add %s', 'the-events-calendar' ), $this->singular_event_label ),
							'href'   => trailingslashit( get_admin_url() ) . 'post-new.php?post_type=' . self::POSTTYPE,
							'parent' => 'tribe-events-group',
						)
					);
				}

				if ( current_user_can( 'edit_tribe_events' ) ) {
					$wp_admin_bar->add_menu(
						array(
							'id'     => 'tribe-events-edit-events',
							'title'  => sprintf( esc_html__( 'Edit %s', 'the-events-calendar' ), $this->plural_event_label ),
							'href'   => trailingslashit( get_admin_url() ) . 'edit.php?post_type=' . self::POSTTYPE,
							'parent' => 'tribe-events-group',
						)
					);
				}

				if ( current_user_can( 'publish_tribe_events' ) ) {
					$import_node = $wp_admin_bar->get_node( 'tribe-events-import' );
					if ( ! is_object( $import_node ) ) {
						$wp_admin_bar->add_menu(
							array(
								'id'     => 'tribe-events-import',
								'title'  => esc_html__( 'Import', 'the-events-calendar' ),
								'parent' => 'tribe-events-import-group',
							)
						);
					}
					$wp_admin_bar->add_menu(
						array(
							'id'     => 'tribe-csv-import',
							'title'  => esc_html__( 'CSV', 'the-events-calendar' ),
							'href'   => esc_url(
								add_query_arg(
									array(
										'post_type' => self::POSTTYPE,
										'page'      => 'events-importer',
									),
									admin_url( 'edit.php' )
								)
							),
							'parent' => 'tribe-events-import',
						)
					);
				}

				if ( current_user_can( 'manage_options' ) ) {

					$hide_all_settings = Tribe__Settings_Manager::get_network_option( 'allSettingsTabsHidden', '0' );
					if ( $hide_all_settings == '0' ) {
						$wp_admin_bar->add_menu(
							array(
								'id'     => 'tribe-events-settings',
								'title'  => esc_html__( 'Settings', 'the-events-calendar' ),
								'href'   => trailingslashit( get_admin_url() ) . 'edit.php?post_type=' . self::POSTTYPE . '&amp;page=tribe-events-calendar',
								'parent' => 'tribe-events-settings-group',
							)
						);
					}

					// Only show help link if it's not blocked in network admin.
					$hidden_settings_tabs = Tribe__Settings_Manager::get_network_option( 'hideSettingsTabs', array() );
					if ( ! in_array( 'help', $hidden_settings_tabs ) ) {
						$wp_admin_bar->add_menu(
									 array(
										 'id'     => 'tribe-events-help',
										 'title'  => esc_html__( 'Help', 'the-events-calendar' ),
										 'href'   => trailingslashit( get_admin_url() ) . 'edit.php?post_type=' . self::POSTTYPE . '&amp;page=tribe-events-calendar&amp;tab=help',
										 'parent' => 'tribe-events-settings-group',
									 )
						);
					}
				}
			}
		}

		/**
		 * Displays the View Calendar link at the top of the Events list in admin.
		 *
		 *
		 * @return void
		 */
		public function addViewCalendar() {
			if ( Tribe__Admin__Helpers::instance()->is_screen( 'edit-' . self::POSTTYPE ) ) {
				//Output hidden DIV with Calendar link to be displayed via javascript
				echo '<div id="view-calendar-link-div" style="display:none;"><a class="add-new-h2" href="' . esc_url( $this->getLink() ) . '">' . esc_html__( 'View Calendar', 'the-events-calendar' ) . '</a></div>';
			}
		}

		/**
		 * Set the menu-edit-page to default display the events-related items.
		 *
		 *
		 * @return void
		 */
		public function setInitialMenuMetaBoxes() {
			global $current_screen;
			if ( empty( $current_screen->id ) || 'nav-menus' !== $current_screen->id ) {
				return;
			}

			$user_id = wp_get_current_user()->ID;
			if ( get_user_option( 'tribe_setDefaultNavMenuBoxes', $user_id ) ) {
				return;
			}

			$current_hidden_boxes = array();
			$current_hidden_boxes = get_user_option( 'metaboxhidden_nav-menus', $user_id );

			if ( $array_key = array_search( 'add-' . self::POSTTYPE, $current_hidden_boxes ) ) {
				unset( $current_hidden_boxes[ $array_key ] );
			}
			if ( $array_key = array_search( 'add-' . self::VENUE_POST_TYPE, $current_hidden_boxes ) ) {
				unset( $current_hidden_boxes[ $array_key ] );
			}
			if ( $array_key = array_search( 'add-' . self::ORGANIZER_POST_TYPE, $current_hidden_boxes ) ) {
				unset( $current_hidden_boxes[ $array_key ] );
			}
			if ( $array_key = array_search( 'add-' . self::TAXONOMY, $current_hidden_boxes ) ) {
				unset( $current_hidden_boxes[ $array_key ] );
			}

			update_user_option( $user_id, 'metaboxhidden_nav-menus', $current_hidden_boxes, true );
			update_user_option( $user_id, 'tribe_setDefaultNavMenuBoxes', true, true );
		}

		/**
		 * Add links to the plugins row
		 *
		 * @param $actions
		 *
		 * @return mixed
		 * @todo move to an admin class
		 */
		public function addLinksToPluginActions( $actions ) {
			$actions['settings']       = '<a href="' . esc_url(
					add_query_arg(
						array(
							'post_type' => self::POSTTYPE,
							'page'      => 'tribe-events-calendar',
						),
						admin_url( 'edit.php' )
					)
				) . '">' . esc_html__( 'Settings', 'the-events-calendar' ) . '</a>';
			$actions['tribe-calendar'] = '<a href="' . $this->getLink() . '">' . esc_html__( 'Calendar', 'the-events-calendar' ) . '</a>';

			return $actions;
		}

		/**
		 * Add help menu item to the admin (unless blocked via network admin settings).
		 */
		public function addHelpAdminMenuItem() {
<<<<<<< HEAD
			_deprecated_function( __METHOD__, '4.0', 'Tribe__Settings_Manager::add_help_admin_menu_item' );
			Tribe__Settings_Manager::instance()->add_help_admin_menu_item();
=======
			$hidden_settings_tabs = self::instance()->getNetworkOption( 'hideSettingsTabs', array() );
			if ( in_array( 'help', $hidden_settings_tabs ) ) {
				return;
			}

			$parent = 'edit.php?post_type=' . self::POSTTYPE;
			$title  = esc_html__( 'Help', 'the-events-calendar' );
			$slug   = esc_url(
				add_query_arg(
					array(
						'post_type' => self::POSTTYPE,
						'page'      => 'tribe-events-calendar',
						'tab'       => 'help',
					),
					'edit.php'
				)
			);

			add_submenu_page( $parent, $title, $title, 'manage_options', $slug, '' );
>>>>>>> 67d55b5c
		}

		/**
		 * When the edit-tags.php screen loads, setup filters
		 * to fix the tagcloud links
		 *
		 * @return void
		 */
		public function prepare_to_fix_tagcloud_links() {
			if ( Tribe__Admin__Helpers::instance()->is_post_type_screen( self::POSTTYPE ) ) {
				add_filter( 'get_edit_term_link', array( $this, 'add_post_type_to_edit_term_link' ), 10, 4 );
			}
		}

		/**
		 * Tag clouds in the admin don't pass the post type arg
		 * when getting the edit link. If we're on the tag admin
		 * in Events post type context, make sure we add that
		 * arg to the edit tag link
		 *
		 * @param string $link
		 * @param int    $term_id
		 * @param string $taxonomy
		 * @param string $context
		 *
		 * @return string
		 */
		public function add_post_type_to_edit_term_link( $link, $term_id, $taxonomy, $context ) {
			if ( $taxonomy == 'post_tag' && empty( $context ) ) {
				$link = add_query_arg( array( 'post_type' => self::POSTTYPE ), $link );
			}

			return esc_url( $link );
		}

		/**
		 * Set up the list view in the view selector in the tribe events bar.
		 *
		 * @param array $views The current views array.
		 *
		 * @return array The modified views array.
		 */
		public function setup_listview_in_bar( $views ) {
			$views[] = array(
				'displaying'     => 'list',
				'event_bar_hook' => 'tribe_events_before_template',
				'anchor'         => esc_html__( 'List', 'the-events-calendar' ),
				'url'            => tribe_get_listview_link(),
			);

			return $views;
		}

		/**
		 * Set up the calendar view in the view selector in the tribe events bar.
		 *
		 * @param array $views The current views array.
		 *
		 * @return array The modified views array.
		 */
		public function setup_gridview_in_bar( $views ) {
			$views[] = array(
				'displaying'     => 'month',
				'event_bar_hook' => 'tribe_events_month_before_template',
				'anchor'         => esc_html__( 'Month', 'the-events-calendar' ),
				'url'            => tribe_get_gridview_link(),
			);

			return $views;
		}

		/**
		 * Add day view to the views selector in the tribe events bar.
		 *
		 * @param array $views The current array of views registered to the tribe bar.
		 *
		 * @return array The views registered with day view added.
		 */
		public function setup_dayview_in_bar( $views ) {
			$views[] = array(
				'displaying'     => 'day',
				'anchor'         => esc_html__( 'Day', 'the-events-calendar' ),
				'event_bar_hook' => 'tribe_events_before_template',
				'url'            => tribe_get_day_link(),
			);

			return $views;
		}

		/**
		 * Set up the keyword search in the tribe events bar.
		 *
		 * @param array $filters The current filters in the bar array.
		 *
		 * @return array The modified filters array.
		 */
		public function setup_keyword_search_in_bar( $filters ) {

			$value = '';
			if ( ! empty( $_REQUEST['tribe-bar-search'] ) ) {
				$value = esc_attr( $_REQUEST['tribe-bar-search'] );
			}

			if ( tribe_get_option( 'tribeDisableTribeBar', false ) == false ) {
				$filters['tribe-bar-search'] = array(
					'name'    => 'tribe-bar-search',
					'caption' => esc_html__( 'Search', 'the-events-calendar' ),
					'html'    => '<input type="text" name="tribe-bar-search" id="tribe-bar-search" value="' . esc_attr( $value ) . '" placeholder="' . esc_attr__( 'Search', 'the-events-calendar' ) . '">',
				);
			}

			return $filters;
		}

		/**
		 * Set up the date search in the tribe events bar.
		 *
		 * @param array $filters The current filters in the bar array.
		 *
		 * @return array The modified filters array.
		 */
		public function setup_date_search_in_bar( $filters ) {

			global $wp_query;

			$value = apply_filters( 'tribe-events-bar-date-search-default-value', '' );

			if ( ! empty( $_REQUEST['tribe-bar-date'] ) ) {
				$value = $_REQUEST['tribe-bar-date'];
			}

			$caption = esc_html__( 'Date', 'the-events-calendar' );

			if ( tribe_is_month() ) {
				$caption = sprintf( esc_html__( '%s In', 'the-events-calendar' ), $this->plural_event_label );
			} elseif ( tribe_is_list_view() ) {
				$caption = sprintf( esc_html__( '%s From', 'the-events-calendar' ), $this->plural_event_label );
			} elseif ( tribe_is_day() ) {
<<<<<<< HEAD
				$caption = __( 'Day Of', 'the-events-calendar' );
				$value   = date( Tribe__Date_Utils::DBDATEFORMAT, strtotime( $wp_query->query_vars['eventDate'] ) );
=======
				$caption = esc_html__( 'Day Of', 'the-events-calendar' );
				$value   = date( Tribe__Events__Date_Utils::DBDATEFORMAT, strtotime( $wp_query->query_vars['eventDate'] ) );
>>>>>>> 67d55b5c
			}

			$caption = apply_filters( 'tribe_bar_datepicker_caption', $caption );

			$filters['tribe-bar-date'] = array(
				'name'    => 'tribe-bar-date',
				'caption' => $caption,
				'html'    => '<input type="text" name="tribe-bar-date" style="position: relative;" id="tribe-bar-date" value="' . esc_attr( $value ) . '" placeholder="' . esc_attr__( 'Date', 'the-events-calendar' ) . '"><input type="hidden" name="tribe-bar-date-day" id="tribe-bar-date-day" class="tribe-no-param" value="">',
			);

			return $filters;
		}

		/**
		 * Removes views that have been deselected in the Template Settings as hidden from the view array.
		 *
		 *
		 * @param array $views The current views array.
		 * @param bool  $visible
		 *
		 * @return array The new views array.
		 */
		public function remove_hidden_views( $views, $visible = true ) {
			$enable_views_defaults = array();
			foreach ( $views as $view ) {
				$enable_views_defaults[] = $view['displaying'];
			}
			if ( $visible ) {
				$enable_views = tribe_get_option( 'tribeEnableViews', $enable_views_defaults );
				foreach ( $views as $index => $view ) {
					if ( ! in_array( $view['displaying'], $enable_views ) ) {
						unset( $views[ $index ] );
					}
				}
			}

			return $views;
		}

		/**
		 * Disable the canonical redirect if tribe_paged is set
		 *
		 * @param WP_Query $query The current query object.
		 *
		 * @return WP_Query The modified query object.
		 */
		public function set_tribe_paged( $query ) {
			if ( ! empty( $_REQUEST['tribe_paged'] ) ) {
				add_filter( 'redirect_canonical', '__return_false' );
			}

			return $query;
		}

		/**
		 * Add filters to register custom cron schedules
		 *
		 *
		 * @return void
		 */
		public function filter_cron_schedules() {
			add_filter( 'cron_schedules', array( $this, 'register_30min_interval' ) );
		}

		/**
		 * Add a new scheduled task interval (of 30mins).
		 *
		 * @param  array $schedules
		 * @return array
		 */
		public function register_30min_interval( $schedules ) {
			$schedules['every_30mins'] = array(
				'interval' => 30 * MINUTE_IN_SECONDS,
				'display'  => esc_html__( 'Once Every 30 Mins', 'tribe-events-pro' ),
			);

			return $schedules;
		}

		/**
		 * Facilitates the import of events in WXR format (ie, via the core WP importer).
		 *
		 * When WP imports posts it avoids duplication by comparing the post name, date and
		 * type of each. Once a post has been imported, if another post matching the above
		 * criteria is found it is discarded.
		 *
		 * In the case of recurring events this would cause all but the first in a series
		 * to be discarded and so we workaround the problem by altering the title (and
		 * restoring it afterwards - during "wp_import_post_data_processed").
		 *
		 * We apply this to *all* events being imported because we also need to cater for
		 * a scenario where events that were originally created as part of a set of
		 * recurring events may later have been broken out of the chain into standalone
		 * events (otherwise we could restrict this operation to only those events with
		 * a post parent).
		 *
		 * We're retaining this logic in core (rather than move it to PRO) since it's
		 * posible for data from a site running PRO to be imported into a site running only
		 * core.
		 *
		 * @see Tribe__Events__Main::filter_wp_import_data_after()
		 *
		 * @param array $post
		 *
		 * @return array
		 */
		public function filter_wp_import_data_before( $post ) {
			if ( $post['post_type'] === self::POSTTYPE ) {
				$start_date = '';
				if ( isset( $post['postmeta'] ) && is_array( $post['postmeta'] ) ) {
					foreach ( $post['postmeta'] as $meta ) {
						if ( $meta['key'] == '_EventStartDate' ) {
							$start_date = $meta['value'];
							break;
						}
					}
				}
				if ( ! empty( $start_date ) ) {
					$post['post_title'] .= '[tribe_start_date]' . $start_date . '[/tribe_start_date]';
				}
			}

			return $post;
		}

		/**
		 * Event titles have been modified by filter_wp_import_data_before().
		 * This puts them back how they belong.
		 *
		 * @param array $post
		 *
		 * @return array
		 * @see Tribe__Events__Main::filter_wp_import_data_before()
		 */
		public function filter_wp_import_data_after( $post ) {
			if ( $post['post_type'] == self::POSTTYPE ) {
				$post['post_title'] = preg_replace( '#\[tribe_start_date\].*?\[\/tribe_start_date\]#', '', $post['post_title'] );
			}

			return $post;
		}

		/**
		 * Insert an array after a specified key within another array.
		 *
		 * @param $key
		 * @param $source_array
		 * @param $insert_array
		 *
		 * @return array
		 *
		 */
		public static function array_insert_after_key( $key, $source_array, $insert_array ) {
			_deprecated_function( __METHOD__, '4.0', 'Tribe__Main::array_insert_after_key' );
			return $this->common()->array_insert_after_key( $key, $source_array, $insert_array );
		}

		/**
		 * Insert an array immediately before a specified key within another array.
		 *
		 * @param $key
		 * @param $source_array
		 * @param $insert_array
		 *
		 * @return array
		 */
		public static function array_insert_before_key( $key, $source_array, $insert_array ) {
			_deprecated_function( __METHOD__, '4.0', 'Tribe__Main::array_insert_before_key' );
			return $this->common()->array_insert_before_key( $key, $source_array, $insert_array );
		}

		public function run_updates() {
			$updater = new Tribe__Events__Updater( self::VERSION );
			if ( $updater->update_required() ) {
				$updater->do_updates();
					}
				}

		/**
		 * Helper used to test if PRO is present and activated.
		 *
		 * This method should no longer be used, but is being retained to avoid potential
		 * for fatal errors where core is updated before an addon plugin - such as Community
		 * Events 3.4 or earlier - which might otherwise occur were it removed completely.
		 *
		 * @deprecated as of 3.7, remove in 4.0
		 *
		 * @param string $version
		 *
		 * @return bool
		 */
		public static function ecpActive( $version = '2.0.7' ) {
			return class_exists( 'Tribe__Events__Pro__Main' ) && defined( 'Tribe__Events__Pro__Main::VERSION' ) && version_compare( Tribe__Events__Pro__Main::VERSION, $version, '>=' );
		}

		protected function init_autoloading() {
			$prefixes = array(
				'Tribe__Events__' => $this->plugin_path . 'src/Tribe',
			);

			if ( ! class_exists( 'Tribe__Autoloader' ) ) {
				require_once( $this->plugin_path . '/common/Tribe/Autoloader.php' );

				$prefixes['Tribe__'] = $this->plugin_path . 'common/Tribe';
			}

			$autoloader = Tribe__Autoloader::instance();
			$autoloader->register_prefixes( $prefixes );

			// deprecated classes are registered in a class to path fashion
			foreach ( glob( $this->plugin_path . '{common,src}/deprecated/*.php', GLOB_BRACE ) as $file ) {
				$class_name = str_replace( '.php', '', basename( $file ) );
				$autoloader->register_class( $class_name, $file );
			}
			$autoloader->register_autoloader();
		}

		/**
		 * Registers the list widget
		 *
		 * @return void
		 */
		public function register_list_widget() {
			register_widget( 'Tribe__Events__List_Widget' );
		}

		/**
		 * Sets the globally shared `$_tribe_meta_factory` object
		 */
		public function set_meta_factory_global() {
			global $_tribe_meta_factory;
			$_tribe_meta_factory = new Tribe__Events__Meta_Factory();
		}

		/**
		 * Checks if the standalone Tickets plugin is activated.
		 * If it's not, it loads the Tickets framework from our
		 * vendor/ submodule.
		 */
		public function maybe_load_tickets_framework() {
			if ( defined( 'TRIBE_TICKETS_DIR' ) ) {
				return;
			}

			// Give the standalone plugin a chance to load on activation
			// WordPress loads all the active plugins before activating a new one.
			if ( isset( $_GET['action'] ) && $_GET['action'] == 'activate' && isset( $_GET['plugin'] ) && strstr( $_GET['plugin'], 'tickets.php' ) ) {
				return;
			}

			require_once $this->plugin_path . 'vendor/tickets/tickets.php';
		}

		/**
		 * Inject TEC specific setting fields into the general tab
		 *
		 * @param array $general_tab_fields Fields for the general settings tab
		 */
		public function general_settings_tab_fields( $general_tab_fields ) {
			require_once $this->plugin_path . 'src/admin-views/tribe-options-general.php';

			return $general_tab_fields;
		}

		/**
		 * Inject TEC specific setting fields into the display tab
		 *
		 * @param array $display_tab_fields Fields for the display settings tab
		 */
		public function display_settings_tab_fields( $display_tab_fields ) {
			require_once $this->plugin_path . 'src/admin-views/tribe-options-display.php';

			return $display_tab_fields;
		}

		/**
		 * When TEC is activated, the Events top level menu item in the dashboard needs the post_type appended to it
		 *
		 * @param string $url Settings URL to filter
		 */
		public function tribe_settings_url( $url ) {
			return add_query_arg( array( 'post_type' => self::POSTTYPE ), $url );
		}

		public function tribe_help_sidebar_top() {
			$tec_info = wp_remote_get(
			/**
			 * Filter the tribe info API url
			 *
			 * @param string $url
			 */
			apply_filters( 'tribe_help_tab_api_info_url', Tribe__Events__Main::INFO_API_URL ), array(
					'timeout' => 15, //seconds
					'headers' => array( 'Accept' => 'application/json' ),
				)
			);
			if ( ! is_wp_error( $tec_info ) ) {
				$tec_info = $tec_info['body'];
				$tec_info = unserialize( $tec_info );
				if ( isset( $tec_info['rating'] ) ) {
					$rating = $tec_info['rating'];
				}
				if ( isset( $tec_info['num_ratings'] ) ) {
					$num_rating = $tec_info['num_ratings'];
				}
				if ( isset( $tec_info['requires'] ) ) {
					$requires = $tec_info['requires'];
				}
				if ( isset( $tec_info['version'] ) ) {
					$version = $tec_info['version'];
				}
				$total_downloads = ( isset( $tec_info['total_downloads'] ) ) ? number_format( $tec_info['total_downloads'] ) : _x( 'n/a', 'not available', 'tribe-common' );
				$up_to_date      = ( isset( $tec_info['version'] ) && version_compare( Tribe__Events__Main::VERSION, $tec_info['version'], '<' ) ) ? __( 'You need to upgrade!', 'tribe-common' ) : __( 'You are up to date!', 'tribe-common' );
			}

			?>
			<div id="tribe-help-plugin-info">
				<h3><?php esc_html_e( 'The Events Calendar', 'tribe-common' ); ?></h3>


				<?php if ( isset( $up_to_date ) ) { ?><p><?php echo $up_to_date; ?></p><?php } ?>
				<?php if ( isset( $version ) ) { ?><p>
					<b><?php esc_html_e( 'Latest Version:', 'tribe-common' ); ?></b> <?php echo $version; ?>
					<br /><?php } ?>
					<b><?php esc_html_e( 'Author:', 'tribe-common' ); ?></b> <?php esc_html_e( 'Modern Tribe Inc', 'tribe-common' ); ?>
					<br />
					<?php
					if ( isset( $requires ) ) {
						?>
						<b><?php esc_html_e( 'Requires:', 'tribe-common' ); ?></b> <?php esc_html_e( 'WordPress ', 'tribe-common' );
						echo $requires; ?>+<br />
						<?php
					}
					/**
					 * Filter the URL to The Events Calendar plugin page on Wordpress.org
					 *
					 * @param string $url
					 */
					$tribe_help_tab_wp_plugin_url = apply_filters( 'tribe_help_tab_wp_plugin_url', Tribe__Events__Main::WP_PLUGIN_URL );
					?>
					<a href="<?php echo esc_url( $tribe_help_tab_wp_plugin_url ); ?>"><?php esc_html_e( 'Wordpress.org Plugin Page', 'tribe-common' ); ?></a>
				</p>
			</div>

			<?php
			if ( isset( $rating ) && isset( $num_rating ) ) {
				?>
				<h3><?php esc_html_e( 'Average Rating', 'tribe-common' ); ?></h3>
				<?php wp_star_rating( array(
					'rating' => $rating,
					'type'   => 'percent',
					'number' => $num_rating,
				) ); ?>
				<?php printf( _n( 'Based on %d rating', 'Based on %d ratings', $num_rating, 'tribe-common' ), $num_rating ); ?>
				<p>
					<?php
					/**
					 * Filter the URL to The Events Calendar plugin page on Wordpress.org
					 *
					 * @param string $url
					 */
					$tribe_help_tab_wp_plugin_url = apply_filters( 'tribe_help_tab_wp_plugin_url', 'http://wordpress.org/support/view/plugin-reviews/the-events-calendar?filter=5' );
					?>
					<a href="<?php echo esc_url( $tribe_help_tab_wp_plugin_url ); ?>"><?php esc_html_e( 'Give us 5 stars!', 'tribe-common' ); ?></a>
				</p>
				<?php
			}
		}

		/**
		 * Adds post types to the post_types array used to determine if on a post type screen
		 *
		 * @param array $post_types Collection of post types
		 */
		public function is_post_type_screen_post_types( $post_types ) {
			foreach ( self::getPostTypes() as $post_type ) {
				$post_types[] = $post_type;
			}

			return $post_types;
		}
	} // end Tribe__Events__Main class
} // end if !class_exists Tribe__Events__Main<|MERGE_RESOLUTION|>--- conflicted
+++ resolved
@@ -631,11 +631,7 @@
 		 * Run on applied action init
 		 */
 		public function init() {
-<<<<<<< HEAD
-			$this->pluginName = $this->plugin_name            = __( 'The Events Calendar', 'the-events-calendar' );
-=======
-			$this->pluginName                                 = esc_html__( 'The Events Calendar', 'the-events-calendar' );
->>>>>>> 67d55b5c
+			$this->pluginName = $this->plugin_name            = esc_html__( 'The Events Calendar', 'the-events-calendar' );
 			$this->rewriteSlug                                = $this->getRewriteSlug();
 			$this->rewriteSlugSingular                        = $this->getRewriteSlugSingular();
 			$this->taxRewriteSlug                             = $this->getTaxRewriteSlug();
@@ -672,11 +668,7 @@
 			Tribe__Events__Timezones::init();
 			$this->registerPostType();
 
-<<<<<<< HEAD
-			Tribe__Debug::debug( sprintf( __( 'Initializing Tribe Events on %s', 'the-events-calendar' ), date( 'M, jS \a\t h:m:s a' ) ) );
-=======
-			self::debug( sprintf( esc_html__( 'Initializing Tribe Events on %s', 'the-events-calendar' ), date( 'M, jS \a\t h:m:s a' ) ) );
->>>>>>> 67d55b5c
+			Tribe__Debug::debug( sprintf( esc_html__( 'Initializing Tribe Events on %s', 'the-events-calendar' ), date( 'M, jS \a\t h:m:s a' ) ) );
 			$this->maybeSetTECVersion();
 		}
 
@@ -826,25 +818,8 @@
 		 * @return void
 		 */
 		public function doSettingTabs() {
-<<<<<<< HEAD
 			_deprecated_function( __METHOD__, '4.0', 'Tribe__Settings_Manager::do_setting_tabs' );
 			Tribe__Settings_Manager::instance()->do_setting_tabs();
-=======
-			include_once( $this->pluginPath . 'src/admin-views/tribe-options-general.php' );
-			include_once( $this->pluginPath . 'src/admin-views/tribe-options-display.php' );
-
-			$showNetworkTabs = $this->getNetworkOption( 'showSettingsTabs', false );
-
-			new Tribe__Events__Settings_Tab( 'general', esc_html__( 'General', 'the-events-calendar' ), $generalTab );
-			new Tribe__Events__Settings_Tab( 'display', esc_html__( 'Display', 'the-events-calendar' ), $displayTab );
-
-			$this->do_licenses_tab();
-
-			new Tribe__Events__Settings_Tab( 'help', esc_html__( 'Help', 'the-events-calendar' ), array(
-				'priority'  => 60,
-				'show_save' => false,
-			) );
->>>>>>> 67d55b5c
 		}
 
 		/**
@@ -852,42 +827,8 @@
 		 * only if premium addons are detected.
 		 */
 		protected function do_licenses_tab() {
-<<<<<<< HEAD
 			_deprecated_function( __METHOD__, '4.0', 'Tribe__Settings_Manager::do_licenses_tab' );
 			Tribe__Settings_Manager::instance()->do_licenses_tab();
-=======
-			$show_tab = ( current_user_can( 'update_plugins' ) && $this->have_addons() );
-
-			/**
-			 * Provides an oppotunity to override the decision to show or hide the licenses tab
-			 *
-			 * Normally it will only show if the current user has the "update_plugins" capability
-			 * and there are some currently-activated premium plugins.
-			 *
-			 * @var bool
-			 */
-			if ( ! apply_filters( 'tribe_events_show_licenses_tab', $show_tab ) ) {
-				return;
-			}
-
-			/**
-			 * @var $licenses_tab
-			 */
-			include $this->pluginPath . 'src/admin-views/tribe-options-licenses.php';
-
-			/**
-			 * Allows the fields displayed in the licenses tab to be modified.
-			 *
-			 * @var array
-			 */
-			$license_fields = apply_filters( 'tribe_license_fields', $licenses_tab );
-
-			new Tribe__Events__Settings_Tab( 'licenses', esc_html__( 'Licenses', 'the-events-calendar' ), array(
-				'priority'      => '40',
-				'fields'        => $license_fields,
-				'network_admin' => is_network_admin() ? true : false,
-			) );
->>>>>>> 67d55b5c
 		}
 
 		/**
@@ -1475,11 +1416,7 @@
 			if (
 				( ! $post_id || get_post_status( $post_id ) === 'auto-draft' ) &&
 				! $venue_id &&
-<<<<<<< HEAD
 				Tribe__Admin__Helpers::instance()->is_action( 'add' )
-=======
-				Tribe__Events__Admin__Helpers::instance()->is_action( 'add' )
->>>>>>> 67d55b5c
 			) {
 				$venue_id = $this->defaults()->venue_id();
 			}
@@ -1488,17 +1425,21 @@
 			?>
 			<tr>
 				<td style="width:170px"><?php printf( __( 'Use Saved %s:', 'the-events-calendar' ), $this->singular_venue_label ); ?></td>
-<<<<<<< HEAD
-				<td><?php $this->saved_venues_dropdown( $venue_id ); ?> <div class="edit-venue-link" <?php if ( empty( $venue_id ) ) { ?>style="display:none;"<?php } ?>><a data-admin-url="<?php echo esc_url( admin_url( 'post.php?action=edit&post=' ) ); ?>" href="<?php echo esc_url( admin_url( sprintf( 'post.php?action=edit&post=%s', $venue_id ) ) ); ?>" target="_blank"><?php echo esc_html( sprintf( __( 'Edit %s', 'the-events-calendar' ), $this->singular_venue_label ) ); ?></a></div></td>
-=======
-				<td><?php
+				<td>
+					<?php
 					$this->saved_venues_dropdown( $venue_id );
 					$venue_pto = get_post_type_object( self::VENUE_POST_TYPE );
-					if ( current_user_can( $venue_pto->cap->edit_posts ) ) { ?>
-						<div class="edit-venue-link" <?php if ( empty( $venue_id ) ) { ?>style="display:none;"<?php } ?>><a data-admin-url="<?php echo esc_url( admin_url( 'post.php?action=edit&post=' ) ); ?>" href="<?php echo esc_url( admin_url( sprintf( 'post.php?action=edit&post=%s', $venue_id ) ) ); ?>" target="_blank"><?php echo esc_html( sprintf( __( 'Edit %s', 'the-events-calendar' ), $this->singular_venue_label ) ); ?></a></div>
-					<?php } ?>
+					if ( current_user_can( $venue_pto->cap->edit_posts ) ) {
+						?>
+						<div class="edit-venue-link" <?php if ( empty( $venue_id ) ) { ?>style="display:none;"<?php } ?>>
+							<a data-admin-url="<?php echo esc_url( admin_url( 'post.php?action=edit&post=' ) ); ?>" href="<?php echo esc_url( admin_url( sprintf( 'post.php?action=edit&post=%s', $venue_id ) ) ); ?>" target="_blank">
+								<?php echo esc_html( sprintf( __( 'Edit %s', 'the-events-calendar' ), $this->singular_venue_label ) ); ?>
+							</a>
+						</div>
+						<?php
+					}//end if
+					?>
 				</td>
->>>>>>> 67d55b5c
 			</tr>
 		<?php
 		}
@@ -1517,11 +1458,7 @@
 			if (
 				( ! $post_id || get_post_status( $post_id ) == 'auto-draft' ) &&
 				! $venue_id &&
-<<<<<<< HEAD
 				Tribe__Admin__Helpers::instance()->is_action( 'add' )
-=======
-				Tribe__Events__Admin__Helpers::instance()->is_action( 'add' )
->>>>>>> 67d55b5c
 			) {
 				$venue_id = $this->defaults()->venue_id();
 			}
@@ -1551,11 +1488,7 @@
 			if (
 				( ! $post_id || get_post_status( $post_id ) === 'auto-draft' ) &&
 				! $current_organizer &&
-<<<<<<< HEAD
 				Tribe__Admin__Helpers::instance()->is_action( 'add' )
-=======
-				Tribe__Events__Admin__Helpers::instance()->is_action( 'add' )
->>>>>>> 67d55b5c
 			) {
 				$current_organizer = $this->defaults()->organizer_id();
 			}
@@ -1991,18 +1924,8 @@
 		 * @return void
 		 */
 		public function addNetworkOptionsPage() {
-<<<<<<< HEAD
 			_deprecated_function( __METHOD__, '4.0', 'Tribe__Settings_Manager::add_network_options_page' );
 			Tribe__Settings_Manager::add_network_options_page();
-=======
-			$tribe_settings = Tribe__Events__Settings::instance();
-			add_submenu_page(
-				'settings.php', $this->pluginName, $this->pluginName, 'manage_network_options', 'tribe-events-calendar', array(
-					$tribe_settings,
-					'generatePage',
-				)
-			);
->>>>>>> 67d55b5c
 		}
 
 		/**
@@ -2023,11 +1946,7 @@
 			$post_types[] = self::ORGANIZER_POST_TYPE;
 			$post_types[] = self::VENUE_POST_TYPE;
 
-<<<<<<< HEAD
 			return $post_types;
-=======
-			new Tribe__Events__Settings_Tab( 'network', esc_html__( 'Network', 'the-events-calendar' ), $networkTab );
->>>>>>> 67d55b5c
 		}
 
 		/**
@@ -2377,11 +2296,7 @@
 		public function get_i18n_strings( $strings, $languages, $domains = array(), $default_language = 'en_US' ) {
 			$domains = wp_parse_args( $domains, array(
 				'default' => true, // Default doesn't need file path
-<<<<<<< HEAD
 				'the-events-calendar' => $this->plugin_dir . 'lang/',
-=======
-				'tribe-events-calendar' => $this->pluginDir . 'lang/',
->>>>>>> 67d55b5c
 			) );
 
 			foreach ( $languages as $language ) {
@@ -3870,13 +3785,8 @@
 		 * @return array The modified action links array.
 		 */
 		public function addMetaLinks( $links, $file ) {
-<<<<<<< HEAD
 			if ( $file == $this->plugin_dir . 'the-events-calendar.php' ) {
-				$anchor   = __( 'Support', 'the-events-calendar' );
-=======
-			if ( $file == $this->pluginDir . 'the-events-calendar.php' ) {
 				$anchor   = esc_html__( 'Support', 'the-events-calendar' );
->>>>>>> 67d55b5c
 				$links[] = '<a href="' . esc_url( self::$dotOrgSupportUrl ) . '" target="_blank">' . $anchor . '</a>';
 
 				$anchor   = esc_html__( 'View All Add-Ons', 'the-events-calendar' );
@@ -4210,30 +4120,8 @@
 		 * Add help menu item to the admin (unless blocked via network admin settings).
 		 */
 		public function addHelpAdminMenuItem() {
-<<<<<<< HEAD
 			_deprecated_function( __METHOD__, '4.0', 'Tribe__Settings_Manager::add_help_admin_menu_item' );
 			Tribe__Settings_Manager::instance()->add_help_admin_menu_item();
-=======
-			$hidden_settings_tabs = self::instance()->getNetworkOption( 'hideSettingsTabs', array() );
-			if ( in_array( 'help', $hidden_settings_tabs ) ) {
-				return;
-			}
-
-			$parent = 'edit.php?post_type=' . self::POSTTYPE;
-			$title  = esc_html__( 'Help', 'the-events-calendar' );
-			$slug   = esc_url(
-				add_query_arg(
-					array(
-						'post_type' => self::POSTTYPE,
-						'page'      => 'tribe-events-calendar',
-						'tab'       => 'help',
-					),
-					'edit.php'
-				)
-			);
-
-			add_submenu_page( $parent, $title, $title, 'manage_options', $slug, '' );
->>>>>>> 67d55b5c
 		}
 
 		/**
@@ -4372,13 +4260,8 @@
 			} elseif ( tribe_is_list_view() ) {
 				$caption = sprintf( esc_html__( '%s From', 'the-events-calendar' ), $this->plural_event_label );
 			} elseif ( tribe_is_day() ) {
-<<<<<<< HEAD
-				$caption = __( 'Day Of', 'the-events-calendar' );
+				$caption = esc_html__( 'Day Of', 'the-events-calendar' );
 				$value   = date( Tribe__Date_Utils::DBDATEFORMAT, strtotime( $wp_query->query_vars['eventDate'] ) );
-=======
-				$caption = esc_html__( 'Day Of', 'the-events-calendar' );
-				$value   = date( Tribe__Events__Date_Utils::DBDATEFORMAT, strtotime( $wp_query->query_vars['eventDate'] ) );
->>>>>>> 67d55b5c
 			}
 
 			$caption = apply_filters( 'tribe_bar_datepicker_caption', $caption );
