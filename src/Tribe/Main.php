--- conflicted
+++ resolved
@@ -24,13 +24,8 @@
 		const VENUE_POST_TYPE     = 'tribe_venue';
 		const ORGANIZER_POST_TYPE = 'tribe_organizer';
 
-<<<<<<< HEAD
-		const VERSION           = '3.12a3';
-		const MIN_ADDON_VERSION = '3.11';
-=======
 		const VERSION           = '3.12rc1';
 		const MIN_ADDON_VERSION = '3.12rc1';
->>>>>>> bf902341
 		const FEED_URL          = 'https://theeventscalendar.com/feed/';
 		const INFO_API_URL      = 'http://wpapi.org/api/plugin/the-events-calendar.php';
 		const WP_PLUGIN_URL     = 'http://wordpress.org/extend/plugins/the-events-calendar/';
