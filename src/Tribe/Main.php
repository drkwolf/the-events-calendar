--- conflicted
+++ resolved
@@ -46,13 +46,8 @@
 			 */
 			public $widget_wrappers;
 
-<<<<<<< HEAD
-			const REQUIRED_TEC_VERSION = '4.0.6';
+			const REQUIRED_TEC_VERSION = '4.0.7';
 			const VERSION = '4.1beta1';
-=======
-			const REQUIRED_TEC_VERSION = '4.0.7';
-			const VERSION = '4.0.7';
->>>>>>> a862843c
 
 
 			private function __construct() {
