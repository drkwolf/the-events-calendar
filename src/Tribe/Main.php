<?php
/**
 * Main Tribe Events Calendar class.
 */

// Don't load directly
if ( ! defined( 'ABSPATH' ) ) {
	die( '-1' );
}

if ( ! class_exists( 'Tribe__Events__Main' ) ) {

	/**
	 * The Events Calendar Class
	 *
	 * This is where all the magic happens, the unicorns run wild and the leprechauns use WordPress to schedule events.
	 */
	class Tribe__Events__Main {
		/**
		 * This constant is deprecated (as of 4.0) in favor of Tribe__Main::OPTIONNAME
		 */
		const OPTIONNAME          = 'tribe_events_calendar_options';

		/**
		 * This constant is deprecated (as of 4.0) in favor of Tribe__Main::OPTIONNAME
		 */
		const OPTIONNAMENETWORK   = 'tribe_events_calendar_network_options';

		const EVENTSERROROPT      = '_tribe_events_errors';
		const TAXONOMY            = 'tribe_events_cat';
		const POSTTYPE            = 'tribe_events';
		const VENUE_POST_TYPE     = 'tribe_venue';
		const ORGANIZER_POST_TYPE = 'tribe_organizer';

		const VERSION             = '4.6.16';
		const MIN_ADDON_VERSION   = '4.4';
<<<<<<< HEAD
		const MIN_COMMON_VERSION  = '4.7.14';
=======
		const MIN_COMMON_VERSION  = '4.7.13';
>>>>>>> 108cf061

		const WP_PLUGIN_URL       = 'https://wordpress.org/extend/plugins/the-events-calendar/';

		/**
		 * Maybe display data wrapper
		 * @var array
		 */
		private $show_data_wrapper = array( 'before' => true, 'after' => true );

		/**
		 * Args for the event post type
		 * @var array
		 */
		protected $postTypeArgs = array(
			'public'          => true,
			'rewrite'         => array( 'slug' => 'event', 'with_front' => false ),
			'menu_position'   => 6,
			'supports'        => array(
				'title',
				'editor',
				'excerpt',
				'author',
				'thumbnail',
				'custom-fields',
				'comments',
				'revisions',
			),
			'taxonomies'      => array( 'post_tag' ),
			'capability_type' => array( 'tribe_event', 'tribe_events' ),
			'map_meta_cap'    => true,
			'has_archive'     => true,
		);

		/**
		 * Args for venue post type
		 * @var array
		 */
		public $postVenueTypeArgs = array();

		protected $taxonomyLabels;

		/**
		 * Args for organizer post type
		 * @var array
		 */
		public $postOrganizerTypeArgs = array();

		public static $tribeUrl = 'https://tri.be/';
		public static $tecUrl = 'https://theeventscalendar.com/';

		public static $addOnPath = 'products/';

		public static $dotOrgSupportUrl = 'https://wordpress.org/support/plugin/the-events-calendar';

		public $rewriteSlug = 'events';
		public $rewriteSlugSingular = 'event';
		public $category_slug = 'category';
		public $tag_slug = 'tag';
		public $monthSlug = 'month';
		public $featured_slug = 'featured';

		/**
		 * @deprecated 4.5.8 use `Tribe__Events__Pro__Main::instance()->all_slug` instead
		 *
		 * @var string
		 */
		public $all_slug = 'all';

		/** @deprecated 4.0 */
		public $taxRewriteSlug = 'event/category';

		/** @deprecated 4.0 */
		public $tagRewriteSlug = 'event/tag';

		/** @var Tribe__Events__Admin__Timezone_Settings */
		public $timezone_settings;

		/**
		 * A Stored version of the Welcome and Update Pages
		 * @var Tribe__Admin__Activation_Page
		 */
		public $activation_page;

		// @todo remove in 4.0
		public $upcomingSlug = 'upcoming';
		public $pastSlug = 'past';

		public $listSlug = 'list';
		public $daySlug = 'day';
		public $todaySlug = 'today';
		protected $postExceptionThrown = false;

		/**
		 * Deprecated property in 4.0. Use plugin_dir instead
		 */
		public $pluginDir;

		/**
		 * Deprecated property in 4.0. Use plugin_path instead
		 */
		public $pluginPath;

		/**
		 * Deprecated property in 4.0. Use plugin_url instead
		 */
		public $pluginUrl;

		/**
		 * Deprecated property in 4.0. Use plugin_name instead
		 */
		public $pluginName;

		public $displaying;
		public $plugin_file;
		public $plugin_dir;
		public $plugin_path;
		public $plugin_url;
		public $plugin_name;
		public $date;
		protected $tabIndexStart = 2000;

		public $metaTags = array(
			'_EventAllDay',
			'_EventStartDate',
			'_EventEndDate',
			'_EventStartDateUTC',
			'_EventEndDateUTC',
			'_EventDuration',
			'_EventVenueID',
			'_EventShowMapLink',
			'_EventShowMap',
			'_EventCurrencySymbol',
			'_EventCurrencyPosition',
			'_EventCost',
			'_EventCostMin',
			'_EventCostMax',
			'_EventURL',
			'_EventOrganizerID',
			'_EventPhone',
			'_EventHideFromUpcoming',
			'_EventTimezone',
			'_EventTimezoneAbbr',
			self::EVENTSERROROPT,
			'_EventOrigin',
			'_tribe_featured',
		);

		public $venueTags = array(
			'_VenueCountry',
			'_VenueAddress',
			'_VenueCity',
			'_VenueStateProvince',
			'_VenueState',
			'_VenueProvince',
			'_VenueZip',
			'_VenuePhone',
			'_VenueURL',
			'_VenueShowMap',
			'_VenueShowMapLink',
		);

		public $organizerTags = array(
			'_OrganizerEmail',
			'_OrganizerWebsite',
			'_OrganizerPhone',
		);

		public $currentPostTimestamp;

		/**
		 * @deprecated 4.4
		 */
		public $daysOfWeekShort;

		/**
		 * @deprecated 4.4
		 */
		public $daysOfWeek;

		/**
		 * @deprecated 4.4
		 */
		public $daysOfWeekMin;

		/**
		 * @deprecated 4.4
		 */
		public $monthsFull;

		/**
		 * @deprecated 4.4
		 */
		public $monthsShort;

		public $singular_venue_label;
		public $plural_venue_label;

		public $singular_organizer_label;
		public $plural_organizer_label;

		public $singular_event_label;
		public $plural_event_label;

		/** @var Tribe__Events__Default_Values */
		private $default_values = null;

		public static $tribeEventsMuDefaults;

		/**
		 * Static Singleton Holder
		 * @var self
		 */
		protected static $instance;

		/**
		 * Get (and instantiate, if necessary) the instance of the class
		 *
		 * @return self
		 */
		public static function instance() {
			if ( ! self::$instance ) {
				self::$instance = new self;
			}
			return self::$instance;
		}

		/**
		 * Initializes plugin variables and sets up WordPress hooks/actions.
		 */
		protected function __construct() {
			$this->plugin_file = TRIBE_EVENTS_FILE;
			$this->pluginPath = $this->plugin_path = trailingslashit( dirname( $this->plugin_file ) );
			$this->pluginDir  = $this->plugin_dir = trailingslashit( basename( $this->plugin_path ) );
			$this->pluginUrl  = $this->plugin_url = plugins_url( $this->plugin_dir );

			// Set common lib information, needs to happen file load
			$this->maybe_set_common_lib_info();

			// let's initialize tec silly-early to avoid fatals with upgrades from 3.x to 4.x
			add_action( 'plugins_loaded', array( $this, 'plugins_loaded' ), 0 );
		}

		/**
		 * To avoid duplication of our own methods and to provide a underlying system
		 * Modern Tribe maintains a Library called Common to store a base for our plugins
		 *
		 * Currently we will read the File `common/package.json` to determine which version
		 * of the Common Lib we will pass to the Auto-Loader of PHP.
		 *
		 * In the past we used to parse `common/src/Tribe/Main.php` for the Common Lib version.
		 *
		 * @link https://github.com/moderntribe/tribe-common
		 * @see  self::init_autoloading
		 *
		 * @return void
		 */
		public function maybe_set_common_lib_info() {
			// if there isn't a tribe-common version, bail with a notice
			$common_version = file_get_contents( $this->plugin_path . 'common/src/Tribe/Main.php' );
			if ( ! preg_match( "/const\s+VERSION\s*=\s*'([^']+)'/m", $common_version, $matches ) ) {
				return add_action( 'admin_head', array( $this, 'missing_common_libs' ) );
			}

			$common_version = $matches[1];

			/**
			 * If we don't have a version of Common or an Older version of the Lib
			 * overwrite what should be loaded by the auto-loader
			 */
			if (
				empty( $GLOBALS['tribe-common-info'] ) ||
				version_compare( $GLOBALS['tribe-common-info']['version'], $common_version, '<' )
			) {
				$GLOBALS['tribe-common-info'] = array(
					'dir' => "{$this->plugin_path}common/src/Tribe",
					'version' => $common_version,
				);
			}
		}

		/**
		 * Plugins shouldn't include their functions before `plugins_loaded` because this will allow
		 * better compatibility with the autoloader methods.
		 *
		 * @return void
		 */
		public function plugins_loaded() {
			/**
			 * Before any methods from this plugin are called, we initialize our Autoloading
			 * After this method we can use any `Tribe__` classes
			 */
			$this->init_autoloading();

			// Safety check: if Tribe Common is not at a certain minimum version, bail out
			if ( version_compare( Tribe__Main::VERSION, self::MIN_COMMON_VERSION, '<' ) ) {
				return;
			}

			/**
			 * We need Common to be able to load text domains correctly.
			 * With that in mind we initialize Common passing the plugin Main class as the context
			 */
			Tribe__Main::instance( $this )->load_text_domain( 'the-events-calendar', $this->plugin_dir . 'lang/' );

			if ( self::supportedVersion( 'wordpress' ) && self::supportedVersion( 'php' ) ) {
				$this->bind_implementations();
				$this->loadLibraries();
				$this->addHooks();
				$this->register_active_plugin();
			} else {
				// Either PHP or WordPress version is inadequate so we simply return an error.
				add_action( 'admin_head', array( $this, 'notSupportedError' ) );
			}
		}

		/**
		 * To allow easier usage of classes on our files we have a AutoLoader that will match
		 * class names to it's required file inclusion into the Request.
		 *
		 * @return void
		 */
		protected function init_autoloading() {
			$prefixes = array(
				'Tribe__Events__' => $this->plugin_path . 'src/Tribe',
				'ForceUTF8__' => $this->plugin_path . 'vendor/ForceUTF8',
			);

			if ( ! class_exists( 'Tribe__Autoloader' ) ) {
				require_once $GLOBALS['tribe-common-info']['dir'] . '/Autoloader.php';

				$prefixes['Tribe__'] = $GLOBALS['tribe-common-info']['dir'];
			}

			$autoloader = Tribe__Autoloader::instance();
			$autoloader->register_prefixes( $prefixes );

			// deprecated classes are registered in a class to path fashion
			foreach ( glob( $this->plugin_path . 'src/deprecated/*.php' ) as $file ) {
				$class_name = str_replace( '.php', '', basename( $file ) );
				$autoloader->register_class( $class_name, $file );
			}

			$autoloader->register_autoloader();
		}

		/**
		 * Registers the implementations in the container.
		 *
		 * Classes that should be built at `plugins_loaded` time are also instantiated.
		 *
		 * @since  4.4
		 *
		 * @return void
		 */
		public function bind_implementations(  ) {
			tribe_singleton( 'tec.main', $this );

			// Utils
			tribe_singleton( 'tec.cost-utils', 'Tribe__Events__Cost_Utils' );

			// Front page events archive support
			tribe_singleton( 'tec.front-page-view', 'Tribe__Events__Front_Page_View' );

			// Metabox for Single Edit
			tribe_singleton( 'tec.admin.event-meta-box', 'Tribe__Events__Admin__Event_Meta_Box' );

			// Featured Events
			tribe_singleton( 'tec.featured_events', 'Tribe__Events__Featured_Events' );
			tribe_singleton( 'tec.featured_events.query_helper', new Tribe__Events__Featured_Events__Query_Helper );
			tribe_singleton( 'tec.featured_events.permalinks_helper', new Tribe__Events__Featured_Events__Permalinks_Helper );

			// Event Aggregator
			tribe_singleton( 'events-aggregator.main', 'Tribe__Events__Aggregator', array( 'load', 'hook' ) );
			tribe_singleton( 'events-aggregator.service', 'Tribe__Events__Aggregator__Service' );
			tribe_singleton( 'events-aggregator.settings', 'Tribe__Events__Aggregator__Settings' );
			tribe_singleton( 'events-aggregator.records', 'Tribe__Events__Aggregator__Records', array( 'hook' ) );
			tribe_register_provider( 'Tribe__Events__Aggregator__REST__V1__Service_Provider' );
			tribe_register_provider( 'Tribe__Events__Aggregator__CLI__Service_Provider' );
			tribe_register_provider( 'Tribe__Events__Aggregator__Processes__Service_Provider' );

			// Shortcodes
			tribe_singleton( 'tec.shortcodes.event-details', 'Tribe__Events__Shortcode__Event_Details', array( 'hook' ) );

			// Ignored Events
			tribe_singleton( 'tec.ignored-events', 'Tribe__Events__Ignored_Events', array( 'hook' ) );

			// Register and start the Customizer Sections
			tribe_singleton( 'tec.customizer.general-theme', new Tribe__Events__Customizer__General_Theme() );
			tribe_singleton( 'tec.customizer.global-elements', new Tribe__Events__Customizer__Global_Elements() );
			tribe_singleton( 'tec.customizer.day-list-view', new Tribe__Events__Customizer__Day_List_View() );
			tribe_singleton( 'tec.customizer.month-week-view', new Tribe__Events__Customizer__Month_Week_View() );
			tribe_singleton( 'tec.customizer.single-event', new Tribe__Events__Customizer__Single_Event() );
			tribe_singleton( 'tec.customizer.widget', new Tribe__Events__Customizer__Widget() );

			// iCal
			tribe_singleton( 'tec.iCal', 'Tribe__Events__iCal', array( 'hook' ) );

			// REST API v1
			tribe_singleton( 'tec.rest-v1.main', 'Tribe__Events__REST__V1__Main', array( 'bind_implementations', 'hook' ) );
			tribe( 'tec.rest-v1.main' );

			// Integrations
			tribe_singleton( 'tec.integrations.twenty-seventeen', 'Tribe__Events__Integrations__Twenty_Seventeen', array( 'hook' ) );

			// Linked Posts
			tribe_singleton( 'tec.linked-posts', 'Tribe__Events__Linked_Posts' );
			tribe_singleton( 'tec.linked-posts.venue', 'Tribe__Events__Venue' );
			tribe_singleton( 'tec.linked-posts.organizer', 'Tribe__Events__Organizer' );

			// Adjacent Events
			tribe_singleton( 'tec.adjacent-events', 'Tribe__Events__Adjacent_Events' );

			// Purge Expired events
			tribe_singleton( 'tec.event-cleaner', new Tribe__Events__Event_Cleaner() );

			// Gutenberg Extension
			tribe_singleton( 'tec.gutenberg', 'Tribe__Events__Gutenberg', array( 'hook' ) );

			// Admin Notices
			tribe_singleton( 'tec.admin.notice.timezones', 'Tribe__Events__Admin__Notice__Timezones', array( 'hook' ) );
			tribe_singleton( 'tec.admin.notice.marketing', 'Tribe__Events__Admin__Notice__Marketing', array( 'hook' ) );

			/**
			 * Allows other plugins and services to override/change the bound implementations.
			 */
			do_action( 'tribe_events_bound_implementations' );
		}

		/**
		 * Registers this plugin as being active for other tribe plugins and extensions
		 */
		protected function register_active_plugin() {
			if ( class_exists( 'Tribe__Dependency' ) ) {
				Tribe__Dependency::instance()->add_active_plugin(
					__CLASS__,
					self::VERSION,
					$this->plugin_file
				);
			}
		}

		/**
		 * Load all the required library files.
		 */
		protected function loadLibraries() {
			// Setup the Activation page
			$this->activation_page();

			// Tribe common resources
			require_once $this->plugin_path . 'vendor/tribe-common-libraries/tribe-common-libraries.class.php';

			// Load CSV importer
			require_once $this->plugin_path . 'src/io/csv/ecp-events-importer.php';

			// Load Template Tags
			require_once $this->plugin_path . 'src/functions/template-tags/query.php';
			require_once $this->plugin_path . 'src/functions/template-tags/general.php';
			require_once $this->plugin_path . 'src/functions/template-tags/month.php';
			require_once $this->plugin_path . 'src/functions/template-tags/loop.php';
			require_once $this->plugin_path . 'src/functions/template-tags/google-map.php';
			require_once $this->plugin_path . 'src/functions/template-tags/organizer.php';
			require_once $this->plugin_path . 'src/functions/template-tags/venue.php';
			require_once $this->plugin_path . 'src/functions/template-tags/date.php';
			require_once $this->plugin_path . 'src/functions/template-tags/link.php';
			require_once $this->plugin_path . 'src/functions/template-tags/widgets.php';
			require_once $this->plugin_path . 'src/functions/template-tags/ical.php';
			require_once $this->plugin_path . 'src/deprecated/functions.php';

			// Load Advanced Functions
			require_once $this->plugin_path . 'src/functions/advanced-functions/event.php';
			require_once $this->plugin_path . 'src/functions/advanced-functions/venue.php';
			require_once $this->plugin_path . 'src/functions/advanced-functions/organizer.php';
			require_once $this->plugin_path . 'src/functions/advanced-functions/linked-posts.php';
			require_once $this->plugin_path . 'src/functions/utils/array.php';
			require_once $this->plugin_path . 'src/functions/utils/labels.php';

			// Load Deprecated Template Tags
			if ( ! defined( 'TRIBE_DISABLE_DEPRECATED_TAGS' ) ) {
				require_once $this->plugin_path . 'src/functions/template-tags/deprecated.php';
			}
		}

		/**
		 * Add filters and actions
		 */
		protected function addHooks() {
			/**
			 * It's important that anything related to Text Domain happens at `init`
			 * because of the way $wp_locale works
			 */
			add_action( 'init', array( $this, 'setup_l10n_strings' ), 5 );

			// Since TEC is active, change the base page for the Event Settings page
			Tribe__Settings::$parent_page = 'edit.php';

			// Load Rewrite
			add_action( 'plugins_loaded', array( Tribe__Events__Rewrite::instance(), 'hooks' ) );

			add_action( 'init', array( $this, 'init' ), 10 );
			add_action( 'admin_init', array( $this, 'admin_init' ) );

			// Frontend Javascript
			add_action( 'wp_enqueue_scripts', array( $this, 'loadStyle' ) );

			// WP Admin Menu Fixes
			add_action( 'wp_enqueue_scripts', array( $this, 'enqueue_wp_admin_menu_style' ) );
			add_action( 'admin_enqueue_scripts', array( $this, 'enqueue_wp_admin_menu_style' ) );

			add_filter( 'tribe_events_before_html', array( $this, 'before_html_data_wrapper' ) );
			add_filter( 'tribe_events_after_html', array( $this, 'after_html_data_wrapper' ) );

			// Styling
			add_filter( 'post_class', array( $this, 'post_class' ) );
			add_filter( 'body_class', array( $this, 'body_class' ) );
			add_filter( 'admin_body_class', array( $this, 'admin_body_class' ) );

			add_filter( 'post_type_archive_link', array( $this, 'event_archive_link' ), 10, 2 );
			add_filter( 'query_vars', array( $this, 'eventQueryVars' ) );
			add_action( 'parse_query', array( $this, 'setDisplay' ), 51, 1 );
			add_filter( 'bloginfo_rss', array( $this, 'add_space_to_rss' ) );
			add_filter( 'post_updated_messages', array( $this, 'updatePostMessage' ) );

			/* Add nav menu item - thanks to https://wordpress.org/extend/plugins/cpt-archives-in-nav-menus/ */
			add_filter( 'nav_menu_items_' . self::POSTTYPE, array( $this, 'add_events_checkbox_to_menu' ), null, 3 );
			add_filter( 'wp_nav_menu_objects', array( $this, 'add_current_menu_item_class_to_events' ), null, 2 );

			add_filter( 'template_redirect', array( $this, 'redirect_past_upcoming_view_urls' ), 9 );

			/* Setup Tribe Events Bar */
			add_filter( 'tribe-events-bar-views', array( $this, 'setup_listview_in_bar' ), 1, 1 );
			add_filter( 'tribe-events-bar-views', array( $this, 'setup_gridview_in_bar' ), 5, 1 );
			add_filter( 'tribe-events-bar-views', array( $this, 'setup_dayview_in_bar' ), 15, 1 );

			add_filter( 'tribe-events-bar-filters', array( $this, 'setup_date_search_in_bar' ), 1, 1 );
			add_filter( 'tribe-events-bar-filters', array( $this, 'setup_keyword_search_in_bar' ), 1, 1 );

			add_filter( 'tribe-events-bar-views', array( $this, 'remove_hidden_views' ), 9999, 2 );
			/* End Setup Tribe Events Bar */

			add_action( 'admin_menu', array( $this, 'addEventBox' ) );
			add_action( 'wp_insert_post', array( $this, 'addPostOrigin' ), 10, 2 );
			add_action( 'save_post', array( $this, 'addEventMeta' ), 15, 2 );

			/* Registers the list widget */
			add_action( 'widgets_init', array( $this, 'register_list_widget' ), 90 );

			add_action( 'save_post_' . self::VENUE_POST_TYPE, array( $this, 'save_venue_data' ), 16, 2 );
			add_action( 'save_post_' . self::ORGANIZER_POST_TYPE, array( $this, 'save_organizer_data' ), 16, 2 );
			add_action( 'save_post_' . self::POSTTYPE, array( Tribe__Events__Dates__Known_Range::instance(), 'maybe_update_known_range' ) );
			add_action( 'tribe_events_csv_import_complete', array( Tribe__Events__Dates__Known_Range::instance(), 'rebuild_known_range' ) );
			add_action( 'publish_' . self::POSTTYPE, array( $this, 'publishAssociatedTypes' ), 25, 2 );
			add_action( 'delete_post', array( Tribe__Events__Dates__Known_Range::instance(), 'maybe_rebuild_known_range' ) );
			add_action( 'tribe_events_post_errors', array( 'Tribe__Events__Post_Exception', 'displayMessage' ) );
			add_action( 'tribe_settings_top', array( 'Tribe__Events__Options_Exception', 'displayMessage' ) );
			add_action( 'admin_enqueue_scripts', array( $this, 'add_admin_assets' ) );
			add_action( 'admin_enqueue_scripts', array( $this, 'asset_fixes' ), 200 );
			add_filter( 'tribe_events_register_event_type_args', array( $this, 'setDashicon' ) );
			add_action( 'trash_' . self::VENUE_POST_TYPE, array( $this, 'cleanupPostVenues' ) );
			add_action( 'trash_' . self::ORGANIZER_POST_TYPE, array( $this, 'cleanupPostOrganizers' ) );
			add_action( 'wp_ajax_tribe_event_validation', array( $this, 'ajax_form_validate' ) );
			add_action( 'plugins_loaded', array( 'Tribe__Cache_Listener', 'instance' ) );
			add_action( 'plugins_loaded', array( 'Tribe__Cache', 'setup' ) );
			add_action( 'plugins_loaded', array( 'Tribe__Support', 'getInstance' ) );

			add_filter( 'tribe_tracker_post_types', array( $this, 'filter_tracker_event_post_types' ) );
			add_filter( 'tribe_tracker_taxonomies', array( $this, 'filter_tracker_event_taxonomies' ) );

			if ( ! tribe( 'context' )->doing_ajax() ) {
				add_action( 'current_screen', array( $this, 'init_admin_list_screen' ) );
			} else {
				add_action( 'admin_init', array( $this, 'init_admin_list_screen' ) );
			}

			// Load organizer and venue editors
			add_action( 'admin_menu', array( $this, 'addVenueAndOrganizerEditor' ) );

			add_action( 'tribe_venue_table_top', array( $this, 'display_rich_snippets_helper' ), 5 );

			add_action( 'template_redirect', array( $this, 'template_redirect' ) );

			add_action( 'wp', array( $this, 'issue_noindex' ) );
			add_action( 'plugin_row_meta', array( $this, 'addMetaLinks' ), 10, 2 );
			// organizer and venue
			if ( ! defined( 'TRIBE_HIDE_UPSELL' ) || ! TRIBE_HIDE_UPSELL ) {
				add_action( 'wp_dashboard_setup', array( $this, 'dashboardWidget' ) );
				add_action( 'tribe_events_cost_table', array( $this, 'maybeShowMetaUpsell' ) );
			}

			add_action( 'load-tribe_events_page_' . Tribe__Settings::$parent_slug, array( 'Tribe__Events__Amalgamator', 'listen_for_migration_button' ), 10, 0 );
			add_action( 'tribe_settings_after_save', array( $this, 'flushRewriteRules' ) );

			add_action( 'update_option_' . Tribe__Main::OPTIONNAME, array( $this, 'fix_all_day_events' ), 10, 2 );

			// add-on compatibility
			if ( is_multisite() ) {
				add_action( 'network_admin_notices', array( $this, 'checkAddOnCompatibility' ) );
			} else {
				add_action( 'admin_notices', array( $this, 'checkAddOnCompatibility' ) );
			}

			add_action( 'wp_before_admin_bar_render', array( $this, 'add_toolbar_items' ), 10 );
			add_action( 'all_admin_notices', array( $this, 'addViewCalendar' ) );
			add_action( 'admin_head', array( $this, 'setInitialMenuMetaBoxes' ), 500 );
			add_action( 'plugin_action_links_' . trailingslashit( $this->plugin_dir ) . 'the-events-calendar.php', array( $this, 'addLinksToPluginActions' ) );

			// override default wp_terms_checklist arguments to prevent checked items from bubbling to the top. Instead, retain hierarchy.
			add_filter( 'wp_terms_checklist_args', array( $this, 'prevent_checked_on_top_terms' ), 10, 2 );

			add_action( 'tribe_events_pre_get_posts', array( $this, 'set_tribe_paged' ) );

			// Upgrade material.
			add_action( 'init', array( $this, 'run_updates' ), 0, 0 );

			if ( defined( 'WP_LOAD_IMPORTERS' ) && WP_LOAD_IMPORTERS ) {
				add_filter( 'wp_import_post_data_raw', array( $this, 'filter_wp_import_data_before' ), 10, 1 );
				add_filter( 'wp_import_post_data_processed', array( $this, 'filter_wp_import_data_after' ), 10, 1 );
			}

			add_action( 'plugins_loaded', array( $this, 'init_day_view' ), 2 );

			add_action( 'plugins_loaded', array( 'Tribe__Events__Bar', 'instance' ) );
			add_action( 'plugins_loaded', array( 'Tribe__Events__Templates', 'init' ) );

			add_action( 'init', array( $this, 'filter_cron_schedules' ) );

			add_action( 'plugins_loaded', array( 'Tribe__Events__Event_Tickets__Main', 'instance' ) );

			// Add support for tickets plugin
			add_action( 'tribe_tickets_ticket_added', array( 'Tribe__Events__API', 'update_event_cost' ) );
			add_action( 'tribe_tickets_ticket_deleted', array( 'Tribe__Events__API', 'update_event_cost' ) );
			add_filter( 'tribe_tickets_default_end_date', array( $this, 'default_end_date_for_tickets' ), 10, 2 );

			add_filter( 'tribe_post_types', array( $this, 'filter_post_types' ) );
			add_filter( 'tribe_is_post_type_screen_post_types', array( $this, 'is_post_type_screen_post_types' ) );
			add_filter( 'tribe_currency_symbol', array( $this, 'maybe_set_currency_symbol_with_post' ), 10, 2 );
			add_filter( 'tribe_reverse_currency_position', array( $this, 'maybe_set_currency_position_with_post' ), 10, 2 );

			// Settings page hooks
			add_action( 'tribe_settings_do_tabs', array( $this, 'do_addons_api_settings_tab' ) );
			add_filter( 'tribe_general_settings_tab_fields', array( $this, 'general_settings_tab_fields' ) );
			add_filter( 'tribe_display_settings_tab_fields', array( $this, 'display_settings_tab_fields' ) );
			add_filter( 'tribe_settings_url', array( $this, 'tribe_settings_url' ) );

			// Setup Help Tab texting
			add_action( 'tribe_help_pre_get_sections', array( $this, 'add_help_section_feature_box_content' ) );
			add_action( 'tribe_help_pre_get_sections', array( $this, 'add_help_section_support_content' ) );
			add_action( 'tribe_help_pre_get_sections', array( $this, 'add_help_section_extra_content' ) );


			// Google Maps API key setting
			$google_maps_api_key = Tribe__Events__Google__Maps_API_Key::instance();
			add_filter( 'tribe_addons_tab_fields', array( $google_maps_api_key, 'filter_tribe_addons_tab_fields' ) );
			add_filter( 'tribe_events_google_maps_api', array( $google_maps_api_key, 'filter_tribe_events_google_maps_api' ) );
			add_filter( 'tribe_events_pro_google_maps_api', array( $google_maps_api_key, 'filter_tribe_events_google_maps_api' ) );

			// Preview handling
			add_action( 'template_redirect', array( Tribe__Events__Revisions__Preview::instance(), 'hook' ) );

			// Register all of the post types in the chunker and start the chunker
			add_filter( 'tribe_meta_chunker_post_types', array( $this, 'filter_meta_chunker_post_types' ) );
			tribe( 'chunker' );

			// Purge old events
			add_action( 'update_option_' . Tribe__Main::OPTIONNAME, tribe_callback( 'tec.event-cleaner', 'move_old_events_to_trash' ), 10, 2 );
			add_action( 'update_option_' . Tribe__Main::OPTIONNAME, tribe_callback( 'tec.event-cleaner', 'permanently_delete_old_events' ), 10, 2 );

			// Register slug conflict notices (but test to see if tribe_notice() is indeed available, in case another plugin
			// is hosting an earlier version of tribe-common which is already active)
			//
			// @todo remove this safety check when we're confident the risk has diminished
			if ( function_exists( 'tribe_notice' ) ) {
				tribe_notice( 'archive-slug-conflict', array( $this, 'render_notice_archive_slug_conflict' ), 'dismiss=1&type=error' );
			}

			// Prevent duplicate venues and organizers from being created on event preview.
			add_action( 'tribe_events_after_view', array( $this, 'maybe_add_preview_venues_and_organizers' ) );

			/**
			 * Expire notices
			 */
			add_action( 'transition_post_status', array( $this, 'action_expire_archive_slug_conflict_notice' ), 10, 3 );

			tribe( 'tec.featured_events.query_helper' )->hook();
			tribe( 'tec.featured_events.permalinks_helper' )->hook();

			// Add support for positioning the main events view on the site homepage
			tribe( 'tec.front-page-view' )->hook();

			tribe( 'events-aggregator.main' );
			tribe( 'tec.shortcodes.event-details' );
			tribe( 'tec.ignored-events' );
			tribe( 'tec.iCal' );
			tribe( 'tec.rest-v1.main' );
			tribe( 'tec.gutenberg' );
			tribe( 'tec.admin.notice.timezones' );
			tribe( 'tec.admin.notice.marketing' );
		}

		/**
		 * Run on applied action init
		 */
		public function init() {
			// Start the integrations manager
			Tribe__Events__Integrations__Manager::instance()->load_integrations();

			$rewrite = Tribe__Events__Rewrite::instance();

			$venue                       = Tribe__Events__Venue::instance();
			$organizer                   = Tribe__Events__Organizer::instance();
			$this->postVenueTypeArgs     = $venue->post_type_args;
			$this->postOrganizerTypeArgs = $organizer->post_type_args;

			$this->pluginName = $this->plugin_name            = esc_html__( 'The Events Calendar', 'the-events-calendar' );
			$this->rewriteSlug                                = $this->getRewriteSlug();
			$this->rewriteSlugSingular                        = $this->getRewriteSlugSingular();
			$this->category_slug                              = $this->get_category_slug();
			$this->tag_slug                                   = $this->get_tag_slug();
			$this->taxRewriteSlug                             = $this->rewriteSlug . '/' . $this->category_slug;
			$this->tagRewriteSlug                             = $this->rewriteSlug . '/' . $this->tag_slug;
			$this->monthSlug                                  = sanitize_title( __( 'month', 'the-events-calendar' ) );
			$this->listSlug                               	  = sanitize_title( __( 'list', 'the-events-calendar' ) );
			$this->upcomingSlug                               = sanitize_title( __( 'upcoming', 'the-events-calendar' ) );
			$this->pastSlug                                   = sanitize_title( __( 'past', 'the-events-calendar' ) );
			$this->daySlug                                    = sanitize_title( __( 'day', 'the-events-calendar' ) );
			$this->todaySlug                                  = sanitize_title( __( 'today', 'the-events-calendar' ) );
			$this->featured_slug                              = sanitize_title( _x( 'featured', 'featured events slug', 'the-events-calendar' ) );
			$this->all_slug                                   = sanitize_title( _x( 'all', 'all events slug', 'the-events-calendar' ) );

			$this->singular_venue_label                       = $this->get_venue_label_singular();
			$this->plural_venue_label                         = $this->get_venue_label_plural();
			$this->singular_organizer_label                   = $this->get_organizer_label_singular();
			$this->plural_organizer_label                     = $this->get_organizer_label_plural();
			$this->singular_event_label                       = $this->get_event_label_singular();
			$this->plural_event_label                         = $this->get_event_label_plural();
			$this->singular_event_label_lowercase             = tribe_get_event_label_singular_lowercase();
			$this->plural_event_label_lowercase               = tribe_get_event_label_plural_lowercase();

			$this->postTypeArgs['rewrite']['slug']            = $rewrite->prepare_slug( $this->rewriteSlugSingular, self::POSTTYPE, false );
			$this->currentDay                                 = '';
			$this->errors                                     = '';

			$this->default_values                             = apply_filters( 'tribe_events_default_value_strategy', new Tribe__Events__Default_Values() );

			Tribe__Events__Query::init();
			Tribe__Events__Backcompat::init();
			Tribe__Credits::init();
			Tribe__Events__Timezones::init();
			$this->registerPostType();

			Tribe__Debug::debug( sprintf( esc_html__( 'Initializing Tribe Events on %s', 'the-events-calendar' ), date( 'M, jS \a\t h:m:s a' ) ) );
			$this->maybeSetTECVersion();

			$this->run_scheduler();
		}

		/**
		 * Initializes any admin-specific code (expects to be called when admin_init fires).
		 */
		public function admin_init() {
			global $pagenow;

			$this->timezone_settings = new Tribe__Events__Admin__Timezone_Settings;

			// Right now it only makes sense to add these extra upgrade notices within the plugins.php screen
			if ( 'plugins.php' === $pagenow ) {
				new Tribe__Admin__Notice__Plugin_Upgrade_Notice(
					self::VERSION,
					$this->plugin_dir . 'the-events-calendar.php'
				);
			}
		}

		/**
		 * Updater object accessor method
		 */
		public function updater() {
			static $updater;

			if ( ! $updater ) {
				$updater = new Tribe__Events__Updater( self::VERSION );
			}

			return $updater;
		}

		public function run_updates() {
			if ( $this->updater()->update_required() ) {
				$this->updater()->do_updates();
			}
		}

		/**
		 * @return Tribe__Admin__Activation_Page
		 */
		public function activation_page() {
			// Setup the activation page only if the relevant class exists (in some edge cases, if another
			// plugin hosting an earlier version of tribe-common is already active we could hit fatals
			// if we don't take this precaution).
			//
			// @todo remove class_exists() test once enough time has elapsed and the risk has reduced
			if ( empty( $this->activation_page ) && class_exists( 'Tribe__Admin__Activation_Page' ) ) {
				$this->activation_page = new Tribe__Admin__Activation_Page( array(
					'slug'                  => 'the-events-calendar',
					'activation_transient'  => '_tribe_events_activation_redirect',
					'version'               => self::VERSION,
					'plugin_path'           => $this->plugin_dir . 'the-events-calendar.php',
					'version_history_slug'  => 'previous_ecp_versions',
					'update_page_title'    => __( 'Welcome to The Events Calendar', 'the-events-calendar' ),
					'update_page_template' => $this->plugin_path . 'src/admin-views/admin-update-message.php',
					'welcome_page_title'    => __( 'Welcome to The Events Calendar', 'the-events-calendar' ),
					'welcome_page_template' => $this->plugin_path . 'src/admin-views/admin-welcome-message.php',
				) );
			}

			return $this->activation_page;
		}

		/**
		 * before_html_data_wrapper adds a persistant tag to wrap the event display with a
		 * way for jQuery to maintain state in the dom. Also has a hook for filtering data
		 * attributes for inclusion in the dom
		 *
		 * @param  string $html
		 *
		 * @return string
		 */
		public function before_html_data_wrapper( $html ) {

			if ( ! $wp_query = tribe_get_global_query_object() ) {
				return;
			}

			if ( ! $this->show_data_wrapper['before'] ) {
				return $html;
			}

			$tec = self::instance();

			$data_attributes = array(
				'live_ajax'         => tribe_get_option( 'liveFiltersUpdate', true ) ? 1 : 0,
				'datepicker_format' => tribe_get_option( 'datepickerFormat' ),
				'category'          => is_tax( $tec->get_event_taxonomy() ) ? get_query_var( 'term' ) : '',
				'featured'          => tribe( 'tec.featured_events' )->is_featured_query(),
			);
			// allow data attributes to be filtered before display
			$data_attributes = (array) apply_filters( 'tribe_events_view_data_attributes', $data_attributes );

			// loop through the attributes and build the html output
			foreach ( $data_attributes as $id => $attr ) {
				$attribute_html[] = sprintf(
					'data-%s="%s"',
					sanitize_title( $id ),
					esc_attr( $attr )
				);
			}

			$this->show_data_wrapper['before'] = false;

			// return filtered html
			return apply_filters( 'tribe_events_view_before_html_data_wrapper', sprintf( '<div id="tribe-events" class="tribe-no-js" %s>%s', implode( ' ', $attribute_html ), $html ), $data_attributes, $html );
		}

		/**
		 * after_html_data_wrapper close out the persistant dom wrapper
		 *
		 * @param  string $html
		 *
		 * @return string
		 */
		public function after_html_data_wrapper( $html ) {
			if ( ! $this->show_data_wrapper['after'] ) {
				return $html;
			}

			$html .= '</div><!-- #tribe-events -->';
			$html .= tribe_events_promo_banner( false );
			$this->show_data_wrapper['after'] = false;

			return apply_filters( 'tribe_events_view_after_html_data_wrapper', $html );
		}

		/**
		 * When a post transitions from a post_status to another, we remove the archive-slug-conflict notice
		 *
		 * @param  string $new_status New Status on Post
		 * @param  string $old_status Old Status on Post
		 * @param  int|WP_Post $post  A Post ID or Post Object
		 *
		 * @return bool
		 */
		public function action_expire_archive_slug_conflict_notice( $new_status, $old_status, $post ) {
			// If there is no change we bail
			if ( $new_status === $old_status ) {
				return false;
			}

			$post = get_post( $post );
			// translators: For compatibility with WPML and other multilingual plugins, not to be translated directly on .mo files.
			$archive_slug = _x( Tribe__Settings_Manager::get_option( 'eventsSlug', 'events' ), 'Archive Events Slug', 'the-events-calendar' );

			// is it a real post?
			if ( ! $post instanceof WP_Post ) {
				return false;
			}

			// Is it a conflict?
			if ( $archive_slug !== $post->post_name ) {
				return false;
			}

			return Tribe__Admin__Notices::instance()->undismiss( 'archive-slug-conflict' );
		}

		/**
		 * Displays the Archive confict notice using Tribe__Admin__Notices code
		 *
		 * @return string
		 */
		public function render_notice_archive_slug_conflict() {
			// translators: For compatibility with WPML and other multilingual plugins, not to be translated directly on .mo files.
			$archive_slug   = _x( Tribe__Settings_Manager::get_option( 'eventsSlug', 'events' ), 'Archive Events Slug', 'the-events-calendar' );
			$conflict_query = new WP_Query( array(
				'name'                   => $archive_slug,
				'post_type'              => 'any',
				'post_status'            => array( 'publish', 'private', 'inherit' ),
				'no_found_rows'          => true,
				'update_post_meta_cache' => false,
				'update_post_term_cache' => false,
				'posts_per_page'         => 1,
			) );

			if ( ! $conflict_query->have_posts() ) {
				return false;
			}

			// Set the Conflicted Post
			$conflict = $conflict_query->post;

			// Fetch the Post Type and Post Name
			$post_type = get_post_type_object( $conflict->post_type );
			$name      = empty( $post_type->labels->singular_name ) ? ucfirst( $conflict->post_type ) : $post_type->labels->singular_name;

			// What's happening?
			$page_title = apply_filters( 'the_title', $conflict->post_title, $conflict->ID );
			$line_1     = sprintf( __( 'The %3$s "%1$s" uses the "/%2$s" slug: the Events Calendar plugin will show its calendar in place of the page.', 'the-events-calendar' ), $page_title, $archive_slug, $name );

			// What the user can do
			$edit_post_link = sprintf( __( 'Ask the site administrator to edit the %s slug', 'the-events-calendar' ), $name );
			if ( isset( $post_type->cap->edit_posts ) && current_user_can( $post_type->cap->edit_posts ) ) {
				$edit_post_link = sprintf( '<a href="%1$s">%2$s</a>', get_edit_post_link( $conflict->ID ), sprintf( __( 'Edit the %s slug', 'the-events-calendar' ), $name ) );
			}

			$settings_cap       = apply_filters( 'tribe_settings_req_cap', 'manage_options' );
			$edit_settings_link = __( ' ask the site administrator set a different Events URL slug.', 'the-events-calendar' );

			if ( current_user_can( $settings_cap ) ) {
				$admin_slug         = apply_filters( 'tribe_settings_admin_slug', 'tribe-common' );
				$setting_page_link  = apply_filters( 'tribe_settings_url', admin_url( 'edit.php?page=' . $admin_slug . '#tribe-field-eventsSlug' ) );
				$edit_settings_link = sprintf( '<a href="%1$s">%2$s</a>', $setting_page_link, __( 'edit Events settings.', 'the-events-calendar' ) );
			}

			$line_2 = sprintf( __( '%1$s or %2$s', 'the-events-calendar' ), $edit_post_link, $edit_settings_link );

			return Tribe__Admin__Notices::instance()->render( 'archive-slug-conflict', sprintf( '<p>%s</p><p>%s</p>', $line_1, $line_2 ) );
		}

		/**
		 * Initialize the addons api settings tab
		 */
		public function do_addons_api_settings_tab() {
			include_once $this->plugin_path . 'src/admin-views/tribe-options-addons-api.php';
		}

		/**
		 * By default Tribe__Tracker won't track Event Post Types, so we add them here.
		 *
		 * @since  4.5
		 *
		 * @param  array $post_types
		 *
		 * @return array
		 */
		public function filter_tracker_event_post_types( array $post_types ) {
			$post_types[] = self::POSTTYPE;
			$post_types[] = Tribe__Events__Venue::POSTTYPE;
			$post_types[] = Tribe__Events__Organizer::POSTTYPE;

			return $post_types;
		}

		/**
		 * By default Tribe__Tracker won't track our Post Types taxonomies, so we add them here.
		 *
		 * @since  4.5
		 *
		 * @param  array $taxonomies
		 *
		 * @return array
		 */
		public function filter_tracker_event_taxonomies( array $taxonomies ) {
			$taxonomies[] = 'post_tag';
			$taxonomies[] = self::TAXONOMY;

			return $taxonomies;
		}

		/**
		 * Append the text about The Events Calendar to the feature box on the Help page
		 *
		 * @filter "tribe_help_pre_get_sections"
		 * @param Tribe__Admin__Help_Page $help The Help Page Instance
		 * @return void
		 */
		public function add_help_section_feature_box_content( $help ) {
			$link = '<a href="https://m.tri.be/18j8" target="_blank">' . esc_html__( 'New User Primer', 'the-events-calendar' ) . '</a>';

			$help->add_section_content( 'feature-box', sprintf( __( 'We are committed to helping make your calendar spectacular and have a wealth of resources available, including a handy %s to get your calendar up and running.', 'the-events-calendar' ), $link ) );
		}

		/**
		 * Append the text about The Events Calendar to the support section on the Help page
		 *
		 * @filter "tribe_help_pre_get_sections"
		 * @param Tribe__Admin__Help_Page $help The Help Page Instance
		 * @return void
		 */
		public function add_help_section_support_content( $help ) {
			$help->add_section_content( 'support', '<strong>' . esc_html__( 'Support for The Events Calendar', 'the-events-calendar' ) . '</strong>', 15 );

			$help->add_section_content( 'support', array(
				sprintf( __( '%s: A thorough walkthrough of The Events Calendar and the settings that are available to you.', 'the-events-calendar' ), '<strong><a href="https://m.tri.be/18je" target="_blank">' . esc_html__( 'Settings overview', 'the-events-calendar' ) . '</a></strong>' ),

				sprintf( __( '%s: A complete look at the features you can expect to see right out of the box as well as how to use them.', 'the-events-calendar' ), '<strong><a href="https://m.tri.be/18jc" target="_blank">' . esc_html__( 'Features overview', 'the-events-calendar' ) . '</a></strong>' ),

				sprintf( __( '%s: Our most comprehensive outline for customizing the calendar to suit your needs, including custom layouts and styles.', 'the-events-calendar' ), '<strong><a href="https://m.tri.be/18jg" target="_blank">' . esc_html__( 'Themer’s Guide', 'the-events-calendar' ) . '</a></strong>' ),

				sprintf( __( '%s: An overview of the default templates and styles that are included in the plugin, as well as how to change them.', 'the-events-calendar' ), '<strong><a href="https://m.tri.be/18jd" target="_blank">' . esc_html__( 'Using stylesheets and page templates', 'the-events-calendar' ) . '</a></strong>' ),

				sprintf( __( '%s: Do you see an issue with your calendar? Go here first to find where it’s coming from and how to fix it.', 'the-events-calendar' ), '<strong><a href="https://m.tri.be/18jb" target="_blank">' . esc_html__( 'Troubleshooting common problems', 'the-events-calendar' ) . '</a></strong>' ),

				sprintf( __( '%s: Code and guides for customizing your calendar in useful and interesting ways.', 'the-events-calendar' ), '<strong><a href="https://m.tri.be/18ja" target="_blank">' . esc_html__( 'Customizing the Events plugins', 'the-events-calendar' ) . '</a></strong>' ),
			), 15 );
		}

		/**
		 * Append the text about The Events Calendar to the Extra Help section on the Help page
		 *
		 * @filter "tribe_help_pre_get_sections"
		 * @param Tribe__Admin__Help_Page $help The Help Page Instance
		 * @return void
		 */
		public function add_help_section_extra_content( $help ) {
			if ( ! $help->is_active( array( 'events-calendar-pro', 'event-tickets-plus' ) ) && $help->is_active( 'event-tickets' ) ) {

				$link_tec = '<a href="https://wordpress.org/support/plugin/the-events-calendar/" target="_blank">' . esc_html__( 'The Events Calendar', 'the-events-calendar' ) . '</a>';
				$link_et = '<a href="https://wordpress.org/support/plugin/event-tickets/" target="_blank">' . esc_html__( 'Events Tickets', 'the-events-calendar' ) . '</a>';
				$help->add_section_content( 'extra-help', sprintf( __( 'If you have tried the above steps and are still having trouble, you can post a new thread to our WordPress.org forums for %1$s or %2$s. Our support staff monitors these forums once a week and would be happy to assist you there. ', 'the-events-calendar' ), $link_tec, $link_et ), 20 );

				$link = '<a href="https://m.tri.be/4w/" target="_blank">' . esc_html__( 'premium support on our website', 'the-events-calendar' ) . '</a>';
				$help->add_section_content( 'extra-help', sprintf( __( '<strong>Looking for more immediate support?</strong> We offer %s with the purchase of any of our premium plugins. Pick up a license and you can post there directly and expect a response within 24-48 hours during weekdays', 'the-events-calendar' ), $link ), 20 );

			} elseif ( ! $help->is_active( array( 'events-calendar-pro', 'event-tickets' ) ) ) {

				$link = '<a href="https://wordpress.org/support/plugin/the-events-calendar" target="_blank">' . esc_html__( 'open-source forum on WordPress.org', 'the-events-calendar' ) . '</a>';
				$help->add_section_content( 'extra-help', sprintf( __( 'If you have tried the above steps and are still having trouble, you can post a new thread to our %s. Our support staff monitors these forums once a week and would be happy to assist you there.', 'the-events-calendar' ), $link ), 20 );

				$link_forum = '<a href="https://m.tri.be/4w/" target="_blank">' . esc_html__( 'premium support on our website', 'the-events-calendar' ) . '</a>';
				$link_plus = '<a href="https://m.tri.be/18n0" target="_blank">' . esc_html__( 'Events Calendar PRO', 'the-events-calendar' ) . '</a>';
				$help->add_section_content( 'extra-help', sprintf( __( '<strong>Looking for more immediate support?</strong> We offer %1$s with the purchase of any of our premium plugins (like %2$s). Pick up a license and you can post there directly and expect a response within 24-48 hours during weekdays.', 'the-events-calendar' ), $link_forum, $link_plus ), 20 );

			} else {

				$link = '<a href="https://m.tri.be/4w/" target="_blank">' . esc_html__( 'post a thread', 'the-events-calendar' ) . '</a>';
				$help->add_section_content( 'extra-help', sprintf( __( 'If you have a valid license for one of our paid plugins, you can %s in our premium support forums. Our support team monitors the forums and will respond to your thread within 24-48 hours (during the week).', 'the-events-calendar' ), $link ), 20 );

			}
		}

		/**
		 * Allow users to specify their own plural label for Venues
		 *
		 * @return string
		 */
		public function get_venue_label_plural() {
			return Tribe__Events__Venue::instance()->get_venue_label_plural();
		}

		/**
		 * Allow users to specify their own singular label for Venues
		 * @return string
		 */
		public function get_venue_label_singular() {
			return Tribe__Events__Venue::instance()->get_venue_label_singular();
		}

		/**
		 * Allow users to specify their own plural label for Organizers
		 * @return string
		 */
		public function get_organizer_label_plural() {
			return Tribe__Events__Organizer::instance()->get_organizer_label_plural();
		}

		/**
		 * Allow users to specify their own singular label for Organizers
		 * @return string
		 */
		public function get_organizer_label_singular() {
			return Tribe__Events__Organizer::instance()->get_organizer_label_singular();
		}

		/**
		 * Allow users to specify their own plural label for Events
		 * @return string
		 */
		public function get_event_label_plural() {
			return apply_filters( 'tribe_event_label_plural', esc_html__( 'Events', 'the-events-calendar' ) );
		}

		/**
		 * Allow users to specify their own singular label for Events
		 * @return string
		 */
		public function get_event_label_singular() {
			return apply_filters( 'tribe_event_label_singular', esc_html__( 'Event', 'the-events-calendar' ) );
		}

		/**
		 * Load the day view template tags
		 * Loaded late due to potential upgrade conflict since moving them from pro
		 * @TODO move this require to be with the rest of the template tag includes in 3.9
		 */
		public function init_day_view() {
			// load day view functions
			require_once $this->plugin_path . 'src/functions/template-tags/day.php';
		}

		/**
		 * Runs on the "wp" action. Inspects the main query object and if it relates to an events
		 * query makes a decision to add a noindex meta tag based on whether events were returned
		 * in the query results or not.
		 *
		 * Disabling this behaviour always is possible with:
		 *
		 *     add_filter( 'tribe_events_add_no_index_meta', '__return_false' );
		 *
		 *  Enabling it for all event views is possible with:
		 *
		 *     add_filter( 'tribe_events_add_no_index_meta', '__return_true' );
		 */
		public function issue_noindex() {

			if ( ! $wp_query = tribe_get_global_query_object() ) {
				return;
			}

			if ( empty( $wp_query->tribe_is_event_query ) ) {
				return;
			}

			// By default, we add a noindex tag for all month view requests and any other
			// event views that are devoid of events
			$event_display = get_query_var( 'eventDisplay' );
			$add_noindex   = ( ! $wp_query->have_posts() || 'month' === $event_display );

			/**
			 * Determines if a noindex meta tag will be set for the current event view.
			 *
			 * @var bool $add_noindex
			 */
			$add_noindex = apply_filters( 'tribe_events_add_no_index_meta', $add_noindex );

			if ( $add_noindex ) {
				add_action( 'wp_head', array( $this, 'print_noindex_meta' ) );
			}
		}

		/**
		 * Prints a "noindex,follow" robots tag.
		 */
		public function print_noindex_meta() {
			echo ' <meta name="robots" content="noindex,follow" />' . "\n";
		}

		/**
		 * Set the Calendar Version in the options table if it's not already set.
		 */
		public function maybeSetTECVersion() {
			if ( version_compare( Tribe__Settings_Manager::get_option( 'latest_ecp_version' ), self::VERSION, '<' ) ) {
				$previous_versions   = Tribe__Settings_Manager::get_option( 'previous_ecp_versions' ) ? Tribe__Settings_Manager::get_option( 'previous_ecp_versions' ) : array();
				$previous_versions[] = ( Tribe__Settings_Manager::get_option( 'latest_ecp_version' ) ) ? Tribe__Settings_Manager::get_option( 'latest_ecp_version' ) : '0';

				Tribe__Settings_Manager::set_option( 'previous_ecp_versions', $previous_versions );
				Tribe__Settings_Manager::set_option( 'latest_ecp_version', self::VERSION );
			}
		}

		/**
		 * Check add-ons to make sure they are supported by currently running TEC version.
		 */
		public function checkAddOnCompatibility() {

			// Variable for storing output to admin notices.
			$output = '';

			// Array to store any plugins that are out of date.
			$out_of_date_addons = array();

			// Array to store all addons and their required CORE versions.
			$tec_addons_required_versions = array();

			// Is Core the thing that is out of date?
			$tec_out_of_date = false;

			// Get the addon information.
			$tec_addons_required_versions = (array) apply_filters( 'tribe_tec_addons', $tec_addons_required_versions );

			// Foreach addon, make sure that it is compatible with current version of core.
			foreach ( $tec_addons_required_versions as $plugin ) {
				// we're not going to check addons that we can't
				if ( empty( $plugin['required_version'] ) || empty( $plugin['current_version'] ) ) {
					continue;
				}

				// check if TEC is out of date
				if ( version_compare( $plugin['required_version'], self::VERSION, '>' ) ) {
					$tec_out_of_date = true;
					break;
				}

				// check if the add-on is out of date
				if ( version_compare( $plugin['current_version'], self::MIN_ADDON_VERSION, '<' ) ) {
					// don't throw notices for the 4.2 legacy versions of Facebook and iCal
					if (
						(
							false !== strpos( $plugin['plugin_dir_file'], 'the-events-calendar-facebook-importer.php' )
							|| false !== strpos( $plugin['plugin_dir_file'], 'the-events-calendar-ical-importer.php' )
						)
						&& version_compare( $plugin['current_version'], '4.2', '>=' )
					) {
						continue;
					}

					$out_of_date_addons[] = $plugin['plugin_name'] . ' ' . $plugin['current_version'];
				}
			}
			// If Core is out of date, generate the proper message.
			if ( $tec_out_of_date == true ) {
				$plugin_short_path = basename( dirname( dirname( __FILE__ ) ) ) . '/the-events-calendar.php';
				$upgrade_path      = wp_nonce_url(
					add_query_arg(
						array(
							'action' => 'upgrade-plugin',
							'plugin' => $plugin_short_path,
						), get_admin_url() . 'update.php'
					), 'upgrade-plugin_' . $plugin_short_path
				);
				$output .= '<div class="error">';
				$output .= '<p>' . sprintf( esc_html__( 'Your version of The Events Calendar is not up-to-date with one of your The Events Calendar add-ons. Please %supdate now.%s', 'the-events-calendar' ), '<a href="' . esc_url( $upgrade_path ) . '">', '</a>' ) . '</p>';
				$output .= '</div>';
			} elseif ( ! empty( $out_of_date_addons ) ) {
				// Otherwise, if the addons are out of date, generate the proper messaging.
				$output .= '<div class="error">';
				$link = add_query_arg(
					array(
						'utm_campaign' => 'in-app',
						'utm_medium'   => 'plugin-tec',
						'utm_source'   => 'notice',
						), self::$tecUrl . 'knowledgebase/version-compatibility/'
				);
				$output .= '<p>' . sprintf( esc_html__( 'The following plugins are out of date: %1$s. All add-ons contain dependencies on The Events Calendar and will not function properly unless paired with the right version. %2$sLearn More%3$s.', 'the-events-calendar' ), '<b>' . join( $out_of_date_addons, ', ' ) . '</b>', "<a href='" . esc_url( $link ) . "' target='_blank'>", '</a>' ) . '</p>';
				$output .= '</div>';
			}
			// Make sure only to show the message if the user has the permissions necessary.
			if ( current_user_can( 'edit_plugins' ) ) {
				echo apply_filters( 'tribe_add_on_compatibility_errors', $output );
			}
		}

		/**
		 * Trigger is_404 on single event if no events are found
		 */
		public function template_redirect() {
			if ( ! $wp_query = tribe_get_global_query_object() ) {
				return;
			}

			// if JS is disabled, then we need to handle tribe bar submissions manually
			if ( ! empty( $_POST['tribe-bar-view'] ) && ! empty( $_POST['submit-bar'] ) ) {
				$this->handle_submit_bar_redirect( $_POST );
			}

			if ( $wp_query->tribe_is_event_query && self::instance()->displaying == 'single-event' && empty( $wp_query->posts ) ) {
				$wp_query->is_404 = true;
			}
		}

		/**
		 * handles tribe bar post submissions
		 *
		 * @param array $postdata Data from $_POST
		 */
		public function handle_submit_bar_redirect( $postdata ) {
			$url = $postdata['tribe-bar-view'];
			$url_parts = parse_url( $url );
			$safe_domains = $this->safe_redirect_domains();

			// if the site isn't a safe domain, spoofing is probably being attempted. Bail
			if ( ! in_array( $url_parts['host'], $safe_domains ) ) {
				return;
			}

			foreach ( $postdata as $key => $value ) {
				if ( 'submit-bar' === $key || 'tribe-bar-view' === $key ) {
					continue;
				}

				$url = add_query_arg( $key, $value, $url );
			}

			wp_redirect( esc_url_raw( $url ) );
			die;
		}//end handle_submit_bar_redirect

		/**
		 * Provides a list of URLs that are considered safe for redirecting
		 */
		public function safe_redirect_domains() {
			$home      = home_url( '/' );
			$site      = site_url( '/' );
			$domains   = array();
			$domains[] = parse_url( $home, PHP_URL_HOST );
			$domains[] = parse_url( $site, PHP_URL_HOST );

			/**
			 * Filters the list of safe redirect domains
			 *
			 * @var array Array of domains that are safe to redirect to
			 */
			$domains = apply_filters( 'tribe_events_safe_redirect_domains', $domains );

			$domains = array_unique( $domains );

			return $domains;
		}

		/**
		 * Updates the start/end time on all day events to match the EOD cutoff
		 *
		 * @see 'update_option_'.Tribe__Main::OPTIONNAME
		 */
		public function fix_all_day_events( $old_value, $new_value ) {
			// avoid notices for missing indices
			$default_value = '00:00';
			if ( empty( $old_value['multiDayCutoff'] ) ) {
				$old_value['multiDayCutoff'] = $default_value;
			}
			if ( empty( $new_value['multiDayCutoff'] ) ) {
				$new_value['multiDayCutoff'] = $default_value;
			}

			if ( $old_value['multiDayCutoff'] == $new_value['multiDayCutoff'] ) {
				// we only want to continue if the EOD cutoff was changed
				return;
			}
			global $wpdb;
			$event_start_time = $new_value['multiDayCutoff'] . ':00';

			// mysql query to set the start times on all day events to the EOD cutoff
			// this will fix all day events with any start time
			$fix_start_dates = $wpdb->prepare( "UPDATE $wpdb->postmeta AS pm1
				INNER JOIN $wpdb->postmeta pm2
					ON (pm1.post_id = pm2.post_id AND pm2.meta_key = '_EventAllDay' AND pm2.`meta_value` = 'yes')
				SET pm1.meta_value = CONCAT(DATE(pm1.meta_value), ' ', %s)
				WHERE pm1.meta_key = '_EventStartDate'
					AND DATE_FORMAT(pm1.meta_value, '%%H:%%i') <> %s", $event_start_time, $event_start_time );

			// mysql query to set the end time to the start time plus the duration on every all day event
			$fix_end_dates      =
				"UPDATE $wpdb->postmeta AS pm1
				INNER JOIN $wpdb->postmeta pm2
					ON (pm1.post_id = pm2.post_id AND pm2.meta_key = '_EventAllDay' AND pm2.meta_value = 'yes')
				INNER JOIN $wpdb->postmeta pm3
					ON (pm1.post_id = pm3.post_id AND pm3.meta_key = '_EventStartDate')
				INNER JOIN $wpdb->postmeta pm4
					ON (pm1.post_id = pm4.post_id AND pm4.meta_key = '_EventDuration')
				SET pm1.meta_value = DATE_ADD(pm3.meta_value, INTERVAL pm4.meta_value SECOND )
				WHERE pm1.meta_key = '_EventEndDate'";
			$wpdb->query( $fix_start_dates );
			$wpdb->query( $fix_end_dates );
		}

		/**
		 * Test PHP and WordPress versions for compatibility
		 *
		 * @param string $system - system to be tested such as 'php' or 'wordpress'
		 *
		 * @return boolean - is the existing version of the system supported?
		 */
		public function supportedVersion( $system ) {
			if ( $supported = wp_cache_get( $system, 'tribe_version_test' ) ) {
				return $supported;
			} else {
				switch ( strtolower( $system ) ) {
					case 'wordpress' :
						$supported = version_compare( get_bloginfo( 'version' ), '3.0', '>=' );
						break;
					case 'php' :
						$supported = version_compare( phpversion(), '5.2', '>=' );
						break;
				}
				$supported = apply_filters( 'tribe_events_supported_version', $supported, $system );
				wp_cache_set( $system, $supported, 'tribe_version_test' );

				return $supported;
			}
		}

		/**
		 * Display a WordPress or PHP incompatibility error
		 */
		public function notSupportedError() {
			if ( ! self::supportedVersion( 'wordpress' ) ) {
				echo '<div class="error"><p>' . sprintf( esc_html__( 'Sorry, The Events Calendar requires WordPress %s or higher. Please upgrade your WordPress install.', 'the-events-calendar' ), '3.0' ) . '</p></div>';
			}
			if ( ! self::supportedVersion( 'php' ) ) {
				echo '<div class="error"><p>' . sprintf( esc_html__( 'Sorry, The Events Calendar requires PHP %s or higher. Talk to your Web host about moving you to a newer version of PHP.', 'the-events-calendar' ), '5.2' ) . '</p></div>';
			}
		}

		/**
		 * Display a missing-tribe-common library error
		 */
		public function missing_common_libs() {
			?>
			<div class="error">
				<p>
					<?php
					echo esc_html__(
						'It appears as if the tribe-common libraries cannot be found! The directory should be in the "common/" directory in the events calendar plugin.',
						'the-events-calendar'
					);
					?>
				</p>
			</div>
			<?php
		}

		/**
		 * Add a menu item class to the event
		 *
		 * @param array $items
		 * @param array $args
		 *
		 * @return array
		 */
		public function add_current_menu_item_class_to_events( $items, $args ) {
			if ( ! $wp_query = tribe_get_global_query_object() ) {
				return;
			}

			foreach ( $items as $item ) {
				if ( $item->url == $this->getLink() ) {
					if ( is_singular( self::POSTTYPE )
						 || is_singular( self::VENUE_POST_TYPE )
						 || is_tax( self::TAXONOMY )
						 || ( ( tribe_is_upcoming()
								|| tribe_is_past()
								|| tribe_is_month() )
							  && isset( $wp_query->query_vars['eventDisplay'] ) )
					) {
						$item->classes[] = 'current-menu-item current_page_item';
					}
					break;
				}
			}

			return $items;
		}

		/**
		 * Add a checkbox to the menu
		 *
		 * @param array  $posts
		 * @param array  $args
		 * @param string $post_type
		 *
		 * @return array
		 */
		public function add_events_checkbox_to_menu( $posts, $args, $post_type ) {
			global $_nav_menu_placeholder, $wp_rewrite;
			$_nav_menu_placeholder = ( 0 > $_nav_menu_placeholder ) ? intval( $_nav_menu_placeholder ) - 1 : - 1;
			$archive_slug          = $this->getLink();

			// In WP 4.4, $post_type is an object rather than an array
			if ( is_array( $post_type ) ) {
				// support pre WP 4.4
				$all_items = $post_type['args']->labels->all_items;
			} else {
				// support WP 4.4+
				$all_items = $post_type->labels->all_items;
			}

			array_unshift(
				$posts, (object) array(
					'ID'           => 0,
					'object_id'    => $_nav_menu_placeholder,
					'post_content' => '',
					'post_excerpt' => '',
					'post_title'   => $all_items,
					'post_type'    => 'nav_menu_item',
					'type'         => 'custom',
					'url'          => $archive_slug,
				)
			);

			return $posts;
		}

		/**
		 * Get the event taxonomy
		 *
		 * @return string
		 */
		public function get_event_taxonomy() {
			return self::TAXONOMY;
		}

		/**
		 * Add space to the title in RSS
		 *
		 * @param string $title
		 *
		 * @return string
		 */
		public function add_space_to_rss( $title ) {
			if ( ! $wp_query = tribe_get_global_query_object() ) {
				return;
			}

			if ( get_query_var( 'eventDisplay' ) == 'upcoming' && get_query_var( 'post_type' ) == self::POSTTYPE ) {
				return $title . ' ';
			}

			return $title;
		}

		/**
		 * Update body classes
		 *
		 * @param array $classes
		 *
		 * @return array
		 * @TODO move this to template class
		 */
		public function body_class( $classes ) {
			if ( get_query_var( 'post_type' ) == self::POSTTYPE ) {
				if ( ! is_admin() && tribe_get_option( 'liveFiltersUpdate', true ) ) {
					$classes[] = 'tribe-filter-live';
				}
			}

			return $classes;
		}

		/**
		 * Update post classes
		 *
		 * @param array $classes
		 *
		 * @return array
		 * @TODO move this to template class
		 */
		public function post_class( $classes ) {
			global $post;
			if ( is_object( $post ) && isset( $post->post_type ) && $post->post_type == self::POSTTYPE && $terms = get_the_terms( $post->ID, self::TAXONOMY ) ) {
				foreach ( $terms as $term ) {
					$classes[] = 'cat_' . sanitize_html_class( $term->slug, $term->term_taxonomy_id );
				}
			}

			return $classes;
		}

		/**
		 * Register the post types.
		 */
		public function registerPostType() {
			$this->generatePostTypeLabels();

			$post_type_args = $this->postTypeArgs;

			/**
			 * Filter the event post type arguments used in register_post_type.
			 *
			 * @param array $post_type_args
			 *
			 * @since 3.2
			 */
			$post_type_args['rewrite']['slug'] = $this->getRewriteSlugSingular();
			$post_type_args = apply_filters( 'tribe_events_register_event_type_args', $post_type_args );

			register_post_type( self::POSTTYPE, $post_type_args );

			// Setup Linked Posts singleton after we've set up the post types that we care about
			Tribe__Events__Linked_Posts::instance();

			$taxonomy_args = array(
				'hierarchical'          => true,
				'update_count_callback' => '',
				'rewrite'               => array(
					'slug'         => $this->rewriteSlug . '/' . $this->category_slug,
					'with_front'   => false,
					'hierarchical' => true,
				),
				'public'                => true,
				'show_ui'               => true,
				'labels'                => $this->taxonomyLabels,
				'capabilities'          => array(
					'manage_terms' => 'publish_tribe_events',
					'edit_terms'   => 'publish_tribe_events',
					'delete_terms' => 'publish_tribe_events',
					'assign_terms' => 'edit_tribe_events',
				),
			);

			/**
			 * Filter the event category taxonomy arguments used in register_taxonomy.
			 *
			 * @param array $taxonomy_args
			 *
			 * @since 4.5.5
			 */
			$taxonomy_args = apply_filters( 'tribe_events_register_event_cat_type_args', $taxonomy_args );

			register_taxonomy( self::TAXONOMY, self::POSTTYPE, $taxonomy_args );

			if ( Tribe__Settings_Manager::get_option( 'showComments', 'no' ) == 'yes' ) {
				add_post_type_support( self::POSTTYPE, 'comments' );
			}

		}

		/**
		 * Get the rewrite slug
		 *
		 * @return string
		 */
		public function getRewriteSlug() {
			// translators: For compatibility with WPML and other multilingual plugins, not to be translated directly on .mo files.
			return sanitize_title( _x( Tribe__Settings_Manager::get_option( 'eventsSlug', 'events' ), 'Archive Events Slug', 'the-events-calendar' ) );
		}

		/**
		 * Get the single post rewrite slug
		 *
		 * @return string
		 */
		public function getRewriteSlugSingular() {
			// translators: For compatibility with WPML and other multilingual plugins, not to be translated directly on .mo files.
			return sanitize_title( _x( Tribe__Settings_Manager::get_option( 'singleEventSlug', 'event' ), 'Rewrite Singular Slug', 'the-events-calendar' ) );
		}

		/**
		 * Returns the string to be used as the taxonomy slug.
		 *
		 * @return string
		 */
		public function get_category_slug() {
			/**
			 * Provides an opportunity to modify the category slug.
			 *
			 * @var string
			 */
			return apply_filters( 'tribe_events_category_slug', sanitize_title( __( 'category', 'the-events-calendar' ) ) );
		}

		/**
		 * Returns the string to be used as the tag slug.
		 *
		 * @return string
		 */
		public function get_tag_slug() {
			/**
			 * Provides an opportunity to modify the tag slug.
			 *
			 * @var string
			 */
			return apply_filters( 'tribe_events_tag_slug', sanitize_title( __( 'tag', 'the-events-calendar' ) ) );
		}

		/**
		 * Get venue post type args
		 *
		 * @return array
		 */
		public function getVenuePostTypeArgs() {
			return Tribe__Events__Venue::instance()->post_type_args;
		}

		/**
		 * Get organizer post type args
		 *
		 * @return array
		 */
		public function getOrganizerPostTypeArgs() {
			return Tribe__Events__Organizer::instance()->post_type_args;
		}

		/**
		 * Generate custom post type lables
		 */
		protected function generatePostTypeLabels() {
			/**
			 * Provides an opportunity to modify the labels used for the event post type.
			 *
			 * @var array
			 */
			$this->postTypeArgs['labels'] = apply_filters( 'tribe_events_register_event_post_type_labels', array(
				'name'               => $this->plural_event_label,
				'singular_name'      => $this->singular_event_label,
				'add_new'            => esc_html__( 'Add New', 'the-events-calendar' ),
				'add_new_item'       => sprintf( esc_html__( 'Add New %s', 'the-events-calendar' ), $this->singular_event_label ),
				'edit_item'          => sprintf( esc_html__( 'Edit %s', 'the-events-calendar' ), $this->singular_event_label ),
				'new_item'           => sprintf( esc_html__( 'New %s', 'the-events-calendar' ), $this->singular_event_label ),
				'view_item'          => sprintf( esc_html__( 'View %s', 'the-events-calendar' ), $this->singular_event_label ),
				'search_items'       => sprintf( esc_html__( 'Search %s', 'the-events-calendar' ), $this->plural_event_label ),
				'not_found'          => sprintf( esc_html__( 'No %s found', 'the-events-calendar' ), $this->plural_event_label_lowercase ),
				'not_found_in_trash' => sprintf( esc_html__( 'No %s found in Trash', 'the-events-calendar' ), $this->plural_event_label_lowercase ),
			) );

			/**
			 * Provides an opportunity to modify the labels used for the event category taxonomy.
			 *
			 * @var array
			 */
			$this->taxonomyLabels = apply_filters( 'tribe_events_register_category_taxonomy_labels', array(
				'name'              => sprintf( esc_html__( '%s Categories', 'the-events-calendar' ), $this->singular_event_label ),
				'singular_name'     => sprintf( esc_html__( '%s Category', 'the-events-calendar' ), $this->singular_event_label ),
				'search_items'      => sprintf( esc_html__( 'Search %s Categories', 'the-events-calendar' ), $this->singular_event_label ),
				'all_items'         => sprintf( esc_html__( 'All %s Categories', 'the-events-calendar' ), $this->singular_event_label ),
				'parent_item'       => sprintf( esc_html__( 'Parent %s Category', 'the-events-calendar' ), $this->singular_event_label ),
				'parent_item_colon' => sprintf( esc_html__( 'Parent %s Category:', 'the-events-calendar' ), $this->singular_event_label ),
				'edit_item'         => sprintf( esc_html__( 'Edit %s Category', 'the-events-calendar' ), $this->singular_event_label ),
				'update_item'       => sprintf( esc_html__( 'Update %s Category', 'the-events-calendar' ), $this->singular_event_label ),
				'add_new_item'      => sprintf( esc_html__( 'Add New %s Category', 'the-events-calendar' ), $this->singular_event_label ),
				'new_item_name'     => sprintf( esc_html__( 'New %s Category Name', 'the-events-calendar' ), $this->singular_event_label ),
			) );
		}

		/**
		 * Update custom post type messages
		 *
		 * @param $messages
		 *
		 * @return mixed
		 */
		public function updatePostMessage( $messages ) {
			global $post, $post_ID;

			$messages[ self::POSTTYPE ] = array(
				0  => '', // Unused. Messages start at index 1.
				1  => sprintf(
					esc_html__( '%1$s updated. %2$sView %1$s%3$s', 'the-events-calendar' ),
					esc_html( $this->singular_event_label ),
					'<a href="' . esc_url( get_permalink( $post_ID ) ) . '">',
					'</a>'
				),
				2  => esc_html__( 'Custom field updated.', 'the-events-calendar' ),
				3  => esc_html__( 'Custom field deleted.', 'the-events-calendar' ),
				4  => sprintf( esc_html__( '%s updated.', 'the-events-calendar' ), $this->singular_event_label ),
				/* translators: %s: date and time of the revision */
				5  => isset( $_GET['revision'] ) ? sprintf( esc_html__( '%1$s restored to revision from %2$s', 'the-events-calendar' ), $this->singular_event_label, wp_post_revision_title( (int) $_GET['revision'], false ) ) : false,
				6  => sprintf(
					esc_html__( '%1$s published. %2$sView %3$s', 'the-events-calendar' ),
					$this->singular_event_label,
					'<a href="' . esc_url( get_permalink( $post_ID ) ) . '">',
					$this->singular_event_label_lowercase . '</a>'
				),
				7  => sprintf( esc_html__( '%s saved.', 'the-events-calendar' ), $this->singular_event_label ),
				8  => sprintf(
					esc_html__( '%1$s submitted. %2$sPreview %3$s', 'the-events-calendar' ),
					$this->singular_event_label,
					'<a target="_blank" href="' . esc_url( add_query_arg( 'preview', 'true', get_permalink( $post_ID ) ) ) . '">',
					$this->singular_event_label_lowercase . '</a>'
				),
				9  => sprintf(
					esc_html__( '%1$s scheduled for: %2$s. %3$sPreview %4$s', 'the-events-calendar' ),
					$this->singular_event_label,
					// translators: Publish box date format, see http://php.net/date
					'<strong>' . date_i18n( esc_html__( 'M j, Y @ G:i', 'the-events-calendar' ),
						strtotime( $post->post_date ) ) . '</strong>',
					'<a target="_blank" href="' . esc_url( get_permalink( $post_ID ) ) . '">',
					$this->singular_event_label_lowercase . '</a>'
				),
				10 => sprintf(
					esc_html__( '%1$s draft updated. %2$sPreview %3$s', 'the-events-calendar' ),
					$this->singular_event_label,
					'<a target="_blank" href="' . esc_url( add_query_arg( 'preview', 'true', get_permalink( $post_ID ) ) ) . '">',
					$this->singular_event_label_lowercase . '</a>'
				),
			);

			$messages[ self::VENUE_POST_TYPE ] = array(
				0  => '', // Unused. Messages start at index 1.
				1  => sprintf( esc_html__( '%s updated.', 'the-events-calendar' ), $this->singular_venue_label ),
				2  => esc_html__( 'Custom field updated.', 'the-events-calendar' ),
				3  => esc_html__( 'Custom field deleted.', 'the-events-calendar' ),
				4  => sprintf( esc_html__( '%s updated.', 'the-events-calendar' ), $this->singular_venue_label ),
				/* translators: %s: date and time of the revision */
				5  => isset( $_GET['revision'] ) ? sprintf( esc_html__( '%1$s restored to revision from %2$s', 'the-events-calendar' ), $this->singular_venue_label, wp_post_revision_title( (int) $_GET['revision'], false ) ) : false,
				6  => sprintf( esc_html__( '%s published.', 'the-events-calendar' ), $this->singular_venue_label ),
				7  => sprintf( esc_html__( '%s saved.', 'the-events-calendar' ), $this->singular_venue_label ),
				8  => sprintf( esc_html__( '%s submitted.', 'the-events-calendar' ), $this->singular_venue_label ),
				9  => sprintf(
					esc_html__( '%1$s scheduled for: %2$s.', 'the-events-calendar' ),
					$this->singular_venue_label,
					// translators: Publish box date format, see http://php.net/date
					'' . date_i18n( esc_html__( 'M j, Y @ G:i', 'the-events-calendar' ), strtotime( $post->post_date ) ) . '</strong>'
				),
				10 => sprintf( esc_html__( '%s draft updated.', 'the-events-calendar' ), $this->singular_venue_label ),
			);

			$messages[ self::ORGANIZER_POST_TYPE ] = array(
				0  => '', // Unused. Messages start at index 1.
				1  => sprintf( esc_html__( '%s updated.', 'the-events-calendar' ), $this->singular_organizer_label ),
				2  => esc_html__( 'Custom field updated.', 'the-events-calendar' ),
				3  => esc_html__( 'Custom field deleted.', 'the-events-calendar' ),
				4  => sprintf( esc_html__( '%s updated.', 'the-events-calendar' ), $this->singular_organizer_label ),
				/* translators: %s: date and time of the revision */
				5  => isset( $_GET['revision'] ) ? sprintf( esc_html__( '%s restored to revision from %s', 'the-events-calendar' ), $this->singular_organizer_label, wp_post_revision_title( (int) $_GET['revision'], false ) ) : false,
				6  => sprintf( esc_html__( '%s published.', 'the-events-calendar' ), $this->singular_organizer_label ),
				7  => sprintf( esc_html__( '%s saved.', 'the-events-calendar' ), $this->singular_organizer_label ),
				8  => sprintf( esc_html__( '%s submitted.', 'the-events-calendar' ), $this->singular_organizer_label ),
				9  => sprintf(
					esc_html__( '%1$s scheduled for: %2$s.', 'the-events-calendar' ),
					$this->singular_organizer_label,
					// translators: Publish box date format, see http://php.net/date
					'<strong>' . date_i18n( esc_html__( 'M j, Y @ G:i', 'the-events-calendar' ), strtotime( $post->post_date ) ) . '</strong>'
				),
				10 => sprintf( esc_html__( '%s draft updated.', 'the-events-calendar' ), $this->singular_organizer_label ),
			);

			return $messages;
		}

		/**
		 * Adds the submenu items for editing the Venues and Organizers.
		 * Used to be a PRO only feature, but as of 3.0, it is part of Core.
		 *
		 */
		public function addVenueAndOrganizerEditor() {
			add_submenu_page( 'edit.php?post_type=' . self::POSTTYPE, __( $this->plural_venue_label, 'the-events-calendar' ), __( $this->plural_venue_label, 'the-events-calendar' ), 'edit_tribe_venues', 'edit.php?post_type=' . self::VENUE_POST_TYPE );
			add_submenu_page( 'edit.php?post_type=' . self::POSTTYPE, __( $this->plural_organizer_label, 'the-events-calendar' ), __( $this->plural_organizer_label, 'the-events-calendar' ), 'edit_tribe_organizers', 'edit.php?post_type=' . self::ORGANIZER_POST_TYPE );
			add_submenu_page( 'edit.php?post_type=' . self::VENUE_POST_TYPE, sprintf( esc_html__( 'Add New %s', 'the-events-calendar' ), $this->singular_venue_label ), sprintf( esc_html__( 'Add New %s', 'the-events-calendar' ), $this->singular_venue_label ), 'edit_tribe_venues', 'post-new.php?post_type=' . self::VENUE_POST_TYPE );
			add_submenu_page( 'edit.php?post_type=' . self::ORGANIZER_POST_TYPE, sprintf( esc_html__( 'Add New %s', 'the-events-calendar' ), $this->singular_organizer_label ), sprintf( esc_html__( 'Add New %s', 'the-events-calendar' ), $this->singular_organizer_label ), 'edit_tribe_organizers', 'post-new.php?post_type=' . self::ORGANIZER_POST_TYPE );
		}

		/**
		 * Display a helper for the user, about the location and microdata for rich snippets
		 * @param int $postId the event ID to see if the helper is needed
		 */
		public function display_rich_snippets_helper( $post_id ) {
			// Avoid showing this message if we are on the Front End
			if ( ! is_admin() ) {
				return;
			}

			$venue_id = get_post_meta( $post_id, '_EventVenueID', true );
			if (
				( ! $post_id || get_post_status( $post_id ) == 'auto-draft' ) &&
				! $venue_id &&
				tribe_is_community_edit_event_page()
			) {
				$venue_id = $this->defaults()->venue_id();
			}
			$venue_id = apply_filters( 'tribe_display_event_venue_dropdown_id', $venue_id );

			// If there is a Venue of some sorts, don't display this message
			if ( $venue_id ) {
				return;
			}
			?>
			<tr class="tribe-rich-snippet-notice">
				<td colspan="2"><?php printf( esc_html__( 'Without a defined location your event will not display a %sGoogle Rich Snippet%s on the search results.', 'the-events-calendar' ), '<a href="https://support.google.com/webmasters/answer/164506" target="_blank">', '</a>' ) ?></td>
			</tr>
			<?php
		}

		/**
		 * override default wp_terms_checklist arguments to prevent checked items from bubbling to the
		 * top. Instead, retain hierarchy.
		 */
		public function prevent_checked_on_top_terms( $args, $post_id ) {
			$post = get_post( $post_id );

			if ( ! tribe_is_event( $post ) ) {
				return $args;
			}

			$args['checked_ontop'] = false;

			return $args;
		}//end prevent_checked_on_top_terms

		/**
		 * Update admin classes
		 *
		 * @param array $classes
		 *
		 * @return array
		 */
		public function admin_body_class( $classes ) {
			$admin_helpers = Tribe__Admin__Helpers::instance();
			if ( $admin_helpers->is_screen( 'settings_page_tribe-settings' ) || $admin_helpers->is_post_type_screen() ) {
				$classes .= ' events-cal ';
			}

			return $classes;
		}

		/**
		 * Add admin scripts and styles
		 *
		 */
		public function add_admin_assets() {
			$admin_helpers = Tribe__Admin__Helpers::instance();

			// setup plugin resources & 3rd party vendor urls
			$vendor_url    = trailingslashit( $this->plugin_url ) . 'vendor/';

			// admin stylesheet - only load admin stylesheet when on Tribe pages
			if ( $admin_helpers->is_screen() ) {
				wp_enqueue_style( self::POSTTYPE . '-admin', tribe_events_resource_url( 'events-admin.css' ), array(), apply_filters( 'tribe_events_css_version', self::VERSION ) );
			}

			// settings screen
			if ( $admin_helpers->is_screen( 'settings_page_tribe-settings' ) ) {
				// JS admin
				Tribe__Events__Template_Factory::asset_package( 'admin' );

				// JS settings
				Tribe__Events__Template_Factory::asset_package( 'settings' );

				wp_enqueue_script( 'thickbox' );
				wp_enqueue_style( 'thickbox' );

				// hook for other plugins
				do_action( 'tribe_settings_enqueue' );
			}

			if ( $admin_helpers->is_screen( array( 'widgets', 'customize' ) ) ) {
				Tribe__Events__Template_Factory::asset_package( 'tribe-select2' );
				Tribe__Events__Template_Factory::asset_package( 'admin' );
			}

			// events, organizer, or venue editing
			if ( $admin_helpers->is_post_type_screen() ) {
				// select 2
				Tribe__Events__Template_Factory::asset_package( 'tribe-select2' );

				//php date formatter
				Tribe__Events__Template_Factory::asset_package( 'php-date-formatter' );

				//dynamic helper text
				Tribe__Events__Template_Factory::asset_package( 'dynamic' );

				// date picker
				Tribe__Events__Template_Factory::asset_package( 'datepicker' );

				// dialog
				Tribe__Events__Template_Factory::asset_package( 'dialog' );

				// UI admin
				Tribe__Events__Template_Factory::asset_package( 'admin-ui' );

				// JS admin
				Tribe__Events__Template_Factory::asset_package( 'admin' );

				// Admin Legacy Migration
				Tribe__Events__Template_Factory::asset_package( 'admin-migrate-legacy-ignored-events' );

				// ecp placeholders
				Tribe__Events__Template_Factory::asset_package( 'ecp-plugins' );

				if ( $admin_helpers->is_post_type_screen( self::POSTTYPE ) ) {
					tribe_asset( $this, 'tribe-events-editor', 'event-editor.js', array( 'jquery' ), 'admin_enqueue_scripts' );

					add_action( 'admin_footer', array( $this, 'printLocalizedAdmin' ) );
					// hook for other plugins
					do_action( 'tribe_events_enqueue' );
				} elseif ( $admin_helpers->is_post_type_screen( self::VENUE_POST_TYPE ) ) {
					// hook for other plugins
					do_action( 'tribe_venues_enqueue' );
				} elseif ( $admin_helpers->is_post_type_screen( self::ORGANIZER_POST_TYPE ) ) {
					do_action( 'tribe_organizers_enqueue' );
				}
			}
		}

		/**
		 * Compatibility fix: some plugins enqueue jQuery UI/other styles on all post screens,
		 * breaking our own custom styling of event editor components such as the datepicker.
		 *
		 * Needs to execute late enough during admin_enqueue_scripts that the items we are removing
		 * have already been registered and enqueued.
		 *
		 * @see https://github.com/easydigitaldownloads/easy-digital-downloads/issues/3033
		 */
		public function asset_fixes() {
			if ( ! Tribe__Admin__Helpers::instance()->is_post_type_screen( self::POSTTYPE ) ) {
				return;
			}

			wp_dequeue_style( 'jquery-ui-css' );
			wp_dequeue_style( 'edd-admin' );
		}

		/**
		 * Modify the post type args to set Dashicon if we're in WP 3.8+
		 *
		 * @return array post type args
		 **/
		public function setDashicon( $postTypeArgs ) {
			global $wp_version;

			if ( version_compare( $wp_version, 3.8 ) >= 0 ) {
				$postTypeArgs['menu_icon'] = 'dashicons-calendar';
			}

			return $postTypeArgs;

		}

		/**
		 * Localize admin.
		 *
		 * @return array
		 */
		public function localizeAdmin() {
			$bits = array(
				'ajaxurl' => esc_url_raw( admin_url( 'admin-ajax.php', ( is_ssl() || FORCE_SSL_ADMIN ? 'https' : 'http' ) ) ),
			);

			return $bits;
		}

		/**
		 * Output localized admin javascript
		 *
		 */
		public function printLocalizedAdmin() {
			wp_localize_script( 'tribe-events-admin', 'TEC', $this->localizeAdmin() );
		}

		/**
		 * Clean up trashed venues
		 *
		 * @param int $postId
		 *
		 */
		public function cleanupPostVenues( $postId ) {
			$this->removeDeletedPostTypeAssociation( '_EventVenueID', $postId );
		}

		/**
		 * Clean up trashed organizers.
		 *
		 * @param int $postId
		 *
		 */
		public function cleanupPostOrganizers( $postId ) {
			$this->removeDeletedPostTypeAssociation( '_EventOrganizerID', $postId );
		}

		/**
		 * Clean up trashed venues or organizers.
		 *
		 * @param string $key
		 * @param int    $postId
		 *
		 */
		protected function removeDeletedPostTypeAssociation( $key, $postId ) {
			$the_query = new WP_Query( array(
				'meta_key'   => $key,
				'meta_value' => $postId,
				'post_type'  => self::POSTTYPE,
			) );

			while ( $the_query->have_posts() ) {
				$the_query->the_post();
				delete_post_meta( get_the_ID(), $key );
			}

			wp_reset_postdata();
		}

		/**
		 * Filters the post types across all of the Tribe plugins
		 */
		public function filter_post_types( $post_types ) {
			$post_types[] = self::POSTTYPE;
			$post_types[] = self::ORGANIZER_POST_TYPE;
			$post_types[] = self::VENUE_POST_TYPE;

			return $post_types;
		}

		/**
		 * Get the post types that are associated with TEC.
		 *
		 * @return array The post types associated with this plugin
		 */
		public static function getPostTypes() {
			return apply_filters( 'tribe_events_post_types', Tribe__Main::get_post_types() );
		}

		/**
		 * An event can have one or more start dates. This gives
		 * the earliest of those.
		 *
		 * @param int $post_id
		 *
		 * @return string The date string for the earliest occurrence of the event
		 */
		public static function get_series_start_date( $post_id ) {
			if ( function_exists( 'tribe_get_recurrence_start_dates' ) ) {
				$start_dates = tribe_get_recurrence_start_dates( $post_id );

				return reset( $start_dates );
			} else {
				return get_post_meta( $post_id, '_EventStartDate', true );
			}
		}

		/**
		 * Runs the Event Scheduler to purge old events
		 *
		 * @return void
		 */
		public function run_scheduler() {
			if ( ! empty( $this->scheduler ) ) {
				$this->scheduler->remove_hooks();
			}

			$this->scheduler = new Tribe__Events__Event_Cleaner_Scheduler(
				tribe_get_option( tribe( 'tec.event-cleaner' )->key_trash_events, null ),
				tribe_get_option( tribe( 'tec.event-cleaner' )->key_delete_events, null )
			);
			$this->scheduler->add_hooks();
		}

		/**
		 * Make sure we are loading a style for all logged-in users when we have the admin menu
		 * @return void
		 */
		public function enqueue_wp_admin_menu_style() {
			if ( ! is_admin_bar_showing() ) {
				return;
			}

			// UI admin
			Tribe__Events__Template_Factory::asset_package( 'admin-menu' );
		}

		/**
		 * Load asset packages.
		 *
		 */
		public function loadStyle() {
			if ( tribe_is_event_query() || tribe_is_event_organizer() || tribe_is_event_venue() ) {

				// jquery-resize
				Tribe__Events__Template_Factory::asset_package( 'jquery-resize' );

				// smoothness
				Tribe__Events__Template_Factory::asset_package( 'smoothness' );

				// Tribe Calendar JS
				Tribe__Events__Template_Factory::asset_package( 'calendar-script' );

				Tribe__Events__Template_Factory::asset_package( 'events-css' );
			} else {
				if ( is_active_widget( false, false, 'tribe-events-list-widget' ) ) {

					Tribe__Events__Template_Factory::asset_package( 'events-css' );

				}
			}
		}

		/**
		 * Initializes admin-specific items for the events admin list dashboard page. Hooked to the
		 * current_screen action
		 *
		 * @param WP_Screen $screen WP Admin screen object for the current page
		 */
		public function init_admin_list_screen( $screen ) {
			// If we are dealing with a AJAX call just drop these checks
			if ( ! tribe( 'context' )->doing_ajax() ) {
				if ( 'edit' !== $screen->base ) {
					return;
				}

				if ( self::POSTTYPE !== $screen->post_type ) {
					return;
				}
			}

			Tribe__Events__Admin_List::init();
		}

		/**
		 * Set the displaying class property.
		 *
		 */
		public function setDisplay( $query = null ) {
			// If we didn't get a Query Instance we fetch from the globals
			if ( ! $query instanceof WP_Query ) {
				$query = $GLOBALS['wp_query'];
			}

			// If we are in Admin and Not inside of the Default WP AJAX request
			if ( is_admin() && ! tribe( 'context' )->doing_ajax() ) {
				$this->displaying = 'admin';
				return;
			}

			// Bail if we are not dealing with the main WP Query or a non-event Query
			if ( ! $query->is_main_query() || empty( $query->tribe_is_event_query ) ) {
				return;
			}

			// If we have an embed we just set it and bail
			$embed = $query->get( 'embed' );
			if ( ! empty( $embed ) ) {
				$this->displaying = 'embed';
				return;
			}

			// Fetch what ever display we have so far
			$display = $query->get( 'eventDisplay', false );

			// If we don't have a Permalink structure we see if we have something on the _GET param
			if ( ! get_option( 'permalink_structure' ) ) {
				$display = Tribe__Utils__Array::get( $_GET, 'tribe_event_display', $display );
			}

			// Fetch the default if we have nothing
			if ( false === $display ) {
				$display = tribe_get_option( 'viewOption', 'list' );
			}

			// If single and not All for Recurring events From Pro
			if ( $query->is_single() && 'all' !== $display ) {
				$display = 'single-event';
			}

			// Only do this by the end
			$this->displaying = filter_var( $display, FILTER_SANITIZE_STRING );
		}

		/**
		 * Returns the default view, providing a fallback if the default is no longer availble.
		 *
		 * This can be useful is for instance a view added by another plugin (such as PRO) is
		 * stored as the default but can no longer be generated due to the plugin being deactivated.
		 *
		 * @return string
		 */
		public function default_view() {
			// Compare the stored default view option to the list of available views
			$default         = Tribe__Settings_Manager::instance()->get_option( 'viewOption', 'month' );
			$available_views = (array) apply_filters( 'tribe-events-bar-views', array(), false );

			foreach ( $available_views as $view ) {
				if ( $default === $view['displaying'] ) {
					return $default;
				}
			}

			// If the stored option is no longer available, pick the first available one instead
			$first_view = array_shift( $available_views );
			$view       = $first_view['displaying'];

			// Update the saved option
			Tribe__Settings_Manager::instance()->set_option( 'viewOption', $view );

			return $view;
		}

		public function setup_l10n_strings() {
			// @todo these members became deprecated in 4.4 - remove in future release
			$this->monthsFull      = Tribe__Date_Utils::get_localized_months_full();
			$this->monthsShort     = Tribe__Date_Utils::get_localized_months_short();
			$this->daysOfWeek      = Tribe__Date_Utils::get_localized_weekdays_full();
			$this->daysOfWeekShort = Tribe__Date_Utils::get_localized_weekdays_short();
			$this->daysOfWeekMin   = Tribe__Date_Utils::get_localized_weekdays_initial();

			// Setup the Strings for Rewrite Translations
			__( 'tag', 'the-events-calendar' );
			__( 'category', 'the-events-calendar' );
			__( 'page', 'the-events-calendar' );
			__( 'event', 'the-events-calendar' );
			__( 'events', 'the-events-calendar' );
			__( 'all', 'the-events-calendar' );
		}

		/**
		 * Helper method to return an array of translated month names or short month names
		 *
		 * @param bool $short
		 *
		 * @return array Translated month names
		 */
		public function monthNames( $short = false ) {
			if ( $short ) {
				return Tribe__Date_Utils::get_localized_months_short();
			}

			return Tribe__Date_Utils::get_localized_months_full();
		}

		/**
		 * Flush rewrite rules to support custom links
		 *
		 * @todo This is only registering the events post type, not the meta types
		 *
		 * @link https://codex.wordpress.org/Custom_Queries#Permalinks_for_Custom_Archives
		 */
		public static function flushRewriteRules() {

			$tec = self::instance();

			// reregister custom post type to make sure slugs are updated
			$tec->postTypeArgs['rewrite']['slug'] = sanitize_title( $tec->getRewriteSlugSingular() );
			register_post_type( self::POSTTYPE, apply_filters( 'tribe_events_register_event_type_args', $tec->postTypeArgs ) );

			add_action( 'shutdown', 'flush_rewrite_rules' );
		}

		/**
		 * If a themer usees get_post_type_archive_link() to find the event archive URL, this
		 * ensures they get the correct result.
		 *
		 * @param  string $link
		 * @param  string $post_type
		 * @return string
		 */
		public function event_archive_link( $link, $post_type ) {
			return ( self::POSTTYPE === $post_type )
				? tribe_get_events_link()
				: $link;
		}

		/**
		 * Adds the event specific query vars to WordPress
		 *
		 * @param array $qvars
		 *
		 * @link https://codex.wordpress.org/Custom_Queries#Permalinks_for_Custom_Archives
		 * @return mixed array of query variables that this plugin understands
		 */
		public function eventQueryVars( $qvars ) {
			$qvars[] = 'eventDisplay';
			$qvars[] = 'eventDate';
			$qvars[] = 'eventSequence';
			$qvars[] = 'ical';
			$qvars[] = 'start_date';
			$qvars[] = 'end_date';
			$qvars[] = 'featured';
			$qvars[] = self::TAXONOMY;
			$qvars[] = 'tribe_remove_date_filters';

			return $qvars;
		}

		/**
		 * Get all possible translations for a String based on the given Languages and Domains
		 *
		 * WARNING: This function is slow because it deals with files, so don't overuse it!
		 *
		 * @param  array  $strings          An array of strings (required)
		 * @param  array  $languages        Which l10n to fetch the string (required)
		 * @param  array  $domains          Possible Domains to re-load
		 * @param  string $default_language The default language to avoid re-doing that
		 *
		 * @return array                    A multi level array with the possible translations for the given strings
		 */
		public function get_i18n_strings( $strings, $languages, $domains = array(), $default_language = 'en_US' ) {
			$domains = wp_parse_args( $domains, array(
				'default' => true, // Default doesn't need file path
				'the-events-calendar' => $this->plugin_dir . 'lang/',
			) );

			return $this->get_i18n_strings_for_domains( $strings, $languages, $domains );
		}

		/**
		 * DO NOT USE THIS INTERNAL USE
		 * A way to quickly filter the locale based on a Local Class Variable
		 *
		 * @return string The Locale set on _locale
		 */
		public function _set_locale() {
			return empty( $this->_locale ) ? 'en_US' : $this->_locale;
		}

		/**
		 * Redirect the legacy past/upcoming view URLs to list
		 *
		 * @since 4.6.5 revised to avoid unwanted redirects
		 */
		public function redirect_past_upcoming_view_urls() {
			// We are only interested in the path and not any query args
			if ( ! $requested_path = wp_parse_url( $_SERVER['REQUEST_URI'], PHP_URL_PATH ) ) {
				return;
			}

			// Prep strings so we can compare paths sans any leading/trailing slashes
			$requested_path = trim( $requested_path, '/' );
			$legacy_past_events_url = $this->getRewriteSlug() . '/' . $this->pastSlug;
			$legacy_upcoming_events_url = $this->getRewriteSlug() . '/' . $this->upcomingSlug;

			// Check if the request is for either the legacy past or upcoming event views and redirect if appropriate
			switch ( $requested_path ) {
				case $legacy_past_events_url:
					$search = '#/' . $this->pastSlug . '/?#';
					$replace = '/' . $this->listSlug . '/';
					$redirect_url = preg_replace( $search, $replace, $_SERVER['REQUEST_URI'] );
					$redirect_url = esc_url_raw( add_query_arg( array( 'tribe_event_display' => 'past' ), $redirect_url ) );
					wp_redirect( $redirect_url );
					tribe_exit();
					break;

				case $legacy_upcoming_events_url:
					$search = '#/' . $this->upcomingSlug . '/?#';
					$replace = '/' . $this->listSlug . '/';
					$redirect_url = preg_replace( $search, $replace, $_SERVER['REQUEST_URI'] );
					wp_redirect( $redirect_url );
					tribe_exit();
					break;
			}
		}

		/**
		 * Returns various internal events-related URLs
		 *
		 * @param string        $type      type of link. See switch statement for types.
		 * @param string|bool   $secondary for $type = month, pass a YYYY-MM string for a specific month's URL
		 *                                 for $type = week, pass a Week # string for a specific week's URL
		 * @param int|bool|null $term
		 * @param bool|null     $featured
		 *
		 * @return string The link.
		 */
		public function getLink( $type = 'home', $secondary = false, $term = null, $featured = null ) {
			// if permalinks are off or user doesn't want them: ugly.
			if ( '' === get_option( 'permalink_structure' ) ) {
				return esc_url_raw( $this->uglyLink( $type, $secondary ) );
			}

			if ( apply_filters( 'tribe_events_force_ugly_link', false ) ) {
				return esc_url_raw( $this->uglyLink( $type, $secondary ) );
			}

			// if this is an ajax request where the baseurl is provided, use that as the base url and use semi-ugly links
			if ( defined( 'DOING_AJAX' ) && DOING_AJAX && ! empty( $_POST['baseurl'] ) ) {
				return esc_url_raw( $this->uglyLink( $type, $secondary ) );
			}

			// account for semi-pretty permalinks
			if ( false !== strpos( get_option( 'permalink_structure' ), 'index.php' ) ) {
				$event_url = home_url( '/index.php/' );
			} else {
				$event_url = home_url( '/' );
			}

			// URL Arguments on home_url() pre-check
			$url_query = @parse_url( $event_url, PHP_URL_QUERY );
			$url_args = wp_parse_args( $url_query, array() );

			// Remove the "args"
			if ( ! empty( $url_query ) ) {
				$event_url = str_replace( '?' . $url_query, '', $event_url );
			}

			// Append Events structure
			$slug = _x( Tribe__Settings_Manager::get_option( 'eventsSlug', 'events' ), 'Archive Events Slug', 'the-events-calendar' );
			$event_url .= trailingslashit( sanitize_title( $slug ) );

			// if we're on an Event Cat, show the cat link, except for home and days.
			if ( $type !== 'home' && is_tax( self::TAXONOMY ) && $term !== false && ! is_numeric( $term ) ) {
				$term_link = get_term_link( get_query_var( 'term' ), self::TAXONOMY );
				if ( ! is_wp_error( $term_link ) ) {
					$event_url = trailingslashit( $term_link );
				}
			} elseif ( $term && is_numeric( $term ) ) {
				$term_link = get_term_link( (int) $term, self::TAXONOMY );
				if ( ! is_wp_error( $term_link ) ) {
					$event_url = trailingslashit( $term_link );
				}
			}

			switch ( $type ) {
				case 'home':
					$event_url = trailingslashit( esc_url_raw( $event_url ) );
					break;
				case 'month':
					if ( $secondary ) {
						$event_url = trailingslashit( esc_url_raw( $event_url . $secondary ) );
					} else {
						$event_url = trailingslashit( esc_url_raw( $event_url . $this->monthSlug ) );
					}
					break;
				case 'list':
					$event_url = trailingslashit( esc_url_raw( $event_url . $this->listSlug ) );
					break;
				case 'upcoming':
					$event_url = trailingslashit( esc_url_raw( $event_url . $this->listSlug ) );
					break;
				case 'past':
					$event_url = esc_url_raw( add_query_arg( 'tribe_event_display', 'past', trailingslashit( $event_url . $this->listSlug ) ) );
					break;
				case 'dropdown':
					$event_url = esc_url_raw( $event_url );
					break;
				case 'single':
					global $post;
					$p         = $secondary ? $secondary : $post;
					$link      = trailingslashit( get_permalink( $p ) );
					$event_url = trailingslashit( esc_url_raw( $link ) );
					break;
				case 'day':
					if ( empty( $secondary ) ) {
						$secondary = $this->todaySlug;
					} else {
						$secondary = tribe_format_date( $secondary, false, Tribe__Date_Utils::DBDATEFORMAT );
					}
					$event_url = trailingslashit( esc_url_raw( $event_url . $secondary ) );
					break;
				default:
					$event_url = esc_url_raw( $event_url );
					break;
			}

			// Filter get link
			$event_url = apply_filters( 'tribe_events_get_link', $event_url, $type, $secondary, $term, $url_args, $featured );

			/**
			 * @deprecated 4.3
			 */
			$event_url = apply_filters( 'tribe_events_getLink', $event_url, $type, $secondary, $term, $url_args );

			// Add the Arguments back
			$event_url = add_query_arg( $url_args, $event_url );

			return $event_url;
		}

		/**
		 * If pretty perms are off, get the ugly link.
		 *
		 * @param string $type      The type of link requested.
		 * @param bool|string       $secondary Some secondary data for the link.
		 *
		 * @return string The ugly link.
		 */
		public function uglyLink( $type = 'home', $secondary = false ) {

			$eventUrl = add_query_arg( 'post_type', self::POSTTYPE, home_url() );

			/**
			 * If we need a specific base url, use that.
			 *
			 * @return string The base url.
			 */
			$eventUrl = apply_filters( 'tribe_events_ugly_link_baseurl', $eventUrl );


			/**
			 * if this is an ajax request where the baseurl is provided, use that as the base url.
			 *
			 * @return string The AJAX provided base url.
			 */
			if ( tribe( 'context' )->doing_ajax() && ! empty( $_POST['baseurl'] ) ) {
				$eventUrl = trailingslashit( $_POST['baseurl'] );
			}

			// if we're on an Event Cat, show the cat link, except for home.
			if ( $type !== 'home' && is_tax( self::TAXONOMY ) ) {
				if (
					(
						tribe( 'context' )->doing_ajax()
						&& ! empty( $_POST['baseurl'] )
					)
					|| apply_filters( 'tribe_events_force_ugly_link', false )
				) {
					$eventUrl = add_query_arg( 'tribe_event_category', get_query_var( 'term' ), $eventUrl );
				} else {
					$eventUrl = add_query_arg( self::TAXONOMY, get_query_var( 'term' ), $eventUrl );
				}
			}

			switch ( $type ) {
				case 'day':
					$eventUrl = add_query_arg( array( 'tribe_event_display' => $type ), $eventUrl );
					if ( $secondary ) {
						$eventUrl = add_query_arg( array( 'date' => $secondary ), $eventUrl );
					}
					break;
				case 'week':
				case 'month':
					$eventUrl = add_query_arg( array( 'tribe_event_display' => $type ), $eventUrl );
					if ( is_string( $secondary ) ) {
						$eventUrl = add_query_arg( array( 'date' => $secondary ), $eventUrl );
					} elseif ( is_array( $secondary ) ) {
						$eventUrl = add_query_arg( $secondary, $eventUrl );
					}
					break;
				case 'list':
				case 'past':
				case 'upcoming':
					$eventUrl = add_query_arg( array( 'tribe_event_display' => $type ), $eventUrl );
					break;
				case 'dropdown':
					$dropdown = add_query_arg( array( 'tribe_event_display' => 'month', 'eventDate' => ' ' ), $eventUrl );
					$eventUrl = rtrim( $dropdown ); // tricksy
					break;
				case 'single':
					global $post;
					$p        = $secondary ? $secondary : $post;
					$eventUrl = get_permalink( $p );
					break;
				case 'home':
				default:
					break;
			}

			return apply_filters( 'tribe_events_ugly_link', $eventUrl, $type, $secondary );
		}

		/**
		 * Returns the GCal export link for a given event id.
		 *
		 * @param int|WP_Post|null $post The Event Post Object or ID, if left empty will give get the current post.
		 *
		 * @return string The URL for the GCal export link.
		 */
		public function googleCalendarLink( $post = null ) {
			if ( is_null( $post ) ) {
				$post = self::postIdHelper( $post );
			}

			if ( is_numeric( $post ) ) {
				$post = WP_Post::get_instance( $post );
			}

			if ( ! $post instanceof WP_Post ) {
				return false;
			}

			// After this point we know that we have a safe WP_Post object
			// Fetch if the Event is a Full Day Event
			$is_all_day = Tribe__Date_Utils::is_all_day( get_post_meta( $post->ID, '_EventAllDay', true ) );

			// Fetch the required Date TimeStamps
			$start_date = Tribe__Events__Timezones::event_start_timestamp( $post->ID );
			// Google Requires that a Full Day event end day happens on the next Day
			$end_date   = Tribe__Events__Timezones::event_end_timestamp( $post->ID ) + ( $is_all_day ? DAY_IN_SECONDS : 0 );

			if ( $is_all_day ) {
				$dates = date( 'Ymd', $start_date ) . '/' . date( 'Ymd', $end_date );
			} else {
				$dates = date( 'Ymd', $start_date ) . 'T' . date( 'Hi00', $start_date ) . '/' . date( 'Ymd', $end_date ) . 'T' . date( 'Hi00', $end_date );
			}

			// Fetch the
			$location = trim( $this->fullAddressString( $post->ID ) );

			$event_details = apply_filters( 'the_content', get_the_content( $post->ID ) );

			// Hack: Add space after paragraph
			// Normally Google Cal understands the newline character %0a
			// And that character will automatically replace newlines on urlencode()
			$event_details = str_replace ( '</p>', '</p> ', $event_details );
			$event_details = strip_tags( $event_details );

			//Truncate Event Description and add permalink if greater than 996 characters
			if ( strlen( $event_details ) > 996 ) {

				$event_url     = get_permalink( $post->ID );
				$event_details = substr( $event_details, 0, 996 );

				//Only add the permalink if it's shorter than 900 characters, so we don't exceed the browser's URL limits
				if ( strlen( $event_url ) < 900 ) {
					$event_details .= sprintf( esc_html__( ' (View Full %1$s Description Here: %2$s)', 'the-events-calendar' ), $this->singular_event_label, $event_url );
				}
			}

			$params = array(
				'action'   => 'TEMPLATE',
				'text'     => urlencode( strip_tags( $post->post_title ) ),
				'dates'    => $dates,
				'details'  => urlencode( $event_details ),
				'location' => urlencode( $location ),
				'trp'      => 'false',
				'sprop'    => 'website:' . home_url(),
			);

			$timezone = Tribe__Events__Timezones::get_event_timezone_string( $post->ID );
			$timezone = Tribe__Events__Timezones::maybe_get_tz_name( $timezone );

			// If we have a good timezone string we setup it; UTC doesn't work on Google
			if ( false !== $timezone ) {
				$params['ctz'] = urlencode( $timezone );
			}

			/**
			 * Allow users to Filter our Google Calendar Link params
			 * @var array Params used in the add_query_arg
			 * @var int   Event ID
			 */
			$params = apply_filters( 'tribe_google_calendar_parameters', $params, $post->ID );

			$base_url = 'https://www.google.com/calendar/event';
			$url    = add_query_arg( $params, $base_url );

			return $url;
		}

		/**
		* Custom Escape for gCal Description to keep spacing characters in the url
		*
		* @return santized url
		*/
		public function esc_gcal_url( $url ) {
			$url = str_replace( '%0A', 'TRIBE-GCAL-LINEBREAK', $url );
			$url = esc_url( $url );
			$url = str_replace( 'TRIBE-GCAL-LINEBREAK', '%0A', $url );
			return $url;
		}

		/**
		 * Returns a link to google maps for the given event. This link can be filtered
		 * using the tribe_events_google_map_link hook.
		 *
		 * @param int|null $post_id
		 *
		 * @return string a fully qualified link to https://maps.google.com/ for this event
		 */
		public function googleMapLink( $post_id = null ) {
			if ( $post_id === null || ! is_numeric( $post_id ) ) {
				global $post;
				$post_id = $post->ID;
			}

			$locationMetaSuffixes = array( 'address', 'city', 'region', 'zip', 'country' );
			$to_encode = '';
			$url = '';

			foreach ( $locationMetaSuffixes as $val ) {
				$metaVal = call_user_func( 'tribe_get_' . $val, $post_id );
				if ( $metaVal ) {
					$to_encode .= $metaVal . ' ';
				}
			}

			if ( $to_encode ) {
				$url = 'https://maps.google.com/maps?f=q&amp;source=s_q&amp;hl=en&amp;geocode=&amp;q=' . urlencode( trim( $to_encode ) );
			}

			return apply_filters( 'tribe_events_google_map_link', $url, $post_id );
		}

		/**
		 *  Returns the full address of an event along with HTML markup.  It
		 *  loads the address template to generate the HTML
		 */
		public function fullAddress( $post_id = null, $includeVenueName = false ) {
			global $post;
			if ( ! is_null( $post_id ) ) {
				$tmp_post = $post;
				$post     = get_post( $post_id );
			}
			ob_start();
			tribe_get_template_part( 'modules/address' );
			$address = ob_get_contents();
			ob_end_clean();
			if ( ! empty( $tmp_post ) ) {
				$post = $tmp_post;
			}

			return $address;
		}

		/**
		 *  Returns a string version of the full address of an event
		 *
		 * @param int|WP_Post The post object or post id.
		 *
		 * @return string The event's address.
		 */
		public function fullAddressString( $postId = null ) {
			$address = '';
			if ( tribe_get_address( $postId ) ) {
				$address .= tribe_get_address( $postId );
			}

			if ( tribe_get_city( $postId ) ) {
				if ( $address != '' ) {
					$address .= ', ';
				}
				$address .= tribe_get_city( $postId );
			}

			if ( tribe_get_region( $postId ) ) {
				if ( $address != '' ) {
					$address .= ', ';
				}
				$address .= tribe_get_region( $postId );
			}

			if ( tribe_get_zip( $postId ) ) {
				if ( $address != '' ) {
					$address .= ', ';
				}
				$address .= tribe_get_zip( $postId );
			}

			if ( tribe_get_country( $postId ) ) {
				if ( $address != '' ) {
					$address .= ', ';
				}
				$address .= tribe_get_country( $postId );
			}

			return $address;
		}

		/**
		 * plugin activation callback
		 * @see register_deactivation_hook()
		 *
		 * @param bool $network_deactivating
		 */
		public static function activate() {

			self::instance()->plugins_loaded();

			self::flushRewriteRules();

			if ( ! is_network_admin() && ! isset( $_GET['activate-multi'] ) ) {
				set_transient( '_tribe_events_activation_redirect', 1, 30 );
			}
		}

		/**
		 * plugin deactivation callback
		 * @see register_deactivation_hook()
		 *
		 * @param bool $network_deactivating
		 */
		public static function deactivate( $network_deactivating ) {
			$deactivation = new Tribe__Events__Deactivation( $network_deactivating );
			add_action( 'shutdown', array( $deactivation, 'deactivate' ) );
		}

		/**
		 * Adds an alias for get_post_meta so we can override empty values with defaults.
		 * If you need the raw unfiltered data, use get_post_meta directly.
		 * This is mainly for templates.
		 *
		 * @param int    $id     The post id.
		 * @param string $meta   The meta key.
		 * @param bool   $single Return as string? Or array?
		 *
		 * @return mixed The meta.
		 */
		public function getEventMeta( $id, $meta, $single = true ) {
			// Fetch Status to check what we need to do
			$status = get_post_status( $id );

			// If the post doesn't exist just bail the get_post_meta
			if ( is_string( $status ) && 'auto-draft' !== $status ) {
				$value = get_post_meta( $id, $meta, $single );
			} else {
				$value = false;
			}

			if ( $value === false ) {
				$method = str_replace( array( '_Event', '_Organizer', '_Venue' ), '', $meta );
				$filter = str_replace( array( '_Event', '_Organizer', '_Venue' ), array( '', 'Organizer', 'Venue' ), $meta );

				$default = call_user_func( array( $this->defaults(), strtolower( $method ) ) );

				/**
				 * Used to Filter the default value for a Specific meta
				 *
				 * @since 4.0.7
				 * @var $value
				 * @var $id
				 * @var $meta
				 * @var $single
				 */
				$value = apply_filters( "tribe_get_meta_default_value_{ $filter }", $default, $id, $meta, $single );
			}
			return $value;
		}

		/**
		 * Get all possible translations for a String based on the given Languages and Domains
		 *
		 * WARNING: This function is slow because it deals with files, so don't overuse it!
		 * Differently from the `get_i18n_strings` method this will not use any domain that's not specified.
		 *
		 * @todo Include support for the `load_theme_textdomain` + `load_muplugin_textdomain`
		 *
		 * @param  array  $strings          An array of strings (required)
		 * @param  array  $languages        Which l10n to fetch the string (required)
		 * @param  array  $domains          Possible Domains to re-load
		 *
		 * @return array                    A multi level array with the possible translations for the given strings
		 */
		public function get_i18n_strings_for_domains( $strings, $languages, $domains = array( 'default' ) ) {
			foreach ( $languages as $language ) {
				$this->_locale = $language;
				foreach ( (array) $domains as $domain => $file ) {
					// Configure the language
					add_filter( 'locale', array( $this, '_set_locale' ) );

					// Reload it with the correct language
					unload_textdomain( $domain );

					if ( 'default' === $domain ) {
						load_default_textdomain();
					} else {
						Tribe__Main::instance()->load_text_domain( $domain, $file );
					}

					// Loop on the strings the build the possible translations
					foreach ( $strings as $key => $value ) {
						$value = is_array( $value ) ? reset( $value ) : $value;
						if ( ! is_string( $value ) ) {
							continue;
						}

						// Make sure we have an Array
						$strings[ $key ] = (array) $strings[ $key ];

						// Grab the possible strings for Default and Any other domain
						if ( 'default' === $domain ) {
							$strings[ $key ][] = __( $value );
							$strings[ $key ][] = __( strtolower( $value ) );
							$strings[ $key ][] = __( ucfirst( $value ) );
						} else {
							$strings[ $key ][] = __( $value, $domain );
							$strings[ $key ][] = __( strtolower( $value ), $domain );
							$strings[ $key ][] = __( ucfirst( $value ), $domain );
						}
					}

					// Set back to the default language
					remove_filter( 'locale', array( $this, '_set_locale' ) );

					// Reload it with the correct language
					unload_textdomain( $domain );

					if ( 'default' === $domain ) {
						load_default_textdomain();
					} else {
						Tribe__Main::instance()->load_text_domain( $domain, $file );
					}
				}
			}

			// Prevent Empty Strings and Duplicates
			foreach ( $strings as $key => $value ) {
				$strings[ $key ] = array_filter( array_unique( array_map( 'sanitize_title_with_dashes', (array) $value ) ) );
			}

			return $strings;
		}

		/**
		 * ensure only one venue or organizer is created during post preview
		 * subsequent previews will reuse that same post
		 *
		 * ensure that preview post is the one that's used when the event is published,
		 * unless we're publishing with a saved venue
		 *
		 * @param $post_type can be 'venue' or 'organizer'
		 */
		protected function manage_preview_metapost( $post_type, $event_id ) {

			if ( ! in_array( $post_type, array( 'venue', 'organizer' ) ) ) {
				return;
			}

			$posttype        = ucfirst( $post_type );
			$posttype_id     = $posttype . 'ID';
			$meta_key        = '_preview_' . $post_type . '_id';
			$valid_post_id   = "tribe_get_{$post_type}_id";
			$create          = "create$posttype";
			$preview_post_id = get_post_meta( $event_id, $meta_key, true );
			$doing_preview   = ( $_REQUEST['wp-preview'] == 'dopreview' );

			if ( empty( $_POST[ $posttype ][ $posttype_id ] ) ) {
				// the event is set to use a new metapost
				if ( $doing_preview ) {
					// we're previewing
					if ( $preview_post_id && $preview_post_id == $valid_post_id( $preview_post_id ) ) {
						// a preview post has been created and is valid, update that
						wp_update_post( array(
							'ID'         => $preview_post_id,
							'post_title' => $_POST[ $posttype ][ $posttype ],
						) );
					} else {
						// a preview post has not been created yet, or is not valid - create one and save the ID
						$preview_post_id = Tribe__Events__API::$create( $_POST[ $posttype ], 'draft' );
						update_post_meta( $event_id, $meta_key, $preview_post_id );
					}
				}
			}
		}


		/**
		 * Adds / removes the event details as meta tags to the post.
		 *
		 * @param int     $postId
		 * @param WP_Post $post
		 *
		 */
		public function addEventMeta( $postId, $post ) {
			static $avoid_recursion = false;

			// Avoid an infinite loop, because saveEventMeta calls wp_update_post when the post is set to always show in calendar
			if ( $avoid_recursion ) {
				return;
			}

			$avoid_recursion = true;

			$original_post     = wp_is_post_revision( $post );
			$is_event_revision = $original_post && tribe_is_event( $original_post );

			if ( $is_event_revision ) {
				$revision = Tribe__Events__Revisions__Post::new_from_post( $post );
				$revision->save();

				$avoid_recursion = false;

				return;
			}

			$event_meta = new Tribe__Events__Meta__Save( $postId, $post );
			$event_meta->maybe_save();

			// Allow this callback to run
			$avoid_recursion = false;
		}

		public function normalize_organizer_submission( $submission ) {
			$organizer_pto = get_post_type_object( self::ORGANIZER_POST_TYPE );
			$organizers = array();
			if ( ! isset( $submission['OrganizerID'] ) ) {
				return $organizers; // not a valid submission
			}

			if ( is_array( $submission['OrganizerID'] ) ) {
				foreach ( $submission['OrganizerID'] as $key => $organizer_id ) {
					if ( ! empty( $organizer_id ) ) {
						$organizers[] = array( 'OrganizerID' => intval( $organizer_id ) );
					} elseif (
						! empty( $organizer_pto->cap->create_posts )
						&& current_user_can( $organizer_pto->cap->create_posts )
					) {
						$o = array();
						foreach ( array( 'Organizer', 'Phone', 'Website', 'Email' ) as $field_name ) {
							$o[ $field_name ] = isset( $submission[ $field_name ][ $key ] ) ? $submission[ $field_name ][ $key ] : '';
						}
						$organizers[] = $o;
					}
				}
				return $organizers;
			}

			// old style with single organizer fields
			if ( current_user_can( $organizer_pto->cap->create_posts ) ) {
				$o = array();
				foreach ( array( 'Organizer', 'Phone', 'Website', 'Email' ) as $field_name ) {
					$o[ $field_name ] = isset( $submission[ $field_name ] ) ? $submission[ $field_name ] : '';
				}
				$organizers[] = $o;
				$o[ $field_name ] = isset( $submission[ $field_name ] ) ? $submission[ $field_name ] : '';
			}
			return $organizers;
		}

		/**
		 * Adds the '_<posttype>Origin' meta field for a newly inserted events-calendar post.
		 *
		 * @param int     $postId , the post ID
		 * @param WP_Post $post   , the post object
		 *
		 */
		public function addPostOrigin( $postId, $post ) {
			// Only continue of the post being added is an event, venue, or organizer.
			if ( isset( $postId ) && isset( $post->post_type ) ) {
				if ( $post->post_type == self::POSTTYPE ) {
					$post_type = '_Event';
				} elseif ( $post->post_type == self::VENUE_POST_TYPE ) {
					$post_type = '_Venue';
				} elseif ( $post->post_type == self::ORGANIZER_POST_TYPE ) {
					$post_type = '_Organizer';
				} else {
					return;
				}

				//only set origin once
				$origin = get_post_meta( $postId, $post_type . 'Origin', true );
				if ( ! $origin ) {
					add_post_meta( $postId, $post_type . 'Origin', apply_filters( 'tribe-post-origin', 'events-calendar', $postId, $post ) );
				}
			}
		}

		/**
		 * Publishes associated venue/organizer when an event is published
		 *
		 * @param int     $post_id The post ID.
		 * @param WP_Post $post    The post object.
		 *
		 */
		public function publishAssociatedTypes( $post_id, $post ) {

			// don't need to save the venue or organizer meta when we are just publishing
			remove_action( 'save_post_' . self::VENUE_POST_TYPE, array( $this, 'save_venue_data' ), 16 );
			remove_action( 'save_post_' . self::ORGANIZER_POST_TYPE, array( $this, 'save_organizer_data' ), 16 );

			// Remove any "preview" venues and organizers (duplicates) attached to this event.
			$this->remove_preview_venues( $post_id, true );
			$this->remove_preview_organizers( $post_id, true );

			// save venue and organizer info on first pass
			if ( isset( $post->post_status ) && $post->post_status == 'publish' ) {

				//get venue and organizer and publish them
				$pm = get_post_custom( $post->ID );

				do_action( 'log', 'publishing an event with a venue', 'tribe-events', $post );

				// save venue on first setup
				if ( ! empty( $pm['_EventVenueID'] ) ) {
					$venue_id = is_array( $pm['_EventVenueID'] ) ? current( $pm['_EventVenueID'] ) : $pm['_EventVenueID'];
					if ( $venue_id ) {
						do_action( 'log', 'event has a venue', 'tribe-events', $venue_id );
						$venue_post = get_post( $venue_id );
						if ( ! empty( $venue_post ) && $venue_post->post_status != 'publish' ) {
							do_action( 'log', 'venue post found', 'tribe-events', $venue_post );
							$venue_post->post_status = 'publish';
							wp_update_post( $venue_post );
							$did_save = true;
						}
					}
				}

				// save organizer on first setup
				if ( ! empty( $pm['_EventOrganizerID'] ) ) {
					$org_id = is_array( $pm['_EventOrganizerID'] ) ? current( $pm['_EventOrganizerID'] ) : $pm['_EventOrganizerID'];
					if ( $org_id ) {
						$org_post = get_post( $org_id );
						if ( ! empty( $org_post ) && $org_post->post_status != 'publish' ) {
							$org_post->post_status = 'publish';
							wp_update_post( $org_post );
							$did_save = true;
						}
					}
				}
			}

			// put the actions back
			add_action( 'save_post_' . self::VENUE_POST_TYPE, array( $this, 'save_venue_data' ), 16, 2 );
			add_action( 'save_post_' . self::ORGANIZER_POST_TYPE, array( $this, 'save_organizer_data' ), 16, 2 );
		}

		/**
		 * Make sure the venue meta gets saved
		 *
		 * @param int     $postID The venue id.
		 * @param WP_Post $post   The post object.
		 *
		 * @return null
		 */
		public function save_venue_data( $postID = null, $post = null ) {
			// was a venue submitted from the single venue post editor?
			if ( empty( $_POST['post_ID'] ) || $_POST['post_ID'] != $postID || empty( $_POST['venue'] ) ) {
				return;
			}

			// is the current user allowed to edit this venue?
			if ( ! current_user_can( 'edit_tribe_venue', $postID ) ) {
				return;
			}

			$data = stripslashes_deep( $_POST['venue'] );
			/**
			 * When a new venue is saved set the value for ShowMap and ShowMapLink if they are not present as if
			 * a checkbox is set to false $_POST is not going to send the value and is not going to be present inside
			 * of the array. This action is fired on update or creation from the admin so it's not goint to affect
			 * external components like Community Plugin.
			 */
			$data = wp_parse_args( (array) $data, array(
				'ShowMap' => 'false',
				'ShowMapLink' => 'false',
			) );
			Tribe__Events__API::updateVenue( $postID, $data );
		}

		/**
		 * Get venue info.
		 *
		 * @param int $p          post id
		 * @param     $args
		 *
		 * @return WP_Query->posts || false
		 */
		public function get_venue_info( $p = null, $args = array() ) {
			$defaults = array(
				'post_type'            => self::VENUE_POST_TYPE,
				'nopaging'             => 1,
				'post_status'          => 'publish',
				'ignore_sticky_posts ' => 1,
				'orderby'              => 'title',
				'order'                => 'ASC',
				'p'                    => $p,
			);

			$args = wp_parse_args( $args, $defaults );
			$r    = new WP_Query( $args );
			if ( $r->have_posts() ) :
				return $r->posts;
			endif;

			return false;
		}

		/**
		 * Make sure the organizer meta gets saved
		 *
		 * @param int     $postID The organizer id.
		 * @param WP_Post $post   The post object.
		 *
		 * @return null
		 */
		public function save_organizer_data( $postID = null, $post = null ) {
			// was an organizer submitted from the single organizer post editor?
			if ( empty( $_POST['post_ID'] ) || $_POST['post_ID'] != $postID || empty( $_POST['organizer'] ) ) {
				return;
			}

			// is the current user allowed to edit this organizer?
			if ( ! current_user_can( 'edit_tribe_organizer', $postID ) ) {
				return;
			}

			$data = stripslashes_deep( $_POST['organizer'] );
			Tribe__Events__API::updateOrganizer( $postID, $data );
		}

		/**
		 * Add a new Organizer
		 *
		 * @param      $data
		 * @param null $post
		 *
		 * @return int|WP_Error
		 */
		public function add_new_organizer( $data, $post = null ) {
			if ( $data['OrganizerID'] ) {
				return $data['OrganizerID'];
			}

			if ( $post->post_type == self::ORGANIZER_POST_TYPE && $post->ID ) {
				$data['OrganizerID'] = $post->ID;
			}

			//google map checkboxes
			$postdata = array(
				'post_title'  => $data['Organizer'],
				'post_type'   => self::ORGANIZER_POST_TYPE,
				'post_status' => 'publish',
				'ID'          => $data['OrganizerID'],
			);

			if ( isset( $data['OrganizerID'] ) && $data['OrganizerID'] != '0' ) {
				$organizer_id = $data['OrganizerID'];
				wp_update_post( array( 'post_title' => $data['Organizer'], 'ID' => $data['OrganizerID'] ) );
			} else {
				$organizer_id = wp_insert_post( $postdata, true );
			}

			if ( ! is_wp_error( $organizer_id ) ) {
				foreach ( $data as $key => $var ) {
					update_post_meta( $organizer_id, '_Organizer' . $key, $var );
				}

				return $organizer_id;
			}
		}

		/**
		 * Get Organizer info.
		 *
		 * @param int $p          post id
		 * @param     $args
		 *
		 * @return WP_Query->posts || false
		 */
		public function get_organizer_info( $p = null, $args = array() ) {
			$defaults = array(
				'post_type'            => self::ORGANIZER_POST_TYPE,
				'nopaging'             => 1,
				'post_status'          => 'publish',
				'ignore_sticky_posts ' => 1,
				'orderby'              => 'title',
				'order'                => 'ASC',
				'p'                    => $p,
			);

			$args = wp_parse_args( $args, $defaults );
			$r    = new WP_Query( $args );
			if ( $r->have_posts() ) :
				return $r->posts;
			endif;

			return false;
		}

		/**
		 * Prevents duplicate venues or organizers when previewing an event.
		 *
		 * @since 4.5.1
		 */
		public function maybe_add_preview_venues_and_organizers() {

			if ( ! is_singular( self::POSTTYPE ) ) {
				return;
			}

			$event_id     = get_the_ID();
			$event_status = get_post_status( $event_id );

			$is_event_preview = is_preview() && ( 'auto-draft' === $event_status );

			if ( ! $is_event_preview ) {
				return;
			}

			$this->add_preview_venues( $event_id );
			$this->add_preview_organizers( $event_id );
		}

		/**
		 * Specify the "preview venue" to link to an event.
		 *
		 * @since 4.5.1
		 *
		 * @param int $event_id The ID of the event being previewed.
		 */
		public function add_preview_venues( $event_id ) {

			$venue_id = get_post_meta( $event_id, '_EventVenueID', true );

			// Prevent imported venues from being auto-deleted.
			$venue_origin = get_post_meta( $venue_id, '_VenueOrigin', true );

			if ( 'events-calendar' !== $venue_origin ) {
				return;
			}

			$venue_status     = get_post_status( $venue_id );

			$is_preview_venue = 'draft' === $venue_status || 'auto-draft' === $venue_status;

			if ( ! $is_preview_venue ) {
				return;
			}

			$this->link_preview_venue_to_event( $venue_id, $event_id );
		}

		/**
		 * Specify the "preview organizer" to link to an event.
		 *
		 * @since 4.5.1
		 *
		 * @param int $event_id The ID of the event being previewed.
		 */
		public function add_preview_organizers( $event_id ) {

			$organizer_ids = get_post_meta( $event_id, '_EventOrganizerID', false );

			if ( empty( $organizer_ids ) || ! is_array( $organizer_ids ) ) {
				return;
			}

			foreach ( $organizer_ids as $key => $organizer_id ) {

				$organizer_status = get_post_status( $organizer_id );

				$is_preview_organizer = 'draft' === $organizer_status || 'auto-draft' === $organizer_status;

				if ( ! $is_preview_organizer ) {
					unset( $organizer_ids[ $key ] );
				}
			}

			$this->link_preview_organizer_to_event( $organizer_ids, $event_id );
		}

		/**
		 * Identifies "preview" venues as duplicates and worthy of later deletion.
		 *
		 * @since 4.5.1
		 *
		 * @param int $venue_id ID of venue being identified as a duplicate.
		 * @param int $event_id ID of event being previewed.
		 */
		public function link_preview_venue_to_event( $venue_id, $event_id ) {

			$preview_venues = (array) get_post_meta( $event_id, '_preview_venues', true );

			$preview_venues[] = $venue_id;

			// Remove empty and duplicate values, which can easily arise here.
			$preview_venues = array_filter( $preview_venues );
			$preview_venues = array_unique( $preview_venues );

			update_post_meta( $event_id, '_preview_venues', array_values( $preview_venues ) );
		}

		/**
		 * Identifies "preview" venues as duplicates and worthy of later deletion.
		 *
		 * @since 4.5.1
		 *
		 * @param int $venue_id ID of venue being identified as a duplicate.
		 * @param int $event_id ID of event being previewed.
		 */
		public function link_preview_organizer_to_event( $organizer_ids, $event_id ) {

			$preview_organizers = (array) get_post_meta( $event_id, '_preview_organizers', true );

			foreach ( $organizer_ids as $key => $organizer_id ) {
				$preview_organizers[] = $organizer_id;
			}

			// Remove empty and duplicate values, which can easily arise here.
			$preview_organizers = array_filter( $preview_organizers );
			$preview_organizers = array_unique( $preview_organizers );

			update_post_meta( $event_id, '_preview_organizers', array_values( $preview_organizers ) );
		}

		/**
		 * Removes "preview" venues on a given event if any exist.
		 *
		 * @since 4.5.1
		 *
		 * @param int $event_id The event ID whose preview venues to remove.
		 * @param bool $delete_meta Whether to delete existing _EventVenueID
		 */
		public function remove_preview_venues( $event_id, $delete_meta = false ) {

			$event_id = absint( $event_id );

			if ( ! $event_id ) {
				return;
			}

			$preview_venues = get_post_meta( $event_id, '_preview_venues', true );

			if ( ! is_array( $preview_venues ) || empty( $preview_venues ) ) {
				return;
			}

			foreach ( $preview_venues as $key => $venue_id ) {
				wp_delete_post( $venue_id );
			}

			// In some cases, one must clear the _EventVenueID before it's regenerated.
			if ( $delete_meta ) {
				delete_post_meta( $event_id, '_EventVenueID' );
			}
		}

		/**
		 * Removes "preview" organizers on a given event if any exist.
		 *
		 * @since 4.5.1
		 *
		 * @param int $event_id The event ID whose preview organizers to remove.
		 * @param bool $delete_meta Whether to delete existing _EventOrganizerID
		 */
		public function remove_preview_organizers( $event_id, $delete_meta = false ) {
			$event_id = absint( $event_id );

			if ( ! $event_id ) {
				return;
			}

			$preview_organizers = get_post_meta( $event_id, '_preview_organizers', true );

			if ( ! is_array( $preview_organizers ) || empty( $preview_organizers ) ) {
				return;
			}

			foreach ( $preview_organizers as $key => $organizer_id ) {
				wp_delete_post( $organizer_id );
			}

			// In some cases, one must clear the _EventOrganizerID before it's regenerated.
			if ( $delete_meta ) {
				delete_post_meta( $event_id, '_EventOrganizerID' );
			}
		}

		/**
		 * Generates the main events settings meta box used within the event editor to configure
		 * event dates, times and more.
		 *
		 * @param WP_Post $event
		 */
		public function EventsChooserBox( $event = null ) {
			tribe( 'tec.admin.event-meta-box' )->init_with_event( $event );
		}

		/**
		 * Adds a style chooser to the write post page
		 *
		 */
		public function VenueMetaBox() {
			global $post;
			$options = '';
			$style   = '';
			$event    = $post;

			if ( $post->post_type == self::VENUE_POST_TYPE ) {

				if ( ( is_admin() && isset( $_GET['post'] ) && $_GET['post'] ) || ( ! is_admin() && isset( $event->ID ) ) ) {
					$saved = true;
				}

				$is_saved = $event->ID && isset( $saved ) && $saved;

				if ( $is_saved ) {
					$venue_title = apply_filters( 'the_title', $post->post_title, $post->ID );
				}

				foreach ( $this->venueTags as $tag ) {
					if ( metadata_exists( 'post', $event->ID, $tag ) ) {
						$$tag = esc_html( get_post_meta( $event->ID, $tag, true ) );
					} else {
						$cleaned_tag = str_replace( '_Venue', '', $tag );
						$$tag = call_user_func( array( $this->defaults(), $cleaned_tag ) );
					}
				}
			}

			?>
			<style type="text/css">
				#EventInfo {
					border: none;
				}
			</style>
			<div id='eventDetails' class="inside eventForm">
				<table cellspacing="0" cellpadding="0" id="EventInfo" class="VenueInfo">
					<?php
					$venue_meta_box_template = apply_filters( 'tribe_events_venue_meta_box_template', $this->plugin_path . 'src/admin-views/venue-meta-box.php' );
					if ( ! empty( $venue_meta_box_template ) ) {
						include( $venue_meta_box_template );
					}
					?>
				</table>
			</div>
		<?php
		}

		/**
		 * Adds a style chooser to the write post page
		 *
		 */
		public function OrganizerMetaBox() {
			global $post;
			$options = '';
			$style   = '';
			$postId  = $post->ID;
			$saved   = false;

			if ( $post->post_type == self::ORGANIZER_POST_TYPE ) {

				if ( ( is_admin() && isset( $_GET['post'] ) && $_GET['post'] ) || ( ! is_admin() && isset( $postId ) ) ) {
					$saved = true;
				}

				if ( $postId ) {

					if ( $saved ) { //if there is a post AND the post has been saved at least once.
						$organizer_title = apply_filters( 'the_title', $post->post_title, $post->ID );
					}

					foreach ( $this->organizerTags as $tag ) {
						if ( metadata_exists( 'post', $postId, $tag ) ) {
							$$tag = get_post_meta( $postId, $tag, true );
						}
					}
				}
			}
			?>
			<style type="text/css">
				#EventInfo {
					border: none;
				}
			</style>
			<div id='eventDetails' class="inside eventForm">
				<table cellspacing="0" cellpadding="0" id="EventInfo" class="OrganizerInfo">
					<?php
					$hide_organizer_title = true;
					$organizer_meta_box_template = apply_filters( 'tribe_events_organizer_meta_box_template', $this->plugin_path . 'src/admin-views/organizer-meta-box.php' );
					if ( ! empty( $organizer_meta_box_template ) ) {
						include( $organizer_meta_box_template );
					}
					?>
				</table>
			</div>
		<?php
		}

		/**
		 * Handle ajax requests from admin form
		 *
		 */
		public function ajax_form_validate() {
			if (
				$_REQUEST['name']
				&& $_REQUEST['nonce']
				&& $_REQUEST['type']
				&& wp_verify_nonce( $_REQUEST['nonce'], 'tribe-validation-nonce' )
			) {
				echo $this->verify_unique_name( $_REQUEST['name'], $_REQUEST['type'] );
				die;
			}
		}

		/**
		 * Get the current default value strategy
		 * @return Tribe__Events__Default_Values
		 */
		public function defaults() {
			return $this->default_values;
		}

		/**
		 * Verify that a venue or organizer is unique
		 *
		 * @param string $name - name of venue or organizer
		 * @param string $type - post type
		 *
		 * @return boolean
		 */
		public function verify_unique_name( $name, $post_type ) {
			global $wpdb;
			$name = stripslashes( $name );
			if ( '' == $name ) {
				return 1;
			}

			if ( 'venue' === $post_type ) {
				$post_type = Tribe__Events__Venue::POSTTYPE;
			} elseif ( 'organizer' === $post_type ) {
				$post_type = Tribe__Events__Organizer::POSTTYPE;
			}

			// TODO update this verification to check all post_status <> 'trash'
			$results = $wpdb->get_var( $wpdb->prepare( "SELECT id FROM {$wpdb->posts} WHERE post_type = %s && post_title = %s && post_status = 'publish'", $post_type, $name ) );

			return ( $results ) ? 0 : 1;
		}

		/**
		 * Given a date (YYYY-MM-DD), returns the first of the next month
		 * hat tip to Dan Bernadict for method cleanup
		 *
		 * @param string $date
		 *
		 * @return string Next month's date
		 * @throws OverflowException
		 */
		public function nextMonth( $date ) {
			if ( PHP_INT_SIZE <= 4 ) {
				if ( date( 'Y-m-d', strtotime( $date ) ) > '2037-11-30' ) {
					throw new OverflowException( esc_html__( 'Date out of range.', 'the-events-calendar' ) );
				}
			}

			// Create a new date object: a badly formed date can trigger an exception - in such
			// a scenario try again and default to the current time instead
			try {
			$date = new DateTime( $date );
			}
			catch ( Exception $e ) {
				$date = new DateTime;
			}

			// set date object to be the first of the month -- all months have this day!
			$date->setDate( $date->format( 'Y' ), $date->format( 'm' ), 1 );

			// add a month
			$date->modify( '+1 month' );

			// return the year-month
			return $date->format( 'Y-m' );
		}

		/**
		 * Given a date (YYYY-MM-DD), return the first of the previous month
		 * hat tip to Dan Bernadict for method cleanup
		 *
		 * @param string $date
		 *
		 * @return string Previous month's date
		 * @throws OverflowException
		 */
		public function previousMonth( $date ) {
			if ( PHP_INT_SIZE <= 4 ) {
				if ( date( 'Y-m-d', strtotime( $date ) ) < '1902-02-01' ) {
					throw new OverflowException( esc_html__( 'Date out of range.', 'the-events-calendar' ) );
				}
			}

			// Create a new date object: a badly formed date can trigger an exception - in such
			// a scenario try again and default to the current time instead
			try {
			$date = new DateTime( $date );
			}
			catch ( Exception $e ) {
				$date = new DateTime;
			}

			// set date object to be the first of the month -- all months have this day!
			$date->setDate( $date->format( 'Y' ), $date->format( 'm' ), 1 );

			// subtract a month
			$date->modify( '-1 month' );

			// return the year-month
			return $date->format( 'Y-m' );
		}

		/**
		 * Callback for adding the Meta box to the admin page
		 *
		 */
		public function addEventBox() {
			add_meta_box(
				'tribe_events_event_details',
				$this->plugin_name,
				array( $this, 'EventsChooserBox' ),
				self::POSTTYPE,
				'normal',
				'high',
				array(
					'__back_compat_meta_box' => true,
				)
			);

			add_meta_box(
				'tribe_events_event_options',
				sprintf( esc_html__( '%s Options', 'the-events-calendar' ), $this->singular_event_label ),
				array( $this, 'eventMetaBox' ),
				self::POSTTYPE,
				'side',
				'default'
			);

			add_meta_box(
				'tribe_events_venue_details',
				sprintf( esc_html__( '%s Information', 'the-events-calendar' ), $this->singular_venue_label ),
				array( $this, 'VenueMetaBox' ),
				self::VENUE_POST_TYPE,
				'normal',
				'high'
			);

			if ( ! class_exists( 'Tribe__Events__Pro__Main' ) ) {
				remove_meta_box( 'slugdiv', self::VENUE_POST_TYPE, 'normal' );
			}

			add_meta_box(
				'tribe_events_organizer_details',
				sprintf( esc_html__( '%s Information', 'the-events-calendar' ), $this->singular_organizer_label ),
				array( $this, 'OrganizerMetaBox' ),
				self::ORGANIZER_POST_TYPE,
				'normal',
				'high'
			);
		}

		/**
		 * Include the event editor meta box.
		 *
		 */
		public function eventMetaBox() {
			include( $this->plugin_path . 'src/admin-views/event-sidebar-options.php' );
		}

		/**
		 * Get the date string (shortened).
		 *
		 * @param string $date The date.
		 *
		 * @return string The pretty (and shortened) date.
		 */
		public function getDateStringShortened( $date ) {
			$monthNames = $this->monthNames();
			$dateParts  = explode( '-', $date );
			$timestamp  = mktime( 0, 0, 0, $dateParts[1], 1, $dateParts[0] );

			return $monthNames[ date( 'F', $timestamp ) ];
		}

		/**
		 * Return the next tab index
		 *
		 */
		public function tabIndex() {
			$this->tabIndexStart ++;

			return $this->tabIndexStart - 1;
		}

		/**
		 * Check whether a post is an event.
		 *
		 * @param int|WP_Post The event/post id or object.
		 *
		 * @return bool Is it an event?
		 */
		public function isEvent( $event ) {
			if ( $event === null || ( ! is_numeric( $event ) && ! is_object( $event ) ) ) {
				global $post;
				if ( is_object( $post ) && isset( $post->ID ) ) {
					$event = $post->ID;
				}
			}
			if ( is_numeric( $event ) ) {
				if ( get_post_type( $event ) == self::POSTTYPE ) {
					return true;
				}
			} elseif ( is_object( $event ) ) {
				if ( get_post_type( $event ) == self::POSTTYPE ) {
					return true;
				}
			}

			return false;
		}

		/**
		 * Check whether a post is a venue.
		 *
		 * @param int|WP_Post The venue/post id or object.
		 *
		 * @return bool Is it a venue?
		 */
		public function isVenue( $postId = null ) {
			if ( $postId === null || ! is_numeric( $postId ) ) {
				global $post;
				if ( isset( $post->ID ) ) {
					$postId = $post->ID;
				}
			}
			if ( isset( $postId ) && get_post_field( 'post_type', $postId ) == self::VENUE_POST_TYPE ) {
				return true;
			}

			return false;
		}

		/**
		 * Check whether a post is an organizer.
		 *
		 * @param int|WP_Post The organizer/post id or object.
		 *
		 * @return bool Is it an organizer?
		 */
		public function isOrganizer( $postId = null ) {
			if ( $postId === null || ! is_numeric( $postId ) ) {
				global $post;
				if ( isset( $post->ID ) ) {
					$postId = $post->ID;
				}
			}
			if ( isset( $postId ) && get_post_field( 'post_type', $postId ) == self::ORGANIZER_POST_TYPE ) {
				return true;
			}

			return false;
		}

		/**
		 * Modify the WHERE clause of query when fetching next/prev posts so events with identical times are not excluded
		 *
		 * This method ensures that when viewing single events that occur at a given time, other events
		 * that occur at the exact same time are are not excluded from the prev/next links
		 *
		 * @since 4.0.2
		 *
		 * @param string $where_sql WHERE SQL statement
		 * @param WP_Query $query WP_Query object
		 *
		 * return string
		 */
		public function get_closest_event_where( $where_sql ) {
			// if we are in this method, we KNOW there is a section of the SQL that looks like this:
			//     ( table.meta_key = '_EventStartDate' AND CAST( table.meta_value AS DATETIME ) [<|>] '2015-01-01 00:00:00' )
			// What we want to do is to extract all the portions of the WHERE BEFORE that section, all the
			// portions AFTER that section, and then rebuild that section to be flexible enough to include
			// events that have the SAME datetime as the event we're comparing against.  Sadly, this requires
			// some regex-fu.
			//
			// The end-game is to change the known SQL line (from above) into the following:
			//
			//  (
			//    ( table.meta_key = '_EventStartDate' AND CAST( table.meta_value AS DATETIME ) [<|>] '2015-01-01 00:00:00' )
			//    OR (
			//      ( table.meta_key = '_EventStartDate' AND CAST( table.meta_value AS DATETIME ) = '2015-01-01 00:00:00' )
			//      AND
			//      table.post_id [<|>] POST_ID
			//    )
			//  )
			//

			// Here's the regex portion that matches the part that we know. From that line, we want to
			// have a few capture groups.
			//     1) We need the whole thing
			//     2) We need the meta table alias
			//     3) We need the < or > sign

			// Here's the regex for getting the meta table alias
			$meta_table_regex = '([^\.]+)\.meta_key\s*=\s*';

			// Here's the regex for the middle section of the know line
			$middle_regex = '[\'"]_EventStartDate[\'"]\s+AND\s+CAST[^\)]+AS DATETIME\s*\)\s*';

			// Here's the regex for the < and > sign
			$gt_lt_regex = '(\<|\>)';

			// Let's put that line together, making sure we are including the wrapping parens and the
			// characters that make up the rest of the line - spacing in front, non paren characters at
			// the end
			$known_sql_regex = "\(\s*{$meta_table_regex}{$middle_regex}{$gt_lt_regex}[^\)]+\)";

			// The known SQL line will undoubtedly be included amongst other WHERE statements. We need
			// to generically grab the SQL before and after the known line so we can rebuild our nice new
			// where statement. Here's the regex that brings it all together.
			//   Note: We are using the 'm' modifier so that the regex looks over multiple lines as well
			//         as the 's' modifier so that '.' includes linebreaks
			$full_regex = "/(.*)($known_sql_regex)(.*)/ms";

			// here's a regex to grab the post ID from a portion of the WHERE statement
			$post_id_regex = '/NOT IN\s*\(([0-9]+)\)/';

			if ( preg_match( $full_regex, $where_sql, $matches ) ) {
				// place capture groups into vars that are easier to read
				$before = $matches[1];
				$known = $matches[2];
				$alias = $matches[3];
				$gt_lt = $matches[4];
				$after = $matches[5];

				// copy the known line but replace the < or > symbol with an =
				$equal = preg_replace( '/(\<|\>)/', '=', $known );

				// extract the post ID from the extra "before" or "after" WHERE
				if (
					preg_match( $post_id_regex, $before, $post_id )
					|| preg_match( $post_id_regex, $after, $post_id )
				) {
					$post_id = absint( $post_id[1] );
				} else {
					// if we can't find the post ID, then let's bail
					return $where_sql;
				}

				// rebuild the WHERE clause
				$where_sql = "{$before} (
					{$known}
					OR (
						{$equal}
						AND {$alias}.post_id {$gt_lt} {$post_id}
					)
				) {$after} ";
			}

			return $where_sql;
		}

		/**
		 * Get the prev/next post for a given event. Ordered by start date instead of ID.
		 *
		 * @param WP_Post $post The post/event.
		 * @param string  $mode Either 'next' or 'previous'.
		 *
		 * @return null|WP_Post
		 */
		public function get_closest_event( $post, $mode = 'next' ) {
			global $wpdb;

			if ( 'previous' === $mode ) {
				$order      = 'DESC';
				$direction  = '<';
			} else {
				$order      = 'ASC';
				$direction  = '>';
				$mode       = 'next';
			}

			$args = array(
				'post__not_in'   => array( $post->ID ),
				'order'          => $order,
				'orderby'        => "TIMESTAMP( $wpdb->postmeta.meta_value ) ID",
				'posts_per_page' => 1,
				'meta_query'     => array(
					array(
						'key'     => '_EventStartDate',
						'value'   => $post->EventStartDate,
						'type'    => 'DATETIME',
						'compare' => $direction,
					),
					array(
						'key'     => '_EventHideFromUpcoming',
						'compare' => 'NOT EXISTS',
					),
					'relation'    => 'AND',
				),
			);

			/**
			 * Allows the query arguments used when retrieving the next/previous event link
			 * to be modified.
			 *
			 * @var array   $args
			 * @var WP_Post $post
			 */
			$args = (array) apply_filters( "tribe_events_get_{$mode}_event_link", $args, $post );
			add_filter( 'posts_where', array( $this, 'get_closest_event_where' ) );
			$results = tribe_get_events( $args );
			remove_filter( 'posts_where', array( $this, 'get_closest_event_where' ) );

			$event = null;

			// If we successfully located the next/prev event, we should have precisely one element in $results
			if ( 1 === count( $results ) ) {
				$event = current( $results );
			}

			/**
			 * Affords an opportunity to modify the event used to generate the event link (typically for
			 * the next or previous event in relation to $post).
			 *
			 * @var WP_Post $post
			 * @var string  $mode (typically "previous" or "next")
			 */
			return apply_filters( 'tribe_events_get_closest_event', $event, $post, $mode );
		}

		/**
		 * Get a "previous/next post" link for events. Ordered by start date instead of ID.
		 *
		 * @param WP_Post $post The post/event.
		 * @param string  $mode Either 'next' or 'previous'.
		 * @param mixed   $anchor
		 *
		 * @return string The link (with <a> tags).
		 */
		public function get_event_link( $post, $mode = 'next', $anchor = false ) {
			$link = null;
			$event = $this->get_closest_event( $post, $mode );

			// If we successfully located the next/prev event, we should have precisely one element in $results
			if ( $event ) {
				if ( ! $anchor ) {
					$anchor = apply_filters( 'the_title', $event->post_title, $event->ID );
				} elseif ( strpos( $anchor, '%title%' ) !== false ) {
					// get the nicely filtered post title
					$title = apply_filters( 'the_title', $event->post_title, $event->ID );

					// escape special characters used in the second parameter of preg_replace
					$title = str_replace(
						array(
							'\\',
							'$',
						),
						array(
							'\\\\',
							'\$',
						),
						$title
					);

					$anchor = preg_replace( '|%title%|', $title, $anchor );
				}

				$link = '<a href="' . esc_url( tribe_get_event_link( $event ) ) . '">' . $anchor . '</a>';
			}

			/**
			 * Affords an opportunity to modify the event link (typically for the next or previous
			 * event in relation to $post).
			 *
			 * @var string  $link
			 * @var WP_Post $post
			 * @var string  $mode (typically "previous" or "next")
			 * @var string  $anchor
			 */
			return apply_filters( 'tribe_events_get_event_link', $link, $post, $mode, $anchor );
		}

		/**
		 * Add meta links to the Plugins list page.
		 *
		 * @param array  $links The current action links.
		 * @param string $file  The plugin to see if we are on TEC.
		 *
		 * @return array The modified action links array.
		 */
		public function addMetaLinks( $links, $file ) {
			if ( $file == $this->plugin_dir . 'the-events-calendar.php' ) {
				$anchor   = esc_html__( 'Support', 'the-events-calendar' );
				$links[] = '<a href="' . esc_url( self::$dotOrgSupportUrl ) . '" target="_blank">' . $anchor . '</a>';

				$anchor   = esc_html__( 'View All Add-Ons', 'the-events-calendar' );
				$link     = add_query_arg(
					array(
						'utm_campaign' => 'in-app',
						'utm_medium'   => 'plugin-tec',
						'utm_source'   => 'plugins-manager',
					), self::$tecUrl . self::$addOnPath
				);
				$links[] = '<a href="' . esc_url( $link ) . '" target="_blank">' . $anchor . '</a>';
			}

			return $links;
		}

		/**
		 * Register the dashboard widget.
		 *
		 */
		public function dashboardWidget() {
			wp_add_dashboard_widget(
				'tribe_dashboard_widget', esc_html__( 'News from Modern Tribe', 'the-events-calendar' ), array(
					$this,
					'outputDashboardWidget',
				)
			);
		}

		/**
		 * Echo the dashboard widget.
		 *
		 * @param int $items
		 *
		 */
		public function outputDashboardWidget( $items = 10 ) {
			echo '<div class="rss-widget">';
			wp_widget_rss_output( Tribe__Main::FEED_URL, array( 'items' => $items ) );
			echo '</div>';
		}

		/**
		 * Set the class property postExceptionThrown.
		 */
		public function setPostExceptionThrown( $thrown ) {
			$this->postExceptionThrown = $thrown;
		}

		/**
		 * Get the thrown post exception.
		 *
		 * @return mixed
		 */
		public function getPostExceptionThrown() {
			return $this->postExceptionThrown;
		}

		/**
		 * Echoes upsell stuff, if it should.
		 *
		 * @param int $postId
		 *
		 */
		public function maybeShowMetaUpsell( $postId ) {
			?>
			<tr class="eventBritePluginPlug">
			<td colspan="2" class="tribe_sectionheader">
				<h4><?php esc_html_e( 'Additional Functionality', 'the-events-calendar' ); ?></h4>
			</td>
			</tr>
			<tr class="eventBritePluginPlug">
			<td colspan="2">
				<p><?php esc_html_e( 'Looking for additional functionality including recurring events, ticket sales, publicly submitted events, new views and more?', 'the-events-calendar' ) ?> <?php printf(
						esc_html__( 'Check out the %savailable add-ons%s.', 'the-events-calendar' ),
						'<a href="' .
						esc_url(
							add_query_arg(
								array(
									'utm_campaign' => 'in-app',
									'utm_medium'   => 'plugin-tec',
									'utm_source'   => 'post-editor',
								),
								self::$tecUrl . self::$addOnPath
							)
						)
						. '">',
						'</a>'
					); ?></p>
			</td>
			</tr><?php
		}


		/**
		 * Helper function for getting Post Id. Accepts null or a post id. If no $post object exists, returns false to avoid a PHP NOTICE
		 *
		 * @param int $postId (optional)
		 *
		 * @return int post ID
		 */
		public static function postIdHelper( $postId = null ) {
			return Tribe__Main::post_id_helper( $postId );
		}

		/**
		 * Add the buttons/dropdown to the admin toolbar
		 *
		 * @return null
		 */
		public function add_toolbar_items() {
			$admin_bar = Tribe__Events__Admin__Bar__Admin_Bar::instance();
			if ( ! $admin_bar->is_enabled() ) {
				return;
			}
			global $wp_admin_bar;
			$admin_bar->init( $wp_admin_bar );
		}

		/**
		 * Displays the View Calendar link at the top of the Events list in admin.
		 *
		 */
		public function addViewCalendar() {
			if ( Tribe__Admin__Helpers::instance()->is_screen( 'edit-' . self::POSTTYPE ) ) {
				//Output hidden DIV with Calendar link to be displayed via javascript
				echo '<div id="view-calendar-link-div" style="display:none;"><a class="add-new-h2" href="' . esc_url( $this->getLink() ) . '">' . esc_html__( 'View Calendar', 'the-events-calendar' ) . '</a></div>';
			}
		}

		/**
		 * Set the menu-edit-page to default display the events-related items.
		 *
		 */
		public function setInitialMenuMetaBoxes() {
			global $current_screen;

			if ( empty( $current_screen->id ) || 'nav-menus' !== $current_screen->id ) {
				return;
			}

			$user_id = wp_get_current_user()->ID;
			if ( get_user_option( 'tribe_setDefaultNavMenuBoxes', $user_id ) ) {
				return;
			}

			$current_hidden_boxes = array();
			$current_hidden_boxes = get_user_option( 'metaboxhidden_nav-menus', $user_id );

			if ( $array_key = array_search( 'add-' . self::POSTTYPE, $current_hidden_boxes ) ) {
				unset( $current_hidden_boxes[ $array_key ] );
			}
			if ( $array_key = array_search( 'add-' . self::VENUE_POST_TYPE, $current_hidden_boxes ) ) {
				unset( $current_hidden_boxes[ $array_key ] );
			}
			if ( $array_key = array_search( 'add-' . self::ORGANIZER_POST_TYPE, $current_hidden_boxes ) ) {
				unset( $current_hidden_boxes[ $array_key ] );
			}
			if ( $array_key = array_search( 'add-' . self::TAXONOMY, $current_hidden_boxes ) ) {
				unset( $current_hidden_boxes[ $array_key ] );
			}

			update_user_option( $user_id, 'metaboxhidden_nav-menus', $current_hidden_boxes, true );
			update_user_option( $user_id, 'tribe_setDefaultNavMenuBoxes', true, true );
		}

		/**
		 * Add links to the plugins row
		 *
		 * @param $actions
		 *
		 * @return mixed
		 * @todo move to an admin class
		 */
		public function addLinksToPluginActions( $actions ) {
			$actions['settings']       = '<a href="' . Tribe__Settings::instance()->get_url() . '">' . esc_html__( 'Settings', 'the-events-calendar' ) . '</a>';
			$actions['tribe-calendar'] = '<a href="' . $this->getLink() . '">' . esc_html__( 'Calendar', 'the-events-calendar' ) . '</a>';

			return $actions;
		}

		/**
		 * Set up the list view in the view selector in the tribe events bar.
		 *
		 * @param array $views The current views array.
		 *
		 * @return array The modified views array.
		 */
		public function setup_listview_in_bar( $views ) {
			$views[] = array(
				'displaying'     => 'list',
				'event_bar_hook' => 'tribe_events_before_template',
				'anchor'         => esc_html__( 'List', 'the-events-calendar' ),
				'url'            => tribe_get_listview_link(),
			);

			return $views;
		}

		/**
		 * Set up the calendar view in the view selector in the tribe events bar.
		 *
		 * @param array $views The current views array.
		 *
		 * @return array The modified views array.
		 */
		public function setup_gridview_in_bar( $views ) {
			$views[] = array(
				'displaying'     => 'month',
				'event_bar_hook' => 'tribe_events_month_before_template',
				'anchor'         => esc_html__( 'Month', 'the-events-calendar' ),
				'url'            => tribe_get_gridview_link(),
			);

			return $views;
		}

		/**
		 * Add day view to the views selector in the tribe events bar.
		 *
		 * @param array $views The current array of views registered to the tribe bar.
		 *
		 * @return array The views registered with day view added.
		 */
		public function setup_dayview_in_bar( $views ) {
			$views[] = array(
				'displaying'     => 'day',
				'anchor'         => esc_html__( 'Day', 'the-events-calendar' ),
				'event_bar_hook' => 'tribe_events_before_template',
				'url'            => tribe_get_day_link(),
			);

			return $views;
		}

		/**
		 * Set up the keyword search in the tribe events bar.
		 *
		 * @param array $filters The current filters in the bar array.
		 *
		 * @return array The modified filters array.
		 */
		public function setup_keyword_search_in_bar( $filters ) {

			$value = '';
			if ( ! empty( $_REQUEST['tribe-bar-search'] ) ) {
				$value = esc_attr( $_REQUEST['tribe-bar-search'] );
			}

			if ( tribe_get_option( 'tribeDisableTribeBar', false ) == false ) {
				$filters['tribe-bar-search'] = array(
					'name'    => 'tribe-bar-search',
					'caption' => esc_html__( 'Search', 'the-events-calendar' ),
					'html'    => '<input type="text" name="tribe-bar-search" id="tribe-bar-search" value="' . esc_attr( $value ) . '" placeholder="' . esc_attr__( 'Keyword', 'the-events-calendar' ) . '">',
				);
			}

			return $filters;
		}

		/**
		 * Set up the date search in the tribe events bar.
		 *
		 * @param array $filters The current filters in the bar array.
		 *
		 * @return array The modified filters array.
		 */
		public function setup_date_search_in_bar( $filters ) {

			if ( ! $wp_query = tribe_get_global_query_object() ) {
				return;
			}

			/**
			 * Allows for customizing the "date search" field value.
			 *
			 * @deprecated 4.6.1 Use tribe_events_bar_date_search_default_value instead.
			 *
			 * @param string $value The "date search" field value, which defaults to an empty string.
			 */
			$value = apply_filters( 'tribe-events-bar-date-search-default-value', '' );

			/**
			 * Allows for customizing the "date search" field value.
			 *
			 * @param string $value The "date search" field value, which defaults to an empty string.
			 */
			$value = apply_filters( 'tribe_events_bar_date_search_default_value', $value );

			if ( ! empty( $_REQUEST['tribe-bar-date'] ) ) {
				$value = $_REQUEST['tribe-bar-date'];
			}

			$caption = esc_html__( 'Date', 'the-events-calendar' );

			if ( tribe_is_month() ) {
				$caption = sprintf( esc_html__( '%s In', 'the-events-calendar' ), $this->plural_event_label );
			} elseif ( tribe_is_list_view() ) {
				$caption = sprintf( esc_html__( '%s From', 'the-events-calendar' ), $this->plural_event_label );
			} elseif ( tribe_is_day() ) {
				$caption = esc_html__( 'Day Of', 'the-events-calendar' );
				$value   = date( Tribe__Date_Utils::DBDATEFORMAT, strtotime( $wp_query->query_vars['eventDate'] ) );
			}

			/**
			 * Allows for modifying the "date search" field's caption (e.g. "in" or "from").
			 *
			 * @param string $caption The "date search" field's caption string.
			 */
			$caption = apply_filters( 'tribe_bar_datepicker_caption', $caption );

			$filters['tribe-bar-date'] = array(
				'name'    => 'tribe-bar-date',
				'caption' => $caption,
				'html'    => '<input type="text" name="tribe-bar-date" style="position: relative;" id="tribe-bar-date" value="' . esc_attr( $value ) . '" placeholder="' . esc_attr__( 'Date', 'the-events-calendar' ) . '"><input type="hidden" name="tribe-bar-date-day" id="tribe-bar-date-day" class="tribe-no-param" value="">',
			);

			return $filters;
		}

		/**
		 * Removes views that have been deselected in the Template Settings as hidden from the view array.
		 *
		 * @param array $views The current views array.
		 * @param bool  $visible
		 *
		 * @return array The new views array.
		 */
		public function remove_hidden_views( $views, $visible = true ) {
			$enable_views_defaults = array();

			foreach ( $views as $view ) {
				$enable_views_defaults[] = $view['displaying'];
			}

			if ( $visible ) {
				$enable_views = tribe_get_option( 'tribeEnableViews', $enable_views_defaults );

				foreach ( $views as $index => $view ) {
					if ( ! in_array( $view['displaying'], $enable_views ) ) {
						unset( $views[ $index ] );
					}
				}
			}

			return $views;
		}

		/**
		 * Disable the canonical redirect if tribe_paged is set
		 *
		 * @param WP_Query $query The current query object.
		 *
		 * @return WP_Query The modified query object.
		 */
		public function set_tribe_paged( $query ) {
			if ( ! empty( $_REQUEST['tribe_paged'] ) ) {
				add_filter( 'redirect_canonical', '__return_false' );
			}

			return $query;
		}

		/**
		 * Add filters to register custom cron schedules
		 *
		 */
		public function filter_cron_schedules() {
			add_filter( 'cron_schedules', array( $this, 'register_30min_interval' ) );
		}

		/**
		 * Add a new scheduled task interval (of 30mins).
		 *
		 * @param  array $schedules
		 * @return array
		 */
		public function register_30min_interval( $schedules ) {
			$schedules['every_30mins'] = array(
				'interval' => 30 * MINUTE_IN_SECONDS,
				'display'  => esc_html__( 'Once Every 30 Mins', 'tribe-events-pro' ),
			);

			return $schedules;
		}

		/**
		 * Facilitates the import of events in WXR format (ie, via the core WP importer).
		 *
		 * When WP imports posts it avoids duplication by comparing the post name, date and
		 * type of each. Once a post has been imported, if another post matching the above
		 * criteria is found it is discarded.
		 *
		 * In the case of recurring events this would cause all but the first in a series
		 * to be discarded and so we workaround the problem by altering the title (and
		 * restoring it afterwards - during "wp_import_post_data_processed").
		 *
		 * We apply this to *all* events being imported because we also need to cater for
		 * a scenario where events that were originally created as part of a set of
		 * recurring events may later have been broken out of the chain into standalone
		 * events (otherwise we could restrict this operation to only those events with
		 * a post parent).
		 *
		 * We're retaining this logic in core (rather than move it to PRO) since it's
		 * posible for data from a site running PRO to be imported into a site running only
		 * core.
		 *
		 * @see Tribe__Events__Main::filter_wp_import_data_after()
		 *
		 * @param array $post
		 *
		 * @return array
		 */
		public function filter_wp_import_data_before( $post ) {
			if ( $post['post_type'] === self::POSTTYPE ) {
				$start_date = '';

				if ( isset( $post['postmeta'] ) && is_array( $post['postmeta'] ) ) {
					foreach ( $post['postmeta'] as $meta ) {
						if ( $meta['key'] == '_EventStartDate' ) {
							$start_date = $meta['value'];
							break;
						}
					}
				}

				if ( ! empty( $start_date ) ) {
					$post['post_title'] .= '[tribe_start_date]' . $start_date . '[/tribe_start_date]';
				}
			}

			return $post;
		}

		/**
		 * Event titles have been modified by filter_wp_import_data_before().
		 * This puts them back how they belong.
		 *
		 * @param array $post
		 *
		 * @return array
		 * @see Tribe__Events__Main::filter_wp_import_data_before()
		 */
		public function filter_wp_import_data_after( $post ) {
			if ( $post['post_type'] == self::POSTTYPE ) {
				$post['post_title'] = preg_replace( '#\[tribe_start_date\].*?\[\/tribe_start_date\]#', '', $post['post_title'] );
			}

			return $post;
		}

		/**
		 * Registers the list widget
		 */
		public function register_list_widget() {
			register_widget( 'Tribe__Events__List_Widget' );
		}

		/**
		 * Inject TEC specific setting fields into the general tab
		 *
		 * @param array $general_tab_fields Fields for the general settings tab
		 *
		 * @return array
		 */
		public function general_settings_tab_fields( $general_tab_fields ) {
			require_once $this->plugin_path . 'src/admin-views/tribe-options-general.php';

			return $general_tab_fields;
		}

		/**
		 * Inject TEC specific setting fields into the display tab
		 *
		 * @param array $display_tab_fields Fields for the display settings tab
		 *
		 * @return array
		 */
		public function display_settings_tab_fields( $display_tab_fields ) {
			require_once $this->plugin_path . 'src/admin-views/tribe-options-display.php';

			return $display_tab_fields;
		}

		/**
		 * When TEC is activated, the Events top level menu item in the dashboard needs the post_type appended to it
		 *
		 * @param string $url Settings URL to filter
		 *
		 * @return string
		 */
		public function tribe_settings_url( $url ) {
			if ( is_network_admin() ) {
				return $url;
			}

			return add_query_arg( array( 'post_type' => self::POSTTYPE ), $url );
		}

		/**
		 * Adds post types to the post_types array used to determine if on a post type screen
		 *
		 * @param array $post_types Collection of post types
		 *
		 * @return array
		 */
		public function is_post_type_screen_post_types( $post_types ) {
			foreach ( self::getPostTypes() as $post_type ) {
				$post_types[] = $post_type;
			}

			return $post_types;
		}

		/**
		 * If tickets don't have an end date, let's provide the end date from the event
		 *
		 * @param string $date
		 * @param int $post_id
		 *
		 * @return string
		 */
		public function default_end_date_for_tickets( $date, $post_id ) {
			$post = get_post( $post_id );

			if ( self::POSTTYPE !== $post->post_type ) {
				return $date;
			}

			return tribe_get_end_date( $post_id, false, 'Y-m-d G:i' );
		}

		/**
		 * Set the currency symbol from tribe_events meta data if available
		 *
		 * @param boolean $currency_symbol Currency symbol to use
		 * @param int $post_id Post ID
		 *
		 * @return string
		 */
		public function maybe_set_currency_symbol_with_post( $currency_symbol, $post_id ) {
			// if the currency symbol is already set, don't alter it
			if ( null !== $currency_symbol ) {
				return $currency_symbol;
			}

			// if there isn't a post id, don't change the symbol
			if ( ! $post_id ) {
				return $currency_symbol;
			}

			// if the post isn't a tribe_events post type, don't alter the symbol
			$post = get_post( $post_id );
			if ( self::POSTTYPE !== $post->post_type ) {
				return $currency_symbol;
			}

			$currency_symbol = tribe_get_event_meta( $post_id, '_EventCurrencySymbol', true );

			return $currency_symbol;
		}

		/**
		 * Set the currency position from tribe_events meta data if available
		 *
		 * @param boolean $reverse_position Whether to reverse the location of the currency symbol
		 * @param int $post_id Post ID
		 *
		 * @return boolean
		 */
		public function maybe_set_currency_position_with_post( $reverse_position, $post_id ) {
			// if the currency symbol is already set, don't alter it
			if ( null !== $reverse_position ) {
				return $reverse_position;
			}

			// if there isn't a post id, don't change the symbol
			if ( ! $post_id ) {
				return $reverse_position;
			}

			// if the post isn't a tribe_events post type, don't alter the symbol
			$post = get_post( $post_id );
			if ( self::POSTTYPE !== $post->post_type ) {
				return $reverse_position;
			}

			$reverse_position = tribe_get_event_meta( $post_id, '_EventCurrencyPosition', true );
			$reverse_position = ( 'suffix' === $reverse_position );

			return $reverse_position;
		}

		/************************
		 *                      *
		 *  Deprecated Methods  *
		 *                      *
		 ************************/

		/**
		 * displays the saved venue dropdown in the event metabox
		 * Used to be a PRO only feature, but as of 3.0, it is part of Core.
		 *
		 * @deprecated 4.4
		 *
		 * @param int $post_id the event ID for which to create the dropdown
		 */
		public function displayEventVenueDropdown( $post_id ) {
			_deprecated_function(
				__METHOD__,
				'Tribe__Events__Linked_Posts__Chooser_Meta_Box( $event_id, "tribe_venue" )->render()',
				'4.4'
			);

			$venue_id = get_post_meta( $post_id, '_EventVenueID', true );

			// Strange but true: the following func lives in core so is safe to call without a func_exists check
			$new_community_post = tribe_is_community_edit_event_page() && ! $post_id;
			$new_admin_post     = 'auto-draft' === get_post_status( $post_id );

			if ( ! $venue_id && ( $new_admin_post || $new_community_post ) ) {
				$venue_id = $this->defaults()->venue_id();
			}

			$venue_id = apply_filters( 'tribe_display_event_venue_dropdown_id', $venue_id );
			?>
			<tr class="saved-linked-post">
				<td>
					<label for="saved_tribe_venue">
						<?php printf( __( 'Use Saved %s:', 'the-events-calendar' ), $this->singular_venue_label ); ?>
					</label>
				</td>
				<td>
					<?php
					Tribe__Events__Linked_Posts::instance()->saved_linked_post_dropdown( Tribe__Events__Venue::POSTTYPE, $venue_id );
					$venue_pto = get_post_type_object( self::VENUE_POST_TYPE );
					if ( current_user_can( $venue_pto->cap->edit_posts ) ) {
						//Use Admin Link Unless on Community Events Editor then use Front End Link to Edit
						$edit_link = admin_url( sprintf( 'post.php?action=edit&post=%s', $venue_id ) );
						if ( tribe_is_community_edit_event_page() ) {
							$edit_link = Tribe__Events__Community__Main::instance()->getUrl( 'edit', $venue_id, null, self::VENUE_POST_TYPE );
						}
						?>
						<div class="edit-linked-post-link">
							<a data-admin-url="<?php echo esc_url( admin_url( 'post.php?action=edit&post=' ) ); ?>" href="<?php echo esc_url( $edit_link ); ?>" target="_blank" <?php if ( empty( $venue_id ) ) { ?>style="display:none;"<?php } ?>>
								<?php echo esc_html( sprintf( __( 'Edit %s', 'the-events-calendar' ), $this->singular_venue_label ) ); ?>
							</a>
						</div>
						<?php
					}//end if
					?>
				</td>
			</tr>
		<?php
		}

		/**
		 * displays the saved organizer dropdown in the event metabox
		 * Used to be a PRO only feature, but as of 3.0, it is part of Core.
		 *
		 * @deprecated 4.4
		 *
		 * @param int $post_id the event ID for which to create the dropdown
		 *
		 */
		public function displayEventOrganizerDropdown( $post_id ) {
			_deprecated_function(
				__FUNCTION__,
				'Tribe__Events__Linked_Posts__Chooser_Meta_Box( $event_id, "tribe_organizer" )->render()',
				'4.4'
			);

			$current_organizer = get_post_meta( $post_id, '_EventOrganizerID', true );

			if (
				( ! $post_id || get_post_status( $post_id ) === 'auto-draft' ) &&
				! $current_organizer &&
				tribe_is_community_edit_event_page()
			) {
				$current_organizer = $this->defaults()->organizer_id();
			}
			$current_organizer = apply_filters( 'tribe_display_event_organizer_dropdown_id', $current_organizer );

			?>
			<tr class="venue-select-posts">
				<td>
					<label for="saved_organizer"><?php printf( esc_html__( 'Use Saved %s:', 'the-events-calendar' ), $this->singular_organizer_label ); ?></label>
				</td>
				<td>
					<?php $this->saved_organizers_dropdown( $current_organizer ); ?>
					<div class="edit-organizer-link"<?php if ( empty( $current_organizer ) ) { ?> style="display:none;"<?php } ?>>
						<a data-admin-url="<?php echo esc_url( admin_url( 'post.php?action=edit&post=' ) ); ?>" href="<?php echo esc_url( admin_url( sprintf( 'post.php?action=edit&post=%s', $current_organizer ) ) ); ?>" target="_blank">
							<?php echo esc_html( sprintf( __( 'Edit %s', 'the-events-calendar' ), $this->singular_organizer_label ) ); ?>
						</a>
					</div>
				</td>
			</tr>
		<?php
		}

		/**
		 * Method to initialize Common Object
		 *
		 * @deprecated 4.3.4
		 *
		 * @return Tribe__Main
		 */
		public function common() {
			_deprecated_function( __METHOD__, '4.3.4', 'Tribe__Main::instance( $context )' );
			return Tribe__Main::instance( $this );
		}

		/**
		 * Load the text domain.
		 *
		 * @deprecated 4.3.4
		 *
		 */
		public function loadTextDomain() {
			_deprecated_function( __METHOD__, '4.3.4', 'Tribe__Main::instance()->load_text_domain( \'the-events-calendar\', $this->plugin_dir . \'lang/\' );' );
		}

		/**
		 * Init the settings API and add a hook to add your own setting tabs (disused since 4.3,
		 * does nothing when called).
		 *
		 * @deprecated 4.3
		 *
		 */
		public function initOptions() {
			_deprecated_function( __METHOD__, '4.3' );
		}

		/**
		 * Sets the globally shared `$_tribe_meta_factory` object
		 *
		 * @deprecated 4.3
		 *
		 */
		public function set_meta_factory_global() {
			_deprecated_function( __METHOD__, '4.3' );
			global $_tribe_meta_factory;
			$_tribe_meta_factory = new Tribe__Events__Meta_Factory();
		}

		/**
		 * helper function for displaying the saved venue dropdown
		 * Used to be a PRO only feature, but as of 3.0, it is part of Core.
		 *
		 * @deprecated 4.2
		 *
		 * @param mixed  $current the current saved venue
		 * @param string $name    the name value for the field
		 */
		public function saved_venues_dropdown( $current = null, $name = 'venue[VenueID]' ) {
			_deprecated_function( __METHOD__, '4.2', 'Tribe__Events__Linked_Posts::saved_linked_post_dropdown' );
			Tribe__Events__Linked_Posts::instance()->saved_linked_post_dropdown( Tribe__Events__Venue::POSTTYPE, $current );
		}

		/**
		 * helper function for displaying the saved organizer dropdown
		 * Used to be a PRO only feature, but as of 3.0, it is part of Core.
		 *
		 * @deprecated 4.2
		 *
		 * @param mixed  $current the current saved venue
		 * @param string $name    the name value for the field
		 */
		public function saved_organizers_dropdown( $current = null, $name = 'organizer[OrganizerID]' ) {
			_deprecated_function( __METHOD__, '4.2', 'Tribe__Events__Linked_Posts::saved_linked_post_dropdown' );
			Tribe__Events__Linked_Posts::instance()->saved_linked_post_dropdown( Tribe__Events__Organizer::POSTTYPE, $current );
		}

		/**
		 * When the edit-tags.php screen loads, setup filters
		 * to fix the tagcloud links
		 *
		 * @deprecated 4.1.2
		 *
		 */
		public function prepare_to_fix_tagcloud_links() {
			_deprecated_function( __METHOD__, '4.1.2' );
			if ( Tribe__Admin__Helpers::instance()->is_post_type_screen( self::POSTTYPE ) ) {
				add_filter( 'get_edit_term_link', array( $this, 'add_post_type_to_edit_term_link' ), 10, 4 );
			}
		}

		/**
		 * Tag clouds in the admin don't pass the post type arg
		 * when getting the edit link. If we're on the tag admin
		 * in Events post type context, make sure we add that
		 * arg to the edit tag link
		 *
		 * @deprecated 4.1.2
		 *
		 * @param string $link
		 * @param int    $term_id
		 * @param string $taxonomy
		 * @param string $context
		 *
		 * @return string
		 */
		public function add_post_type_to_edit_term_link( $link, $term_id, $taxonomy, $context ) {
			_deprecated_function( __METHOD__, '4.1.2' );
			if ( $taxonomy == 'post_tag' && empty( $context ) ) {
				$link = add_query_arg( array( 'post_type' => self::POSTTYPE ), $link );
			}

			return esc_url_raw( $link );
		}

		/**
		 * Insert an array after a specified key within another array.
		 *
		 * @deprecated 4.0
		 *
		 * @param $key
		 * @param $source_array
		 * @param $insert_array
		 *
		 * @return array
		 */
		public static function array_insert_after_key( $key, $source_array, $insert_array ) {
			_deprecated_function( __METHOD__, '4.0', 'Tribe__Main::array_insert_after_key' );

			return self::instance()->common()->array_insert_after_key( $key, $source_array, $insert_array );
		}

		/**
		 * Insert an array immediately before a specified key within another array.
		 *
		 * @deprecated 4.0
		 *
		 * @param $key
		 * @param $source_array
		 * @param $insert_array
		 *
		 * @return array
		 */
		public static function array_insert_before_key( $key, $source_array, $insert_array ) {
			_deprecated_function( __METHOD__, '4.0', 'Tribe__Main::array_insert_before_key' );

			return self::instance()->common()->array_insert_before_key( $key, $source_array, $insert_array );
		}

		/**
		 * Create setting tabs
		 *
		 * @deprecated 4.0
		 *
		 */
		public function doSettingTabs() {
			_deprecated_function( __METHOD__, '4.0', 'Tribe__Settings_Manager::do_setting_tabs' );
			Tribe__Settings_Manager::instance()->do_setting_tabs();
		}

		/**
		 * Create the help tab
		 *
		 * @deprecated 4.0
		 *
		 */
		public function doHelpTab() {
			_deprecated_function( __METHOD__, '4.0', 'Tribe__Settings_Manager::do_help_tab' );
			Tribe__Settings_Manager::instance()->do_help_tab();
		}

		/**
		 * Get taxonomy rewrite slug.
		 *
		 * This method returns a concatenation of the base rewrite slug (ie "events") and the taxonomy slug
		 * (ie "category"). If you only wish the taxonomy slug itself, you should call the get_tax_slug()
		 * method.
		 *
		 * @deprecated 4.0 please use getRewriteSlug() and get_category_slug() instead
		 *
		 * @return string
		 */
		public function getTaxRewriteSlug() {
			_deprecated_function( __METHOD__, '4.0', 'Tribe__Events__Main::get_category_slug' );

			$slug = $this->getRewriteSlug() . '/' . $this->category_slug;

			/**
			 * @deprecated since 4.0
			 */
			return apply_filters( 'tribe_events_category_rewrite_slug', $slug );
		}

		/**
		 * Get tag rewrite slug.
		 *
		 * This method returns a concatenation of the base rewrite slug (ie "events") and the tag taxonomy slug
		 * (ie "tag"). If you only wish the taxonomy slug itself, you should call the get_tag_slug()
		 * method.
		 *
		 * @deprecated 4.0 please use getRewriteSlug() and get_tag_slug() instead
		 *
		 * @return string
		 */
		public function getTagRewriteSlug() {
			_deprecated_function( __METHOD__, '4.0', 'Tribe__Events__Main::get_tag_slug' );

			$slug = $this->getRewriteSlug() . '/' . $this->tag_slug;

			/**
			 * @deprecated since 4.0
			 */
			return apply_filters( 'tribe_events_tag_rewrite_slug', $slug );
		}

		/**
		 * Get all options for the Events Calendar
		 *
		 * @deprecated 4.0
		 *
		 * @return array of options
		 */
		public static function getOptions() {
			_deprecated_function( __METHOD__, '4.0', 'Tribe__Settings_Manager::get_options' );
			return Tribe__Settings_Manager::get_options();
		}

		/**
		 * Get value for a specific option
		 *
		 * @deprecated 4.0
		 *
		 * @param string $optionName name of option
		 * @param string $default    default value
		 *
		 * @return mixed results of option query
		 */
		public static function getOption( $optionName, $default = '' ) {
			_deprecated_function( __METHOD__, '4.0', 'Tribe__Settings_Manager::get_option' );
			return Tribe__Settings_Manager::get_option( $optionName, $default );
		}

		/**
		 * Saves the options for the plugin
		 *
		 * @deprecated 4.0
		 *
		 * @param array $options formatted the same as from getOptions()
		 * @param bool  $apply_filters
		 *
		 */
		public function setOptions( $options, $apply_filters = true ) {
			_deprecated_function( __METHOD__, '4.0', 'Tribe__Settings_Manager::set_options' );
			Tribe__Settings_Manager::set_options( $options, $apply_filters );
		}

		/**
		 * Set an option
		 *
		 * @deprecated 4.0
		 *
		 * @param string $name
		 * @param mixed  $value
		 *
		 */
		public function setOption( $name, $value ) {
			_deprecated_function( __METHOD__, '4.0', 'Tribe__Settings_Manager::set_option' );
			Tribe__Settings_Manager::set_option( $name, $value );
		}

		/**
		 * Get all network options for the Events Calendar
		 *
		 * @deprecated 4.0
		 *
		 * @return array of options
		 */
		public static function getNetworkOptions() {
			_deprecated_function( __METHOD__, '4.0', 'Tribe__Settings_Manager::get_network_options' );
			return Tribe__Settings_Manager::get_network_options();
		}

		/**
		 * Get value for a specific network option
		 *
		 * @deprecated 4.0
		 *
		 * @param string $optionName name of option
		 * @param string $default    default value
		 *
		 * @return mixed results of option query
		 */
		public function getNetworkOption( $optionName, $default = '' ) {
			_deprecated_function( __METHOD__, '4.0', 'Tribe__Settings_Manager::get_network_option' );
			return Tribe__Settings_Manager::get_network_option( $optionName, $default );
		}

		/**
		 * Saves the network options for the plugin
		 *
		 * @deprecated 4.0
		 *
		 * @param array $options formatted the same as from getOptions()
		 * @param bool  $apply_filters
		 *
		 */
		public function setNetworkOptions( $options, $apply_filters = true ) {
			_deprecated_function( __METHOD__, '4.0', 'Tribe__Settings_Manager::set_network_options' );
			Tribe__Settings_Manager::set_network_options( $options, $apply_filters );
		}

		/**
		 * Add the network admin options page
		 *
		 * @deprecated 4.0
		 *
		 */
		public function addNetworkOptionsPage() {
			_deprecated_function( __METHOD__, '4.0', 'Tribe__Settings_Manager::add_network_options_page' );
			Tribe__Settings_Manager::add_network_options_page();
		}

		/**
		 * Render network admin options view
		 *
		 * @deprecated 4.0
		 *
		 */
		public function doNetworkSettingTab() {
			_deprecated_function( __METHOD__, '4.0', 'Tribe__Settings_Manager::do_network_settings_tab' );
			Tribe__Settings_Manager::do_network_settings_tab();
		}

		/**
		 * Save hidden tabs
		 *
		 * @deprecated 4.0
		 *
		 */
		public function saveAllTabsHidden() {
			_deprecated_function( __METHOD__, '4.0', 'Tribe__Settings_Manager::save_all_tabs_hidden' );
			Tribe__Settings_Manager::instance()->save_all_tabs_hidden();
		}

		/**
		 * Truncate a given string.
		 *
		 * @deprecated 4.0
		 *
		 * @param string $text           The text to truncate.
		 * @param int    $excerpt_length How long you want it to be truncated to.
		 *
		 * @return string The truncated text.
		 */
		public function truncate( $text, $excerpt_length = 44 ) {
			_deprecated_function( __FUNCTION__, '4.0', 'tribe_events_get_the_excerpt()' );

			$text = apply_filters( 'the_content', $text );
			$text = str_replace( ']]>', ']]&gt;', $text );
			$text = strip_tags( $text );

			$words = explode( ' ', $text, $excerpt_length + 1 );
			if ( count( $words ) > $excerpt_length ) {
				array_pop( $words );
				$text = implode( ' ', $words );
				$text = rtrim( $text );
				$text .= '&hellip;';
			}

			return $text;
		}

		/**
		 * Tribe debug function. usage: Tribe__Debug::debug( 'Message', $data, 'log' );
		 *
		 * @deprecated 4.0
		 *
		 * @param string      $title  Message to display in log
		 * @param string|bool $data   Optional data to display
		 * @param string      $format Optional format (log|warning|error|notice)
		 *
		 */
		public static function debug( $title, $data = false, $format = 'log' ) {
			_deprecated_function( __METHOD__, '4.0', 'Tribe__Debug::debug' );
			Tribe__Debug::debug( $title, $data, $format );
		}

		/**
		 * Render the debug logging to the php error log. This can be over-ridden by removing the filter.
		 *
		 * @deprecated 4.0
		 *
		 * @param string      $title  - message to display in log
		 * @param string|bool $data   - optional data to display
		 * @param string      $format - optional format (log|warning|error|notice)
		 *
		 */
		public function renderDebug( $title, $data = false, $format = 'log' ) {
			_deprecated_function( __METHOD__, '4.0', 'Tribe__Debug::render' );
			Tribe__Debug::render( $title, $data, $format );
		}

		/**
		 * Define an admin notice
		 *
		 * @deprecated 4.0
		 *
		 * @param string $key
		 * @param string $notice
		 *
		 * @return bool
		 */
		public static function setNotice( $key, $notice ) {
			_deprecated_function( __METHOD__, '4.0', 'Tribe__Notices::set_notice' );
			return Tribe__Notices::set_notice( $key, $notice );
		}

		/**
		 * Check to see if an admin notice exists
		 *
		 * @deprecated 4.0
		 *
		 * @param string $key
		 *
		 * @return bool
		 */
		public static function isNotice( $key ) {
			_deprecated_function( __METHOD__, '4.0', 'Tribe__Notices::is_notice' );
			return Tribe__Notices::is_notice( $key );
		}

		/**
		 * Remove an admin notice
		 *
		 * @deprecated 4.0
		 *
		 * @param string $key
		 *
		 * @return bool
		 */
		public static function removeNotice( $key ) {
			_deprecated_function( __METHOD__, '4.0', 'Tribe__Notices::remove_notice' );
			return Tribe__Notices::remove_notice( $key );
		}

		/**
		 * Get the admin notices
		 *
		 * @deprecated 4.0
		 *
		 * @return array
		 */
		public static function getNotices() {
			_deprecated_function( __METHOD__, '4.0', 'Tribe__Notices::get' );
			return Tribe__Notices::get();
		}

		/**
		 * Add help menu item to the admin (unless blocked via network admin settings).
		 *
		 * @deprecated 4.0
		 *
		 */
		public function addHelpAdminMenuItem() {
			_deprecated_function( __METHOD__, '4.0', 'Tribe__Settings_Manager::add_help_admin_menu_item' );
			Tribe__Settings_Manager::instance()->add_help_admin_menu_item();
		}

		/**
		 * Allow programmatic override of defaultValueReplace setting
		 *
		 * @deprecated 4.0
		 *
		 * @return boolean
		 */
		public function defaultValueReplaceEnabled() {

			_deprecated_function( __METHOD__, '4.0', "tribe_get_option( 'defaultValueReplace' )" );

			if ( ! is_admin() ) {
				return false;
			}

			return tribe_get_option( 'defaultValueReplace' );

		}

		/**
		 * Converts a set of inputs to YYYY-MM-DD HH:MM:SS format for MySQL
		 *
		 * @deprecated 3.11
		 *
		 * @param string $date     The date.
		 * @param int    $hour     The hour of the day.
		 * @param int    $minute   The minute of the hour.
		 * @param string $meridian "am" or "pm".
		 *
		 * @return string The date and time.
		 */
		public function dateToTimeStamp( $date, $hour, $minute, $meridian ) {
			_deprecated_function( __METHOD__, '3.11', 'strtotime' );
			if ( preg_match( '/(PM|pm)/', $meridian ) && $hour < 12 ) {
				$hour += '12';
			}
			if ( preg_match( '/(AM|am)/', $meridian ) && $hour == 12 ) {
				$hour = '00';
			}
			$date = $this->dateHelper( $date );

			return "$date $hour:$minute:00";
		}

		/**
		 * Ensures date follows proper YYYY-MM-DD format
		 * converts /, - and space chars to -
		 *
		 * @deprecated 4.0
		 *
		 * @param string $date The date.
		 *
		 * @return string The cleaned-up date.
		 */
		protected function dateHelper( $date ) {
			_deprecated_function( __METHOD__, '3.11', 'date' );

			if ( $date == '' ) {
				return date( Tribe__Date_Utils::DBDATEFORMAT );
			}

			$date = str_replace( array( '-', '/', ' ', ':', chr( 150 ), chr( 151 ), chr( 45 ) ), '-', $date );
			// ensure no extra bits are added
			list( $year, $month, $day ) = explode( '-', $date );

			if ( ! checkdate( $month, $day, $year ) ) {
				$date = date( Tribe__Date_Utils::DBDATEFORMAT );
			} // today's date if error
			else {
				$date = $year . '-' . $month . '-' . $day;
			}

			return $date;
		}

		/**
		 * Helper used to test if PRO is present and activated.
		 *
		 * This method should no longer be used, but is being retained to avoid potential
		 * for fatal errors where core is updated before an addon plugin - such as Community
		 * Events 3.4 or earlier - which might otherwise occur were it removed completely.
		 *
		 * @deprecated 3.7
		 *
		 * @param string $version
		 *
		 * @return bool
		 */
		public static function ecpActive( $version = '2.0.7' ) {
			return class_exists( 'Tribe__Events__Pro__Main' ) && defined( 'Tribe__Events__Pro__Main::VERSION' ) && version_compare( Tribe__Events__Pro__Main::VERSION, $version, '>=' );
		}

		/**
		 * Filters the chunkable post types.
		 *
		 * @param array $post_types
		 * @return array The filtered post types
		 */
		public function filter_meta_chunker_post_types( array $post_types ) {
			$post_types = array_merge( $post_types, array(
				self::POSTTYPE,
				self::VENUE_POST_TYPE,
				self::ORGANIZER_POST_TYPE,
				Tribe__Events__Aggregator__Records::$post_type,
			) );

			return $post_types;
		}

	}
} // end if !class_exists Tribe__Events__Main<|MERGE_RESOLUTION|>--- conflicted
+++ resolved
@@ -34,11 +34,7 @@
 
 		const VERSION             = '4.6.16';
 		const MIN_ADDON_VERSION   = '4.4';
-<<<<<<< HEAD
 		const MIN_COMMON_VERSION  = '4.7.14';
-=======
-		const MIN_COMMON_VERSION  = '4.7.13';
->>>>>>> 108cf061
 
 		const WP_PLUGIN_URL       = 'https://wordpress.org/extend/plugins/the-events-calendar/';
 
