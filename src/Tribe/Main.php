--- conflicted
+++ resolved
@@ -4567,11 +4567,7 @@
 		 * vendor/ submodule.
 		 */
 		public function maybe_load_tickets_framework() {
-<<<<<<< HEAD
-			if ( class_exists( 'Tribe__Events__Tickets__Main' ) ) {
-=======
 			if ( defined( 'TRIBE_TICKETS_DIR' ) ) {
->>>>>>> 060b43d9
 				return;
 			}
 
