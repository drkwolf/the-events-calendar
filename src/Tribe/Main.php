--- conflicted
+++ resolved
@@ -31,15 +31,11 @@
 		const POSTTYPE            = 'tribe_events';
 		const VENUE_POST_TYPE     = 'tribe_venue';
 		const ORGANIZER_POST_TYPE = 'tribe_organizer';
-<<<<<<< HEAD
+
 		const VERSION             = '4.6dev1';
 		const MIN_ADDON_VERSION   = '4.4';
 		const MIN_COMMON_VERSION  = '4.6dev';
-=======
-		const VERSION             = '4.5.0.2';
-		const MIN_ADDON_VERSION   = '4.4';
-		const MIN_COMMON_VERSION  = '4.5.0.1';
->>>>>>> bca69309
+
 		const WP_PLUGIN_URL       = 'https://wordpress.org/extend/plugins/the-events-calendar/';
 
 		/**
