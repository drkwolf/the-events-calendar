--- conflicted
+++ resolved
@@ -72,13 +72,8 @@
 			return;
 		}
 		echo '<div class="tribe-events-cal-links">';
-<<<<<<< HEAD
-		echo '<a class="tribe-events-gcal tribe-events-button" href="' . self::esc_gcal_url( tribe_get_gcal_link() ) . '" title="' . __( 'Add to Google Calendar', 'tribe-events-calendar' ) . '">+ ' . __( 'Google Calendar', 'tribe-events-calendar' ) . '</a>';
-		echo '<a class="tribe-events-ical tribe-events-button" href="' . esc_url( tribe_get_single_ical_link() ) . '" title="' . __( 'Download .ics file', 'tribe-events-calendar' ) . '" >+ ' . __( 'iCal Export', 'tribe-events-calendar' ) . '</a>';
-=======
-		echo '<a class="tribe-events-gcal tribe-events-button" href="' . esc_url( tribe_get_gcal_link() ) . '" title="' . esc_attr__( 'Add to Google Calendar', 'tribe-events-calendar' ) . '">+ ' . esc_html__( 'Google Calendar', 'tribe-events-calendar' ) . '</a>';
+		echo '<a class="tribe-events-gcal tribe-events-button" href="' . self::esc_gcal_url( tribe_get_gcal_link() ) . '" title="' . esc_attr__( 'Add to Google Calendar', 'tribe-events-calendar' ) . '">+ ' . esc_html__( 'Google Calendar', 'tribe-events-calendar' ) . '</a>';
 		echo '<a class="tribe-events-ical tribe-events-button" href="' . esc_url( tribe_get_single_ical_link() ) . '" title="' . esc_attr__( 'Download .ics file', 'tribe-events-calendar' ) . '" >+ ' . esc_html__( 'iCal Export', 'tribe-events-calendar' ) . '</a>';
->>>>>>> 0fb346b8
 		echo '</div><!-- .tribe-events-cal-links -->';
 	}
 
