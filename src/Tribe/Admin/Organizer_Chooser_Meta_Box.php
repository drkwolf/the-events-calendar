<?php

/**
 * Class Tribe__Events__Admin__Organizer_Chooser_Meta_Box
 *
 * Handles the Organizer section inside the Events meta box
 */
class Tribe__Events__Admin__Organizer_Chooser_Meta_Box {
	/**
	 * @var WP_Post
	 */
	protected $event;

	/**
	 * @var Tribe__Events__Main
	 */
	protected $tribe;

	public function __construct( $event = null ) {
		$this->tribe = Tribe__Events__Main::instance();
		$this->get_event( $event );
	}

	/**
	 * Work with the specifed event object or else use a placeholder if we are in
	 * the middle of creating a new event.
	 *
	 * @param null $event
	 */
	protected function get_event( $event = null ) {
		global $post;

		if ( $event === null ) {
			$this->event = $post;
		} elseif ( $event instanceof WP_Post ) {
			$this->event = $event;
		} else {
			$this->event = new WP_Post( (object) array( 'ID' => 0 ) );
		}
	}

	/**
	 * Render the organizer chooser section for the events meta box
	 *
	 */
	public function render() {
		$this->render_dropdowns();
		$this->render_add_organizer_button();
		include $this->tribe->pluginPath . 'src/admin-views/new-organizer-meta-section.php';
	}

	/**
	 * displays the saved organizer dropdown in the event metabox
	 * Used to be a PRO only feature, but as of 3.0, it is part of Core.
	 *
	 */
	public function render_dropdowns() {
		$post_id = $this->event->ID;
		$current_organizers = get_post_meta( $post_id, '_EventOrganizerID', false );
		if ( $this->use_default_organizer( $current_organizers ) ) {
			$current_organizers = array( $this->tribe->defaults()->organizer_id() );
		}
		$current_organizers = (array) apply_filters( 'tribe_display_event_organizer_dropdown_id', $current_organizers );

		/* if the user can't create organizers, then remove any empty values
		   from the $current_organizers array. This prevents the automatic
		   selection of an organizer every time the event is edited. */
		$organizer_pto = get_post_type_object( Tribe__Events__Main::ORGANIZER_POST_TYPE );
		if ( ! current_user_can( $organizer_pto->cap->create_posts ) ) {
			$current_organizers = array_filter( $current_organizers );
		}

		?><script type="text/template" id="tmpl-tribe-select-organizer"><?php $this->single_organizer_dropdown( 0 ); ?></script><?php

		foreach ( $current_organizers as $organizer_id ) {
			echo '<tbody>';
			$this->single_organizer_dropdown( $organizer_id );
			echo '</tbody>';
		}
	}

	/**
	 * Render a single row of the organizers table
	 *
	 * @param int $organizer_id
	 *
	 */
	protected function single_organizer_dropdown( $organizer_id ) {
		?>
		<tr class="saved_organizer">
			<td style="width:170px"><?php
				$this->move_handle();
				?><label data-l10n-create-organizer="<?php printf( esc_attr__( 'Create New %s', 'the-events-calendar' ), $this->tribe->singular_organizer_label ); ?>"><?php printf( esc_html__( 'Use Saved %s:', 'the-events-calendar' ), $this->tribe->singular_organizer_label ); ?></label>
			</td>
			<td><?php
				$this->tribe->saved_organizers_dropdown( $organizer_id, 'organizer[OrganizerID][]' );
				$this->edit_organizer_link( $organizer_id );
				$this->delete_handle();
			?></td>
		</tr>
	<?php
	}

	/**
	 * Render a link to edit the organizer post
	 *
	 * @param int $organizer_id
	 *
	 */
	protected function edit_organizer_link( $organizer_id ) {
		$organizer_pto = get_post_type_object( Tribe__Events__Main::ORGANIZER_POST_TYPE );
<<<<<<< HEAD
		if ( ! current_user_can( $organizer_pto->cap->create_posts ) ) {
=======
		if (
			empty( $organizer_pto->cap->create_posts )
			|| ! current_user_can( $organizer_pto->cap->create_posts )
		) {
>>>>>>> 6f5efa4f
			return;
		}
		?>
		<div class="edit-organizer-link"><a
				<?php if ( empty( $organizer_id ) ) { ?> style="display:none;"<?php } ?>
				data-admin-url="<?php echo esc_url( admin_url( 'post.php?action=edit&post=' ) ); ?>"
				href="<?php echo esc_url( admin_url( sprintf( 'post.php?action=edit&post=%s', $organizer_id ) ) ); ?>"
<<<<<<< HEAD
				target="_blank"><?php printf( esc_attr__( 'Edit %s', 'the-events-calendar' ), sanitize_title( $this->tribe->singular_organizer_label ) ); ?></a>
=======
				target="_blank"><?php printf( esc_html__( 'Edit %s', 'the-events-calendar' ), $this->tribe->singular_organizer_label ); ?></a>
>>>>>>> 6f5efa4f
		</div>
		<?php
	}

	/**
	 * Determine if the event can use the default organizer setting
	 *
	 * @param array $current_organizers
	 *
	 * @return bool
	 */
	protected function use_default_organizer( $current_organizers ) {
		if ( ! empty( $current_organizers ) ) {
			return false; // the event already has organizers
		}
		if ( ! empty( $this->event->ID ) && get_post_status( $this->event->ID ) != 'auto-draft' ) {
			return false; // the event has already been saved
		}
		if ( is_admin() ) {
<<<<<<< HEAD
			return Tribe__Admin__Helpers::instance()->is_action( 'add' );
=======
			return Tribe__Events__Admin__Helpers::instance()->is_action( 'add' );
>>>>>>> 6f5efa4f
		} else {
			return true; // a front-end submission form (e.g., community)
		}
	}

	/**
	 * Renders the "Add Another Organizer" button
	 *
	 */
	protected function render_add_organizer_button() {
		?>
		<tfoot>
			<tr>
				<td colspan="2"><a class="tribe-add-organizer" href="#"><?php echo esc_html( sprintf( __( 'Add another %s', 'the-events-calendar' ), strtolower( tribe_get_organizer_label_singular() ) ) ); ?></a></td>
			</tr>
		</tfoot>
		<?php
	}

	/**
	 * Renders the handle for sorting organizers
	 *
	 */
	protected function move_handle() {
		echo '<span class="dashicons dashicons-screenoptions move-organizer-group"></span>';
	}

	/**
	 * Renders the handle for deleting an organizer
	 *
	 */
	protected function delete_handle() {
		echo '<a class="dashicons dashicons-trash delete-organizer-group" href="#"></a>';
	}

}<|MERGE_RESOLUTION|>--- conflicted
+++ resolved
@@ -109,14 +109,10 @@
 	 */
 	protected function edit_organizer_link( $organizer_id ) {
 		$organizer_pto = get_post_type_object( Tribe__Events__Main::ORGANIZER_POST_TYPE );
-<<<<<<< HEAD
-		if ( ! current_user_can( $organizer_pto->cap->create_posts ) ) {
-=======
 		if (
 			empty( $organizer_pto->cap->create_posts )
 			|| ! current_user_can( $organizer_pto->cap->create_posts )
 		) {
->>>>>>> 6f5efa4f
 			return;
 		}
 		?>
@@ -124,11 +120,7 @@
 				<?php if ( empty( $organizer_id ) ) { ?> style="display:none;"<?php } ?>
 				data-admin-url="<?php echo esc_url( admin_url( 'post.php?action=edit&post=' ) ); ?>"
 				href="<?php echo esc_url( admin_url( sprintf( 'post.php?action=edit&post=%s', $organizer_id ) ) ); ?>"
-<<<<<<< HEAD
-				target="_blank"><?php printf( esc_attr__( 'Edit %s', 'the-events-calendar' ), sanitize_title( $this->tribe->singular_organizer_label ) ); ?></a>
-=======
-				target="_blank"><?php printf( esc_html__( 'Edit %s', 'the-events-calendar' ), $this->tribe->singular_organizer_label ); ?></a>
->>>>>>> 6f5efa4f
+				target="_blank"><?php printf( esc_html__( 'Edit %s', 'the-events-calendar' ), sanitize_title( $this->tribe->singular_organizer_label ) ); ?></a>
 		</div>
 		<?php
 	}
@@ -148,11 +140,7 @@
 			return false; // the event has already been saved
 		}
 		if ( is_admin() ) {
-<<<<<<< HEAD
 			return Tribe__Admin__Helpers::instance()->is_action( 'add' );
-=======
-			return Tribe__Events__Admin__Helpers::instance()->is_action( 'add' );
->>>>>>> 6f5efa4f
 		} else {
 			return true; // a front-end submission form (e.g., community)
 		}
