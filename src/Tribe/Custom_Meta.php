--- conflicted
+++ resolved
@@ -95,16 +95,8 @@
 		$customFields = (array) tribe_get_option( 'custom-fields' );
 		foreach ( $customFields as $customField ) {
 			if ( isset( $customField['name'] ) ) {
-<<<<<<< HEAD
-				if ( ! isset( $_POST[ $customField['name'] ] ) ) {
-					$_POST[ $customField['name'] ] = '';
-				}
-				$val = $_POST[ $customField['name'] ];
-				$val = is_array( $val ) ? esc_attr( implode( '|', str_replace( '|','',$val ) ) ) : wp_kses( $val, array( 'a'      => array(
-=======
 				$val = self::get_value_to_save( $customField['name'], $data );
-				$val = is_array( $val ) ? esc_attr( implode( "|", $val ) ) : wp_kses( $val, array( 'a'      => array(
->>>>>>> f84078ba
+				$val = is_array( $val ) ? esc_attr( implode( '|', str_replace( '|', '', $val ) ) ) : wp_kses( $val, array( 'a' => array(
 						'href'   => array(),
 						'title'  => array(),
 						'target' => array()
