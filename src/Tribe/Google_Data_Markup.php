--- conflicted
+++ resolved
@@ -20,13 +20,8 @@
 		$data[ $id ]               = new stdClass();
 		$data[ $id ]->{'@context'} = 'http://schema.org';
 		$data[ $id ]->{'@type'}    = 'Thing';
-<<<<<<< HEAD
-		$data[ $id ]->name         = get_the_title();
-		$data[ $id ]->description  = tribe_events_get_the_excerpt( $post, array() );
-=======
 		$data[ $id ]->name         = esc_js( get_the_title() );
-		$data[ $id ]->description  = esc_js( tribe_events_get_the_excerpt( $post ) );
->>>>>>> 1c35fd46
+		$data[ $id ]->description  = esc_js( tribe_events_get_the_excerpt( $post, array() ) );
 		if ( has_post_thumbnail() ) {
 			$data[ $id ]->image = wp_get_attachment_url( get_post_thumbnail_id( $id ) );
 		}
