--- conflicted
+++ resolved
@@ -18,11 +18,7 @@
 	 * @return Tribe__Events__Shortcode__Event_Details
 	 */
 	public static function instance() {
-<<<<<<< HEAD
-		return tribe( 'tec.shortcode.event-details' );
-=======
 		return tribe( 'tec.shortcodes.event-details' );
->>>>>>> c15c02bf
 	}
 
 	/**
