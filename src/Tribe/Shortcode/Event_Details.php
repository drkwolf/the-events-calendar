--- conflicted
+++ resolved
@@ -18,11 +18,7 @@
 	 * @return Tribe__Events__Shortcode__Event_Details
 	 */
 	public static function instance() {
-<<<<<<< HEAD
 		return tribe( 'tec.shortcodes.event-details' );
-=======
-		return tribe( 'events.shortcode.event-details' );
->>>>>>> c6e8684d
 	}
 
 	/**
