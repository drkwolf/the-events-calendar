<?php
/**
 * Controls the main event query.  Allows for recurring events.
 */

// Don't load directly
if ( ! defined( 'ABSPATH' ) ) {
	die( '-1' );
}

if ( ! class_exists( 'Tribe__Events__Query' ) ) {
	class Tribe__Events__Query {

		/**
		 * Initialize The Events Calendar query filters and post processing.
		 *
		 * @return void
		 */
		public static function init() {

			// if tribe event query add filters
			add_action( 'parse_query', array( __CLASS__, 'parse_query' ), 50 );
			add_action( 'pre_get_posts', array( __CLASS__, 'pre_get_posts' ), 50 );

			if ( is_admin() ) {
				$cleanup = new Tribe__Events__Recurring_Event_Cleanup();
				$cleanup->toggle_recurring_events();
				unset( $cleanup );
			}
		}

		/**
		 * determines whether a date field can be injected into various parts of a query
		 *
		 * @param $query WP_Query Query object
		 *
		 * @return boolean
		 */
		public static function can_inject_date_field( $query ) {
			if ( empty( $query->query_vars['fields'] ) ) {
				return true;
			}

			if ( 'ids' === $query->query_vars['fields'] ) {
				return false;
			}

			if ( 'id=>parent' === $query->query_vars['fields'] ) {
				return false;
			}

			return true;
		}

		/**
		 * Set any query flags
		 *
		 * @param WP_Query $query
		 *
		 * @return void
		 **/
		public static function parse_query( $query ) {

			// set paged
			if ( $query->is_main_query() && isset( $_GET['tribe_paged'] ) ) {
				$query->set( 'paged', $_REQUEST['tribe_paged'] );
			}

			// Add tribe events post type to tag queries
			if ( $query->is_tag && (array) $query->get( 'post_type' ) != array( Tribe__Events__Main::POSTTYPE ) ) {
				$types = $query->get( 'post_type' );
				if ( empty( $types ) ) {
					$types = array( 'post' );
				}
				if ( is_array( $types ) ) {
					$types[] = Tribe__Events__Main::POSTTYPE;
				} else {
					if ( is_string( $types ) ) {
						$types = array( $types, Tribe__Events__Main::POSTTYPE );
					} else {
						if ( $types != 'any' ) {
							$types = array( 'post', Tribe__Events__Main::POSTTYPE );
						}
					}
				}
				$query->set( 'post_type', $types );
			}

			$types = ( ! empty( $query->query_vars['post_type'] ) ? (array) $query->query_vars['post_type'] : array() );

			// check if any possiblity of this being an event query
			$query->tribe_is_event = ( in_array( Tribe__Events__Main::POSTTYPE, $types ) && count( $types ) < 2 )
				? true // it was an event query
				: false;

			$query->tribe_is_multi_posttype = ( in_array( Tribe__Events__Main::POSTTYPE, $types ) && count( $types ) >= 2 || in_array( 'any', $types ) )
				? true // it's a query for multiple post types, events post type included
				: false;

			if ( 'default' === $query->get( 'eventDisplay' ) ) {
				$query->set( 'eventDisplay', Tribe__Events__Main::instance()->default_view() );
			}

			// check if any possiblity of this being an event category
			$query->tribe_is_event_category = ! empty ( $query->query_vars[ Tribe__Events__Main::TAXONOMY ] )
				? true // it was an event category
				: false;

			$query->tribe_is_event_venue = ( in_array( Tribe__Events__Main::VENUE_POST_TYPE, $types ) )
				? true // it was an event venue
				: false;

			$query->tribe_is_event_organizer = ( in_array( Tribe__Events__Main::ORGANIZER_POST_TYPE, $types ) )
				? true // it was an event organizer
				: false;

			$query->tribe_is_event_query = ( $query->tribe_is_event
			                                 || $query->tribe_is_event_category
			                                 || $query->tribe_is_event_venue
			                                 || $query->tribe_is_event_organizer )
				? true // this is an event query of some type
				: false; // move along, this is not the query you are looking for

			// is the query pulling posts from the past
			if ( $query->is_main_query() && ! empty( $_REQUEST['tribe_event_display'] ) && $_REQUEST['tribe_event_display'] == 'past' ) {
				$query->tribe_is_past = true;
			} elseif ( tribe_is_ajax_view_request() && $query->get( 'eventDisplay' ) == 'past' ) {
				$query->tribe_is_past = true;
			} elseif ( $query->get( 'tribe_is_past' ) ) {
				$query->tribe_is_past = true;
			} else {
				$query->tribe_is_past = isset( $query->tribe_is_past ) ? $query->tribe_is_past : false;
			}

			// never allow 404 on month view
			if ( $query->is_main_query() && $query->get( 'eventDisplay' ) == 'month' && ! $query->is_tax && ! $query->tribe_is_event_category ) {
				$query->is_post_type_archive = true;
				$query->queried_object       = get_post_type_object( Tribe__Events__Main::POSTTYPE );
				$query->queried_object_id    = 0;
			}

			// check if is_event_query === true and hook filter
			if ( $query->tribe_is_event_query ) {
				// fixing is_home param
				$query->is_home = ! empty( $query->query_vars['is_home'] ) ? $query->query_vars['is_home'] : false;
				do_action( 'tribe_events_parse_query', $query );
			}
		}

		/**
		 * Is hooked by init() filter to parse the WP_Query arguments for main and alt queries.
		 *
		 * @param object $query WP_Query object args supplied or default
		 *
		 * @return object $query (modified)
		 */
		public static function pre_get_posts( $query ) {
			$admin_helpers = Tribe__Events__Admin__Helpers::instance();

			if ( $query->is_main_query() && is_home() ) {
				// check option for including events in the main wordpress loop, if true, add events post type
				if ( tribe_get_option( 'showEventsInMainLoop', false ) ) {
					$query->query_vars['post_type']   = isset( $query->query_vars['post_type'] ) ? ( array ) $query->query_vars['post_type'] : array( 'post' );
					$query->query_vars['post_type'][] = Tribe__Events__Main::POSTTYPE;
					$query->tribe_is_multi_posttype   = true;
				}
			}

			if ( $query->tribe_is_multi_posttype ) {
				do_action( 'log', 'multi_posttype', 'default', $query->tribe_is_multi_posttype );
				add_filter( 'posts_fields', array( __CLASS__, 'multi_type_posts_fields' ), 10, 2 );
				add_filter( 'posts_join', array( __CLASS__, 'posts_join' ), 10, 2 );
				add_filter( 'posts_join', array( __CLASS__, 'posts_join_orderby' ), 10, 2 );
				add_filter( 'posts_distinct', array( __CLASS__, 'posts_distinct' ) );
				add_filter( 'posts_orderby', array( __CLASS__, 'posts_orderby' ), 10, 2 );
				do_action( 'tribe_events_pre_get_posts', $query );

				return;
			}

			if ( $query->tribe_is_event || $query->tribe_is_event_category ) {

				if ( ! ( $query->is_main_query() && 'month' === $query->get( 'eventDisplay' ) ) ) {
					add_filter( 'posts_fields', array( __CLASS__, 'posts_fields' ), 10, 2 );
					add_filter( 'posts_join', array( __CLASS__, 'posts_join' ), 10, 2 );
					add_filter( 'posts_join', array( __CLASS__, 'posts_join_orderby' ), 10, 2 );
					add_filter( 'posts_where', array( __CLASS__, 'posts_where' ), 10, 2 );
					add_filter( 'posts_distinct', array( __CLASS__, 'posts_distinct' ) );
				} else {

					// reduce number of queries triggered by main WP_Query on month view
					$query->set( 'posts_per_page', 1 );
					$query->set( 'no_found_rows', true );
					$query->set( 'cache_results', false );
					$query->set( 'update_post_meta_cache', false );
					$query->set( 'update_post_term_cache', false );
<<<<<<< HEAD
					$query->set(
						'meta_query', array(
							array(
								'key'  => '_EventStartDate',
								'type' => 'DATETIME',
							),
						)
					);
=======
>>>>>>> c9492225
					do_action( 'tribe_events_pre_get_posts', $query );

					return $query;
				}

				// if a user selects a date in the event bar we want it to persist as long as possible
				if ( ! empty( $_REQUEST['tribe-bar-date'] ) ) {
					$query->set( 'eventDate', $_REQUEST['tribe-bar-date'] );
					do_action( 'log', 'changed eventDate to tribe-bar-date', 'tribe-events-query', $_REQUEST['tribe-bar-date'] );
				}

				// if a user provides a search term we want to use that in the search params
				if ( ! empty( $_REQUEST['tribe-bar-search'] ) ) {
					$query->query_vars['s'] = $_REQUEST['tribe-bar-search'];
				}

				$query->query_vars['eventDisplay'] = ! empty( $query->query_vars['eventDisplay'] ) ? $query->query_vars['eventDisplay'] : Tribe__Events__Main::instance()->displaying;

				//@todo stop calling EOD cutoff transformations all over the place

				if ( ! empty( $query->query_vars['eventDisplay'] ) ) {
					switch ( $query->query_vars['eventDisplay'] ) {
						case 'custom':
							// if the eventDisplay is 'custom', all we're gonna do is make sure the start and end dates are formatted
							$start_date = $query->get( 'start_date' );
							if ( $start_date ) {
								$query->set( 'start_date', date_i18n( Tribe__Events__Date_Utils::DBDATETIMEFORMAT, strtotime( $start_date ) ) );
							}
							$end_date = $query->get( 'end_date' );
							if ( $end_date ) {
								$query->set( 'end_date', date_i18n( Tribe__Events__Date_Utils::DBDATETIMEFORMAT, strtotime( $end_date ) ) );
							}
							break;
						case 'month':
							// make sure start and end date are set
							if ( $query->get( 'start_date' ) == '' ) {
								$event_date = ( $query->get( 'eventDate' ) != '' )
									? $query->get( 'eventDate' )
									: date_i18n( Tribe__Events__Date_Utils::DBDATETIMEFORMAT );
								$query->set( 'start_date', tribe_event_beginning_of_day( $event_date ) );
							}

							if ( $query->get( 'end_date' == '' ) ) {
								$query->set( 'end_date', tribe_event_end_of_day( $query->get( 'start_date' ) ) );
							}
							$query->set( 'hide_upcoming', true );

							break;
						case 'day':
							$event_date = $query->get( 'eventDate' ) != '' ? $query->get( 'eventDate' ) : Date( 'Y-m-d', current_time( 'timestamp' ) );
							$query->set( 'eventDate', $event_date );
							$beginning_of_day = strtotime( tribe_event_beginning_of_day( $event_date ) ) + 1;
							$query->set( 'start_date', date_i18n( Tribe__Events__Date_Utils::DBDATETIMEFORMAT, $beginning_of_day ) );
							$query->set( 'end_date', tribe_event_end_of_day( $event_date ) );
							$query->set( 'posts_per_page', - 1 ); // show ALL day posts
							$query->set( 'hide_upcoming', true );
							$query->set( 'order', self::set_order( 'ASC', $query ) );
							break;
						case 'all':
							$query->set( 'orderby', self::set_orderby( null, $query ) );
							$query->set( 'order', self::set_order( null, $query ) );
							break;
						case 'single-event':
							if ( $query->get( 'eventDate' ) != '' ) {
								$query->set( 'start_date', $query->get( 'eventDate' ) );
								$query->set( 'eventDate', $query->get( 'eventDate' ) );
							}
							break;
						case 'list':
						default: // default display query
							$event_date = ( $query->get( 'eventDate' ) != '' )
								? $query->get( 'eventDate' )
								: date_i18n( Tribe__Events__Date_Utils::DBDATETIMEFORMAT );
							if ( ! $query->tribe_is_past ) {
								$query->set( 'start_date', ( '' != $query->get( 'eventDate' ) ? tribe_event_beginning_of_day( $event_date ) : tribe_event_format_date( current_time( 'timestamp' ), true, 'Y-m-d H:i:s' ) ) );
								$query->set( 'end_date', '' );
								$query->set( 'order', self::set_order( 'ASC', $query ) );
							} else {
								// on past view, set the passed date as the end date
								$query->set( 'start_date', '' );
								$query->set( 'end_date', tribe_event_end_of_day( $event_date ) );
								$query->set( 'order', self::set_order( 'DESC', $query ) );
							}
							$query->set( 'orderby', self::set_orderby( null, $query ) );
							$query->set( 'hide_upcoming', true );
							break;
					}
				} else {
					$query->set( 'hide_upcoming', true );
					$query->set( 'start_date', date_i18n( Tribe__Events__Date_Utils::DBDATETIMEFORMAT ) );
					$query->set( 'orderby', self::set_orderby( null, $query ) );
					$query->set( 'order', self::set_order( null, $query ) );
				}

				// eventCat becomes a standard taxonomy query - will need to deprecate and update views eventually
				if ( ! in_array( $query->get( Tribe__Events__Main::TAXONOMY ), array( '', '-1' ) ) ) {
					$tax_query[] = array(
						'taxonomy'         => Tribe__Events__Main::TAXONOMY,
						'field'            => is_numeric( $query->get( Tribe__Events__Main::TAXONOMY ) ) ? 'id' : 'slug',
						'terms'            => $query->get( Tribe__Events__Main::TAXONOMY ),
						'include_children' => apply_filters( 'tribe_events_query_include_children', true ),
					);
				}

				// Only add the postmeta hack if it's not the main admin events list
				// Because this method filters out drafts without EventStartDate.
				// For this screen we're doing the JOIN manually in Tribe__Events__Admin_List

				$screen = ! is_admin() || ( defined( 'DOING_AJAX' ) && DOING_AJAX ) ? null : get_current_screen();

				if ( empty( $screen ) || 'edit-tribe_events' !== $screen->id ) {
					$meta_query[] = array(
						'key'  => '_EventStartDate',
						'type' => 'DATETIME',
					);
				}
			}

			// filter by Venue ID
			if ( $query->tribe_is_event_query && $query->get( 'venue' ) != '' ) {
				$meta_query[] = array(
					'key'   => '_EventVenueID',
					'value' => $query->get( 'venue' )
				);
			}

			// filter by Organizer ID
			if ( $query->tribe_is_event_query && $query->get( 'organizer' ) != '' ) {
				$meta_query[] = array(
					'key'   => '_EventOrganizerID',
					'value' => $query->get( 'organizer' )
				);
			}

			// enable pagination setup
			if ( $query->tribe_is_event_query && $query->get( 'posts_per_page' ) == '' ) {
				$query->set( 'posts_per_page', (int) tribe_get_option( 'postsPerPage', 10 ) );
			}

			// hide upcoming events from query (only not in admin)
			if ( $query->tribe_is_event_query && $query->get( 'hide_upcoming' ) && ! $query->get( 'suppress_filters' ) ) {
				$hide_upcoming_ids = self::getHideFromUpcomingEvents();
				if ( ! empty( $hide_upcoming_ids ) ) {
					$query->set( 'post__not_in', $hide_upcoming_ids );
				}
			}

			if ( $query->tribe_is_event_query && ! empty( $meta_query ) ) {
				// setup default relation for meta queries
				$meta_query['relation'] = 'AND';
				$meta_query_combined    = array_merge( (array) $meta_query, (array) $query->get( 'meta_query' ) );
				$query->set( 'meta_query', $meta_query_combined );
			}

			if ( $query->tribe_is_event_query && ! empty( $tax_query ) ) {
				// setup default relation for tax queries
				$tax_query_combined = array_merge( (array) $tax_query, (array) $query->get( 'tax_query' ) );
				$query->set( 'tax_query', $tax_query_combined );
			}

			if ( $query->tribe_is_event_query ) {
				add_filter( 'posts_orderby', array( __CLASS__, 'posts_orderby' ), 10, 2 );
			}

			// if is in the admin remove the event date & upcoming filters, unless is an ajax call
			if (
				is_admin()
				&& $query->tribe_is_event_query
				&& $admin_helpers->is_screen( 'edit-' . Tribe__Events__Main::POSTTYPE )
			) {
				if ( ( ! defined( 'DOING_AJAX' ) ) || ( defined( 'DOING_AJAX' ) && ! ( DOING_AJAX ) ) ) {

					remove_filter( 'posts_where', array( __CLASS__, 'posts_where' ), 10, 2 );
					remove_filter( 'posts_fields', array( __CLASS__, 'posts_fields' ) );
					$query->set( 'post__not_in', '' );

					// set the default order for posts within admin lists
					if ( ! isset( $query->query['order'] ) ) {
						$query->set( 'order', 'DESC' );
					} else {
						// making sure we preserve the order supplied by the query string even if it is overwritten above
						$query->set( 'order', $query->query['order'] );
					}
				}
			}

			if ( $query->tribe_is_event_query ) {
				do_action( 'tribe_events_pre_get_posts', $query );
			}

			return $query;
		}

		/**
		 * Adds DISTINCT to the query.
		 *
		 * @param string $distinct The current DISTINCT statement.
		 *
		 * @return string The modified DISTINCT statement.
		 */
		public static function posts_distinct( $distinct ) {
			return "DISTINCT";
		}

		/**
		 * Adds the proper fields to the FIELDS statement in the query.
		 *
		 * @param string   $field_sql The current/original FIELDS statement.
		 * @param WP_Query $query     The current query object.
		 *
		 * @return string The modified FIELDS statement.
		 */
		public static function posts_fields( $field_sql, $query ) {
<<<<<<< HEAD
			if (
				(
					! empty( $query->tribe_is_event )
					|| ! empty( $query->tribe_is_event_category )
				)
				&& self::can_inject_date_field( $query )
			) {
				global $wpdb;
=======
			if ( ! empty( $query->tribe_is_event ) || ! empty( $query->tribe_is_event_category ) ) {
>>>>>>> c9492225
				$postmeta_table             = self::postmeta_table( $query );
				$fields                     = array();
				$fields['event_start_date'] = "MIN({$postmeta_table}.meta_value) as EventStartDate";
				$fields['event_end_date']   = "MIN(tribe_event_end_date.meta_value) as EventEndDate";
				$fields                     = apply_filters( 'tribe_events_query_posts_fields', $fields, $query );

				return $field_sql . ', ' . implode( ', ', $fields );
			} else {
				return $field_sql;
			}
		}

		/**
		 * Adds the proper fields to the FIELDS statement in the query.
		 *
		 * @param string   $field_sql The current/original FIELDS statement.
		 * @param WP_Query $query     The current query object.
		 *
		 * @return string The modified FIELDS statement.
		 */
		public static function multi_type_posts_fields( $field_sql, $query ) {
			if (
				! empty( $query->tribe_is_multi_posttype )
				&& self::can_inject_date_field( $query )
			) {
				global $wpdb;
				$postmeta_table = self::postmeta_table( $query );
				$fields         = array();
				$fields[]       = "IF ({$wpdb->posts}.post_type = 'tribe_events', $postmeta_table.meta_value, {$wpdb->posts}.post_date) AS post_date";
				$fields         = apply_filters( 'tribe_events_query_posts_fields', $fields, $query );

				return $field_sql . ', ' . implode( ', ', $fields );
			} else {
				return $field_sql;
			}
		}

		/**
		 * Custom SQL join for event end date
		 *
		 * @param string   $join_sql
		 * @param wp_query $query
		 *
		 * @return string
		 */
		public static function posts_join( $join_sql, $query ) {
			global $wpdb;
			$joins = array();

			$postmeta_table = self::postmeta_table( $query );

			// if it's a true event query then we want create a join for where conditions
			if ( $query->tribe_is_event || $query->tribe_is_event_category || $query->tribe_is_multi_posttype ) {
				if ( $query->tribe_is_multi_posttype ) {
					// if we're getting multiple post types, we don't need the end date, just get the start date
					// for events-only post type queries, the start date postmeta join is already added by the main query args
					$joins['event_start_date'] = " LEFT JOIN {$wpdb->postmeta} as {$postmeta_table} on {$wpdb->posts}.ID = {$postmeta_table}.post_id AND {$postmeta_table}.meta_key = '_EventStartDate'";
				} else {
					// for events-only post type queries, we should also get the end date for display
					$joins['event_end_date'] = " LEFT JOIN {$wpdb->postmeta} as tribe_event_end_date ON ( {$wpdb->posts}.ID = tribe_event_end_date.post_id AND tribe_event_end_date.meta_key = '_EventEndDate' ) ";
				}
				$joins = apply_filters( 'tribe_events_query_posts_joins', $joins, $query );

				return $join_sql . implode( '', $joins );
			}

			return $join_sql;
		}

		/**
		 * Custom SQL join for orderby
		 *
		 * @param string   $join_sql
		 * @param wp_query $query
		 *
		 * @return string
		 */
		public static function posts_join_orderby( $join_sql, $query ) {
			global $wpdb;
			switch ( $query->get( 'orderby' ) ) {
				case 'venue':
					$join_sql .= " LEFT JOIN {$wpdb->postmeta} tribe_order_by_venue_meta ON {$wpdb->posts}.ID = tribe_order_by_venue_meta.post_id AND tribe_order_by_venue_meta.meta_key='_EventVenueID' LEFT JOIN {$wpdb->posts} tribe_order_by_venue ON tribe_order_by_venue_meta.meta_value = tribe_order_by_venue.ID ";
					break;
				case 'organizer':
					$join_sql .= " LEFT JOIN {$wpdb->postmeta} tribe_order_by_organizer_meta ON {$wpdb->posts}.ID = tribe_order_by_organizer_meta.post_id AND tribe_order_by_organizer_meta.meta_key='_EventOrganizerID' LEFT JOIN {$wpdb->posts} tribe_order_by_organizer ON tribe_order_by_organizer_meta.meta_value = tribe_order_by_organizer.ID ";
					break;
				default:
					break;
			}

			return apply_filters( 'tribe_events_query_posts_join_orderby', $join_sql );
		}

		/**
		 * Custom SQL conditional for event duration meta field
		 *
		 * @param string   $where_sql
		 * @param wp_query $query
		 *
		 * @return string
		 */
		public static function posts_where( $where_sql, $query ) {
			global $wpdb;

			// if it's a true event query then we to setup where conditions
			if ( $query->tribe_is_event || $query->tribe_is_event_category ) {

				$postmeta_table = self::postmeta_table( $query );

				$start_date = $query->get( 'start_date' );
				$end_date   = $query->get( 'end_date' );

				// we can't store end date directly because it messes up the distinct clause
				$event_end_date = apply_filters( 'tribe_events_query_end_date_column', 'tribe_event_end_date.meta_value' );

				// event start date
				$event_start_date = "{$postmeta_table}.meta_value";

				// build where conditionals for events if date range params are set
				if ( $start_date != '' && $end_date != '' ) {
					$start_clause  = $wpdb->prepare( "($event_start_date >= %s AND $event_start_date <= %s)", $start_date, $end_date );
					$end_clause    = $wpdb->prepare( "($event_end_date >= %s AND $event_start_date <= %s )", $start_date, $end_date );
					$within_clause = $wpdb->prepare( "($event_start_date < %s AND $event_end_date >= %s )", $start_date, $end_date );
					$where_sql .= " AND ($start_clause OR $end_clause OR $within_clause)";
				} else {
					if ( $start_date != '' ) {
						$start_clause  = $wpdb->prepare( "{$postmeta_table}.meta_value >= %s", $start_date );
						$within_clause = $wpdb->prepare( "({$postmeta_table}.meta_value <= %s AND $event_end_date >= %s )", $start_date, $start_date );
						$where_sql .= " AND ($start_clause OR $within_clause)";
						if ( $query->is_singular() && $query->get( 'eventDate' ) ) {
							$tomorrow        = date( 'Y-m-d', strtotime( $query->get( 'eventDate' ) . ' +1 day' ) );
							$tomorrow_clause = $wpdb->prepare( "{$postmeta_table}.meta_value < %s", $tomorrow );
							$where_sql .= " AND $tomorrow_clause";
						}
					} else {
						if ( $end_date != '' ) {
							$where_sql .= " AND " . $wpdb->prepare( "$event_end_date < %s", $end_date );
						}
					}
				}
			}

			return $where_sql;
		}

		/**
		 * Internal method for properly setting a curated orderby value to $wp_query
		 * Internal method for properly setting a currated orderby value to $wp_query.
		 *
		 * If optional param $default is not provided it will default to 'event_date' - unless a custom
		 * orderby param was specified (via tribe_get_events() for example) - in which case that value
		 * will be used.
		 *
		 * @param string   $default
		 * @param WP_Query $query
		 *
		 * @return string
		 */
		public static function set_orderby( $default = null, $query = null ) {
			// What should $default be?
			if ( null === $default && isset( $query->query['orderby'] ) ) {
				$default = $query->query['orderby'];
			} elseif ( null === $default ) {
				$default = 'event_date';
			}

			$url_param = ! empty( $_GET['orderby'] ) ? $_GET['orderby'] : null;
			$url_param = ! empty( $_GET['tribe-orderby'] ) ? $_GET['tribe-orderby'] : $url_param;
			$url_param = strtolower( $url_param );

			switch ( $url_param ) {
				case 'tribe_sort_ecp_venue_filter':
					$orderby = 'venue';
					break;
				case 'tribe_sort_ecp_organizer_filter':
					$orderby = 'organizer';
					break;
				case 'title':
					$orderby = $url_param;
					break;
				default:
					$orderby = $default;
					break;
			}

			return $orderby;
		}

		/**
		 * Internal method for properly setting a currated order value to $wp_query.
		 *
		 * If optional param $default is not provided it will default to 'ASC' - unless a custom order
		 * was specified (via tribe_get_events() for example) - in which case that value will be used.
		 *
		 * @param string   $default
		 * @param WP_Query $query
		 *
		 * @return string
		 */
		public static function set_order( $default = null, $query = null ) {
			// What should $default be?
			if ( null === $default && isset( $query->query['order'] ) ) {
				$default = $query->query['order'];
			} elseif ( null === $default ) {
				$default = 'ASC';
			}

			$url_param = ! empty( $_GET['order'] ) ? $_GET['order'] : null;
			$url_param = ! empty( $_GET['tribe-order'] ) ? $_GET['tribe-order'] : $url_param;
			$url_param = strtoupper( $url_param );

			$order = in_array( $url_param, array( 'ASC', 'DESC' ) ) ? $url_param : $default;

			return $order;
		}

		/**
		 * Custom SQL order by statement for Event Start Date result order.
		 *
		 * @param string   $order_sql
		 * @param wp_query $query
		 *
		 * @return string
		 */
		public static function posts_orderby( $order_sql, $query ) {
			global $wpdb;
			$postmeta_table = self::postmeta_table( $query );

			if ( $query->tribe_is_event || $query->tribe_is_event_category ) {
				$order   = ( isset( $query->order ) && ! empty( $query->order ) ) ? $query->order : $query->get( 'order' );
				$orderby = ( isset( $query->orderby ) && ! empty( $query->orderby ) ) ? $query->orderby : $query->get( 'orderby' );

//				$order_sql = "DATE(MIN({$postmeta_table}.meta_value)) {$order}, TIME({$postmeta_table}.meta_value) {$order}";
				if ( self::can_inject_date_field( $query ) ) {
					$order_sql = "EventStartDate {$order}";
				}

				do_action( 'log', 'orderby', 'default', $orderby );

				switch ( $orderby ) {
					case 'venue':
						$order_sql = "tribe_order_by_venue.post_title {$order}, " . $order_sql;
						break;
					case 'organizer':
						$order_sql = "tribe_order_by_organizer.post_title {$order}, " . $order_sql;
						break;
					case 'title':
						$order_sql = "{$wpdb->posts}.post_title {$order}, " . $order_sql;
						break;
					case 'menu_order':
						$order_sql = "{$wpdb->posts}.menu_order ASC, " . $order_sql;
						break;
					case 'event_date':
						// we've already setup $order_sql
						break;
					case 'rand':
						$order_sql = 'RAND()';
						break;
				}

				// trim trailing characters
				$order_sql = trim( $order_sql, ", \t\n\r\0\x0B" );
			} else {
				if ( $query->tribe_is_multi_posttype && self::can_inject_date_field( $query ) ) {
					if ( $query->get( 'orderby' ) == 'date' || $query->get( 'orderby' ) == '' ) {
						$order_sql = str_replace( "$wpdb->posts.post_date", 'post_date', $order_sql );
					}
				}
			}

			$order_sql = apply_filters( 'tribe_events_query_posts_orderby', $order_sql, $query );

			return $order_sql;
		}

		/**
		 * Custom SQL to retrieve post_id list of events marked to be hidden from upcoming lists.
		 *
		 * @return array
		 */
		public static function getHideFromUpcomingEvents() {
			global $wpdb;

			$cache     = new Tribe__Events__Cache();
			$cache_key = 'tribe-hide-from-upcoming-events';
			$found     = $cache->get( $cache_key, 'save_post' );
			if ( is_array( $found ) ) {
				return $found;
			}

			// custom sql to get ids of posts that hide_upcoming_ids
			$hide_upcoming_ids = $wpdb->get_col( "SELECT {$wpdb->postmeta}.post_id FROM {$wpdb->postmeta} WHERE {$wpdb->postmeta}.meta_key = '_EventHideFromUpcoming' AND {$wpdb->postmeta}.meta_value = 'yes'" );
			$hide_upcoming_ids = apply_filters( 'tribe_events_hide_from_upcoming_ids', $hide_upcoming_ids );
			$cache->set( $cache_key, $hide_upcoming_ids, HOUR_IN_SECONDS, 'save_post' );

			return $hide_upcoming_ids;
		}

		/**
		 * Gets the event counts for individual days.
		 *
		 * @param array $args
		 *
		 * @return array The counts array.
		 */
		public static function getEventCounts( $args = array() ) {
			_deprecated_function( __METHOD__, '3.10.1' );
			global $wpdb;
			$date     = date( 'Y-m-d' );
			$defaults = array(
				'post_type'         => Tribe__Events__Main::POSTTYPE,
				'start_date'        => tribe_event_beginning_of_day( $date ),
				'end_date'          => tribe_event_end_of_day( $date ),
				'display_type'      => 'daily',
				'hide_upcoming_ids' => null,
			);
			$args     = wp_parse_args( $args, $defaults );

			$args['posts_per_page'] = - 1;
			$args['fields']         = 'ids';

			// remove empty args and sort by key, this increases chance of a cache hit
			$args = array_filter( $args, array( __CLASS__, 'filter_args' ) );
			ksort( $args );

			$cache     = new Tribe__Events__Cache();
			$cache_key = 'daily_counts_and_ids_' . serialize( $args );
			$found     = $cache->get( $cache_key, 'save_post' );
			if ( $found ) {

				return $found;
			}

			$cache_key = 'month_post_ids_' . serialize( $args );
			$found     = $cache->get( $cache_key, 'save_post' );
			if ( $found && is_array( $found ) ) {
				$post_ids = $found;
			} else {
				$post_id_query = new WP_Query();
				$post_ids      = $post_id_query->query( $args );
				$cache->set( $cache_key, $post_ids, Tribe__Events__Cache::NON_PERSISTENT, 'save_post' );
			}

			$counts    = array();
			$event_ids = array();
			if ( ! empty( $post_ids ) ) {
				switch ( $args['display_type'] ) {
					case 'daily':
					default :
						global $wp_query;
						$output_date_format = '%Y-%m-%d %H:%i:%s';
						$raw_counts = $wpdb->get_results(
							$wpdb->prepare(
								"
							SELECT 	tribe_event_start.post_id as ID,
									tribe_event_start.meta_value as EventStartDate,
									DATE_FORMAT( tribe_event_end_date.meta_value, '%1\$s') as EventEndDate,
									{$wpdb->posts}.menu_order as menu_order
							FROM $wpdb->postmeta AS tribe_event_start
									LEFT JOIN $wpdb->posts ON (tribe_event_start.post_id = {$wpdb->posts}.ID)
							LEFT JOIN $wpdb->postmeta as tribe_event_end_date ON ( tribe_event_start.post_id = tribe_event_end_date.post_id AND tribe_event_end_date.meta_key = '_EventEndDate' )
							WHERE tribe_event_start.meta_key = '_EventStartDate'
							AND tribe_event_start.post_id IN ( %5\$s )
							AND ( (tribe_event_start.meta_value >= '%3\$s' AND  tribe_event_start.meta_value <= '%4\$s')
								OR (tribe_event_start.meta_value <= '%3\$s' AND tribe_event_end_date.meta_value >= '%3\$s')
								OR ( tribe_event_start.meta_value >= '%3\$s' AND  tribe_event_start.meta_value <= '%4\$s')
							)
							ORDER BY menu_order ASC, DATE(tribe_event_start.meta_value) ASC, TIME(tribe_event_start.meta_value) ASC;",
								$output_date_format,
								$output_date_format,
								$post_id_query->query_vars['start_date'],
								$post_id_query->query_vars['end_date'],
								implode( ',', array_map( 'intval', $post_ids ) )
							)
						);
						$start_date = new DateTime( $post_id_query->query_vars['start_date'] );
						$end_date   = new DateTime( $post_id_query->query_vars['end_date'] );
						$days       = Tribe__Events__Date_Utils::date_diff( $start_date->format( 'Y-m-d' ), $end_date->format( 'Y-m-d' ) );
						$term_id    = isset( $wp_query->query_vars[ Tribe__Events__Main::TAXONOMY ] ) ? $wp_query->query_vars[ Tribe__Events__Main::TAXONOMY ] : null;
						$terms = array();
						if ( is_int( $term_id ) ) {
							$terms[0] = $term_id;
						} elseif ( is_string( $term_id ) ) {
							$term = get_term_by( 'slug', $term_id, Tribe__Events__Main::TAXONOMY );
							if ( $term ) {
								$terms[0] = $term->term_id;
							}
						}
						if ( ! empty( $terms ) && is_tax( Tribe__Events__Main::TAXONOMY ) ) {
							$terms = array_merge( $terms, get_term_children( $terms[0], Tribe__Events__Main::TAXONOMY ) );
						}
						for ( $i = 0, $date = $start_date; $i <= $days; $i ++, $date->modify( '+1 day' ) ) {
							$formatted_date = $date->format( 'Y-m-d' );
							$count          = 0;
							$_day_event_ids = array();
							foreach ( $raw_counts as $record ) {

								$event = new stdClass;
								$event->EventStartDate = $record->EventStartDate;
								$event->EventEndDate = $record->EventEndDate;

								$per_day_limit = apply_filters( 'tribe_events_month_day_limit', tribe_get_option( 'monthEventAmount', '3' ) );

								if ( tribe_event_is_on_date( $formatted_date, $event ) ) {
									if ( ! empty ( $terms ) ) {
										if ( ! has_term( $terms, Tribe__Events__Main::TAXONOMY, $record->ID ) ) {
											continue;
										}
									}
									if ( count( $_day_event_ids ) < $per_day_limit ) {
										$_day_event_ids[] = $record->ID;
									}
									$count ++;
								}
							}
							$event_ids[ $formatted_date ] = $_day_event_ids;
							$counts[ $formatted_date ]    = $count;
						}
						break;
				}

				// get a unique list of the event IDs that will be displayed, and update all their postmeta and term caches at once
				$final_event_ids = call_user_func_array( 'array_merge', $event_ids );
				$final_event_ids = array_unique( $final_event_ids );
				update_object_term_cache( $final_event_ids, Tribe__Events__Main::POSTTYPE );
				update_postmeta_cache( $final_event_ids );
			}
			// return IDs per day and total counts per day
			$return    = array( 'counts' => $counts, 'event_ids' => $event_ids );
			$cache     = new Tribe__Events__Cache;
			$cache_key = 'daily_counts_and_ids_' . serialize( $args );
			$cache->set( $cache_key, $return, Tribe__Events__Cache::NON_PERSISTENT, 'save_post' );

			return $return;
		}

		/**
		 * Customized WP_Query wrapper to setup event queries with default arguments.
		 *
		 * @param array $args
		 * @param bool  $full
		 *
		 * @return array|WP_Query
		 */
		public static function getEvents( $args = array(), $full = false ) {
			$defaults = array(
				'post_type'      => Tribe__Events__Main::POSTTYPE,
				'orderby'        => 'event_date',
				'order'          => 'ASC',
				'posts_per_page' => tribe_get_option( 'postsPerPage', 10 ),
			);
			$args     = wp_parse_args( $args, $defaults );

			// remove empty args and sort by key, this increases chance of a cache hit
			$args = array_filter( $args, array( __CLASS__, 'filter_args' ) );
			ksort( $args );

			$cache     = new Tribe__Events__Cache();
			$cache_key = 'get_events_' . serialize( $args );

			$result = $cache->get( $cache_key, 'save_post' );
			if ( $result && $result instanceof WP_Query ) {
				do_action( 'log', 'cache hit', 'tribe-events-cache', $args );
			} else {
				do_action( 'log', 'no cache hit', 'tribe-events-cache', $args );
				$result = new WP_Query( $args );
				$cache->set( $cache_key, $result, Tribe__Events__Cache::NON_PERSISTENT, 'save_post' );
			}

			if ( ! empty( $result->posts ) ) {
				if ( $full ) {
					return $result;
				} else {
					$posts = $result->posts;

					return $posts;
				}
			} else {
				if ( $full ) {
					return $result;
				} else {
					return array();
				}
			}
		}

		/**
		 * Determine what postmeta table should be used,
		 * to avoid conflicts with previous postmeta joins
		 *
		 * @return string
		 **/
		private static function postmeta_table( $query ) {

			global $wpdb;

			if ( ! $query->tribe_is_multi_posttype ) {
				return $wpdb->postmeta;
			}


			$qv = $query->query_vars;

			// check if are any meta queries
			if ( ! empty( $qv['meta_key'] ) ) {
				$postmeta_table = 'tribe_event_postmeta';
			} else {
				if ( isset( $qv['meta_query'] ) ) {
					if (
						( is_array( $qv['meta_query'] ) && ! empty( $qv['meta_query'] ) ) ||
						( $qv['meta_query'] instanceof WP_Meta_Query && ! empty( $qv['meta_query']->queries ) )
					) {
						$postmeta_table = 'tribe_event_postmeta';
					}
				} else {
					$postmeta_table = $wpdb->postmeta;
				}
			}

			return $postmeta_table;

		}

		/**
		 * Remove empty values from the query args
		 *
		 * @param mixed $arg
		 *
		 * @return bool
		 **/
		private static function filter_args( $arg ) {
			if ( empty( $arg ) && $arg !== false ) {
				return false;
			}

			return true;
		}

	}
}<|MERGE_RESOLUTION|>--- conflicted
+++ resolved
@@ -194,17 +194,6 @@
 					$query->set( 'cache_results', false );
 					$query->set( 'update_post_meta_cache', false );
 					$query->set( 'update_post_term_cache', false );
-<<<<<<< HEAD
-					$query->set(
-						'meta_query', array(
-							array(
-								'key'  => '_EventStartDate',
-								'type' => 'DATETIME',
-							),
-						)
-					);
-=======
->>>>>>> c9492225
 					do_action( 'tribe_events_pre_get_posts', $query );
 
 					return $query;
@@ -418,7 +407,6 @@
 		 * @return string The modified FIELDS statement.
 		 */
 		public static function posts_fields( $field_sql, $query ) {
-<<<<<<< HEAD
 			if (
 				(
 					! empty( $query->tribe_is_event )
@@ -426,10 +414,6 @@
 				)
 				&& self::can_inject_date_field( $query )
 			) {
-				global $wpdb;
-=======
-			if ( ! empty( $query->tribe_is_event ) || ! empty( $query->tribe_is_event_category ) ) {
->>>>>>> c9492225
 				$postmeta_table             = self::postmeta_table( $query );
 				$fields                     = array();
 				$fields['event_start_date'] = "MIN({$postmeta_table}.meta_value) as EventStartDate";
