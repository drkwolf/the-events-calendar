<?php
/*
Event Countdown Widget
*/

// Don't load directly.
if ( ! defined( 'ABSPATH' ) ) {
	die( '-1' );
}

if ( ! class_exists( 'Tribe__Events__Pro__Countdown_Widget' ) ) {
	class Tribe__Events__Pro__Countdown_Widget extends WP_Widget {

		public function __construct() {
			$widget_ops  = array(
				'classname'   => 'tribe-events-countdown-widget',
				'description' => __( 'Displays the time remaining until a specified event.', 'tribe-events-calendar-pro' ),
			);
			$control_ops = array( 'id_base' => 'tribe-events-countdown-widget' );

			parent::__construct( 'tribe-events-countdown-widget', __( 'Events Countdown', 'tribe-events-calendar-pro' ), $widget_ops, $control_ops );

			add_action( 'admin_enqueue_scripts', array( $this, 'load_assets' ) );
		}

		public function load_assets( $hook ) {
			if ( 'widgets.php' !== $hook ) {
				return;
			}

			Tribe__Events__Template_Factory::asset_package( 'select2' );
			wp_enqueue_script( 'tribe-admin-widget-countdown', tribe_events_pro_resource_url( 'admin-widget-countdown.js' ), array( 'jquery' ), apply_filters( 'tribe_events_pro_js_version', Tribe__Events__Pro__Main::VERSION ) );
		}

		public function update( $new_instance, $old_instance ) {
			$instance = $old_instance;
			$instance['title'] = strip_tags( $new_instance['title'] );
			$instance['show_seconds'] = ( isset( $new_instance['show_seconds'] ) ? 1 : 0 );
			if ( isset( $new_instance['type'] ) && in_array( $new_instance['type'], array( 'next-event', 'single-event' ) ) ){
				$instance['type'] = $new_instance['type'];
			} else {
				$instance['type'] = 'single-event';
			}
			$instance['complete'] = $new_instance['complete'] == '' ? $old_instance['complete'] : $new_instance['complete'];

			$instance['event_ID'] = $instance['event'] = absint( $new_instance['event'] );
			$instance['event_date'] = $event_data[1];

			return $instance;
		}

		public function form( $instance ) {
			$defaults = array(
				'title' => '',
				'type' => 'single-event',
				'event' => null,
				'show_seconds' => true,
				'complete' => esc_attr__( 'Hooray!', 'tribe-events-calendar-pro' ),

				// Legacy Elements
				'event_ID' => null,
				'event_date' => null,
			);

			$instance = wp_parse_args( (array) $instance, $defaults );
			if ( empty( $instance['event'] ) ){
				$instance['event'] = $instance['event_ID'];
			}

			$limit = apply_filters( 'tribe_events_pro_countdown_widget_limit', 250 );
			$paged = apply_filters( 'tribe_events_pro_countdown_widget_paged', 1 );

			$events = tribe_get_events( array(
				'eventDisplay' => 'list',
				'posts_per_page' => $limit,
				'paged' => $paged,
			) );

			if ( is_numeric( $instance['event'] ) ){
				$event = get_post( $instance['event'] );
				if ( $event instanceof WP_Post && ! in_array( $event->ID, wp_list_pluck( $events, 'ID' ) ) ){
					$event->EventStartDate = tribe_get_start_date( $event->ID, false, Tribe__Events__Date_Utils::DBDATETIMEFORMAT );
					$event->EventEndDate = tribe_get_end_date( $event->ID, false, Tribe__Events__Date_Utils::DBDATETIMEFORMAT );
					$events = array_merge( array( $event ), $events );
				}
			}

			include( Tribe__Events__Pro__Main::instance()->pluginPath . 'src/admin-views/widget-admin-countdown.php' );
		}

		public function widget( $args, $instance ) {
			$defaults = array(
				'title' => null,
				'type' => 'single-event',
				'event' => null,
				'show_seconds' => true,
				'complete' => esc_attr__( 'Hooray!', 'tribe-events-calendar-pro' ),

				// Legacy Elements
				'event_ID' => null,
				'event_date' => null,
			);

			$instance = wp_parse_args( (array) $instance, $defaults );
			wp_enqueue_script( 'tribe-events-countdown-widget', tribe_events_pro_resource_url( 'widget-countdown.js' ), array( 'jquery' ), apply_filters( 'tribe_events_pro_js_version', Tribe__Events__Pro__Main::VERSION ), true );

			// Setup required variables
			if ( empty( $instance['event'] ) ){
				$instance['event'] = $instance['event_ID'];
			}

			$title = apply_filters( 'widget_title', $instance['title'] );

			if ( $instance['complete'] ) {
				$instance['complete'] = '<h3 class="tribe-countdown-complete">' . $instance['complete'] . '</h3>';
			}

			echo $args['before_widget'];
			if ( ! empty( $title ) ) {
				echo $args['before_title'] . $title . $args['after_title'];
			}

			echo $this->get_output( $instance );

			echo $args['after_widget'];
		}

		/**
		 * Get the Output of the Widget based on the Instance from the Database
		 *
		 * @param  array $instance     The Array of arguments that will build the HTML
		 * @param  null $deprecated    Deprecated Argument
		 * @param  null $deprecated_   Deprecated Argument
		 * @param  null $deprecated__  Deprecated Argument
		 * @return string
		 */
		public function get_output( $instance, $deprecated = null, $deprecated_ = null, $deprecated__ = null ) {
			if ( 'next-event' === $instance['type'] ) {
				$event = reset( tribe_get_events( array(
					'eventDisplay' => 'list',
					'posts_per_page' => 1,
				) ) );
			} else {
				$event = get_post( $instance['event'] );
			}
			$ret = $instance['complete'];
			$show_seconds = $instance['show_seconds'];

			ob_start();
			include Tribe__Events__Templates::getTemplateHierarchy( 'pro/widgets/countdown-widget' );
			$hourformat = ob_get_clean();

<<<<<<< HEAD
			// Get the event start date.
			$startdate = tribe_is_recurring_event( $event_ID ) ? $event_date . ' ' . tribe_get_start_date( $event_ID, false, Tribe__Date_Utils::DBTIMEFORMAT ) : tribe_get_start_date( $event_ID, false, Tribe__Date_Utils::DBDATETIMEFORMAT );
			// Get the number of seconds remaining until the date in question.
			$seconds = strtotime( $startdate ) - current_time( 'timestamp' );
=======
			if ( $event instanceof WP_Post ) {
				// Get the event start date.
				$startdate = tribe_get_start_date( $event->ID, false, Tribe__Events__Date_Utils::DBDATETIMEFORMAT );

				// Get the number of seconds remaining until the date in question.
				$seconds = strtotime( $startdate ) - current_time( 'timestamp' );
			} else {
				$seconds = 0;
			}

>>>>>>> f1935343
			if ( $seconds > 0 ) {
				$ret = $this->generate_countdown_output( $seconds, $instance['complete'], $hourformat, $event );
			}

			return $ret;
		}

		/**
		 * Generate the hidden information to be passed to jQuery
		 *
		 * @param  int $seconds             The amount of seconds to show
		 * @param  string $complete         HTML for when the countdown is over
		 * @param  string $hourformat       HTML from View
		 * @param  WP_Post|int|null $event  Event Instance of WP_Post
		 * @param  null $deprecated         Deprecated Argument
		 * @return string
		 */
		public function generate_countdown_output( $seconds, $complete, $hourformat, $event, $deprecated = null ) {
			$event = get_post( $event );
			$link = tribe_get_event_link( $event );

			$output = '';

			if ( $event ) {
				$output .= '<div class="tribe-countdown-text"><a href="' . esc_url( $link ) . '">' . esc_attr( $event->post_title ) . '</a></div>';
			}

			return '
			<div class="tribe-countdown-timer">
				<span class="tribe-countdown-seconds">'.$seconds.'</span>
				<span class="tribe-countdown-format">'.$hourformat.'</span>
				'.$complete.'
			</div>';
		}

	}

}<|MERGE_RESOLUTION|>--- conflicted
+++ resolved
@@ -150,12 +150,6 @@
 			include Tribe__Events__Templates::getTemplateHierarchy( 'pro/widgets/countdown-widget' );
 			$hourformat = ob_get_clean();
 
-<<<<<<< HEAD
-			// Get the event start date.
-			$startdate = tribe_is_recurring_event( $event_ID ) ? $event_date . ' ' . tribe_get_start_date( $event_ID, false, Tribe__Date_Utils::DBTIMEFORMAT ) : tribe_get_start_date( $event_ID, false, Tribe__Date_Utils::DBDATETIMEFORMAT );
-			// Get the number of seconds remaining until the date in question.
-			$seconds = strtotime( $startdate ) - current_time( 'timestamp' );
-=======
 			if ( $event instanceof WP_Post ) {
 				// Get the event start date.
 				$startdate = tribe_get_start_date( $event->ID, false, Tribe__Events__Date_Utils::DBDATETIMEFORMAT );
@@ -166,7 +160,6 @@
 				$seconds = 0;
 			}
 
->>>>>>> f1935343
 			if ( $seconds > 0 ) {
 				$ret = $this->generate_countdown_output( $seconds, $instance['complete'], $hourformat, $event );
 			}
