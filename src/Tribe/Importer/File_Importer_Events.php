<?php

/**
 * Class Tribe__Events__Importer__File_Importer_Events
 */
class Tribe__Events__Importer__File_Importer_Events extends Tribe__Events__Importer__File_Importer {

	protected $required_fields = array( 'event_name', 'event_start_date' );

	protected function match_existing_post( array $record ) {
		$start_date = $this->get_event_start_date( $record );
		$end_date   = $this->get_event_end_date( $record );
		$all_day    = $this->get_boolean_value_by_key( $record, 'event_all_day' );

		// Base query - only the meta query will be different
		$query_args = array(
			'post_type'      => Tribe__Events__Main::POSTTYPE,
			'post_title'     => $this->get_value_by_key( $record, 'event_name' ),
			'fields'         => 'ids',
			'posts_per_page' => 1,
		);

		// When trying to find matches for all day events, the comparison should only be against the date
		// component only since a) the time is irrelevant and b) the time may have been adjusted to match
		// the eod cutoff setting
		if ( Tribe__Date_Utils::is_all_day( $all_day ) ) {
			$meta_query = array(
				array(
					'key'     => '_EventStartDate',
					'value'   => $this->get_event_start_date( $record, true ),
					'compare' => 'LIKE',
				),
				array(
					'key'     => '_EventAllDay',
					'value'   => 'yes',
				),
			);
		// For regular, non-all day events, use the full date *and* time in the start date comparison
		} else {
			$meta_query = array(
				array(
					'key'   => '_EventStartDate',
					'value' => $start_date,
				),
			);
		}

		// Optionally use the end date/time for matching, where available
		if ( ! empty( $end_date ) && ! $all_day ) {
			$meta_query[] = array(
				'key'   => '_EventEndDate',
				'value' => $end_date,
			);
		}

		$query_args['meta_query'] = $meta_query;

		add_filter( 'posts_search', array( $this, 'filter_query_for_title_search' ), 10, 2 );
		$matches = get_posts( $query_args );
		remove_filter( 'posts_search', array( $this, 'filter_query_for_title_search' ), 10, 2 );

		if ( empty( $matches ) ) {
			return 0;
		}

		return reset( $matches );
	}

	protected function update_post( $post_id, array $record ) {
		$event = $this->build_event_array( $record );
		Tribe__Events__API::updateEvent( $post_id, $event );
	}


	protected function create_post( array $record ) {
		$event = $this->build_event_array( $record );
		$id    = Tribe__Events__API::createEvent( $event );

		return $id;
	}

	private function get_event_start_date( array $record, $date_only = false ) {
		$start_date = $this->get_value_by_key( $record, 'event_start_date' );
		$start_time = $this->get_value_by_key( $record, 'event_start_time' );

		if ( ! $date_only && ! empty( $start_time ) ) {
			$start_date .= ' ' . $start_time;
		}

		$start_date = $date_only
			? date( Tribe__Date_Utils::DBDATEFORMAT, strtotime( $start_date ) )
			: date( Tribe__Date_Utils::DBDATETIMEFORMAT, strtotime( $start_date ) );

		return $start_date;
	}

	private function get_event_end_date( array $record ) {
		$start_date = $this->get_event_start_date( $record );
		$end_date   = $this->get_value_by_key( $record, 'event_end_date' );
		$end_time   = $this->get_value_by_key( $record, 'event_end_time' );
		if ( empty( $end_date ) ) {
			$end_date = $start_date;
		}
		if ( ! empty( $end_time ) ) {
			$end_date .= ' ' . $end_time;
		}
		if ( ! empty( $end_date ) ) {
			$end_date = date( 'Y-m-d H:i:s', strtotime( $end_date ) );
		}
		if ( $end_date < $start_date ) {
			$end_date = $start_date;
		}

		return $end_date;
	}

	private function get_boolean_value_by_key( $record, $key, $return_true_value = '1', $accepted_true_values = array( 'yes', 'true', '1' ) ) {
		$value = strtolower( $this->get_value_by_key( $record, $key ) );
		if ( in_array( $value, $accepted_true_values ) ) {
			$value = $return_true_value;
		}

		return $value;
	}

	private function build_event_array( array $record ) {
		$start_date = strtotime( $this->get_event_start_date( $record ) );
		$end_date   = strtotime( $this->get_event_end_date( $record ) );

		$event = array(
			'post_type'             => Tribe__Events__Main::POSTTYPE,
			'post_title'            => $this->get_value_by_key( $record, 'event_name' ),
<<<<<<< HEAD
			'post_status'           => Tribe__Settings_Manager::get_option( 'imported_post_status', 'publish' ),
=======
			'post_status'           => Tribe__Events__Importer__Options::get_default_post_status( 'csv' ),
>>>>>>> 231688d8
			'post_content'          => $this->get_value_by_key( $record, 'event_description' ),
			'EventStartDate'        => date( 'Y-m-d', $start_date ),
			'EventStartHour'        => date( 'h', $start_date ),
			'EventStartMinute'      => date( 'i', $start_date ),
			'EventStartMeridian'    => date( 'a', $start_date ),
			'EventEndDate'          => date( 'Y-m-d', $end_date ),
			'EventEndHour'          => date( 'h', $end_date ),
			'EventEndMinute'        => date( 'i', $end_date ),
			'EventEndMeridian'      => date( 'a', $end_date ),
			'EventShowMapLink'      => $this->get_boolean_value_by_key( $record, 'event_show_map_link' ),
			'EventShowMap'          => $this->get_boolean_value_by_key( $record, 'event_show_map' ),
			'EventCost'             => $this->get_value_by_key( $record, 'event_cost' ),
			'EventAllDay'           => $this->get_boolean_value_by_key( $record, 'event_all_day', 'yes' ),
			'EventHideFromUpcoming' => $this->get_value_by_key( $record, 'event_hide' ),
			'EventURL'              => $this->get_value_by_key( $record, 'event_website' ),
			'EventCurrencySymbol'   => $this->get_value_by_key( $record, 'event_currency_symbol' ),
			'EventCurrencyPosition' => $this->get_value_by_key( $record, 'event_currency_position' ),
		);

		if ( $organizer_id = $this->find_matching_organizer_id( $record ) ) {
			$event['Organizer'] = array( 'OrganizerID' => $organizer_id );
		}

		if ( $venue_id = $this->find_matching_venue_id( $record ) ) {
			$event['Venue'] = array( 'VenueID' => $venue_id );
		}

		if ( $cats = $this->get_value_by_key( $record, 'event_category' ) ) {
			$event['tax_input'][ Tribe__Events__Main::TAXONOMY ] = $this->translate_terms_to_ids( explode( ',', $cats ) );
		}

		if ( $tags = $this->get_value_by_key( $record, 'event_tags' ) ) {
			$event['tax_input']['post_tag'] = $tags;
		}

		$additional_fields = apply_filters( 'tribe_events_csv_import_event_additional_fields', array() );
		if ( ! empty ( $additional_fields ) ) {
			foreach ( $additional_fields as $key => $csv_column ) {
				$event[ $key ] = $this->get_value_by_key( $record, $key );
			}
		}

		return $event;

	}

	private function find_matching_organizer_id( $record ) {
		$name = $this->get_value_by_key( $record, 'event_organizer_name' );

		return $this->find_matching_post_id( $name, Tribe__Events__Main::ORGANIZER_POST_TYPE );
	}

	private function find_matching_venue_id( $record ) {
		$name = $this->get_value_by_key( $record, 'event_venue_name' );

		return $this->find_matching_post_id( $name, Tribe__Events__Main::VENUE_POST_TYPE );
	}

	/**
	 * When passing terms to wp_insert_post(), we're required to have IDs
	 * for hierarchical taxonomies, not strings
	 *
	 * @param array $terms
	 *
	 * @return int[]
	 */
	private function translate_terms_to_ids( array $terms ) {
		$term_ids = array();
		// duplicating some code from wp_set_object_terms()
		foreach ( $terms as $term ) {
			if ( ! strlen( trim( $term ) ) ) {
				continue;
			}

			if ( ! $term_info = term_exists( $term, Tribe__Events__Main::TAXONOMY ) ) {
				// Skip if a non-existent term ID is passed.
				if ( is_int( $term ) ) {
					continue;
				}
				$term_info = wp_insert_term( $term, Tribe__Events__Main::TAXONOMY );
			}
			if ( is_wp_error( $term_info ) ) {
				continue;
			}
			$term_ids[] = $term_info['term_id'];
		}

		return $term_ids;
	}

}<|MERGE_RESOLUTION|>--- conflicted
+++ resolved
@@ -130,11 +130,7 @@
 		$event = array(
 			'post_type'             => Tribe__Events__Main::POSTTYPE,
 			'post_title'            => $this->get_value_by_key( $record, 'event_name' ),
-<<<<<<< HEAD
-			'post_status'           => Tribe__Settings_Manager::get_option( 'imported_post_status', 'publish' ),
-=======
 			'post_status'           => Tribe__Events__Importer__Options::get_default_post_status( 'csv' ),
->>>>>>> 231688d8
 			'post_content'          => $this->get_value_by_key( $record, 'event_description' ),
 			'EventStartDate'        => date( 'Y-m-d', $start_date ),
 			'EventStartHour'        => date( 'h', $start_date ),
