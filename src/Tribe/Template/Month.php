--- conflicted
+++ resolved
@@ -281,22 +281,13 @@
 			list( $search_term, $tax_term, $geographic_term ) = $this->get_search_terms();
 
 			if ( ! empty( $search_term ) ) {
-<<<<<<< HEAD
-				Tribe__Notices::set_notice( 'event-search-no-results', sprintf( __( 'There were no results found for <strong>"%s"</strong> this month. Try searching next month.', 'the-events-calendar' ), esc_html( $search_term ) ) );
-			} // if attempting to view a category archive.
-			elseif ( ! empty( $tax_term ) ) {
-				Tribe__Notices::set_notice( 'events-not-found', sprintf( __( 'No matching %1$s listed under %2$s. Please try viewing the full calendar for a complete list of events.', 'the-events-calendar' ), strtolower( $events_label_plural ), $tax_term ) );
-			} else {
-				Tribe__Notices::set_notice( 'event-search-no-results', __( 'There were no results found.', 'the-events-calendar' ) );
-=======
-				Tribe__Events__Main::setNotice( 'event-search-no-results', sprintf( esc_html__( 'There were no results found for %s this month. Try searching next month.', 'the-events-calendar' ),
+				Tribe__Notices::set_notice( 'event-search-no-results', sprintf( esc_html__( 'There were no results found for %s this month. Try searching next month.', 'the-events-calendar' ),
 					'<strong>"' . esc_html( $search_term ) . '"</strong>' ) );
 			} // if attempting to view a category archive.
 			elseif ( ! empty( $tax_term ) ) {
-				Tribe__Events__Main::setNotice( 'events-not-found', sprintf( esc_html__( 'No matching %1$s listed under %2$s. Please try viewing the full calendar for a complete list of events.', 'the-events-calendar' ), strtolower( $events_label_plural ), $tax_term ) );
+				Tribe__Notices::set_notice( 'events-not-found', sprintf( esc_html__( 'No matching %1$s listed under %2$s. Please try viewing the full calendar for a complete list of events.', 'the-events-calendar' ), strtolower( $events_label_plural ), $tax_term ) );
 			} else {
-				Tribe__Events__Main::setNotice( 'event-search-no-results', esc_html__( 'There were no results found.', 'the-events-calendar' ) );
->>>>>>> 67d55b5c
+				Tribe__Notices::set_notice( 'event-search-no-results', esc_html__( 'There were no results found.', 'the-events-calendar' ) );
 			}
 		}
 
@@ -698,13 +689,8 @@
 			if ( false !== strtotime( $date . '-01' ) ) {
 				return $date;
 			} else {
-<<<<<<< HEAD
 				Tribe__Notices::set_notice( 'requested-date-invalid',
-					sprintf( __( 'The requested date "%s" was not valid &ndash; showing the current month instead', 'the-events-calendar' ), esc_html( $date ) ) );
-=======
-				Tribe__Events__Main::setNotice( 'requested-date-invalid',
 					sprintf( esc_html__( 'The requested date "%s" was not valid &ndash; showing the current month instead', 'the-events-calendar' ), esc_html( $date ) ) );
->>>>>>> 67d55b5c
 
 				return date_i18n( 'Y-m' );
 			}
@@ -862,13 +848,8 @@
 		 */
 		public static function day_classes() {
 			$current_day  = self::get_current_day();
-<<<<<<< HEAD
 			$calendar_day = Tribe__Date_Utils::date_only( $current_day['date'] );
 			$today        = date_i18n( Tribe__Date_Utils::DBDATEFORMAT );
-=======
-			$calendar_day = Tribe__Events__Date_Utils::date_only( $current_day['date'] );
-			$today        = date_i18n( Tribe__Events__Date_Utils::DBDATEFORMAT );
->>>>>>> 67d55b5c
 
 			// Start by determining which month we're looking at
 			if ( $current_day['month'] == self::CURRENT_MONTH ) {
