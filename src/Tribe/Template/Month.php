<?php
/**
 * @for     Calendar Template
 * This file contains the hook logic required to create an effective calendar month view.
 *
 * @package TribeEventsCalendar
 *
 */

if ( ! defined( 'ABSPATH' ) ) {
	die( '-1' );
}

if ( ! class_exists( 'Tribe__Events__Template__Month' ) ) {
	/**
	 * Month view template class
	 */
	class Tribe__Events__Template__Month extends Tribe__Events__Template_Factory {
		/**
		 * Month Type Masks
		 */
		const PREVIOUS_MONTH = - 1;
		const CURRENT_MONTH = 0;
		const NEXT_MONTH = 1;

		/**
		 * Prefix for month view ajax actions
		 */
		const AJAX_HOOK = 'tribe_calendar';

		/**
		 * Number of events per day
		 * @var int
		 * @see tribe_events_month_day_limit
		 */
		private $events_per_day;

		/**
		 * Grid day events
		 * @var array
		 */
		private $event_ids_by_day;

		/**
		 * Array of days of the month
		 * @var array
		 */
		private static $calendar_days = array();

		/**
		 * Internal pointer to current day in the month view loop
		 * @var int
		 */
		private static $current_day = - 1;

		/**
		 * Internal pointer to current week in the month view loop
		 * @var int
		 */
		private static $current_week = - 1;

		/**
		 * Query args
		 * @var array|null
		 */
		protected $args;

		/**
		 * Indicates the array index marking the first entry for the current month.
		 * @var int
		 */
		protected $current_month_begins;

		/**
		 * Indicates the array index marking the last entry for the current month.
		 * @var int
		 */
		protected $current_month_ends;

		/**
		 * CSS class for the month view wrapper
		 * @var string
		 */
		protected $body_class = 'events-gridview';

		/**
		 * Excerpt length on month view tooltips
		 * @var int
		 */
		protected $excerpt_length = 30;

		/**
		 * Static asset packages required for month view functionality
		 * @var array
		 */
		protected $asset_packages = array( 'ajax-calendar' );

		/**
		 * HTML cache holder
		 * @var Tribe__Template_Part_Cache
		 */
		private $html_cache;

		/**
		 * Whether the HTML cache is enabled
		 * @var boolean
		 */
		private $use_cache;

		/**
		 * The events in this month
		 * @var
		 */
		private $events_in_month;

		/**
		 * The category being viewed on month view
		 * @var
		 */
		private $queried_event_cats;

		/**
		 * The month date that was requested
		 * @var string
		 */
		private $requested_date;

		/**
		 * The first date to show on the calendar grid (may be in the previous month)
		 * @var bool|string
		 */
		private $first_grid_date;

		/**
		 * The last date to show on the calendar grid (may be in the next month)
		 * @var bool|string
		 */
		private $final_grid_date;


		/**
		 * Set the notices used on month view.
		 *
		 * @param array $args Set of $wp_query params for the month view, if none passed then will default to $wp_query.
		 */
		public function __construct( $args = array() ) {

			// set the proper query args
			$this->set_args( $args );

			// include child categories in the query, save categories for reuse
			$this->set_queried_event_cats();

			// decide if we should use the month view cache
			$this->use_cache = tribe_get_option( 'enable_month_view_cache', false );

			// Cache the result of month/content.php
			if ( $this->use_cache ) {
				$cache_expiration = apply_filters( 'tribe_events_month_view_transient_expiration', HOUR_IN_SECONDS );
				$this->html_cache = new Tribe__Template_Part_Cache( 'month/content.php', serialize( $this->args ), $cache_expiration, 'save_post' );
			}

			$this->events_per_day  = apply_filters( 'tribe_events_month_day_limit', tribe_get_option( 'monthEventAmount', '3' ) );
			$this->requested_date  = $this->requested_date();
			$this->first_grid_date = self::calculate_first_cell_date( $this->requested_date );
			$this->final_grid_date = self::calculate_final_cell_date( $this->requested_date );


			// get all the ids for the events in this month, speeds up queries
			$this->set_events_in_month();

			// don't enqueue scripts and js when we're not constructing month view,
			// they'll have to be enqueued separately
			if ( ! tribe_is_month() ) {
				$this->asset_packages = array();
			}

			parent::__construct();
		}

		/**
		 * Add any special hooks for this view
		 *
		 */
		protected function hooks() {
			parent::hooks();

			// Since we set is_post_type_archive to true on month view, this prevents 'Events' from being added to the page title
			add_filter( 'post_type_archive_title', '__return_false', 10 );

			if ( ! empty( $this->events_in_month ) ) {
				add_filter( 'tribe_events_month_has_events', '__return_true' );
			}
		}

		/**
		 * Unhook all the hooks set up on this view
		 *
		 */
		protected function unhook() {
			parent::unhook();
			remove_filter( 'post_type_archive_title', '__return_false', 10 );
			if ( ! empty( $this->events_in_month ) ) {
				remove_filter( 'tribe_events_month_has_events', '__return_true' );
			}
		}

		/**
		 * Set the correct args using either passed args, ajax request, or wp_query
		 *
		 *
		 * @param array $args
		 */
		protected function set_args( $args = array() ) {

			$doing_ajax = ( defined( 'DOING_AJAX' ) && DOING_AJAX ) ? true : false;

			if ( empty( $args ) && $doing_ajax ) {
				$post_status = array( 'publish' );
				if ( is_user_logged_in() ) {
					$post_status[] = 'private';
				}
				// set the global query var for eventDisplay
				$args = array(
					'post_type'    => Tribe__Events__Main::POSTTYPE,
					'eventDisplay' => 'month',
					'eventDate'    => $_POST['eventDate'],
					'post_status'  => $post_status,
				);
			}

			if ( empty( $args ) ) {
				// if no args were passed to the constructor, get them from $wp_query
				global $wp_query;
				$args = $wp_query->query;

				if ( ! empty( $wp_query->query_vars['meta_query'] ) ) {
					$args['meta_query'] = $wp_query->query_vars['meta_query'];
				}
			}

			$this->args = $args;

		}

		/**
		 * Set the notices used on month view
		 *
		 */
		public function set_notices() {
			// Our focus is on the current month, not the complete range of events included in the current month view
			// (which may include some leading/trailing days of the next and previous months)
			$slice_length         = $this->current_month_ends - $this->current_month_begins + 1;
			$current_month_counts = array_slice( self::$calendar_days, $this->current_month_begins, $slice_length );

			foreach ( $current_month_counts as $day ) {
				if ( $day['events']->have_posts() ) {
					// some events were found, no need to continue
					return;
				}
			}

			// if we got this far, it means no events were found
			$this->nothing_found_notice();
		}

		/**
		 * Sets an appropriate no results found message.
		 *
		 */
		protected function nothing_found_notice() {
			if ( ! empty( $this->args['suppress_nothing_found_notice'] ) ) {
				return;
			}

			$events_label_plural = tribe_get_event_label_plural();
			list( $search_term, $tax_term, $geographic_term ) = $this->get_search_terms();

			if ( ! empty( $search_term ) ) {
				Tribe__Notices::set_notice( 'event-search-no-results', sprintf( esc_html__( 'There were no results found for %s this month. Try searching next month.', 'the-events-calendar' ),
					'<strong>"' . esc_html( $search_term ) . '"</strong>' ) );
			} // if attempting to view a category archive.
			elseif ( ! empty( $tax_term ) ) {
				Tribe__Notices::set_notice( 'events-not-found', sprintf( esc_html__( 'No matching %1$s listed under %2$s. Please try viewing the full calendar for a complete list of events.', 'the-events-calendar' ), strtolower( $events_label_plural ), $tax_term ) );
			} else {
				Tribe__Notices::set_notice( 'event-search-no-results', esc_html__( 'There were no results found.', 'the-events-calendar' ) );
			}
		}

		/**
		 * Get the title for month view
		 *
		 * @param string $original_title
		 * @param string $sep
		 *
		 * @return string
		 */
		protected function get_title( $original_title, $sep = null ) {
			$new_title = parent::get_title( $original_title, $sep );
			if ( get_query_var( 'eventDate' ) && has_filter( 'tribe_month_grid_view_title' ) ) {
				_deprecated_function( "The 'tribe_month_grid_view_title' filter", '3.8', " the 'tribe_get_events_title' filter" );
				$title_date = date_i18n( tribe_get_option( 'monthAndYearFormat', 'F Y' ), strtotime( get_query_var( 'eventDate' ) ) );
				$new_title  = apply_filters( 'tribe_month_grid_view_title', $new_title, $sep, $title_date );
			} elseif ( has_filter( 'tribe_events_this_month_title' ) ) {
				_deprecated_function( "The 'tribe_events_this_month_title' filter", '3.8', " the 'tribe_get_events_title' filter" );
				$new_title = apply_filters( 'tribe_events_this_month_title', $new_title, $sep );
			}

			return $new_title;
		}

		/**
		 * Get the view more link
		 *
		 * @param integer $date
		 *
		 * @return string
		 */
		private static function view_more_link( $date ) {
			$day_link       = tribe_get_day_link( $date );
			$tribe_bar_args = self::get_tribe_bar_args();
			if ( ! empty( $tribe_bar_args ) ) {
				$day_link = add_query_arg( $tribe_bar_args, $day_link );
			}

			return esc_url_raw( $day_link );
		}

		/**
		 * Set the queried terms as a class property
		 * Include child categories of the category currently being viewed
		 */
		protected function set_queried_event_cats() {

			// Check the request for tribe_event_category
			if ( ! empty( $_POST['tribe_event_category'] ) ) {
				$this->args[ Tribe__Events__Main::TAXONOMY ] = $_POST['tribe_event_category'];
			} elseif ( ! empty( $_GET['tribe_event_category'] ) ) {
				$this->args[ Tribe__Events__Main::TAXONOMY ] = $_GET['tribe_event_category'];
			}

			$terms   = array();
			$term_id = isset( $this->args[ Tribe__Events__Main::TAXONOMY ] ) ? $this->args[ Tribe__Events__Main::TAXONOMY ] : null;

			// get the term by id if it's an int
			if ( is_int( $term_id ) ) {
				$terms[0] = $term_id;
			} elseif ( is_string( $term_id ) ) {
				// get the term by slug if it's a string
				$term = get_term_by( 'slug', $term_id, Tribe__Events__Main::TAXONOMY );
				if ( ! is_wp_error( $term ) ) {
					$terms[0] = $term->term_id;
				}
			}

			// make sure child terms are included
			if ( ! empty( $terms ) ) {
				$term_children = get_term_children( $terms[0], Tribe__Events__Main::TAXONOMY );
				if ( is_array( $term_children ) ) {
					$terms = array_merge( $terms, $term_children );
				}
			}
			$this->queried_event_cats = $terms;
		}

		/**
		 * Get all the events in the month by directly querying the postmeta table
		 * Also caches the postmeta and terms for the found events
		 */
		protected function set_events_in_month() {
			global $wpdb;

			$grid_start_datetime = tribe_beginning_of_day( $this->first_grid_date );
			$grid_end_datetime   = tribe_end_of_day( $this->final_grid_date );

			$cache     = new Tribe__Cache();
			$cache_key = 'events_in_month' . $grid_start_datetime . '-' . $grid_end_datetime;

			// if we have a cached result, use that
			$cached_events = $cache->get( $cache_key, 'save_post' );
			if ( $cached_events !== false ) {
				$this->events_in_month = $cached_events;

				return;
			}

			$post_stati = array( 'publish' );
			if ( is_user_logged_in() ) {
				$post_stati[] = 'private';
			}

			$post_stati = implode( "','", $post_stati );
			$ignore_hidden_events_AND = $this->hidden_events_fragment();

			$events_request = $wpdb->prepare(
				"SELECT tribe_event_start.post_id as ID,
						tribe_event_start.meta_value as EventStartDate,
						tribe_event_end_date.meta_value as EventEndDate
				FROM $wpdb->postmeta AS tribe_event_start
				LEFT JOIN $wpdb->posts ON tribe_event_start.post_id = $wpdb->posts.ID
				LEFT JOIN $wpdb->postmeta as tribe_event_end_date ON ( tribe_event_start.post_id = tribe_event_end_date.post_id AND tribe_event_end_date.meta_key = '_EventEndDate' )
				WHERE $ignore_hidden_events_AND tribe_event_start.meta_key = '_EventStartDate'
				AND ( (tribe_event_start.meta_value >= '%1\$s' AND  tribe_event_start.meta_value <= '%2\$s')
					OR (tribe_event_start.meta_value <= '%1\$s' AND tribe_event_end_date.meta_value >= '%1\$s')
					OR ( tribe_event_start.meta_value >= '%1\$s' AND  tribe_event_start.meta_value <= '%2\$s')
				)
				AND $wpdb->posts.post_status IN('$post_stati')
				ORDER BY $wpdb->posts.menu_order ASC, DATE(tribe_event_start.meta_value) ASC, TIME(tribe_event_start.meta_value) ASC;
				",
				$grid_start_datetime,
				$grid_end_datetime
			);

			$this->events_in_month = $wpdb->get_results( $events_request );

			// cache the postmeta and terms for all these posts in one go
			$event_ids_in_month = wp_list_pluck( $this->events_in_month, 'ID' );
			update_object_term_cache( $event_ids_in_month, Tribe__Events__Main::POSTTYPE );
			update_postmeta_cache( $event_ids_in_month );

			// cache the found events in the object cache
			$cache->set( $cache_key, $this->events_in_month, 0, 'save_post' );
		}

		/**
		 * Returns a posts-not-in SQL fragment for use in a WHERE clause or else an empty
		 * string if it is unneeded.
		 *
		 * @return string
		 */
		protected function hidden_events_fragment() {
			global $wpdb;

			// Despite the method name, this obtains a list of post IDs to be hidden from *all* event listings
			$ignore_events = Tribe__Events__Query::getHideFromUpcomingEvents();

			// If it is empty we don't need to do anything further
			if ( empty( $ignore_events ) ) {
				return '';
			}

			// Let's ensure they are all absolute integers then collapse into a string
			$ignore_events = implode( ',', array_map( 'absint', $ignore_events ) );

			// Terminate with AND so it can easily be combined with the rest of the WHERE clause
			return " $wpdb->posts.ID NOT IN ( $ignore_events ) AND ";
		}

		/**
		 * Retrieves beginning/end times for a given date
		 *
		 * @param string $date Y-m-d date string
		 * @param string $key Key of cached data to retrieve
		 *
		 * return string|int
		 */
		private function get_cutoff_details( $date, $key ) {
			static $beginnings_and_ends = array();

			if ( empty( $beginnings_and_ends[ $date ] ) ) {
				$beginnings_and_ends[ $date ] = array(
					'beginning' => tribe_beginning_of_day( $date ),
					'end' => tribe_end_of_day( $date ),
				);

				$beginnings_and_ends[ $date ]['beginning_timestamp'] = strtotime( $beginnings_and_ends[ $date ]['beginning'] );
				$beginnings_and_ends[ $date ]['end_timestamp'] = strtotime( $beginnings_and_ends[ $date ]['end'] );
			}

			return $beginnings_and_ends[ $date ][ $key ];
		}

		/**
		 * Breaks the possible collection of events down by grid date
		 *
		 * @param string $date Y-m-d formatted date to retrieve events for
		 *
		 * @return array
		 */
		private function get_event_ids_by_day( $date ) {
			if ( ! $this->event_ids_by_day ) {
				$this->event_ids_by_day = array();

				// Let's loop over all of the events in the month and assign them to days
				foreach ( $this->events_in_month as $event ) {
					// if we're querying by category and the event doesn't have it, skip the event
					if ( ! empty ( $this->queried_event_cats ) ) {
						if ( ! has_term( $this->queried_event_cats, Tribe__Events__Main::TAXONOMY, $event ) ) {
							continue;
						}
					}

					$event_start = strtotime( tribe_get_start_date( $event->ID, true, Tribe__Date_Utils::DBDATETIMEFORMAT ) );
					$event_end   = strtotime( tribe_get_end_date( $event->ID, true, Tribe__Date_Utils::DBDATETIMEFORMAT ) );

					$start = date( 'Y-m-d', $event_start );
					$end = date( 'Y-m-d', $event_end );

					$beginning_of_start           = $this->get_cutoff_details( $start, 'beginning' );
					$beginning_of_start_timestamp = $this->get_cutoff_details( $start, 'beginning_timestamp' );
					$end_of_start                 = $this->get_cutoff_details( $start, 'end' );
					$end_of_start_timestamp       = $this->get_cutoff_details( $start, 'end_timestamp' );
					$beginning_of_end             = $this->get_cutoff_details( $end, 'beginning' );
					$beginning_of_end_timestamp   = $this->get_cutoff_details( $end, 'beginning_timestamp' );

					// if the start of the event is earlier than the beginning of the day, consider the event
					// as starting on the day before
					//
					// Example 1:
					// Assuming a cut-off of 6:00am and an event start date/time of August 2nd @ 5:00am. The
					// "start" DATE would be August 2nd and the beginning of the "start" DATE would be August
					// 2nd @ 6:00am. Therefore, the event start DATE shoud be altered to be a day earlier
					// (August 1st) (Note: the following if statement conditional would be true)
					if ( $event_start < $beginning_of_start_timestamp ) {
						$start = date( 'Y-m-d', strtotime( '-1 day', strtotime( $start ) ) );
					}

					// Subtract a day from the $end if it is:
					// * earlier than the beginning of the start DATE OR
					// * earlier than the beginning of the end DATE OR
					// * earlier than the end of the start DATE (as long as the beginning of the end DATE is greater than that of the start DATE)
					//
					// Example 1:
					// Assuming a cut-off of 6:00am and an event end date/time of August 2nd @ 7:00am. The
					// "end" DATE would be August 2nd and the beginning of the "end" DATE would be August
					// 2nd @ 6:00am. Therefore, the event end DATE shoud remain as August 2nd. (Note: the
					// following if statement conditional would be false)
					//
					// Example 2:
					// Assuming a cut-off of 6:00am and an event end date/time of August 2nd @ 5:00am. The
					// "end" DATE would be August 2nd and the beginning of the "end" DATE would be August
					// 2nd @ 6:00am. Therefore, the event end DATE shoud be altered to be a day earlier
					// (August 1st) (Note: this following if statement conditional would be true)
					if (
						$event_end < $beginning_of_start_timestamp
						|| $event_end < $beginning_of_end_timestamp
						|| (
							$event_end < $end_of_start_timestamp
							&& $beginning_of_end_timestamp > $end_of_start_timestamp
						)
					) {
						$end = date( 'Y-m-d', strtotime( '-1 day', strtotime( $end ) ) );
					}

					// determine if there's a difference in days between start and end
					$diff = strtotime( $end ) - strtotime( $start );

					if ( $diff > 0 ) {
						// There IS a difference. How many days?
						$diff_in_days = $diff / DAY_IN_SECONDS;

						// add the event to each day until the event end
						$new_start = $start;
						for ( $i = 0; $i <= $diff_in_days; $i++ ) {
							if ( ! isset( $this->event_ids_by_day[ $new_start ] ) ) {
								$this->event_ids_by_day[ $new_start ] = array();
							}

							$this->event_ids_by_day[ $new_start ][] = $event->ID;

							$new_start = date( 'Y-m-d', strtotime( '+1 day', strtotime( $new_start ) ) );
						}
					} else {
						// nope. The event is a single day event. Add it to the array
						if ( ! isset( $this->event_ids_by_day[ $start ] ) ) {
							$this->event_ids_by_day[ $start ] = array();
						}

						$this->event_ids_by_day[ $start ][] = $event->ID;
					}
				}

				// Now that we've built our event_ids_by_day, let's array_unique and sort
				foreach ( $this->event_ids_by_day as &$day ) {
					$day = array_unique( $day );
					sort( $day );
				}
			}

			if ( empty( $this->event_ids_by_day[ $date ] ) ) {
				return array();
			}

			return $this->event_ids_by_day[ $date ];
		}

		/**
		 * Get the events for a single day
		 *
		 * @param string $date
		 *
		 * @return WP_Query
		 */
		private function get_daily_events( $date ) {

			$beginning_of_day           = $this->get_cutoff_details( $date, 'beginning' );
			$beginning_of_day_timestamp = $this->get_cutoff_details( $date, 'beginning_timestamp' );

			$end_of_day           = $this->get_cutoff_details( $date, 'end' );
			$end_of_day_timestamp = $this->get_cutoff_details( $date, 'end_timestamp' );

			$event_ids_on_date = $this->get_event_ids_by_day( $date );

			// post__in doesn't work when it's empty, so just don't run the query if there are no IDs
			if ( empty( $event_ids_on_date ) ) {
				return new WP_Query();
			}

			// this  will skip updating term and meta caches - those were already
			// updated in $this->set_events_in_month()
			$args   = wp_parse_args(
				array(
					'eventDisplay'           => 'month',
					'posts_per_page'         => $this->events_per_day,
					'post__in'               => $event_ids_on_date,
					'start_date'             => $beginning_of_day,
					'end_date'               => $end_of_day,
					'update_post_term_cache' => false,
					'update_post_meta_cache' => false,
					'no_found_rows'          => false,
					'orderby'                => 'menu_order',
				), $this->args
			);

			// we don't need this join since we already checked it
			unset ( $args[ Tribe__Events__Main::TAXONOMY ] );

			return tribe_get_events( $args, true );
		}

		/**
		 * Sets up an array of $days based on the current query, that can be used in the calendar loop
		 *
		 */
		public function setup_view() {

			if ( $this->use_cache && $this->html_cache->get() !== false ) {
				return;
			}

			$days = array();

			$date = $this->first_grid_date; // Start with the first grid date

			// Populate complete date range including leading/trailing days from adjacent months
			while ( $date <= $this->final_grid_date ) {

				$day_events = self::get_daily_events( $date );
				$day = (int) substr( $date, - 2 );

				$prev_month = (int) substr( $date, 5, 2 ) < (int) substr( $this->requested_date, 5, 2 );
				$next_month = (int) substr( $date, 5, 2 ) > (int) substr( $this->requested_date, 5, 2 );

				$month_type = self::CURRENT_MONTH;
				if ( $prev_month ) {
					$month_type = self::PREVIOUS_MONTH;
				}
				if ( $next_month ) {
					$month_type = self::NEXT_MONTH;
				}

				$days[] = array(
					'daynum'       => $day,
					'daynum-id' => Tribe__Events__Utils__Id_Generator::generate_id( $day, $day ),
					'date'         => $date,
					'events'       => $day_events,
					'total_events' => $day_events->found_posts,
					'view_more'    => ( $day_events->found_posts > $this->events_per_day ) ? self::view_more_link( $date ) : false,
					'month'        => $month_type,
				);

				// Record the indicies marking the portion of the array relating to the current month
				if ( ! isset( $this->current_month_begins ) && self::CURRENT_MONTH === $month_type ) {
					$this->current_month_begins = count( $days ) - 1;
				}
				if ( isset( $this->current_month_begins ) && ! isset( $this->current_month_ends ) && self::CURRENT_MONTH !== $month_type ) {
					$this->current_month_ends = count( $days ) - 1;
				}

				// Advance forward one day
				$date = date( Tribe__Date_Utils::DBDATEFORMAT, strtotime( "$date +1 day" ) );
			}

			// If the month ended without bleeding into the next month, our current_month_ends property may not be set
			if ( ! isset( $this->current_month_ends ) ) {
				$this->current_month_ends = count( $days ) - 1;
			}

			// store set of found days for use in calendar loop functions
			self::$calendar_days = $days;
		}

		/**
		 * Returns the requested date as a Y-m (yyyy-mm) formatted string.
		 *
		 * If the requested date is invalid (such as 1984-25) the current month is returned instead and
		 * an appropriate notice presented to the user.
		 *
		 * @return string
		 */
		protected function requested_date() {
			// We expect the date to be Y-m (yyyy-mm) format, ie year and date only
			$date = isset( $this->args['eventDate'] ) ? $this->args['eventDate'] : tribe_get_month_view_date();

			// Test and return unmodified if valid
			if ( false !== strtotime( $date . '-01' ) ) {
				return $date;
			} else {
				Tribe__Notices::set_notice( 'requested-date-invalid',
					sprintf( esc_html__( 'The requested date "%s" was not valid &ndash; showing the current month instead', 'the-events-calendar' ), esc_html( $date ) ) );

				return date_i18n( 'Y-m' );
			}
		}

		/**
		 * Loop through the $_REQUEST and find all tribe bar args.
		 *
		 * @return array
		 */
		protected static function get_tribe_bar_args() {
			$tribe_bar_args = array();
			foreach ( $_REQUEST as $key => $value ) {
				if ( $value && strpos( $key, 'tribe' ) === 0 && $key != 'tribe-bar-date' ) {
					$tribe_bar_args[ $key ] = $value;
				}
			}

			return $tribe_bar_args;
		}

		/**
		 * Return the date of the first day in the month view grid.
		 *
		 * This is not necessarily the 1st of the specified month, rather it is the date of the
		 * first grid cell which could be anything upto 6 days earlier than the 1st of the month.
		 *
		 * @param string  $month
		 * @param integer $start_of_week
		 *
		 * @return bool|string (Y-m-d)
		 */
		public static function calculate_first_cell_date( $month, $start_of_week = null ) {
			if ( null === $start_of_week ) {
				$start_of_week = (int) get_option( 'start_of_week', 0 );
			}

			$day_1 = Tribe__Date_Utils::first_day_in_month( $month );
			if ( $day_1 < $start_of_week ) {
				$day_1 += 7;
			}

			$diff = $day_1 - $start_of_week;
			if ( $diff >= 0 ) {
				$diff = "-$diff";
			}

			try {
				$date = new DateTime( $month );
				$date = new DateTime( $date->format( 'Y-m-01' ) );
				$date->modify( "$diff days" );

				return $date->format( Tribe__Date_Utils::DBDATEFORMAT );
			} catch ( Exception $e ) {
				return false;
			}
		}

		/**
		 * Return the date of the first day in the month view grid.
		 *
		 * This is not necessarily the last day of the specified month, rather it is the date of
		 * the final grid cell which could be anything upto 6 days into the next month.
		 *
		 * @param string  $month
		 * @param integer $start_of_week
		 *
		 * @return bool|string (Y-m-d)
		 */
		public static function calculate_final_cell_date( $month, $start_of_week = null ) {
			if ( null === $start_of_week ) {
				$start_of_week = (int) get_option( 'start_of_week', 0 );
			}

			$last_day    = Tribe__Date_Utils::last_day_in_month( $month );
			$end_of_week = Tribe__Date_Utils::week_ends_on( $start_of_week );
			if ( $end_of_week < $last_day ) {
				$end_of_week += 7;
			}

			$diff = $end_of_week - $last_day;
			if ( $diff >= 0 ) {
				$diff = "+$diff";
			}

			try {
				$date = new DateTime( $month );
				$date = new DateTime( $date->format( 'Y-m-t' ) );
				$date->modify( "$diff days" );

				return $date->format( Tribe__Date_Utils::DBDATEFORMAT );
			} catch ( Exception $e ) {
				return false;
			}
		}

		/**
		 * Checks whether there are more calendar days to display
		 *
		 * @return bool True if calendar days are available, false if not.
		 */
		public static function have_days() {
			if ( self::$current_day + 1 < count( self::$calendar_days ) ) {
				return true;
			} elseif ( self::$current_day + 1 == count( self::$calendar_days ) && count( self::$calendar_days ) > 0 ) {
				do_action( 'tribe_events_calendar_loop_end' );
				// Do some cleaning up after the loop
				self::rewind_days();
			}

			return false;
		}

		/**
		 * Advances the internal day counter (and week counter, if appropriate)
		 *
		 */
		public static function the_day() {
			if ( self::have_days() ) {
				self::$current_day ++;
				if ( self::$current_day % 7 == 0 ) {
					self::$current_week ++;
				}
			}
		}

		/**
		 * Rewind the posts and reset post index.
		 *
		 */
		public static function rewind_days() {
			self::$current_day  = - 1;
			self::$current_week = - 1;
		}

		/**
		 * Returns the current day according to self::$current_day
		 *
		 * @return array|boolean
		 */
		public static function get_current_day() {
			if ( count( self::$calendar_days ) && self::$current_day < count( self::$calendar_days ) && isset( self::$calendar_days[ self::$current_day ] ) ) {
				return self::$calendar_days[ self::$current_day ];
			}

			return false;
		}

		/**
		 * Generates and returns a set of classes for the current day.
		 *
		 * @return string
		 */
		public static function day_classes() {
			$current_day  = self::get_current_day();
			$calendar_day = Tribe__Date_Utils::date_only( $current_day['date'] );
			$today        = date_i18n( Tribe__Date_Utils::DBDATEFORMAT );

			// Start by determining which month we're looking at
			if ( $current_day['month'] == self::CURRENT_MONTH ) {
				$classes = 'tribe-events-thismonth';
			} else {
				$classes = 'tribe-events-othermonth';
			}

			// Check if the calendar day is in the past, present, or future
			if ( $calendar_day < $today ) {
				$classes .= ' tribe-events-past';
			} elseif ( $calendar_day === $today ) {
				$classes .= ' tribe-events-present';
			} elseif ( $calendar_day > $today ) {
				$classes .= ' tribe-events-future';
			}

			// The day has some events
			if ( $current_day['total_events'] > 0 ) {
				$classes .= ' tribe-events-has-events';
			}

			// Needed for mobile js
<<<<<<< HEAD
			$day_num  = str_pad( $current_day['daynum'], 2, '0', STR_PAD_LEFT );
			$classes .= ' mobile-trigger tribe-event-day-' . $day_num;
=======
			$daynum   = date( 'd', strtotime( $calendar_day ) );
			$classes .= ' mobile-trigger tribe-event-day-' . $daynum;
>>>>>>> 9001addb

			// Determine which column of the grid the day is in
			$column = ( self::$current_day ) - ( self::$current_week * 7 );
			if ( $column > 0 && ( $column % 4 == 0 || $column % 5 == 0 || $column % 6 == 0 ) ) {
				$classes .= ' tribe-events-right';
			}

			return $classes;
		}

		/**
		 * Returns self::$current_week
		 *
		 * @return int $current_week
		 */
		public static function get_current_week() {
			return self::$current_week;
		}

		/**
		 * Generates and returns a set of classes for the current day
		 *
		 * @param  string $classes = ''
		 *
		 * @return string Classes
		 */
		public function event_classes( $classes = '' ) {

			$day = self::get_current_day();

			if ( ! isset( $day['events'] ) ) {
				return $classes;
			}

			$post = $day['events']->post;

			// Get our wrapper classes (for event categories, organizer, venue, and defaults)
			$classes         = array();
			$tribe_cat_slugs = tribe_get_event_cat_slugs( $post->ID );
			foreach ( $tribe_cat_slugs as $tribe_cat_slug ) {
				$classes[] = 'tribe-events-category-' . $tribe_cat_slug;
			}
			$classes = array_merge( $classes, get_post_class( '', $post->ID ) );
			if ( $venue_id = tribe_get_venue_id( $post->ID ) ) {
				$classes[] = 'tribe-events-venue-' . $venue_id;
			}
			foreach ( tribe_get_organizer_ids( $post->ID ) as $organizer_id ) {
				$classes[] = 'tribe-events-organizer-' . $organizer_id;
			}

			if ( $day['events']->current_post + 1 == $day['events']->post_count ) {
				$classes[] = 'tribe-events-last';
			}

			return $classes;
		}

		/**
		 * Month View Ajax Handler
		 *
		 */
		public function ajax_response() {

			if ( isset( $_POST['eventDate'] ) && $_POST['eventDate'] ) {

				Tribe__Events__Query::init();


				Tribe__Events__Main::instance()->displaying = 'month';

				global $wp_query;

				$wp_query = tribe_get_events( $this->args, true );

				ob_start();

				tribe_get_view( 'month/content' );

				$response = array(
					'html'    => ob_get_clean(),
					'success' => true,
					'view'    => 'month',
				);
				apply_filters( 'tribe_events_ajax_response', $response );
				header( 'Content-type: application/json' );
				echo json_encode( $response );
				die();
			}
		}

	} // class Tribe__Events__Template__Month
}<|MERGE_RESOLUTION|>--- conflicted
+++ resolved
@@ -888,13 +888,8 @@
 			}
 
 			// Needed for mobile js
-<<<<<<< HEAD
-			$day_num  = str_pad( $current_day['daynum'], 2, '0', STR_PAD_LEFT );
-			$classes .= ' mobile-trigger tribe-event-day-' . $day_num;
-=======
 			$daynum   = date( 'd', strtotime( $calendar_day ) );
 			$classes .= ' mobile-trigger tribe-event-day-' . $daynum;
->>>>>>> 9001addb
 
 			// Determine which column of the grid the day is in
 			$column = ( self::$current_day ) - ( self::$current_week * 7 );
