<?php

if ( ! function_exists( 'tribe_is_day' ) ) {
	/**
	 * Single Day Test
	 *
	 * Returns true if the query is set for single day, false otherwise
	 *
	 * @category Events
	 * @return bool
	 */
	function tribe_is_day() {
		$tribe_ecp = Tribe__Events__Main::instance();
		$is_day    = ( $tribe_ecp->displaying == 'day' ) ? true : false;

		return apply_filters( 'tribe_is_day', $is_day );
	}

}

if ( ! function_exists( 'tribe_get_day_link' ) ) {
	/**
	 * Link Event Day
	 *
	 * @category Events
	 * @param string $date
	 *
	 * @return string URL
	 */
	function tribe_get_day_link( $date = null ) {
		$tribe_ecp = Tribe__Events__Main::instance();

		return apply_filters( 'tribe_get_day_link', $tribe_ecp->getLink( 'day', $date ), $date );
	}
}

if ( ! function_exists( 'tribe_get_linked_day' ) ) {
	/**
	 * Day View Link
	 *
	 * Get a link to day view
	 *
	 * @category Events
	 * @param string $date
	 * @param string $day
	 *
	 * @return string HTML linked date
	 */
	function tribe_get_linked_day( $date, $day ) {
		$return = '';
		$return .= "<a href='" . esc_url( tribe_get_day_link( $date ) ) . "'>";
		$return .= $day;
		$return .= '</a>';

		return apply_filters( 'tribe_get_linked_day', $return );
	}
}

if ( ! function_exists( 'tribe_the_day_link' ) ) {
	/**
	 * Output an html link to a day
	 *
	 * @category Events
	 * @param string $date 'previous day', 'next day', 'yesterday', 'tomorrow', or any date string that strtotime() can parse
	 * @param string $text text for the link
	 *
	 * @return void
	 **/
	function tribe_the_day_link( $date = null, $text = null ) {
		$html = '';

		try {
			if ( is_null( $text ) ) {
				$text = tribe_get_the_day_link_label( $date );
			}

			$date = tribe_get_the_day_link_date( $date );
			$link = tribe_get_day_link( $date );

			$earliest = tribe_events_earliest_date( Tribe__Date_Utils::DBDATEFORMAT );
			$latest   = tribe_events_latest_date( Tribe__Date_Utils::DBDATEFORMAT );

			if ( $date >= $earliest && $date <= $latest ) {
				$html = '<a href="' . esc_url( $link ) . '" data-day="' . $date . '" rel="prev">' . $text . '</a>';
			}
		} catch ( OverflowException $e ) {
		}

		echo apply_filters( 'tribe_the_day_link', $html );
	}
}

if ( ! function_exists( 'tribe_get_the_day_link_label' ) ) {
	/**
	 * Get the label for the day navigation link
	 *
	 * @category Events
	 * @param string $date_description
	 *
	 * @return string
	 */
	function tribe_get_the_day_link_label( $date_description ) {
		switch ( strtolower( $date_description ) ) {
			case null :
				return esc_html__( 'Today', 'the-events-calendar' );
			case 'previous day' :
				return '<span>&laquo;</span> ' . esc_html__( 'Previous Day', 'the-events-calendar' );
			case 'next day' :
				return esc_html__( 'Next Day', 'the-events-calendar' ) . ' <span>&raquo;</span>';
			case 'yesterday' :
				return esc_html__( 'Yesterday', 'the-events-calendar' );
			case 'tomorrow' :
				return esc_html__( 'Tomorrow', 'the-events-calendar' );
			default :
				return date_i18n( 'Y-m-d', strtotime( $date_description ) );
		}
	}
}

if ( ! function_exists( 'tribe_get_the_day_link_date' ) ) {
	/**
	 * Get the date for the day navigation link.
	 *
	 * @category Events
	 * @param string $date_description
	 *
	 * @return string
	 * @throws OverflowException
	 */
	function tribe_get_the_day_link_date( $date_description ) {
		if ( is_null( $date_description ) ) {
			return Tribe__Events__Pro__Main::instance()->todaySlug;
		}
		if ( $date_description == 'previous day' ) {
			return tribe_get_previous_day_date( get_query_var( 'start_date' ) );
		}
		if ( $date_description == 'next day' ) {
			return tribe_get_next_day_date( get_query_var( 'start_date' ) );
		}

		return date( 'Y-m-d', strtotime( $date_description ) );
	}
}

if ( ! function_exists( 'tribe_the_day_link' ) ) {
	/**
	 * Output an html link to a day
	 *
	 * @category Events
	 * @param string $date 'previous day', 'next day', 'yesterday', 'tomorrow', or any date string that strtotime() can parse
	 * @param string $text text for the link
	 *
<<<<<<< HEAD
	 * @return void
	 **/
	function tribe_the_day_link( $date = null, $text = null ) {
		$html = '';

		try {
			if ( is_null( $text ) ) {
				$text = tribe_get_the_day_link_label( $date );
=======
	 * @return string
	 * @throws OverflowException
	 */
	function tribe_get_next_day_date( $start_date ) {
		if ( PHP_INT_SIZE <= 4 ) {
			if ( date( 'Y-m-d', strtotime( $start_date ) ) > '2037-12-30' ) {
				throw new OverflowException( esc_html__( 'Date out of range.', 'the-events-calendar' ) );
>>>>>>> 67d55b5c
			}

			$date = tribe_get_the_day_link_date( $date );
			$link = tribe_get_day_link( $date );

<<<<<<< HEAD
			$earliest = tribe_events_earliest_date( Tribe__Date_Utils::DBDATEFORMAT );
			$latest   = tribe_events_latest_date( Tribe__Date_Utils::DBDATEFORMAT );

			if ( $date >= $earliest && $date <= $latest ) {
				$html = '<a href="' . esc_url( $link ) . '" data-day="' . $date . '" rel="prev">' . $text . '</a>';
=======
if ( ! function_exists( 'tribe_get_previous_day_date' ) ) {
	/**
	 * Get the previous day's date
	 *
	 * @category Events
	 * @param string $start_date
	 *
	 * @return string
	 * @throws OverflowException
	 */
	function tribe_get_previous_day_date( $start_date ) {
		if ( PHP_INT_SIZE <= 4 ) {
			if ( date( 'Y-m-d', strtotime( $start_date ) ) < '1902-01-02' ) {
				throw new OverflowException( esc_html__( 'Date out of range.', 'the-events-calendar' ) );
>>>>>>> 67d55b5c
			}
		} catch ( OverflowException $e ) {
		}

		echo apply_filters( 'tribe_the_day_link', $html );
	}
}<|MERGE_RESOLUTION|>--- conflicted
+++ resolved
@@ -142,24 +142,13 @@
 	}
 }
 
-if ( ! function_exists( 'tribe_the_day_link' ) ) {
+if ( ! function_exists( 'tribe_get_next_day_date' ) ) {
 	/**
-	 * Output an html link to a day
+	 * Get the next day's date
 	 *
 	 * @category Events
-	 * @param string $date 'previous day', 'next day', 'yesterday', 'tomorrow', or any date string that strtotime() can parse
-	 * @param string $text text for the link
+	 * @param string $start_date
 	 *
-<<<<<<< HEAD
-	 * @return void
-	 **/
-	function tribe_the_day_link( $date = null, $text = null ) {
-		$html = '';
-
-		try {
-			if ( is_null( $text ) ) {
-				$text = tribe_get_the_day_link_label( $date );
-=======
 	 * @return string
 	 * @throws OverflowException
 	 */
@@ -167,19 +156,13 @@
 		if ( PHP_INT_SIZE <= 4 ) {
 			if ( date( 'Y-m-d', strtotime( $start_date ) ) > '2037-12-30' ) {
 				throw new OverflowException( esc_html__( 'Date out of range.', 'the-events-calendar' ) );
->>>>>>> 67d55b5c
 			}
+		}
+		$date = date( 'Y-m-d', strtotime( $start_date . ' +1 day' ) );
+		return $date;
+	}
+}
 
-			$date = tribe_get_the_day_link_date( $date );
-			$link = tribe_get_day_link( $date );
-
-<<<<<<< HEAD
-			$earliest = tribe_events_earliest_date( Tribe__Date_Utils::DBDATEFORMAT );
-			$latest   = tribe_events_latest_date( Tribe__Date_Utils::DBDATEFORMAT );
-
-			if ( $date >= $earliest && $date <= $latest ) {
-				$html = '<a href="' . esc_url( $link ) . '" data-day="' . $date . '" rel="prev">' . $text . '</a>';
-=======
 if ( ! function_exists( 'tribe_get_previous_day_date' ) ) {
 	/**
 	 * Get the previous day's date
@@ -194,11 +177,9 @@
 		if ( PHP_INT_SIZE <= 4 ) {
 			if ( date( 'Y-m-d', strtotime( $start_date ) ) < '1902-01-02' ) {
 				throw new OverflowException( esc_html__( 'Date out of range.', 'the-events-calendar' ) );
->>>>>>> 67d55b5c
 			}
-		} catch ( OverflowException $e ) {
 		}
-
-		echo apply_filters( 'tribe_the_day_link', $html );
+		$date = date( 'Y-m-d', strtotime( $start_date . ' -1 day' ) );
+		return $date;
 	}
 }