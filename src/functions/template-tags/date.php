--- conflicted
+++ resolved
@@ -46,12 +46,8 @@
 
 	$start_date = Tribe__Events__Timezones::event_start_timestamp( $event->ID, $timezone );
 
-<<<<<<< HEAD
-		return tribe_format_date( $start_date, false, $dateFormat );
-=======
 	if ( '' == $dateFormat ) {
 		$dateFormat = tribe_get_time_format();
->>>>>>> 25a44bdd
 	}
 
 	return tribe_event_format_date( $start_date, false, $dateFormat );
@@ -89,12 +85,8 @@
 
 	$end_date = Tribe__Events__Timezones::event_end_timestamp( $event->ID, $timezone );
 
-<<<<<<< HEAD
-		return tribe_format_date( $end_date, false, $dateFormat );
-=======
 	if ( '' == $dateFormat ) {
 		$dateFormat = tribe_get_time_format();
->>>>>>> 25a44bdd
 	}
 
 	return tribe_event_format_date( $end_date, false, $dateFormat );
@@ -126,13 +118,8 @@
 		return '';
 	}
 
-<<<<<<< HEAD
-		$start_date = Tribe__Events__Timezones::event_start_timestamp( $event->ID, $timezone );
-		return tribe_format_date( $start_date, $displayTime, $dateFormat );
-=======
 	if ( tribe_event_is_all_day( $event ) ) {
 		$displayTime = false;
->>>>>>> 25a44bdd
 	}
 
 	$start_date = Tribe__Events__Timezones::event_start_timestamp( $event->ID, $timezone );
@@ -166,96 +153,12 @@
 		return '';
 	}
 
-<<<<<<< HEAD
-		$end_date = Tribe__Events__Timezones::event_end_timestamp( $event->ID, $timezone );
-		return tribe_format_date( $end_date, $displayTime, $dateFormat );
-=======
 	if ( tribe_event_is_all_day( $event ) ) {
 		$displayTime = false;
 	}
 
 	$end_date = Tribe__Events__Timezones::event_end_timestamp( $event->ID, $timezone );
-	return tribe_event_format_date( $end_date, $displayTime, $dateFormat );
-}
-
-/**
- * Formatted Date
- *
- * Returns formatted date
- *
- * @category Events
- * @param string $date        String representing the datetime, assumed to be UTC (relevant if timezone conversion is used)
- * @param bool   $displayTime If true shows date and time, if false only shows date
- * @param string $dateFormat  Allows date and time formating using standard php syntax (http://php.net/manual/en/function.date.php)
- *
- * @return string
- */
-function tribe_event_format_date( $date, $displayTime = true, $dateFormat = '' ) {
-
-	if ( ! Tribe__Events__Date_Utils::is_timestamp( $date ) ) {
-		$date = strtotime( $date );
-	}
-
-	if ( $dateFormat ) {
-		$format = $dateFormat;
-	} else {
-		$date_year = date( 'Y', $date );
-		$cur_year  = date( 'Y', current_time( 'timestamp' ) );
-
-		// only show the year in the date if it's not in the current year
-		$with_year = $date_year == $cur_year ? false : true;
-
-		if ( $displayTime ) {
-			$format = tribe_get_datetime_format( $with_year );
-		} else {
-			$format = tribe_get_date_format( $with_year );
-		}
-	}
-
-	$date = date_i18n( $format, $date );
-
-	return apply_filters( 'tribe_event_formatted_date', $date, $displayTime, $dateFormat );
-
-}
-
-/**
- * Returns formatted date for the official beginning of the day according to the Multi-day cutoff time option
- *
- * @category Events
- * @param string $date   The date to find the beginning of the day, defaults to today
- * @param string $format Allows date and time formating using standard php syntax (http://php.net/manual/en/function.date.php)
- *
- * @return string
- */
-function tribe_event_beginning_of_day( $date = null, $format = 'Y-m-d H:i:s' ) {
-	$multiday_cutoff = explode( ':', tribe_get_option( 'multiDayCutoff', '00:00' ) );
-	$hours_to_add    = $multiday_cutoff[0];
-	$minutes_to_add  = $multiday_cutoff[1];
-	if ( is_null( $date ) || empty( $date ) ) {
-		return apply_filters( 'tribe_event_beginning_of_day', date( $format, strtotime( date( 'Y-m-d' ) . ' +' . $hours_to_add . ' hours ' . $minutes_to_add . ' minutes' ) ) );
-	} else {
-		return apply_filters( 'tribe_event_beginning_of_day', date( $format, strtotime( date( 'Y-m-d', strtotime( $date ) ) . ' +' . $hours_to_add . ' hours ' . $minutes_to_add . ' minutes' ) ) );
-	}
-}
-
-/**
- * Returns formatted date for the official end of the day according to the Multi-day cutoff time option
- *
- * @category Events
- * @param string $date   The date to find the end of the day, defaults to today
- * @param string $format Allows date and time formating using standard php syntax (http://php.net/manual/en/function.date.php)
- *
- * @return string
- */
-function tribe_event_end_of_day( $date = null, $format = 'Y-m-d H:i:s' ) {
-	$multiday_cutoff = explode( ':', tribe_get_option( 'multiDayCutoff', '00:00' ) );
-	$hours_to_add    = $multiday_cutoff[0];
-	$minutes_to_add  = $multiday_cutoff[1];
-	if ( is_null( $date ) || empty( $date ) ) {
-		return apply_filters( 'tribe_event_end_of_day', date( $format, strtotime( 'tomorrow  +' . $hours_to_add . ' hours ' . $minutes_to_add . ' minutes' ) - 1 ) );
-	} else {
-		return apply_filters( 'tribe_event_end_of_day', date( $format, strtotime( date( 'Y-m-d', strtotime( $date ) ) . ' +1 day ' . $hours_to_add . ' hours ' . $minutes_to_add . ' minutes' ) - 1 ) );
->>>>>>> 25a44bdd
+	return tribe_format_date( $end_date, $displayTime, $dateFormat );
 	}
 }
 
@@ -274,90 +177,34 @@
 		$date = current_time( 'mysql' );
 	}
 
-<<<<<<< HEAD
-		if ( null === $event ) {
-			global $post;
-			$event = $post;
-			if ( empty( $event ) ) {
-				_doing_it_wrong( __FUNCTION__, esc_html__( 'The function needs to be passed an $event or used in the loop.', 'the-events-calendar' ) );
-				return false;
-			}
-=======
 	if ( null === $event ) {
 		global $post;
 		$event = $post;
 		if ( empty( $event ) ) {
-			_doing_it_wrong( __FUNCTION__, __( 'The function needs to be passed an $event or used in the loop.', 'the-events-calendar' ) );
+			_doing_it_wrong( __FUNCTION__, esc_html__( 'The function needs to be passed an $event or used in the loop.', 'the-events-calendar' ) );
 			return false;
->>>>>>> 25a44bdd
 		}
 	}
 
-<<<<<<< HEAD
-		$start_of_day     = tribe_beginning_of_day( $date, 'U' );
-		$end_of_day       = tribe_end_of_day( $date, 'U' );
-		$event_start      = tribe_get_start_date( $event, null, 'U' );
-		$event_end        = tribe_get_end_date( $event, null, 'U' );
-
-		// kludge
-		if ( ! empty( $event->_end_date_fixed ) ) {
-			// @todo remove this once we can have all day events without a start / end time
-			$event_end = date_create( date( Tribe__Date_Utils::DBDATETIMEFORMAT, $event_end ) );
-			$event_end->modify( '+1 day' );
-			$event_end    = $event_end->format( 'U' );
-		}
-=======
-	$start_of_day     = tribe_event_beginning_of_day( $date, 'U' );
-	$end_of_day       = tribe_event_end_of_day( $date, 'U' );
+	$start_of_day     = tribe_beginning_of_day( $date, 'U' );
+	$end_of_day       = tribe_end_of_day( $date, 'U' );
 	$event_start      = tribe_get_start_date( $event, null, 'U' );
 	$event_end        = tribe_get_end_date( $event, null, 'U' );
 
 	// kludge
 	if ( ! empty( $event->_end_date_fixed ) ) {
 		// @todo remove this once we can have all day events without a start / end time
-		$event_end = date_create( date( Tribe__Events__Date_Utils::DBDATETIMEFORMAT, $event_end ) );
+		$event_end = date_create( date( Tribe__Date_Utils::DBDATETIMEFORMAT, $event_end ) );
 		$event_end->modify( '+1 day' );
 		$event_end    = $event_end->format( 'U' );
 	}
->>>>>>> 25a44bdd
 
 	/* note:
 	 * events that start exactly on the EOD cutoff will count on the following day
 	 * events that end exactly on the EOD cutoff will count on the previous day
 	 */
 
-<<<<<<< HEAD
-		$event_is_on_date = Tribe__Date_Utils::range_coincides( $start_of_day, $end_of_day, $event_start, $event_end );
-
-		return apply_filters( 'tribe_event_is_on_date', $event_is_on_date, $date, $event );
-	}
-}
-=======
-	$event_is_on_date = Tribe__Events__Date_Utils::range_coincides( $start_of_day, $end_of_day, $event_start, $event_end );
+	$event_is_on_date = Tribe__Date_Utils::range_coincides( $start_of_day, $end_of_day, $event_start, $event_end );
 
 	return apply_filters( 'tribe_event_is_on_date', $event_is_on_date, $date, $event );
-
-}
-
-
-if ( ! function_exists( 'tribe_get_datetime_separator' ) ) {
-	/**
-	 * Get the datetime saparator from the database option with escaped characters or not ;)
-	 *
-	 * @param string $default Default Separator if it's blank on the Database
-	 * @param bool $esc If it's going to be used on a `date` function or method it needs to be escaped
-	 *
-	 * @filter tribe_datetime_separator
-	 *
-	 * @return string
-	 */
-	function tribe_get_datetime_separator( $default = ' @ ', $esc = false ) {
-		$separator = (string) tribe_get_option( 'dateTimeSeparator', $default );
-		if ( $esc ) {
-			$separator = (array) str_split( $separator );
-			$separator = ( ! empty( $separator ) ? '\\' : '' ) . implode( '\\', $separator );
-		}
-		return apply_filters( 'tribe_datetime_separator', $separator );
-	}
-}//end if
->>>>>>> 25a44bdd
+}