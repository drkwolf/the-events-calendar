<?php
/**
 * The Events Calendar Template Tags
 *
 * Display functions (template-tags) for use in WordPress templates.
 */

// Don't load directly
if ( ! defined( 'ABSPATH' ) ) {
	die( '-1' );
}

if ( class_exists( 'Tribe__Events__Main' ) ) {

	/**
	 * Instantiate the template class, preparing a view file for use. If no name is passed, defaults to the class for the current view
	 *
	 * @param bool|string $class Classname you want to instantiate
	 *
	 * @return void
	 * @uses Tribe__Events__Templates::instantiate_template_class()
	 **/
	function tribe_initialize_view( $class = false ) {
		do_action( 'tribe_pre_initialize_view' );
		Tribe__Events__Templates::instantiate_template_class( $class );
	}

	/**
	 * Includes a view file, runs hooks around the view
	 *
	 * @param bool|string $view View slug
	 *
	 * @return void
	 **/
	function tribe_get_view( $view = false ) {

		do_action( 'tribe_pre_get_view' );

		if ( ! $view ) {
			$template_file = tribe_get_current_template();
		} else {
			$template_file = Tribe__Events__Templates::getTemplateHierarchy( $view, array( 'disable_view_check' => true ) );
		}

		if ( file_exists( $template_file ) ) {
			do_action( 'tribe_events_before_view', $template_file );
			include( $template_file );
			do_action( 'tribe_events_after_view', $template_file );
		}
	}

	/**
	 * Get Event Label Singular
	 *
	 * Returns the singular version of the Event Label
	 *
	 * @return string
	 */
	function tribe_get_event_label_singular() {
		return apply_filters( 'tribe_event_label_singular', __( 'Event', 'tribe-events-calendar' ) );
	}

	/**
	 * Get Event Label Plural
	 *
	 * Returns the plural version of the Event Label
	 *
	 * @return string
	 */
	function tribe_get_event_label_plural() {
		return apply_filters( 'tribe_event_label_plural', __( 'Events', 'tribe-events-calendar' ) );
	}

	/**
	 * Includes a template part, similar to the WP get template part, but looks
	 * in the correct directories for Tribe Events templates
	 *
	 * @param string      $slug
	 * @param null|string $name
	 * @param array       $data optional array of vars to inject into the template part
	 *
	 * @uses Tribe__Events__Templates::getTemplateHierarchy
	 **/
	function tribe_get_template_part( $slug, $name = null, array $data = null ) {

		// Execute code for this part
		do_action( 'tribe_pre_get_template_part_' . $slug, $slug, $name, $data );
		// Setup possible parts
		$templates = array();
		if ( isset( $name ) ) {
			$templates[] = $slug . '-' . $name . '.php';
		}
		$templates[] = $slug . '.php';

		// Allow template parts to be filtered
		$templates = apply_filters( 'tribe_get_template_part_templates', $templates, $slug, $name );

		// Make any provided variables available in the template's symbol table
		if ( is_array( $data ) ) {
			extract( $data );
		}

		// loop through templates, return first one found.
		foreach ( $templates as $template ) {
			$file = Tribe__Events__Templates::getTemplateHierarchy( $template, array( 'disable_view_check' => true ) );
			$file = apply_filters( 'tribe_get_template_part_path', $file, $template, $slug, $name );
			$file = apply_filters( 'tribe_get_template_part_path_' . $template, $file, $slug, $name );
			if ( file_exists( $file ) ) {
				ob_start();
				do_action( 'tribe_before_get_template_part', $template, $file, $template, $slug, $name );
				include( $file );
				do_action( 'tribe_after_get_template_part', $template, $file, $slug, $name );
				$html = ob_get_clean();
				echo apply_filters( 'tribe_get_template_part_content', $html, $template, $file, $slug, $name );
			}
		}
		do_action( 'tribe_post_get_template_part_' . $slug, $slug, $name, $data );
	}

	/**
	 * Get Options
	 *
	 * Retrieve specific key from options array, optionally provide a default return value
	 *
	 * @category Events
	 * @param string $optionName Name of the option to retrieve.
	 * @param string $default    Value to return if no such option is found.
	 *
	 * @return mixed Value of the option if found.
	 * @todo Abstract this function out of template tags or otherwise secure it from other namespace conflicts.
	 */
	function tribe_get_option( $optionName, $default = '' ) {
		$tribe_ecp = Tribe__Events__Main::instance();

		return apply_filters( 'tribe_get_option', $tribe_ecp->getOption( $optionName, $default ), $optionName, $default );
	}

	/**
	 * Check if the current request is for a tribe view via ajax
	 *
	 * @category Events
	 * @param bool $view
	 * @return boolean
	 */
	function tribe_is_ajax_view_request( $view = false ) {
		$is_ajax_view_request = false;
		if ( ( defined( 'DOING_AJAX' ) && DOING_AJAX ) && ! empty( $_REQUEST['action'] ) ) {
			switch ( $view ) {
				case false:
					$is_ajax_view_request = ( ! empty( $_REQUEST['tribe_event_display'] ) || ! empty( $_REQUEST['eventDate'] ) || ! empty( $_REQUEST['tribe-bar-date'] ) || ! empty( $_REQUEST['tribe_paged'] ) );
					break;
				case 'month' :
					$is_ajax_view_request = ( $_REQUEST['action'] == Tribe__Events__Template__Month::AJAX_HOOK );
					break;
				case 'list' :
					$is_ajax_view_request = ( $_REQUEST['action'] == Tribe__Events__Template__List::AJAX_HOOK );
					break;
				case 'day' :
					$is_ajax_view_request = ( $_REQUEST['action'] == Tribe__Events__Template__Day::AJAX_HOOK );
					break;
			}
		}

		return apply_filters( 'tribe_is_ajax_view_request', $is_ajax_view_request, $view );
	}

	/**
	 * Update Option
	 *
	 * Set specific key from options array, optionally provide a default return value
	 *
	 * @category Events
	 * @param string $optionName Name of the option to retrieve.
	 * @param string $value      Value to save
	 *
	 * @return void
	 */
	function tribe_update_option( $optionName, $value ) {
		$tribe_ecp = Tribe__Events__Main::instance();
		$tribe_ecp->setOption( $optionName, $value );
	}

	/**
	 * Get Network Options
	 *
	 * Retrieve specific key from options array, optionally provide a default return value
	 *
	 * @category Events
	 * @param string $optionName Name of the option to retrieve.
	 * @param string $default    Value to return if no such option is found.
	 *
	 * @return mixed Value of the option if found.
	 * @todo Abstract this function out of template tags or otherwise secure it from other namespace conflicts.
	 */
	function tribe_get_network_option( $optionName, $default = '' ) {
		$tribe_ecp = Tribe__Events__Main::instance();

		return $tribe_ecp->getNetworkOption( $optionName, $default );
	}

	/**
	 * Event Type Test
	 *
	 * Checks type of $postId to determine if it is an Event
	 *
	 * @category Events
	 * @param int $postId (optional)
	 *
	 * @return bool true if this post is an Event post type
	 */
	function tribe_is_event( $postId = null ) {
		return apply_filters( 'tribe_is_event', Tribe__Events__Main::instance()->isEvent( $postId ), $postId );
	}

	/**
	 * Get Event
	 *
	 * Queries the events using WordPress get_posts() by setting the post type and sorting by event date.
	 *
	 * @category Events
	 * @param array $args query vars with added defaults including post_type of events, sorted (orderby) by event date (order) ascending
	 * @param bool  $full (optional) if the full query object is required or just an array of event posts
	 *
	 * @return array List of posts.
	 * @link http://codex.wordpress.org/Template_Tags/get_posts
	 * @link http://codex.wordpress.org/Function_Reference/get_post
	 * @uses get_posts()
	 * @see  get_posts()
	 */
	function tribe_get_events( $args = array(), $full = false ) {
		if ( empty ( $args['eventDisplay'] ) ) {
			$args['eventDisplay'] = 'custom';
		}

		return apply_filters( 'tribe_get_events', Tribe__Events__Query::getEvents( $args, $full ), $args, $full );
	}

	/**
	 * Returns the current event post object (if there is one) or else null.
	 *
	 * Optionally the post object or ID of an event can be passed in and,
	 * again, the event post object will be returned if possible.
	 *
	 * @category Events
	 * @param $event
	 * @return null|WP_Post
	 */
	function tribe_events_get_event( $event = null ) {
		global $post;

		if ( null === $event ) {
			return $post;
		}

		if ( $event instanceof WP_Post && Tribe__Events__Main::POSTTYPE === get_post_type( $event ) ) {
			return $post;
		}

		if ( is_numeric( $event ) && $event == intval( $event ) ) {
			$event = get_post( $event );

			if ( null !== $event && Tribe__Events__Main::POSTTYPE === get_post_type( $event ) ) {
				return $event;
			}
		}

		return null;
	}

	/**
	 * All Day Event Test
	 *
	 * Returns true if the event is an all day event
	 *
	 * @category Events
	 * @param int $postId (optional)
	 *
	 * @return bool
	 */
	function tribe_event_is_all_day( $postId = null ) {
		$output = Tribe__Events__Date_Utils::is_all_day( tribe_get_event_meta( $postId, '_EventAllDay', true ) );

		return apply_filters( 'tribe_event_is_all_day', $output, $postId );
	}

	/**
	 * Multi-day Event Test
	 *
	 * Returns true if the event spans multiple days
	 *
	 * @category Events
	 * @param int $postId (optional)
	 *
	 * @return bool true if event spans multiple days
	 */
	function tribe_event_is_multiday( $postId = null ) {
		$postId = Tribe__Events__Main::postIdHelper( $postId );
		$start  = (array) tribe_get_event_meta( $postId, '_EventStartDate', false );
		sort( $start );
		$start  = $start[0];
		$end    = strtotime( tribe_get_event_meta( $postId, '_EventEndDate', true ) );
		$output = ( $end > strtotime( tribe_event_end_of_day( $start ) ) );

		return apply_filters( 'tribe_event_is_multiday', $output, $postId, $start, $end );
	}

	/**
	 * Event Category ID's
	 *
	 * Display the event category ID as a class for events wrapper
	 *
	 * @category Events
	 * @uses wp_get_object_terms()
	 */
	function tribe_get_event_cat_ids( $post_id = 0 ) {
		$post_id = Tribe__Events__Main::postIdHelper( $post_id );

		return wp_list_pluck( (array) get_the_terms( $post_id, Tribe__Events__Main::TAXONOMY ), 'term_id' );
	}

	/**
	 * Event Category slugs
	 *
	 * Display the event category ID as a class for events wrapper
	 *
	 * @category Events
	 * @uses wp_get_object_terms()
	 */
	function tribe_get_event_cat_slugs( $post_id = 0 ) {
		$post_id = Tribe__Events__Main::postIdHelper( $post_id );
		$slugs   = wp_list_pluck( (array) get_the_terms( $post_id, Tribe__Events__Main::TAXONOMY ), 'slug' );

		return apply_filters( 'tribe_get_event_cat_slugs', $slugs, $post_id );
	}

	/**
	 * Single event taxonomy terms
	 *
	 * Get the term list by taxonomy (default categories) for a single event
	 *
	 * @category Events
	 * @param  int   $post_id
	 * @param  array $args
	 *
	 * @return string HTML string of taxonomy terms
	 */
	function tribe_get_event_taxonomy( $post_id = null, $args = array() ) {
		$post_id   = Tribe__Events__Main::postIdHelper( $post_id );
		$tribe_ecp = Tribe__Events__Main::instance();
		$defaults  = array(
			'taxonomy' => $tribe_ecp->get_event_taxonomy(),
			'before'   => '<li>',
			'sep'      => '</li><li>',
			'after'    => '</li>',
		);
		$args      = wp_parse_args( $args, $defaults );
		extract( $args, EXTR_SKIP );
		$taxonomy = get_the_term_list( $post_id, $taxonomy, $before, $sep, $after );

		return apply_filters( 'tribe_get_event_taxonomy', $taxonomy, $post_id, $args );
	}

	/**
	 * Event Categories (Display)
	 *
	 * Display the event categories with display param
	 *
	 * @category Events
	 * @uses     tribe_get_event_taxonomy()
	 * @replaces tribe_meta_event_cats()
	 *
	 * @param int   $post_id
	 * @param array $args
	 *
	 * @return string $html (echo if provided in $args)
	 */
	function tribe_get_event_categories( $post_id = null, $args = array() ) {
		$events_label_singular = tribe_get_event_label_singular();

		$post_id    = is_null( $post_id ) ? get_the_ID() : $post_id;
		$defaults   = array(
			'echo'         => false,
			'label'        => null,
			'label_before' => '<div>',
			'label_after'  => '</div>',
			'wrap_before'  => '<ul class="tribe-event-categories">',
			'wrap_after'   => '</ul>',
		);
		$args       = wp_parse_args( $args, $defaults );
		$categories = tribe_get_event_taxonomy( $post_id, $args );

		// check for the occurances of links in the returned string
		$label = is_null( $args['label'] ) ? sprintf( _n( '%s Category', '%s Categories', substr_count( $categories, '<a href' ), 'tribe-events-calendar' ), $events_label_singular ) : $args['label'];

		$html = ! empty( $categories ) ? sprintf(
			'%s%s:%s %s%s%s',
			$args['label_before'],
			$label,
			$args['label_after'],
			$args['wrap_before'],
			$categories,
			$args['wrap_after']
		) : '';
		if ( $args['echo'] ) {
			echo apply_filters( 'tribe_get_event_categories', $html, $post_id, $args, $categories );
		} else {
			return apply_filters( 'tribe_get_event_categories', $html, $post_id, $args, $categories );
		}
	}

	/**
	 * Event Tags (Display)
	 *
	 * Display the event tags
	 *
	 * @category Events
	 * @param null|string $label
	 * @param string      $separator
	 * @param bool        $echo
	 *
	 * @return array
	 * @uses the_terms()
	 */
	function tribe_meta_event_tags( $label = null, $separator = ', ', $echo = true ) {
		if ( ! $label ) {
			$label = __( 'Tags:', 'tribe-events-calendar' );
		}

		$tribe_ecp = Tribe__Events__Main::instance();
		$list      = get_the_term_list( get_the_ID(), 'post_tag', '<dt>' . $label . '</dt><dd class="tribe-event-tags">', $separator, '</dd>' );
		$list      = apply_filters( 'tribe_meta_event_tags', $list, $label, $separator, $echo );
		if ( $echo ) {
			echo $list;
		} else {
			return $list;
		}
	}

	/**
	 * Event Post Meta
	 *
	 * Get event post meta.
	 *
	 * @category Events
	 * @param int|null    $postId (optional)
	 * @param string|bool $meta   name of the meta_key
	 * @param bool        $single determines if the results should be a single item or an array of items.
	 *
	 * @return mixed meta value(s)
	 */
	function tribe_get_event_meta( $postId = null, $meta = false, $single = true ) {
		$postId    = Tribe__Events__Main::postIdHelper( $postId );
		$tribe_ecp = Tribe__Events__Main::instance();
		$output    = $tribe_ecp->getEventMeta( $postId, $meta, $single );

		return apply_filters( 'tribe_get_event_meta', $output, $postId, $meta, $single );
	}

	/**
	 * Event Category Name
	 *
	 * Return the current event category name based the url.
	 *
	 * @category Events
	 * @return string Name of the Event Category
	 */
	function tribe_meta_event_category_name() {
		$tribe_ecp   = Tribe__Events__Main::instance();
		$current_cat = get_query_var( 'tribe_events_cat' );
		if ( $current_cat ) {
			$term_info = get_term_by( 'slug', $current_cat, $tribe_ecp->get_event_taxonomy() );

			return apply_filters( 'tribe_meta_event_category_name', $term_info->name, $current_cat, $term_info );
		}
	}

	/**
	 * Current Template
	 *
	 * Get the current page template that we are on
	 *
	 * @category Events
	 * @todo Update the function name to ensure there are no namespace conflicts.
	 * @return string Page template
	 */
	function tribe_get_current_template() {
		return apply_filters( 'tribe_get_current_template', Tribe__Events__Templates::get_current_page_template() );
	}

	/**
	 * Venue Type Test
	 *
	 * Checks type of $postId to determine if it is a Venue
	 *
	 * @category Venues
	 * @param int $postId (optional)
	 *
	 * @return bool True if post type id Venue
	 */
	function tribe_is_venue( $postId = null ) {
		$tribe_ecp = Tribe__Events__Main::instance();

		return apply_filters( 'tribe_is_venue', $tribe_ecp->isVenue( $postId ), $postId );
	}

	/**
	 * Organizer Type Test
	 *
	 * Checks type of $postId to determine if it is a Organizer
	 *
	 * @category Organizers
	 * @param int $postId (optional)
	 *
	 * @return bool True if post type id Venue
	 */
	function tribe_is_organizer( $postId = null ) {
		$tribe_ecp = Tribe__Events__Main::instance();

		return apply_filters( 'tribe_is_organizer', $tribe_ecp->isOrganizer( $postId ), $postId );
	}

	/**
	 * HTML Before Event (Display)
	 *
	 * Display HTML to output before the event template
	 *
	 * @category Events
	 */
	function tribe_events_before_html() {
		$events_label_plural = tribe_get_event_label_plural();

		$before = stripslashes( tribe_get_option( 'tribeEventsBeforeHTML', '' ) );
		$before = wptexturize( $before );
		$before = convert_chars( $before );
		$before = wpautop( $before );
		$before = do_shortcode( stripslashes( shortcode_unautop( $before ) ) );
		$before = '<div class="tribe-events-before-html">' . $before . '</div>';
		$before = $before . '<span class="tribe-events-ajax-loading"><img class="tribe-events-spinner-medium" src="' . tribe_events_resource_url( 'images/tribe-loading.gif' ) . '" alt="' . sprintf( __( 'Loading %s', 'tribe-events-calendar' ), $events_label_plural ) . '" /></span>';

		echo apply_filters( 'tribe_events_before_html', $before );
	}

	/**
	 * HTML After Event (Display)
	 *
	 * Display HTML to output after the event template
	 *
	 * @category Events
	 */
	function tribe_events_after_html() {
		$after = stripslashes( tribe_get_option( 'tribeEventsAfterHTML', '' ) );
		$after = wptexturize( $after );
		$after = convert_chars( $after );
		$after = wpautop( $after );
		$after = do_shortcode( stripslashes( shortcode_unautop( $after ) ) );
		$after = '<div class="tribe-events-after-html">' . $after . '</div>';

		echo apply_filters( 'tribe_events_after_html', $after );
	}

	/**
	 * Prints out or returns classes on an event wrapper
	 *
	 * @category Events
	 * @param $event |0 post id or object
	 * @param $echo  |true
	 *
	 * @return void or string
	 **/
	function tribe_events_event_classes( $event = 0, $echo = true ) {
		global $post, $wp_query;

		// May be called when the global $post object does not exist - ie during ajax loads of various views
		// ... creating a dummy object allows the method to proceed semi-gracefully (interim measure only)

		//If $post object doesn't exist and an $event_id wasn't specified, then use a dummy object
		if ( $event instanceof WP_Post ) {
			$event_id = $event->ID;
		} elseif ( $event !== 0 ) {
			$event_id = $event;
		} else {
			$event_id = $post->ID;
		}

		if ( ! $event_id ) {
			return '';
		}

		$classes         = array( 'hentry', 'vevent', 'type-tribe_events', 'post-' . $event_id, 'tribe-clearfix' );
		$tribe_cat_slugs = tribe_get_event_cat_slugs( $event_id );

		foreach ( $tribe_cat_slugs as $tribe_cat_slug ) {
			if ( ! empty( $tribe_cat_slug ) ) {
				$classes[] = 'tribe-events-category-' . $tribe_cat_slug;
			}
		}
		if ( $venue_id = tribe_get_venue_id( $event_id ) ) {
			$classes[] = 'tribe-events-venue-' . $venue_id;
		}
		if ( $organizer_id = tribe_get_organizer_id( $event_id ) ) {
			$classes[] = 'tribe-events-organizer-' . $organizer_id;
		}
		// added first class for css
		if ( ( $wp_query->current_post == 0 ) && ! tribe_is_day() ) {
			$classes[] = 'tribe-events-first';
		}
		// added last class for css
		if ( $wp_query->current_post == $wp_query->post_count - 1 ) {
			$classes[] = 'tribe-events-last';
		}

		$classes = apply_filters( 'tribe_events_event_classes', $classes );
		if ( $echo ) {
			echo implode( ' ', $classes );
		} else {
			return implode( ' ', $classes );
		}
	}

	/**
	 * Prints out data attributes used in the template header tags
	 *
	 * @category Events
	 * @param string|null $current_view
	 *
	 * @return void
	 * @todo move to template classes
	 **/
	function tribe_events_the_header_attributes( $current_view = null ) {
		$attrs               = array();
		$current_view        = ! empty( $current_view ) ? $current_view : basename( tribe_get_current_template() );
		$attrs['data-title'] = wp_title( '|', false, 'right' );
		switch ( $current_view ) {
			case 'month.php' :
				$attrs['data-view']    = 'month';
				$attrs['data-date']    = date( 'Y-m', strtotime( tribe_get_month_view_date() ) );
				$attrs['data-baseurl'] = tribe_get_gridview_link( false );
				break;
			case 'day.php' :
				$attrs['data-startofweek'] = get_option( 'start_of_week' );
				break;
			case 'list.php' :
				$attrs['data-startofweek'] = get_option( 'start_of_week' );
				$attrs['data-view'] = 'list';
				if ( tribe_is_upcoming() ) {
					$attrs['data-baseurl'] = tribe_get_listview_link( false );
				} elseif ( tribe_is_past() ) {
					$attrs['data-view']    = 'past';
					$attrs['data-baseurl'] = tribe_get_listview_past_link( false );
				}
				break;
		}

		if ( has_filter( 'tribe_events_mobile_breakpoint' ) ) {
			$attrs['data-mobilebreak'] = tribe_get_mobile_breakpoint();
		}

		$attrs = apply_filters( 'tribe_events_header_attributes', $attrs, $current_view );
		foreach ( $attrs as $attr => $value ) {
			echo " $attr=" . '"' . esc_attr( $value ) . '"';
		}
	}

	/**
	 * Returns or echoes a url to a file in the Events Calendar plugin resources directory
	 *
	 * @category Events
	 * @param string $resource the filename of the resource
	 * @param bool   $echo     whether or not to echo the url
	 *
	 * @return string
	 **/
	function tribe_events_resource_url( $resource, $echo = false ) {
		$extension = pathinfo( $resource, PATHINFO_EXTENSION );
		$resources_path = 'src/resources/';
		switch ( $extension ) {
			case 'css':
				$resource_path = $resources_path .'css/';
				break;
			case 'js':
				$resource_path = $resources_path .'js/';
				break;
			case 'scss':
				$resource_path = $resources_path .'scss/';
				break;
			default:
				$resource_path = $resources_path;
				break;
		}

		$path = $resource_path . $resource;
		$url = apply_filters( 'tribe_events_resource_url', trailingslashit( Tribe__Events__Main::instance()->pluginUrl ) . $path, $resource );
		if ( $echo ) {
			echo $url;
		}

		return $url;
	}

	/**
	 * Return an array with the days of the week, numbered with respect to the start_of_week WP option
	 *
	 * @category Events
	 * @param string $format the display format for the days of the week
	 *
	 * @return array Days of the week.
	 **/
	function tribe_events_get_days_of_week( $format = null ) {
		if ( $format == 'short' ) {
			$days_of_week = Tribe__Events__Main::instance()->daysOfWeekShort;
		} else {
			$days_of_week = Tribe__Events__Main::instance()->daysOfWeek;
		}
		$start_of_week = get_option( 'start_of_week', 0 );
		for ( $i = 0; $i < $start_of_week; $i ++ ) {
			$day = $days_of_week[ $i ];
			unset( $days_of_week[ $i ] );
			$days_of_week[ $i ] = $day;
		}

		return apply_filters( 'tribe_events_get_days_of_week', $days_of_week );
	}

	/**
	 * Display Cost Field
	 *
	 * Conditional tag to determine if the cost field should be shown in the admin editors.
	 *
	 * @category Cost
	 * @return bool
	 */
	function tribe_events_admin_show_cost_field() {
		$modules      = apply_filters( 'tribe_events_tickets_modules', null );
		$event_origin = get_post_meta( get_the_ID(), '_EventOrigin', true );
		$show_cost    = empty( $modules ) ||
						class_exists( 'Tribe__Events__Tickets__Eventbrite__Main' ) ||
						in_array( $event_origin, apply_filters( 'tribe_events_admin_show_cost_field_origin', array( 'community-events' ) ) );

		return apply_filters( 'tribe_events_admin_show_cost_field', $show_cost, $modules );
	}

	/**
	 * Get an event's cost
	 *
	 * @category Cost
	 * @param null|int $postId             (optional)
	 * @param bool     $withCurrencySymbol Include the currency symbol
	 *
	 * @return string Cost of the event.
	 */
	function tribe_get_cost( $postId = null, $withCurrencySymbol = false ) {
		$tribe_ecp = Tribe__Events__Main::instance();
		$postId    = Tribe__Events__Main::postIdHelper( $postId );

		$cost = tribe_get_event_meta( $postId, '_EventCost', true );

		if ( $cost === '' ) {
			$cost = '';
		} elseif ( $cost === '0' ) {
			$cost = __( 'Free', 'tribe-events-calendar' );
		} else {
			$cost = esc_html( $cost );
		}

		// check if the currency symbol is desired, and it's just a number in the field
		// be sure to account for european formats in decimals, and thousands separators
		if ( $withCurrencySymbol && is_numeric( str_replace( array( ',', '.' ), '', $cost ) ) ) {
			$cost = tribe_format_currency( $cost );
		}

		return apply_filters( 'tribe_get_cost', $cost, $postId, $withCurrencySymbol );
	}

	/**
	 * Returns the event cost complete with currency symbol.
	 *
	 * Essentially an alias of tribe_get_cost(), as if called with the $withCurrencySymbol
	 * argument set to true. Useful for callbacks.
	 *
	 * @category Cost
	 * @param null $postId
	 *
	 * @return mixed|void
	 */
	function tribe_get_formatted_cost( $postId = null ) {
		return apply_filters( 'tribe_get_formatted_cost', tribe_get_cost( $postId, true ) );
	}

	/**
	 * Receives a float and formats it with a currency symbol
	 *
	 * @category Cost
	 * @param string $cost pricing to format
	 * @param null|int $postId
	 * @param null|string $currency_symbol
	 * @param null|bool $reverse_position
	 *
	 * @return string
	 */
	function tribe_format_currency( $cost, $postId = null, $currency_symbol = null, $reverse_position = null ) {

		$postId = Tribe__Events__Main::postIdHelper( $postId );

		// if no currency symbol was passed, and we're looking at a particular event,
		// let's check if there was a currency symbol set on that event
		if ( $postId && $currency_symbol == null ) {
			$currency_symbol = tribe_get_event_meta( $postId, '_EventCurrencySymbol', true );
		}

		// if no currency symbol was passed, or we're not looking at a particular event,
		// let's get the default currency symbol
		if ( ! $postId || ! $currency_symbol ) {
			$currency_symbol = tribe_get_option( 'defaultCurrencySymbol', '$' );
		}

		if ( $postId && $reverse_position == null ) {
			$reverse_position = tribe_get_event_meta( $postId, '_EventCurrencyPosition', true );
			$reverse_position = ( 'suffix' === $reverse_position );
		}

		if ( ! $reverse_position || ! $postId ) {
			$reverse_position = tribe_get_option( 'reverseCurrencyPosition', false );
		}

		$cost = $reverse_position ? $cost . $currency_symbol : $currency_symbol . $cost;

		return $cost;

	}

	/**
	 * Get the minimum cost of all events.
	 *
	 * @category Cost
	 * @return int the minimum cost.
	 */
	function tribe_get_minimum_cost() {
		return Tribe__Events__Cost_Utils::instance()->get_minimum_cost();
	}

	/**
	 * Get the maximum cost of all events.
	 *
	 * @category Cost
	 * @return int the maximum cost.
	 */
	function tribe_get_maximum_cost() {
		return Tribe__Events__Cost_Utils::instance()->get_maximum_cost();
	}

	/**
	 * Maps the cost array to make finding the minimum and maximum costs possible.
	 *
	 * @category Cost
	 * @param array $costs
	 *
	 * @return array $costs
	 */
	function tribe_map_cost_array_callback( $costs ) {
		return $costs;
	}

	/**
	 * Event in Category Conditional
	 *
	 * Returns true if the event is in the specified category slug
	 *
	 * @category Events
	 * @param string $event_cat_slug
	 * @param int    $event_id
	 *
	 * @return boolean
	 */
	function tribe_event_in_category( $event_cat_slug, $event_id = null ) {

		if ( empty( $event_id ) ) {
			$event_id = get_the_ID();
		}

		$term = term_exists( $event_cat_slug, Tribe__Events__Main::TAXONOMY );

		if ( tribe_is_event( $event_id ) && is_object_in_term( $event_id, Tribe__Events__Main::TAXONOMY, array( $term['term_id'] ) ) ) {
			$return = true;
		} else {
			$return = false;
		}

		return apply_filters( 'tribe_event_in_category', $return );
	}

	/**
	 * Placeholder function that is used for ticketing plugins meant to be filtered by such plugins
	 *
	 * @todo possible candidate for deprecation - confirm if still required by other plugins
	 * @category Tickets
	 * @return void
	 */
	function tribe_get_ticket_form() {
		$ticket_form = apply_filters( 'tribe_get_ticket_form', false );
		if ( $ticket_form && is_string( $ticket_form ) ) {
			echo $ticket_form;
		} else {
			return $ticket_form;
		}
	}

	/**
	 * helper function to remove empty lines from multi-line strings
	 *
	 * @category Events
	 * @link http://stackoverflow.com/questions/709669/how-do-i-remove-blank-lines-from-text-in-php
	 *
	 * @param string $multi_line_string a multiline string
	 *
	 * @return string the same string without empty lines
	 */
	function tribe_multi_line_remove_empty_lines( $multi_line_string ) {
		return preg_replace( "/^\n+|^[\t\s]*\n+/m", '', $multi_line_string );
	}

	/**
	 * return the featured image html to an event (within the loop automatically will get event ID)
	 *
	 * @category Events
	 * @param int    $post_id
	 * @param string $size
	 * @param bool   $link
	 *
	 * @return string
	 */
	function tribe_event_featured_image( $post_id = null, $size = 'full', $link = true ) {
		if ( is_null( $post_id ) ) {
			$post_id = get_the_ID();
		}

		$image_html     = get_the_post_thumbnail( $post_id, $size );
		$featured_image = '';

		//if link is not specifically excluded, then include <a>
		if ( ! empty( $image_html ) && $link ) {
			$featured_image .= '<div class="tribe-events-event-image"><a href="' . esc_url( tribe_get_event_link() ) . '">' . $image_html . '</a></div>';
		} elseif ( ! empty( $image_html ) ) {
			$featured_image .= '<div class="tribe-events-event-image">' . $image_html . '</div>';
		}

		return apply_filters( 'tribe_event_featured_image', $featured_image, $post_id, $size );
	}

	/**
	 * Get the date format specified in the tribe options
	 *
	 * @category Events
	 * @param bool $with_year
	 *
	 * @return mixed
	 */
	function tribe_get_date_format( $with_year = false ) {
		if ( $with_year ) {
			$format = tribe_get_option( 'dateWithYearFormat', get_option( 'date_format' ) );
		} else {
			$format = tribe_get_option( 'dateWithoutYearFormat', 'F j' );
		}

		return apply_filters( 'tribe_date_format', $format );

	}

	/**
	 * Get the Datetime Format
	 *
	 * @category Events
	 *
	 * @param bool $with_year
	 *
	 * @return mixed|void
	 */
	function tribe_get_datetime_format( $with_year = false ) {
		$separator = (array) str_split( tribe_get_option( 'dateTimeSeparator', ' @ ' ) );

		$format = tribe_get_date_format( $with_year );
		$format .= ( ! empty( $separator ) ? '\\' : '' ) . implode( '\\', $separator );
		$format .= get_option( 'time_format' );

		return apply_filters( 'tribe_datetime_format', $format );

	}

	/**
	 * Get the time format
	 *
	 * @category Events
	 *
	 * @return mixed|void
	 */
	function tribe_get_time_format( ) {
		$format = get_option( 'time_format' );
		return apply_filters( 'tribe_time_format', $format );
	}

	/**
	 * Return the details of the start/end date/time.
	 *
	 * The highest level means of customizing this function's output is simply to adjust the date format settings under
	 * Events > Settings > Display, and WordPress time formats (via the General Settings admin screen).
	 * Beyond that, however, there are two filters which can be used to exercise further control here.
	 *
	 * The first is 'tribe_events_event_schedule_details_formatting' which allows an array of format settings to be
	 * altered - it's basic make-up is as a simple set of key:value pairs as follows.
	 *
	 * "show_end_time": for single day events only (not including all day events) it may not always be desirable to
	 *     include the end time. In that situation, this setting can be set to false and the end time will not be
	 *     displayed.
	 *
	 * "time": if it is undesirable to show times and only dates should be displayed then this setting can be set to
	 *     false. If it is false it will by extension cause 'show_end_time' to be false.
	 *
	 * The resulting string can also be caught and manipulated, or completely overridden, using the
	 * 'tribe_events_event_schedule_details' filter, should none of the above settings be sufficient.
	 *
	 * @category Events
	 * @TODO use tribe_get_datetime_format() and related functions if possible
	 *
	 * @param int|null $event
	 * @param string $before
	 * @param string $after
	 *
	 * @return mixed|void
	 */
	function tribe_events_event_schedule_details( $event = null, $before = '', $after = '' ) {
		if ( is_null( $event ) ) {
			global $post;
			$event = $post;
		}

		if ( is_numeric( $event ) ) {
			$event = get_post( $event );
		}

		$schedule                 = '<span class="date-start dtstart">';
		$format                   = '';
		$date_without_year_format = tribe_get_date_format();
		$date_with_year_format    = tribe_get_date_format( true );
		$time_format              = get_option( 'time_format' );
		$datetime_separator       = tribe_get_option( 'dateTimeSeparator', ' @ ' );
		$time_range_separator     = tribe_get_option( 'timeRangeSeparator', ' - ' );
		$microformatStartFormat   = tribe_get_start_date( $event, false, 'Y-m-dTh:i' );
		$microformatEndFormat     = tribe_get_end_date( $event, false, 'Y-m-dTh:i' );

		$settings = array(
			'show_end_time' => true,
			'time'          => true,
		);

		$settings = wp_parse_args( apply_filters( 'tribe_events_event_schedule_details_formatting', $settings ), $settings );
		if ( ! $settings['time'] ) {
			$settings['show_end_time'] = false;
		}
		extract( $settings );

		$format = $date_with_year_format;

		// if it starts and ends in the current year then there is no need to display the year
		if ( tribe_get_start_date( $event, false, 'Y' ) === date( 'Y' ) && tribe_get_end_date( $event, false, 'Y' ) === date( 'Y' ) ) {
			$format = $date_without_year_format;
		}

		if ( tribe_event_is_multiday( $event ) ) { // multi-date event

			$format2ndday = apply_filters( 'tribe_format_second_date_in_range', $format, $event );

			if ( tribe_event_is_all_day( $event ) ) {
				$schedule .= tribe_get_start_date( $event, true, $format );
				$schedule .= '<span class="value-title" title="' . $microformatStartFormat . '"></span>';
				$schedule .= '</span>' . $time_range_separator;
				$schedule .= '<span class="date-end dtend">';
				$schedule .= tribe_get_end_date( $event, true, $format2ndday );
				$schedule .= '<span class="value-title" title="' . $microformatEndFormat . '"></span>';
			} else {
				$schedule .= tribe_get_start_date( $event, false, $format ) . ( $time ? $datetime_separator . tribe_get_start_date( $event, false, $time_format ) : '' );
				$schedule .= '<span class="value-title" title="' . $microformatStartFormat . '"></span>';
				$schedule .= '</span>' . $time_range_separator;
				$schedule .= '<span class="date-end dtend">';
				$schedule .= tribe_get_end_date( $event, false, $format2ndday ) . ( $time ? $datetime_separator . tribe_get_end_date( $event, false, $time_format ) : '' );
				$schedule .= '<span class="value-title" title="' . $microformatEndFormat . '"></span>';
			}
		} elseif ( tribe_event_is_all_day( $event ) ) { // all day event
			$schedule .= tribe_get_start_date( $event, true, $format );
			$schedule .= '<span class="value-title" title="' . $microformatStartFormat . '"></span>';
		} else { // single day event
			if ( tribe_get_start_date( $event, false, 'g:i A' ) === tribe_get_end_date( $event, false, 'g:i A' ) ) { // Same start/end time
				$schedule .= tribe_get_start_date( $event, false, $format ) . ( $time ? $datetime_separator . tribe_get_start_date( $event, false, $time_format ) : '' );
				$schedule .= '<span class="value-title" title="' . $microformatStartFormat . '"></span>';
			} else { // defined start/end time
				$schedule .= tribe_get_start_date( $event, false, $format ) . ( $time ? $datetime_separator . tribe_get_start_date( $event, false, $time_format ) : '' );
				$schedule .= '<span class="value-title" title="' . $microformatStartFormat . '"></span>';
				$schedule .= '</span>' . ( $show_end_time ? $time_range_separator : '' );
				$schedule .= '<span class="end-time dtend">';
				$schedule .= ( $show_end_time ? tribe_get_end_date( $event, false, $time_format ) : '' ) . '<span class="value-title" title="' . $microformatEndFormat . '"></span>';
			}
		}

		$schedule .= '</span>';

		$schedule = $before . $schedule . $after;

		return apply_filters( 'tribe_events_event_schedule_details', $schedule, $event->ID );
	}

	/**
	 * Accepts two dates and returns the number of days between them
	 *
	 * @category Events
	 *
	 * @param string      $start_date
	 * @param string      $end_date
	 * @param string|bool $day_cutoff
	 *
	 * @return int
	 * @see Tribe__Events__Date_Utils::date_diff()
	 **/
	function tribe_get_days_between( $start_date, $end_date, $day_cutoff = '00:00' ) {
		if ( $day_cutoff === false ) {
			$day_cutoff = '00:00';
		} elseif ( $day_cutoff === true ) {
			$day_cutoff = tribe_get_option( 'multiDayCutoff', '00:00' );
		}

		$start_date = new DateTime( $start_date );
		if ( $start_date < new DateTime( $start_date->format( 'Y-m-d ' . $day_cutoff ) ) ) {
			$start_date->modify( '-1 day' );
		}
		$end_date = new DateTime( $end_date );
		if ( $end_date <= new DateTime( $end_date->format( 'Y-m-d ' . $day_cutoff ) ) ) {
			$end_date->modify( '-1 day' );
		}

		return Tribe__Events__Date_Utils::date_diff( $start_date->format( 'Y-m-d ' . $day_cutoff ), $end_date->format( 'Y-m-d ' . $day_cutoff ) );
	}

	/**
	 * Function to prepare content for use as a value in a json encoded string destined for storage on a html data attribute.
	 * Hence the double quote fun, especially in case they pass html encoded &quot; along. Any of those getting through to the data att will break jquery's parseJSON method.
	 * Themers can use this function to prepare data they may want to send to tribe_events_template_data() in the templates, and we use it in that function ourselves.
	 *
	 * @category Events
	 *
	 * @param $string
	 *
	 * @return string
	 */

	function tribe_prepare_for_json( $string ) {

		$value = trim( htmlspecialchars( $string, ENT_QUOTES, 'UTF-8' ) );
		$value = str_replace( '&quot;', '"', $value );

		return $value;
	}

	/**
	 * Recursively iterate through an nested structure, calling
	 * tribe_prepare_for_json() on all scalar values
	 *
	 * @category Events
	 *
	 * @param mixed $value The data to be cleaned
	 *
	 * @return mixed The clean data
	 */
	function tribe_prepare_for_json_deep( $value ) {
		if ( is_array( $value ) ) {
			$value = array_map( 'tribe_prepare_for_json_deep', $value );
		} elseif ( is_object( $value ) ) {
			$vars = get_object_vars( $value );
			foreach ( $vars as $key => $data ) {
				$value->{$key} = tribe_prepare_for_json_deep( $data );
			}
		} elseif ( is_string( $value ) ) {
			$value = tribe_prepare_for_json( $value );
		}
		return $value;
	}

	/**
	 * Returns json for javascript templating functions throughout the plugin.
	 *
	 * @category Events
	 *
	 * @param $event
	 * @param $additional
	 *
	 * @return string
	 */
<<<<<<< HEAD
	function tribe_events_template_data( $event = null, array $additional = null ) {
		// Base JSON variable
		$json = array(
			'i18n' => array(),
		);
=======
	function tribe_events_template_data( $event, array $additional = null ) {
		$has_image      = false;
		$image_src      = '';
		$image_tool_src = '';
		$date_display   = '';

		//Disable recurring event info in tooltip
		if ( class_exists( 'Tribe__Events__Pro__Main' ) ) {
			$ecp = Tribe__Events__Pro__Main::instance();
			$ecp->disable_recurring_info_tooltip();

			$date_display = strip_tags( tribe_events_event_schedule_details( $event ) );
>>>>>>> f64a1471

		if ( ! is_null( $event ) ){
			$event = get_post( $event );
			// Check if we are dealing with an Event
			if ( is_object( $event ) && $event instanceof WP_Post && tribe_is_event( $event->ID ) ) {
				$has_image      = false;
				$image_src      = '';
				$image_tool_src = '';
				$date_display   = '';

				//Disable recurring event info in tooltip
				if ( class_exists( 'Tribe__Events__Pro__Main' ) ) {
					$ecp = Tribe__Events__Pro__Main::instance();
					$ecp->disable_recurring_info_tooltip();

					$date_display = strip_tags( tribe_events_event_schedule_details( $event ) );

					// Re-enable recurring event info
					$ecp->enable_recurring_info_tooltip();
				} else {
					$date_display = strip_tags( tribe_events_event_schedule_details( $event ) );
				}

				if ( function_exists( 'has_post_thumbnail' ) && has_post_thumbnail( $event->ID ) ) {
					$has_image = true;
					$image_arr = wp_get_attachment_image_src( get_post_thumbnail_id( $event->ID ), 'medium' );
					$image_src = $image_arr[0];
				}

				if ( $has_image ) {
					$image_tool_arr = wp_get_attachment_image_src( get_post_thumbnail_id( $event->ID ), array( 75, 75 ) );
					$image_tool_src = $image_tool_arr[0];
				}

<<<<<<< HEAD
				if ( has_excerpt( $event->ID ) ) {
					$excerpt = $event->post_excerpt;
				} else {
					$excerpt = $event->post_content;
				}
				$excerpt = Tribe__Events__Main::instance()->truncate( $excerpt, 30 );

				$category_classes = tribe_events_event_classes( $event->ID, false );

				$json['eventId'] = $event->ID;
				$json['title'] = $event->post_title;
				$json['permalink'] = tribe_get_event_link( $event->ID );
				$json['imageSrc'] = $image_src;
				$json['dateDisplay'] = $date_display;
				$json['imageTooltipSrc'] = $image_tool_src;
				$json['excerpt'] = $excerpt;
				$json['categoryClasses'] = $category_classes;

				/**
				 * Template overrides (of month/tooltip.php) set up in 3.9.3 or earlier may still expect
				 * these vars and will break without them, so they are being kept temporarily for
				 * backwards compatibility purposes.
				 *
				 * @todo consider removing in 4.0
				 */
				$json['startTime'] = tribe_get_start_date( $event );
				$json['endTime']   = tribe_get_end_date( $event );
			}
		}
=======
		if ( post_password_required( $event->ID ) ) {
			$password_required_msg = __( 'You must visit this event and enter the password to view the description.', 'tribe-events-calendar' );
			$excerpt = apply_filters( 'tribe_events_template_data_password_required', $password_required_msg );
			$do_not_truncate = true;
		}
		elseif ( has_excerpt( $event->ID ) ) {
			$excerpt = $event->post_excerpt;
		} else {
			$excerpt = $event->post_content;
		}
		$excerpt = ! empty( $do_not_truncate ) ? $excerpt : Tribe__Events__Main::instance()->truncate( $excerpt, 30 );

		$category_classes = tribe_events_event_classes( $event->ID, false );

		$json = array(
			'eventId'         => $event->ID,
			'title'           => $event->post_title,
			'permalink'       => tribe_get_event_link( $event->ID ),
			'imageSrc'        => $image_src,
			'dateDisplay'	  => $date_display,
			'imageTooltipSrc' => $image_tool_src,
			'excerpt'         => $excerpt,
			'categoryClasses' => $category_classes,
		);
>>>>>>> f64a1471

		/**
		 * Internationalization Strings
		 */
		$json['i18n']['find_out_more'] = esc_attr__( 'Find out more »', 'tribe-events-calendar' );
		$json['i18n']['for_date'] = esc_attr( sprintf( __( '%s for', 'tribe-events-calendar' ), tribe_get_event_label_plural() ) );

		if ( $additional ) {
			$json = array_merge( (array) $json, (array) $additional );
		}

		$json = apply_filters( 'tribe_events_template_data_array', $json, $event, $additional );

		$json = tribe_prepare_for_json_deep( $json );

		return json_encode( $json );
	}

	/**
	 * Include the List view
	 *
	 * Accepts an array of query arguments, retrieves them, and returns the html for those events in list view
	 *
	 * Optional inline example:
	 * < code >
	 * <?php
	 * echo myfunction();
	 * ?>
	 * </ code >
	 *
	 * @category Events
	 *
	 * @param array $args       Args to be passed to Tribe__Events__Query::getEvents()
	 * @param bool  $initialize Whether the list view template class needs to be included and initialized
	 *
	 * @return string
	 **/
	function tribe_include_view_list( $args = null, $initialize = true ) {
		global $wp_query;

		// hijack the main query to load the events via provided $args
		if ( ! is_null( $args ) || ! ( $wp_query->tribe_is_event || $wp_query->tribe_is_event_category ) ) {
			$reset_q  = $wp_query;
			$wp_query = Tribe__Events__Query::getEvents( $args, true );
		}

		// single-event notices are jumping in on this init when loading as a module
		Tribe__Events__Main::removeNotice( 'event-past' );

		// get the list view template
		ob_start();
		if ( $initialize ) {
			tribe_initialize_view( 'Tribe__Events__Template__List' );
		}
		tribe_get_view( 'list/content' );
		$list_view_html = ob_get_clean();

		// fix the error of our ways
		if ( ! empty( $reset_q ) ) {
			$wp_query = $reset_q;
		}

		// return the parsed template
		return $list_view_html;
	}

	/**
	 * Generates html for any notices that have been queued on the current view
	 *
	 * @category Events
	 *
	 * @param bool $echo Whether or not to echo the notices html
	 *
	 * @return void | string
	 * @see Tribe__Events__Main::getNotices()
	 **/
	function tribe_events_the_notices( $echo = true ) {
		$notices = Tribe__Events__Main::getNotices();

		$html        = ! empty( $notices ) ? '<div class="tribe-events-notices"><ul><li>' . implode( '</li><li>', $notices ) . '</li></ul></div>' : '';
		$the_notices = apply_filters( 'tribe_events_the_notices', $html, $notices );
		if ( $echo ) {
			echo $the_notices;
		} else {
			return $the_notices;
		}
	}

	/**
	 * Get a list of the views that are enabled
	 *
	 * @category Events
	 *
	 * @param $deprecated deprecated
	 *
	 * @return array
	 * @see tribeEnableViews option
	 * @todo remove deprecated param in 4.0
	 **/
	function tribe_events_enabled_views( $deprecated = null ) {
		if ( isset( $deprecated ) ) {
			_deprecated_argument( __FUNCTION__, '3.10' );
		}
		return tribe_get_option( 'tribeEnableViews', array() );
	}

	/**
	 * Get a list of the views that are disabled
	 *
	 * @category Events
	 *
	 * @return array
	 * @deprecated
	 * @todo remove in 4.0
	 **/
	function tribe_events_disabled_views() {
		_deprecated_function( __FUNCTION__, '3.10', 'tribe_events_is_view_enabled( $view )' );
		static $disabled;
		if ( isset( $disabled ) ) {
			return $disabled;
		}
		$views    = apply_filters( 'tribe-events-bar-views', array(), false );
		$enabled  = tribe_events_enabled_views( $views );
		$disabled = array();
		foreach ( $views as $view ) {
			if ( ! in_array( $view['displaying'], $enabled ) ) {
				$disabled[] = $view['displaying'];
			}
		}

		return $disabled;
	}

	/**
	 * tribe_is_bot checks if the visitor is a bot and returns status
	 *
	 * @category Events
	 *
	 * @return bool
	 */
	function tribe_is_bot() {
		// get the current user agent
		$user_agent = strtolower( $_SERVER['HTTP_USER_AGENT'] );

		// check if the user agent is empty since most browsers identify themselves, so possibly a bot
		if ( empty( $user_agent ) ) {
			return apply_filters( 'tribe_is_bot_status', true, $user_agent, null );
		}

		// declare known bot user agents (lowercase)
		$user_agent_bots = (array) apply_filters(
			'tribe_is_bot_list', array(
				'bot',
				'slurp',
				'spider',
				'crawler',
				'yandex',
			)
		);

		foreach ( $user_agent_bots as $bot ) {
			if ( stripos( $user_agent, $bot ) !== false ) {
				return apply_filters( 'tribe_is_bot_status', true, $user_agent, $bot );
			}
		}

		// we think this is probably a real human
		return apply_filters( 'tribe_is_bot_status', false, $user_agent, null );
	}

	/**
	 * Display the Events Calendar promo banner
	 *
	 * @category Events
	 *
	 * @param bool $echo Whether or not to echo the banner, if false, it's returned
	 *
	 * @return void|string
	 **/
	function tribe_events_promo_banner( $echo = true ) {
		if ( tribe_get_option( 'donate-link', false ) == true && ! tribe_is_bot() ) {
			$promo = apply_filters( 'tribe_events_promo_banner_message', sprintf( __( 'Calendar powered by %sThe Events Calendar%s', 'tribe-events-calendar' ), '<a class="vcard url org fn" href="' . Tribe__Events__Main::$tecUrl . 'product/wordpress-events-calendar/?utm_medium=plugin-tec&utm_source=banner&utm_campaign=in-app">', '</a>' ) );
			$html  = apply_filters( 'tribe_events_promo_banner', sprintf( '<p class="tribe-events-promo">%s</p>', $promo ), $promo );
			if ( $echo ) {
				echo $html;
			} else {
				return $html;
			}
		}
	}

	/**
	 * Return the filters registered in the tribe bar
	 *
	 * @category Events
	 *
	 * @return array
	 **/
	function tribe_events_get_filters() {
		return apply_filters( 'tribe-events-bar-filters', array() );
	}

	/**
	 * Return the views registered in the tribe bar
	 *
	 * @category Events
	 *
	 * @return array
	 **/
	function tribe_events_get_views() {
		return apply_filters( 'tribe-events-bar-views', array() );
	}

	/**
	 * Returns the URL for use in the tribe bar form's action attribute.
	 *
	 * @return string URL for current tribe bar form action.
	 */
	function tribe_events_get_current_filter_url() {
		global $wp;

		$url = esc_url( add_query_arg( $wp->query_string, '', home_url( $wp->request ) ) );
		return apply_filters( 'tribe_events_get_current_filter_url', $url );
	}

	/**
	 * Count keys in a hierarchical array
	 *
	 * @param $value
	 * @param $key
	 * @todo - remove, only used in the meta walker
	 */
	function tribe_count_hierarchical_keys( $value, $key ) {
		global $tribe_count_hierarchical_increment;
		$tribe_count_hierarchical_increment++;
	}

	/**
	 * Count items in a hierarchical array
	 *
	 * @param array $walk
	 *
	 * @return int
	 * @todo - remove, only used in the meta walker
	 */
	function tribe_count_hierarchical( array $walk ) {
		global $tribe_count_hierarchical_increment;
		$tribe_count_hierarchical_increment = 0;
		array_walk_recursive( $walk, 'tribe_count_hierarchical_keys' );

		return $tribe_count_hierarchical_increment;
	}

	/**
	 * Get and increment tab index in form fields
	 *
	 */
	function tribe_events_get_tab_index() {
		$tribe_events = Tribe__Events__Main::instance();

		return apply_filters( 'tribe_events_tab_index', $tribe_events->tabIndex() );
	}

	/**
	 * Echo and increment tab index in form fields
	 *
	 */
	function tribe_events_tab_index() {
		echo tribe_events_get_tab_index();
	}

	/**
	 * Check if a particular view is enabled
	 *
	 * @category Events
	 *
	 * @param string $view Name of view to check, should match what's in Tribe__Events__Main->displaying when on that view
	 *
	 * @return bool
	 **/
	function tribe_events_is_view_enabled( $view ) {
		$enabled_views = tribe_events_enabled_views();
		$enabled = in_array( $view, $enabled_views );
		return apply_filters( 'tribe_events_is_view_enabled', $enabled, $view, $enabled_views );
	}

	/**
	 * Effectively aliases WP's get_the_excerpt() function, except that it additionally strips shortcodes
	 * during ajax requests.
	 *
	 * The reason for this is that shortcodes added by other plugins/themes may not have been registered
	 * by the time our ajax responses are generated. To avoid leaving unparsed shortcodes in our excerpts
	 * then we strip out anything that looks like one.
	 *
	 * If this is undesirable the use of this function can simply be replaced within template overrides by
	 * WP's own get_the_excerpt() function.
	 *
	 * @category Events
	 *
	 * @return string
	 */
	function tribe_events_get_the_excerpt() {
		if ( ! defined( 'DOING_AJAX' ) || ! DOING_AJAX ) {
			return get_the_excerpt();
		}

		return preg_replace( '#\[.+\]#U', '', get_the_excerpt() );
	}

	/**
	 * Mobile breakpoint
	 *
	 * Get the breakpoint for switching to mobile styles. Defaults to 768.
	 *
	 * @category Events
	 *
	 * @param int $default The default width (in pixels) at which to break into mobile styles
	 *
	 * @return int
	 */
	function tribe_get_mobile_breakpoint( $default = 768 ) {
		return apply_filters( 'tribe_events_mobile_breakpoint', $default );
	}

	/**
	 * Returns the latest known event end date, which can be expected to be a string
	 * in MySQL datetime format (unless some other specific format is provided).
	 *
	 * If this is impossible to determine it will return boolean false.
	 *
	 * @category Events
	 *
	 * @param string $format
	 *
	 * @return mixed bool|string
	 */
	function tribe_events_latest_date( $format = Tribe__Events__Date_Utils::DBDATETIMEFORMAT ) {
		// Check if the latest end date is already known
		$latest = tribe_get_option( 'latest_date', false );
		if ( false !== $latest ) {
			return Tribe__Events__Date_Utils::reformat( $latest, $format );
		}

		// If not, try to determine now
		Tribe__Events__Main::instance()->rebuild_known_range();
		$latest = tribe_get_option( 'latest_date', false );
		if ( false !== $latest ) {
			return Tribe__Events__Date_Utils::reformat( $latest, $format );
		}

		return false;
	}

	/**
	 * Returns the earliest known event start date, which can be expected to be a string
	 * in MySQL datetime format (unless some other specific format is provided).
	 *
	 * If this is impossible to determine it will return boolean false.
	 *
	 * @category Events
	 *
	 * @param string $format
	 *
	 * @return mixed bool|string
	 */
	function tribe_events_earliest_date( $format = Tribe__Events__Date_Utils::DBDATETIMEFORMAT ) {
		// Check if the earliest start date is already known
		$earliest = tribe_get_option( 'earliest_date', false );
		if ( false !== $earliest ) {
			return Tribe__Events__Date_Utils::reformat( $earliest, $format );
		}

		// If not, try to determine now
		Tribe__Events__Main::instance()->rebuild_known_range();
		$earliest = tribe_get_option( 'earliest_date', false );
		if ( false !== $earliest ) {
			return Tribe__Events__Date_Utils::reformat( $earliest, $format );
		}

		return false;
	}

	/**
	 * Get the default value for a field
	 *
	 * @param string $field
	 * @return mixed
	 */
	function tribe_get_default_value( $field ) {
		$field = strtolower( $field );
		$defaults = Tribe__Events__Main::instance()->defaults();
		$value = call_user_func( array( $defaults, $field ) );
		return $value;
}
}<|MERGE_RESOLUTION|>--- conflicted
+++ resolved
@@ -1191,28 +1191,13 @@
 	 *
 	 * @return string
 	 */
-<<<<<<< HEAD
 	function tribe_events_template_data( $event = null, array $additional = null ) {
 		// Base JSON variable
 		$json = array(
 			'i18n' => array(),
 		);
-=======
-	function tribe_events_template_data( $event, array $additional = null ) {
-		$has_image      = false;
-		$image_src      = '';
-		$image_tool_src = '';
-		$date_display   = '';
-
-		//Disable recurring event info in tooltip
-		if ( class_exists( 'Tribe__Events__Pro__Main' ) ) {
-			$ecp = Tribe__Events__Pro__Main::instance();
-			$ecp->disable_recurring_info_tooltip();
-
-			$date_display = strip_tags( tribe_events_event_schedule_details( $event ) );
->>>>>>> f64a1471
-
-		if ( ! is_null( $event ) ){
+
+		if ( ! is_null( $event ) ) {
 			$event = get_post( $event );
 			// Check if we are dealing with an Event
 			if ( is_object( $event ) && $event instanceof WP_Post && tribe_is_event( $event->ID ) ) {
@@ -1245,7 +1230,6 @@
 					$image_tool_src = $image_tool_arr[0];
 				}
 
-<<<<<<< HEAD
 				if ( has_excerpt( $event->ID ) ) {
 					$excerpt = $event->post_excerpt;
 				} else {
@@ -1275,32 +1259,6 @@
 				$json['endTime']   = tribe_get_end_date( $event );
 			}
 		}
-=======
-		if ( post_password_required( $event->ID ) ) {
-			$password_required_msg = __( 'You must visit this event and enter the password to view the description.', 'tribe-events-calendar' );
-			$excerpt = apply_filters( 'tribe_events_template_data_password_required', $password_required_msg );
-			$do_not_truncate = true;
-		}
-		elseif ( has_excerpt( $event->ID ) ) {
-			$excerpt = $event->post_excerpt;
-		} else {
-			$excerpt = $event->post_content;
-		}
-		$excerpt = ! empty( $do_not_truncate ) ? $excerpt : Tribe__Events__Main::instance()->truncate( $excerpt, 30 );
-
-		$category_classes = tribe_events_event_classes( $event->ID, false );
-
-		$json = array(
-			'eventId'         => $event->ID,
-			'title'           => $event->post_title,
-			'permalink'       => tribe_get_event_link( $event->ID ),
-			'imageSrc'        => $image_src,
-			'dateDisplay'	  => $date_display,
-			'imageTooltipSrc' => $image_tool_src,
-			'excerpt'         => $excerpt,
-			'categoryClasses' => $category_classes,
-		);
->>>>>>> f64a1471
 
 		/**
 		 * Internationalization Strings
