<?php
/**
 * The Events Calendar Template Tags
 *
 * Display functions (template-tags) for use in WordPress templates.
 */

// Don't load directly
if ( ! defined( 'ABSPATH' ) ) {
	die( '-1' );
}

if ( class_exists( 'Tribe__Events__Main' ) ) {

	/**
	 * Instantiate the template class, preparing a view file for use. If no name is passed, defaults to the class for the current view
	 *
	 * @param bool|string $class Classname you want to instantiate
	 *
	 * @uses Tribe__Events__Templates::instantiate_template_class()
	 **/
	function tribe_initialize_view( $class = false ) {
		do_action( 'tribe_pre_initialize_view' );
		Tribe__Events__Templates::instantiate_template_class( $class );
	}

	/**
	 * Includes a view file, runs hooks around the view
	 *
	 * @param bool|string $view View slug
	 *
	 **/
	function tribe_get_view( $view = false ) {

		do_action( 'tribe_pre_get_view' );

		if ( ! $view ) {
			$template_file = tribe_get_current_template();
		} else {
			$template_file = Tribe__Events__Templates::getTemplateHierarchy( $view, array( 'disable_view_check' => true ) );
		}

		if ( file_exists( $template_file ) ) {
			do_action( 'tribe_events_before_view', $template_file );
			include( $template_file );
			do_action( 'tribe_events_after_view', $template_file );
		}
	}

	/**
	 * Get Event Label Singular
	 *
	 * Returns the singular version of the Event Label
	 *
	 * @return string
	 */
	function tribe_get_event_label_singular() {
		return apply_filters( 'tribe_event_label_singular', esc_html__( 'Event', 'the-events-calendar' ) );
	}

	/**
	 * Get Event Label Plural
	 *
	 * Returns the plural version of the Event Label
	 *
	 * @return string
	 */
	function tribe_get_event_label_plural() {
		return apply_filters( 'tribe_event_label_plural', esc_html__( 'Events', 'the-events-calendar' ) );
	}

	/**
	 * Includes a template part, similar to the WP get template part, but looks
	 * in the correct directories for Tribe Events templates
	 *
	 * @param string      $slug
	 * @param null|string $name
	 * @param array       $data optional array of vars to inject into the template part
	 *
	 * @uses Tribe__Templates::getTemplateHierarchy
	 **/
	function tribe_get_template_part( $slug, $name = null, array $data = null ) {

		// Execute code for this part
		do_action( 'tribe_pre_get_template_part_' . $slug, $slug, $name, $data );
		// Setup possible parts
		$templates = array();
		if ( isset( $name ) ) {
			$templates[] = $slug . '-' . $name . '.php';
		}
		$templates[] = $slug . '.php';

		// Allow template parts to be filtered
		$templates = apply_filters( 'tribe_get_template_part_templates', $templates, $slug, $name );

		// Make any provided variables available in the template's symbol table
		if ( is_array( $data ) ) {
			extract( $data );
		}

		// loop through templates, return first one found.
		foreach ( $templates as $template ) {
			$file = Tribe__Events__Templates::getTemplateHierarchy( $template, array( 'disable_view_check' => true ) );
			$file = apply_filters( 'tribe_get_template_part_path', $file, $template, $slug, $name );
			$file = apply_filters( 'tribe_get_template_part_path_' . $template, $file, $slug, $name );
			if ( file_exists( $file ) ) {
				ob_start();
				do_action( 'tribe_before_get_template_part', $template, $file, $template, $slug, $name );
				include( $file );
				do_action( 'tribe_after_get_template_part', $template, $file, $slug, $name );
				$html = ob_get_clean();
				echo apply_filters( 'tribe_get_template_part_content', $html, $template, $file, $slug, $name );
			}
		}
		do_action( 'tribe_post_get_template_part_' . $slug, $slug, $name, $data );
	}

	/**
	 * Check if the current request is for a tribe view via ajax
	 *
	 * @category Events
	 * @param bool $view
	 * @return boolean
	 */
	function tribe_is_ajax_view_request( $view = false ) {
		$is_ajax_view_request = false;
		if ( ( defined( 'DOING_AJAX' ) && DOING_AJAX ) && ! empty( $_REQUEST['action'] ) ) {
			switch ( $view ) {
				case false:
					$is_ajax_view_request = ( ! empty( $_REQUEST['tribe_event_display'] ) || ! empty( $_REQUEST['eventDate'] ) || ! empty( $_REQUEST['tribe-bar-date'] ) || ! empty( $_REQUEST['tribe_paged'] ) );
					break;
				case 'month' :
					$is_ajax_view_request = ( $_REQUEST['action'] == Tribe__Events__Template__Month::AJAX_HOOK );
					break;
				case 'list' :
					$is_ajax_view_request = ( $_REQUEST['action'] == Tribe__Events__Template__List::AJAX_HOOK );
					break;
				case 'day' :
					$is_ajax_view_request = ( $_REQUEST['action'] == Tribe__Events__Template__Day::AJAX_HOOK );
					break;
			}
		}

		return apply_filters( 'tribe_is_ajax_view_request', $is_ajax_view_request, $view );
	}

	/**
	 * Event Type Test
	 *
	 * Checks type of $postId to determine if it is an Event
	 *
	 * @category Events
	 * @param int $postId (optional)
	 *
	 * @return bool true if this post is an Event post type
	 */
	function tribe_is_event( $postId = null ) {
		return apply_filters( 'tribe_is_event', Tribe__Events__Main::instance()->isEvent( $postId ), $postId );
	}

	/**
	 * Get Event
	 *
	 * Queries the events using WordPress get_posts() by setting the post type and sorting by event date.
	 *
	 * @category Events
	 *
	 * @link http://codex.wordpress.org/Template_Tags/get_posts
	 * @link http://codex.wordpress.org/Function_Reference/get_post
	 *
	 * @uses get_posts()
	 *
	 * @param array $args {
	 *		Optional. Array of Query parameters.
	 *
	 *		@type string    $start_date      Minimum start date of the Event.
	 *		@type string    $end_date        Maximum end date of the Event.
	 *		@type string    $eventDate       A specific Event date for the Query.
	 *		@type bool      $hide_upcoming   Hide events that are not on eventDate, internal usage
	 *		@type int       $venue           Select events from a specfic Venue
	 *		@type int       $organizer       Select events from a specfic Organizer
	 *		@type string    $eventDisplay    How to display the Events, internal usage
	 *
	 *		@see  get_posts()  for more params
	 * }
	 * @param bool  $full (optional) if the full query object is required or just an array of event posts
	 *
	 * @return array List of posts.
	 *
	 */
	function tribe_get_events( $args = array(), $full = false ) {
		if ( empty ( $args['eventDisplay'] ) ) {
			$args['eventDisplay'] = 'custom';
		}

		return apply_filters( 'tribe_get_events', Tribe__Events__Query::getEvents( $args, $full ), $args, $full );
	}

	/**
	 * Returns the current event post object (if there is one) or else null.
	 *
	 * Optionally the post object or ID of an event can be passed in and,
	 * again, the event post object will be returned if possible.
	 *
	 * @category Events
	 * @param $event
	 * @return null|WP_Post
	 */
	function tribe_events_get_event( $event = null ) {
		global $post;

		if ( null === $event ) {
			return $post;
		}

		if ( $event instanceof WP_Post && Tribe__Events__Main::POSTTYPE === get_post_type( $event ) ) {
			return $post;
		}

		if ( is_numeric( $event ) && $event == intval( $event ) ) {
			$event = get_post( $event );

			if ( null !== $event && Tribe__Events__Main::POSTTYPE === get_post_type( $event ) ) {
				return $event;
			}
		}

		return null;
	}

	/**
	 * All Day Event Test
	 *
	 * Returns true if the event is an all day event
	 *
	 * @category Events
	 * @param int $postId (optional)
	 *
	 * @return bool
	 */
	function tribe_event_is_all_day( $postId = null ) {
		$output = Tribe__Date_Utils::is_all_day( tribe_get_event_meta( $postId, '_EventAllDay', true ) );

		return apply_filters( 'tribe_event_is_all_day', $output, $postId );
	}

	/**
	 * Multi-day Event Test
	 *
	 * Returns true if the event spans multiple days
	 *
	 * @category Events
	 * @param int $postId (optional)
	 *
	 * @return bool true if event spans multiple days
	 */
	function tribe_event_is_multiday( $postId = null ) {
		$postId = Tribe__Events__Main::postIdHelper( $postId );
		$start  = tribe_get_start_date( $postId, true, Tribe__Date_Utils::DBDATETIMEFORMAT );
		$end    = tribe_get_end_date( $postId, true, Tribe__Date_Utils::DBDATETIMEFORMAT );

		$end    = strtotime( $end );
		$output = ( $end > strtotime( tribe_end_of_day( $start ) ) );

		return apply_filters( 'tribe_event_is_multiday', $output, $postId, $start, $end );
	}

	/**
	 * Event Category ID's
	 *
	 * Display the event category ID as a class for events wrapper
	 *
	 * @category Events
	 * @uses wp_get_object_terms()
	 */
	function tribe_get_event_cat_ids( $post_id = 0 ) {
		$post_id = Tribe__Events__Main::postIdHelper( $post_id );

		return wp_list_pluck( (array) get_the_terms( $post_id, Tribe__Events__Main::TAXONOMY ), 'term_id' );
	}

	/**
	 * Event Category slugs
	 *
	 * Display the event category ID as a class for events wrapper
	 *
	 * @category Events
	 * @uses wp_get_object_terms()
	 */
	function tribe_get_event_cat_slugs( $post_id = 0 ) {
		$post_id = Tribe__Events__Main::postIdHelper( $post_id );
		$slugs   = wp_list_pluck( (array) get_the_terms( $post_id, Tribe__Events__Main::TAXONOMY ), 'slug' );

		return apply_filters( 'tribe_get_event_cat_slugs', $slugs, $post_id );
	}

	/**
	 * Single event taxonomy terms
	 *
	 * Get the term list by taxonomy (default categories) for a single event
	 *
	 * @category Events
	 * @param  int   $post_id
	 * @param  array $args
	 *
	 * @return string HTML string of taxonomy terms
	 */
	function tribe_get_event_taxonomy( $post_id = null, $args = array() ) {
		$post_id   = Tribe__Events__Main::postIdHelper( $post_id );
		$tribe_ecp = Tribe__Events__Main::instance();
		$defaults  = array(
			'taxonomy' => $tribe_ecp->get_event_taxonomy(),
			'before'   => '<li>',
			'sep'      => '</li><li>',
			'after'    => '</li>',
		);
		$args      = wp_parse_args( $args, $defaults );
		extract( $args, EXTR_SKIP );
		$taxonomy = get_the_term_list( $post_id, $taxonomy, $before, $sep, $after );

		return apply_filters( 'tribe_get_event_taxonomy', $taxonomy, $post_id, $args );
	}

	/**
	 * Event Categories (Display)
	 *
	 * Display the event categories with display param
	 *
	 * @category Events
	 * @uses     tribe_get_event_taxonomy()
	 * @replaces tribe_meta_event_cats()
	 *
	 * @param int   $post_id
	 * @param array $args
	 *
	 * @return string $html (echo if provided in $args)
	 */
	function tribe_get_event_categories( $post_id = null, $args = array() ) {
		$events_label_singular = tribe_get_event_label_singular();

		$post_id    = is_null( $post_id ) ? get_the_ID() : $post_id;
		$defaults   = array(
			'echo'         => false,
			'label'        => null,
			'label_before' => '<div>',
			'label_after'  => '</div>',
			'wrap_before'  => '<ul class="tribe-event-categories">',
			'wrap_after'   => '</ul>',
		);
		$args       = wp_parse_args( $args, $defaults );
		$categories = tribe_get_event_taxonomy( $post_id, $args );

		// check for the occurrences of links in the returned string
		if ( null === $args[ 'label' ] ) {
			$label = sprintf(
				/* translators: %s is the singular translation of "Event" */
				_nx( '%s Category', '%s Categories', substr_count( $categories, '<a href' ), 'category list label', 'the-events-calendar' ),
				$events_label_singular
			);
		}
		else {
			$label = $args[ 'label' ];
		}

		$html = ! empty( $categories ) ? sprintf(
			'%s%s:%s %s%s%s',
			$args['label_before'],
			$label,
			$args['label_after'],
			$args['wrap_before'],
			$categories,
			$args['wrap_after']
		) : '';
		if ( $args['echo'] ) {
			echo apply_filters( 'tribe_get_event_categories', $html, $post_id, $args, $categories );
		} else {
			return apply_filters( 'tribe_get_event_categories', $html, $post_id, $args, $categories );
		}
	}

	/**
	 * Event Tags (Display)
	 *
	 * Display the event tags
	 *
	 * @category Events
	 * @param null|string $label
	 * @param string      $separator
	 * @param bool        $echo
	 *
	 * @return array
	 * @uses the_terms()
	 */
	function tribe_meta_event_tags( $label = null, $separator = ', ', $echo = true ) {
		if ( ! $label ) {
			$label = esc_html__( 'Tags:', 'the-events-calendar' );
		}

		$tribe_ecp = Tribe__Events__Main::instance();
		$list      = get_the_term_list( get_the_ID(), 'post_tag', '<dt>' . $label . '</dt><dd class="tribe-event-tags">', $separator, '</dd>' );
		$list      = apply_filters( 'tribe_meta_event_tags', $list, $label, $separator, $echo );
		if ( $echo ) {
			echo $list;
		} else {
			return $list;
		}
	}

	/**
	 * Event Post Meta
	 *
	 * Get event post meta.
	 *
	 * @category Events
	 * @param int|null    $postId (optional)
	 * @param string|bool $meta   name of the meta_key
	 * @param bool        $single determines if the results should be a single item or an array of items.
	 *
	 * @return mixed meta value(s)
	 */
	function tribe_get_event_meta( $postId = null, $meta = false, $single = true ) {
		$postId    = Tribe__Events__Main::postIdHelper( $postId );
		$tribe_ecp = Tribe__Events__Main::instance();
		$output    = $tribe_ecp->getEventMeta( $postId, $meta, $single );

		return apply_filters( 'tribe_get_event_meta', $output, $postId, $meta, $single );
	}

	/**
	 * Event Category Name
	 *
	 * Return the current event category name based the url.
	 *
	 * @category Events
	 * @return string Name of the Event Category
	 */
	function tribe_meta_event_category_name() {
		$tribe_ecp   = Tribe__Events__Main::instance();
		$current_cat = get_query_var( 'tribe_events_cat' );
		if ( $current_cat ) {
			$term_info = get_term_by( 'slug', $current_cat, $tribe_ecp->get_event_taxonomy() );

			return apply_filters( 'tribe_meta_event_category_name', $term_info->name, $current_cat, $term_info );
		}
	}

	/**
	 * Current Template
	 *
	 * Get the current page template that we are on
	 *
	 * @category Events
	 * @todo Update the function name to ensure there are no namespace conflicts.
	 * @return string Page template
	 */
	function tribe_get_current_template() {
		return apply_filters( 'tribe_get_current_template', Tribe__Events__Templates::get_current_page_template() );
	}

	/**
	 * Venue Type Test
	 *
	 * Checks type of $postId to determine if it is a Venue
	 *
	 * @category Venues
	 * @param int $postId (optional)
	 *
	 * @return bool True if post type id Venue
	 */
	function tribe_is_venue( $postId = null ) {
		$tribe_ecp = Tribe__Events__Main::instance();

		return apply_filters( 'tribe_is_venue', $tribe_ecp->isVenue( $postId ), $postId );
	}

	/**
	 * Organizer Type Test
	 *
	 * Checks type of $postId to determine if it is a Organizer
	 *
	 * @category Organizers
	 * @param int $postId (optional)
	 *
	 * @return bool True if post type id Venue
	 */
	function tribe_is_organizer( $postId = null ) {
		$tribe_ecp = Tribe__Events__Main::instance();

		return apply_filters( 'tribe_is_organizer', $tribe_ecp->isOrganizer( $postId ), $postId );
	}

	/**
	 * HTML Before Event (Display)
	 *
	 * Display HTML to output before the event template
	 *
	 * @category Events
	 */
	function tribe_events_before_html() {
		$events_label_plural = tribe_get_event_label_plural();

		$before = stripslashes( tribe_get_option( 'tribeEventsBeforeHTML', '' ) );
		$before = wptexturize( $before );
		$before = convert_chars( $before );
		$before = wpautop( $before );
		$before = do_shortcode( stripslashes( shortcode_unautop( $before ) ) );
		$before = '<div class="tribe-events-before-html">' . $before . '</div>';
		$before = $before . '<span class="tribe-events-ajax-loading"><img class="tribe-events-spinner-medium" src="' . tribe_events_resource_url( 'images/tribe-loading.gif' ) . '" alt="' . sprintf( esc_html__( 'Loading %s', 'the-events-calendar' ), $events_label_plural ) . '" /></span>';

		echo apply_filters( 'tribe_events_before_html', $before );
	}

	/**
	 * HTML After Event (Display)
	 *
	 * Display HTML to output after the event template
	 *
	 * @category Events
	 */
	function tribe_events_after_html() {
		$after = stripslashes( tribe_get_option( 'tribeEventsAfterHTML', '' ) );
		$after = wptexturize( $after );
		$after = convert_chars( $after );
		$after = wpautop( $after );
		$after = do_shortcode( stripslashes( shortcode_unautop( $after ) ) );
		$after = '<div class="tribe-events-after-html">' . $after . '</div>';

		echo apply_filters( 'tribe_events_after_html', $after );
	}

	/**
	 * Prints out or returns classes on an event wrapper
	 *
	 * @category Events
	 * @param $event |0 post id or object
	 * @param $echo  |true
	 *
	 **/
	function tribe_events_event_classes( $event = 0, $echo = true ) {
		global $post, $wp_query;

		// May be called when the global $post object does not exist - ie during ajax loads of various views
		// ... creating a dummy object allows the method to proceed semi-gracefully (interim measure only)

		//If $post object doesn't exist and an $event_id wasn't specified, then use a dummy object
		if ( $event instanceof WP_Post ) {
			$event_id = $event->ID;
		} elseif ( $event !== 0 ) {
			$event_id = $event;
		} else {
			$event_id = $post->ID;
		}

		if ( ! $event_id ) {
			return '';
		}

		$classes         = array( 'type-tribe_events', 'post-' . $event_id, 'tribe-clearfix' );
		$tribe_cat_slugs = tribe_get_event_cat_slugs( $event_id );

		foreach ( $tribe_cat_slugs as $tribe_cat_slug ) {
			if ( ! empty( $tribe_cat_slug ) ) {
				$classes[] = 'tribe-events-category-' . $tribe_cat_slug;
			}
		}
		if ( $venue_id = tribe_get_venue_id( $event_id ) ) {
			$classes[] = 'tribe-events-venue-' . $venue_id;
		}
		foreach ( tribe_get_organizer_ids( $event_id ) as $organizer_id ) {
			$classes[] = 'tribe-events-organizer-' . $organizer_id;
		}
		// added first class for css
		if ( ( $wp_query->current_post == 0 ) && ! tribe_is_day() ) {
			$classes[] = 'tribe-events-first';
		}
		// added last class for css
		if ( $wp_query->current_post == $wp_query->post_count - 1 ) {
			$classes[] = 'tribe-events-last';
		}

		$classes = apply_filters( 'tribe_events_event_classes', $classes );
		if ( $echo ) {
			echo implode( ' ', $classes );
		} else {
			return implode( ' ', $classes );
		}
	}

	/**
	 * Prints out data attributes used in the template header tags
	 *
	 * @category Events
	 * @param string|null $current_view
	 *
	 * @todo move to template classes
	 **/
	function tribe_events_the_header_attributes( $current_view = null ) {
		$attrs               = array();
		$current_view        = ! empty( $current_view ) ? $current_view : basename( tribe_get_current_template() );

		// wp_title was deprecated in WordPress 4.4. Fetch the document title with the new function (added in 4.4) if available
		if ( function_exists( 'wp_get_document_title' ) ) {
			$attrs['data-title'] = wp_get_document_title();
		} else {
			$attrs['data-title'] = wp_title( '|', false, 'right' );
		}

		switch ( $current_view ) {
			case 'month.php' :
				$attrs['data-view']    = 'month';
				$attrs['data-date']    = date( 'Y-m', strtotime( tribe_get_month_view_date() ) );
				$attrs['data-baseurl'] = tribe_get_gridview_link( false );
				break;
			case 'day.php' :
				$attrs['data-startofweek'] = get_option( 'start_of_week' );
				break;
			case 'list.php' :
				$attrs['data-startofweek'] = get_option( 'start_of_week' );
				$attrs['data-view'] = 'list';
				if ( tribe_is_upcoming() ) {
					$attrs['data-baseurl'] = tribe_get_listview_link( false );
				} elseif ( tribe_is_past() ) {
					$attrs['data-view']    = 'past';
					$attrs['data-baseurl'] = tribe_get_listview_past_link( false );
				}
				break;
		}

		if ( has_filter( 'tribe_events_mobile_breakpoint' ) ) {
			$attrs['data-mobilebreak'] = tribe_get_mobile_breakpoint();
		}

		$attrs = apply_filters( 'tribe_events_header_attributes', $attrs, $current_view );
		foreach ( $attrs as $attr => $value ) {
			echo " $attr=" . '"' . esc_attr( $value ) . '"';
		}
	}

	/**
	 * Return an array with the days of the week, numbered with respect to the start_of_week WP option
	 *
	 * @category Events
	 * @param string $format the display format for the days of the week
	 *
	 * @return array Days of the week.
	 **/
	function tribe_events_get_days_of_week( $format = null ) {

		switch ( $format ) {
			case 'min' :
				$days_of_week = Tribe__Events__Main::instance()->daysOfWeekMin;
				break;

			case 'short' :
				$days_of_week = Tribe__Events__Main::instance()->daysOfWeekShort;
				break;

			default:
				$days_of_week = Tribe__Events__Main::instance()->daysOfWeek;
				break;
		}

		$start_of_week = get_option( 'start_of_week', 0 );
		for ( $i = 0; $i < $start_of_week; $i ++ ) {
			$day = $days_of_week[ $i ];
			unset( $days_of_week[ $i ] );
			$days_of_week[ $i ] = $day;
		}

		return apply_filters( 'tribe_events_get_days_of_week', $days_of_week );
	}

	/**
	 * Display Cost Field
	 *
	 * Conditional tag to determine if the cost field should be shown in the admin editors.
	 *
	 * @category Cost
	 * @return bool
	 */
	function tribe_events_admin_show_cost_field() {
		$modules      = apply_filters( 'tribe_events_tickets_modules', null );
		$event_origin = get_post_meta( get_the_ID(), '_EventOrigin', true );
		$show_cost    = empty( $modules ) ||
						class_exists( 'Tribe__Events__Tickets__Eventbrite__Main' ) ||
						in_array( $event_origin, apply_filters( 'tribe_events_admin_show_cost_field_origin', array( 'community-events' ) ) );

		return apply_filters( 'tribe_events_admin_show_cost_field', $show_cost, $modules );
	}

	/**
	 * Get an event's cost
	 *
	 * @category Cost
	 * @param null|int $post_id             (optional)
	 * @param bool     $with_currency_symbol Include the currency symbol
	 *
	 * @return string Cost of the event.
	 */
	function tribe_get_cost( $post_id = null, $with_currency_symbol = false ) {
		$tribe_ecp = Tribe__Events__Main::instance();
		$post_id    = Tribe__Events__Main::postIdHelper( $post_id );

		$cost_utils = Tribe__Events__Cost_Utils::instance();
		$cost = $cost_utils->get_formatted_event_cost( $post_id, $with_currency_symbol );

		return apply_filters( 'tribe_get_cost', $cost, $post_id, $with_currency_symbol );
	}

	/**
	 * Returns the event cost complete with currency symbol.
	 *
	 * Essentially an alias of tribe_get_cost(), as if called with the $withCurrencySymbol
	 * argument set to true. Useful for callbacks.
	 *
	 * @category Cost
	 * @param null $postId
	 *
	 * @return mixed|void
	 */
	function tribe_get_formatted_cost( $postId = null ) {
		return apply_filters( 'tribe_get_formatted_cost', tribe_get_cost( $postId, true ) );
	}

	/**
	 * Get the minimum cost of all events.
	 *
	 * @category Cost
	 * @return int the minimum cost.
	 */
	function tribe_get_minimum_cost() {
		return Tribe__Events__Cost_Utils::instance()->get_minimum_cost();
	}

	/**
	 * Get the maximum cost of all events.
	 *
	 * @category Cost
	 * @return int the maximum cost.
	 */
	function tribe_get_maximum_cost() {
		return Tribe__Events__Cost_Utils::instance()->get_maximum_cost();
	}

	/**
	 * Indicates if there events without a specific cost (as distinct from
	 * free events).
	 *
	 * @return bool if uncosted events exist
	 */
	function tribe_has_uncosted_events() {
		return Tribe__Events__Cost_Utils::instance()->has_uncosted_events();
	}

	/**
	 * Maps the cost array to make finding the minimum and maximum costs possible.
	 *
	 * @category Cost
	 * @param array $costs
	 *
	 * @return array $costs
	 */
	function tribe_map_cost_array_callback( $costs ) {
		return $costs;
	}

	/**
	 * Event in Category Conditional
	 *
	 * Returns true if the event is in the specified category slug
	 *
	 * @category Events
	 * @param string $event_cat_slug
	 * @param int    $event_id
	 *
	 * @return boolean
	 */
	function tribe_event_in_category( $event_cat_slug, $event_id = null ) {

		if ( empty( $event_id ) ) {
			$event_id = get_the_ID();
		}

		$term = term_exists( $event_cat_slug, Tribe__Events__Main::TAXONOMY );

		if ( tribe_is_event( $event_id ) && is_object_in_term( $event_id, Tribe__Events__Main::TAXONOMY, array( $term['term_id'] ) ) ) {
			$return = true;
		} else {
			$return = false;
		}

		return apply_filters( 'tribe_event_in_category', $return );
	}

	/**
	 * Placeholder function that is used for ticketing plugins meant to be filtered by such plugins
	 *
	 * @todo possible candidate for deprecation - confirm if still required by other plugins
	 * @category Tickets
	 */
	function tribe_get_ticket_form() {
		$ticket_form = apply_filters( 'tribe_get_ticket_form', false );
		if ( $ticket_form && is_string( $ticket_form ) ) {
			echo $ticket_form;
		} else {
			return $ticket_form;
		}
	}

	/**
	 * return the featured image html to an event (within the loop automatically will get event ID)
	 *
	 * @category Events
	 * @param int    $post_id
	 * @param string $size
	 * @param bool   $link
	 *
	 * @return string
	 */
	function tribe_event_featured_image( $post_id = null, $size = 'full', $link = true ) {
		if ( is_null( $post_id ) ) {
			$post_id = get_the_ID();
		}

		$image_html     = get_the_post_thumbnail( $post_id, $size );
		$featured_image = '';

		//if link is not specifically excluded, then include <a>
		if ( ! empty( $image_html ) && $link ) {
			$featured_image .= '<div class="tribe-events-event-image"><a href="' . esc_url( tribe_get_event_link() ) . '">' . $image_html . '</a></div>';
		} elseif ( ! empty( $image_html ) ) {
			$featured_image .= '<div class="tribe-events-event-image">' . $image_html . '</div>';
		}

		return apply_filters( 'tribe_event_featured_image', $featured_image, $post_id, $size );
	}

	/**
	 * Return the details of the start/end date/time.
	 *
	 * The highest level means of customizing this function's output is simply to adjust the date format settings under
	 * Events > Settings > Display, and WordPress time formats (via the General Settings admin screen).
	 * Beyond that, however, there are two filters which can be used to exercise further control here.
	 *
	 * The first is 'tribe_events_event_schedule_details_formatting' which allows an array of format settings to be
	 * altered - it's basic make-up is as a simple set of key:value pairs as follows.
	 *
	 * "show_end_time": for single day events only (not including all day events) it may not always be desirable to
	 *     include the end time. In that situation, this setting can be set to false and the end time will not be
	 *     displayed.
	 *
	 * "time": if it is undesirable to show times and only dates should be displayed then this setting can be set to
	 *     false. If it is false it will by extension cause 'show_end_time' to be false.
	 *
	 * The resulting string can also be caught and manipulated, or completely overridden, using the
	 * 'tribe_events_event_schedule_details' filter, should none of the above settings be sufficient.
	 *
	 * @category Events
	 * @TODO use tribe_get_datetime_format() and related functions if possible
	 *
	 * @param int|null $event
	 * @param string $before
	 * @param string $after
	 *
	 * @return mixed|void
	 */
	function tribe_events_event_schedule_details( $event = null, $before = '', $after = '' ) {
		if ( is_null( $event ) ) {
			global $post;
			$event = $post;
		}

		if ( is_numeric( $event ) ) {
			$event = get_post( $event );
		}

		$inner                    = '<span class="tribe-event-date-start">';
		$format                   = '';
		$date_without_year_format = tribe_get_date_format();
		$date_with_year_format    = tribe_get_date_format( true );
		$time_format              = get_option( 'time_format' );
		$datetime_separator       = tribe_get_option( 'dateTimeSeparator', ' @ ' );
		$time_range_separator     = tribe_get_option( 'timeRangeSeparator', ' - ' );

		$settings = array(
			'show_end_time' => true,
			'time'          => true,
		);

		$settings = wp_parse_args( apply_filters( 'tribe_events_event_schedule_details_formatting', $settings ), $settings );
		if ( ! $settings['time'] ) {
			$settings['show_end_time'] = false;
		}

		/**
		 * @var $show_end_time
		 * @var $time
		 */
		extract( $settings );

		$format = $date_with_year_format;

		// if it starts and ends in the current year then there is no need to display the year
		if ( tribe_get_start_date( $event, false, 'Y' ) === date( 'Y' ) && tribe_get_end_date( $event, false, 'Y' ) === date( 'Y' ) ) {
			$format = $date_without_year_format;
		}

		if ( tribe_event_is_multiday( $event ) ) { // multi-date event

			$format2ndday = apply_filters( 'tribe_format_second_date_in_range', $format, $event );

			if ( tribe_event_is_all_day( $event ) ) {
				$inner .= tribe_get_start_date( $event, true, $format );
				$inner .= '</span>' . $time_range_separator;
				$inner .= '<span class="tribe-event-date-end">';

				$end_date_full = tribe_get_end_date( $event, true, Tribe__Date_Utils::DBDATETIMEFORMAT );
				$end_date_full_timestamp = strtotime( $end_date_full );

				// if the end date is <= the beginning of the day, consider it the previous day
				if ( $end_date_full_timestamp <= strtotime( tribe_beginning_of_day( $end_date_full ) ) ) {
					$end_date = tribe_format_date( $end_date_full_timestamp - DAY_IN_SECONDS, false, $format2ndday );
				} else {
					$end_date = tribe_get_end_date( $event, false, $format2ndday );
				}

				$inner .= $end_date;
			} else {
				$inner .= tribe_get_start_date( $event, false, $format ) . ( $time ? $datetime_separator . tribe_get_start_date( $event, false, $time_format ) : '' );
				$inner .= '</span>' . $time_range_separator;
				$inner .= '<span class="tribe-event-date-end">';
				$inner .= tribe_get_end_date( $event, false, $format2ndday ) . ( $time ? $datetime_separator . tribe_get_end_date( $event, false, $time_format ) : '' );
			}
		} elseif ( tribe_event_is_all_day( $event ) ) { // all day event
			$inner .= tribe_get_start_date( $event, true, $format );
		} else { // single day event
			if ( tribe_get_start_date( $event, false, 'g:i A' ) === tribe_get_end_date( $event, false, 'g:i A' ) ) { // Same start/end time
				$inner .= tribe_get_start_date( $event, false, $format ) . ( $time ? $datetime_separator . tribe_get_start_date( $event, false, $time_format ) : '' );
			} else { // defined start/end time
				$inner .= tribe_get_start_date( $event, false, $format ) . ( $time ? $datetime_separator . tribe_get_start_date( $event, false, $time_format ) : '' );
				$inner .= '</span>' . ( $show_end_time ? $time_range_separator : '' );
				$inner .= '<span class="tribe-event-time">';
				$inner .= ( $show_end_time ? tribe_get_end_date( $event, false, $time_format ) : '' );
			}
		}

		$inner .= '</span>';

		/**
		 * Provides an opportunity to modify the *inner* schedule details HTML (ie before it is
		 * wrapped).
		 *
		 * @param string $inner_html  the output HTML
		 * @param int    $event_id    post ID of the event we are interested in
		 */
		$inner = apply_filters( 'tribe_events_event_schedule_details_inner', $inner, $event->ID );

		// Wrap the schedule text
		$schedule = $before . $inner . $after;

		/**
		 * Provides an opportunity to modify the schedule details HTML for a specific event after
		 * it has been wrapped in the before and after markup.
		 *
		 * @param string $schedule  the output HTML
		 * @param int    $event_id  post ID of the event we are interested in
		 * @param string $before    part of the HTML wrapper that was prepended
		 * @param string $after     part of the HTML wrapper that was appended
		 */
		return apply_filters( 'tribe_events_event_schedule_details', $schedule, $event->ID, $before, $after );
	}

	/**
	 * Returns json for javascript templating functions throughout the plugin.
	 *
	 * @category Events
	 *
	 * @param $event
	 * @param $additional
	 *
	 * @return string
	 */
	function tribe_events_template_data( $event = null, array $additional = null ) {
		// Base JSON variable
		$json = array(
			'i18n' => array(),
		);

		if ( ! is_null( $event ) ) {
			$event = get_post( $event );
			// Check if we are dealing with an Event
			if ( is_object( $event ) && $event instanceof WP_Post && tribe_is_event( $event->ID ) ) {
				$has_image      = false;
				$image_src      = '';
				$image_tool_src = '';
				$date_display   = '';

				//Disable recurring event info in tooltip
				if ( class_exists( 'Tribe__Events__Pro__Main' ) ) {
					$ecp = Tribe__Events__Pro__Main::instance();
					$ecp->disable_recurring_info_tooltip();

					$date_display = strip_tags( tribe_events_event_schedule_details( $event ) );

					// Re-enable recurring event info
					$ecp->enable_recurring_info_tooltip();
				} else {
					$date_display = strip_tags( tribe_events_event_schedule_details( $event ) );
				}

				if ( function_exists( 'has_post_thumbnail' ) && has_post_thumbnail( $event->ID ) ) {
					$has_image = true;
					$image_arr = wp_get_attachment_image_src( get_post_thumbnail_id( $event->ID ), 'medium' );
					$image_src = $image_arr[0];
				}

				if ( $has_image ) {
					$image_tool_arr = wp_get_attachment_image_src( get_post_thumbnail_id( $event->ID ), array( 75, 75 ) );
					$image_tool_src = $image_tool_arr[0];
				}

				$category_classes = tribe_events_event_classes( $event->ID, false );

				$json['eventId'] = $event->ID;
				$json['title'] = wp_kses_post( $event->post_title );
				$json['permalink'] = tribe_get_event_link( $event->ID );
				$json['imageSrc'] = $image_src;
				$json['dateDisplay'] = $date_display;
				$json['imageTooltipSrc'] = $image_tool_src;
				$json['excerpt'] = tribe_events_get_the_excerpt( $event );
				$json['categoryClasses'] = $category_classes;

				/**
				 * Template overrides (of month/tooltip.php) set up in 3.9.3 or earlier may still expect
				 * these vars and will break without them, so they are being kept temporarily for
				 * backwards compatibility purposes.
				 *
				 * @todo consider removing in 4.0
				 */
				$json['startTime'] = tribe_get_start_date( $event );
				$json['endTime']   = tribe_get_end_date( $event );
			}
		}

		/**
		 * Internationalization Strings
		 */
		$json['i18n']['find_out_more'] = esc_attr__( 'Find out more »', 'the-events-calendar' );
		$json['i18n']['for_date'] = sprintf( esc_attr__( '%s for', 'the-events-calendar' ), tribe_get_event_label_plural() );

		if ( $additional ) {
			$json = array_merge( (array) $json, (array) $additional );
		}

		$json = apply_filters( 'tribe_events_template_data_array', $json, $event, $additional );

		$json = tribe_prepare_for_json_deep( $json );

		return json_encode( $json );
	}

	/**
	 * Include the List view
	 *
	 * Accepts an array of query arguments, retrieves them, and returns the html for those events in list view
	 *
	 * Optional inline example:
	 * < code >
	 * <?php
	 * echo myfunction();
	 * ?>
	 * </ code >
	 *
	 * @category Events
	 *
	 * @param array $args       Args to be passed to Tribe__Events__Query::getEvents()
	 * @param bool  $initialize Whether the list view template class needs to be included and initialized
	 *
	 * @return string
	 **/
	function tribe_include_view_list( $args = null, $initialize = true ) {
		global $wp_query;

		// hijack the main query to load the events via provided $args
		if ( ! is_null( $args ) || ! ( $wp_query->tribe_is_event || $wp_query->tribe_is_event_category ) ) {
			$reset_q  = $wp_query;
			$wp_query = Tribe__Events__Query::getEvents( $args, true );
		}

		// single-event notices are jumping in on this init when loading as a module
		Tribe__Notices::remove_notice( 'event-past' );

		// get the list view template
		ob_start();
		if ( $initialize ) {
			tribe_initialize_view( 'Tribe__Events__Template__List' );
		}
		tribe_get_view( 'list/content' );
		$list_view_html = ob_get_clean();

		// fix the error of our ways
		if ( ! empty( $reset_q ) ) {
			$wp_query = $reset_q;
		}

		// return the parsed template
		return $list_view_html;
	}

	/**
	 * Get a list of the views that are enabled
	 *
	 * @category Events
	 *
	 * @param $deprecated deprecated
	 *
	 * @return array
	 * @see tribeEnableViews option
	 * @todo remove deprecated param in 4.0
	 **/
	function tribe_events_enabled_views( $deprecated = null ) {
		if ( isset( $deprecated ) ) {
			_deprecated_argument( __FUNCTION__, '3.10' );
		}
		return tribe_get_option( 'tribeEnableViews', array(
			'list',
			'month',
		) );
	}

	/**
	 * Get a list of the views that are disabled
	 *
	 * @category Events
	 *
	 * @return array
	 * @deprecated
	 * @todo remove in 4.0
	 **/
	function tribe_events_disabled_views() {
		_deprecated_function( __FUNCTION__, '3.10', 'tribe_events_is_view_enabled( $view )' );
		static $disabled;
		if ( isset( $disabled ) ) {
			return $disabled;
		}
		$views    = apply_filters( 'tribe-events-bar-views', array(), false );
		$enabled  = tribe_events_enabled_views( $views );
		$disabled = array();
		foreach ( $views as $view ) {
			if ( ! in_array( $view['displaying'], $enabled ) ) {
				$disabled[] = $view['displaying'];
			}
		}

		return $disabled;
	}

	/**
	 * Display the Events Calendar promo banner
	 *
	 * @category Events
	 *
	 * @param bool $echo Whether or not to echo the banner, if false, it's returned
	 *
	 * @return string
	 **/
	function tribe_events_promo_banner( $echo = true ) {
		if ( tribe_get_option( 'donate-link', false ) == true && ! tribe_is_bot() ) {
			$promo = apply_filters( 'tribe_events_promo_banner_message', sprintf( esc_html__( 'Calendar powered by %sThe Events Calendar%s', 'the-events-calendar' ), '<a class="vcard url org fn" href="' . Tribe__Events__Main::$tecUrl . 'product/wordpress-events-calendar/?utm_medium=plugin-tec&utm_source=banner&utm_campaign=in-app">', '</a>' ) );
			$html  = apply_filters( 'tribe_events_promo_banner', sprintf( '<p class="tribe-events-promo">%s</p>', $promo ), $promo );
			if ( $echo ) {
				echo $html;
			} else {
				return $html;
			}
		}
	}

	/**
	 * Return the filters registered in the tribe bar
	 *
	 * @category Events
	 *
	 * @return array
	 **/
	function tribe_events_get_filters() {
		return apply_filters( 'tribe-events-bar-filters', array() );
	}

	/**
	 * Return the views registered in the tribe bar
	 *
	 * @category Events
	 *
	 * @return array
	 **/
	function tribe_events_get_views() {
		return apply_filters( 'tribe-events-bar-views', array() );
	}

	/**
	 * Returns the URL for use in the tribe bar form's action attribute.
	 *
	 * @return string URL for current tribe bar form action.
	 */
	function tribe_events_get_current_filter_url() {
		global $wp;

		$url = esc_url( add_query_arg( $wp->query_string, '', home_url( $wp->request ) ) );
		return apply_filters( 'tribe_events_get_current_filter_url', $url );
	}

	/**
	 * Get and increment tab index in form fields
	 *
	 */
	function tribe_events_get_tab_index() {
		$tribe_events = Tribe__Events__Main::instance();

		return apply_filters( 'tribe_events_tab_index', $tribe_events->tabIndex() );
	}

	/**
	 * Echo and increment tab index in form fields
	 *
	 */
	function tribe_events_tab_index() {
		echo tribe_events_get_tab_index();
	}

	/**
	 * Check if a particular view is enabled
	 *
	 * @category Events
	 *
	 * @param string $view Name of view to check, should match what's in Tribe__Events__Main->displaying when on that view
	 *
	 * @return bool
	 **/
	function tribe_events_is_view_enabled( $view ) {
		$enabled_views = tribe_events_enabled_views();
		$enabled = in_array( $view, $enabled_views );
		return apply_filters( 'tribe_events_is_view_enabled', $enabled, $view, $enabled_views );
	}

	/**
	 * A Excerpt method used across the board on our Events Plugin Suite.
	 *
	 * By default it removes all shortcodes, the reason for this is that shortcodes added by other plugins/themes
	 * may not have been registered by the time our ajax responses are generated. To avoid leaving unparsed
	 * shortcodes in our excerpts then we strip out anything that looks like one.
	 *
	 * @category Events
	 *
	 * @param  WP_Post|int|null $post The Post Object|ID, if null defaults to `get_the_ID()`
	 * @param  array $allowed_html The wp_kses compatible array
	 *
	 * @return string|null Will return null on Bad Post Instances
	 */
	function tribe_events_get_the_excerpt( $post = null, $allowed_html = null ) {
		// If post is not numeric or instance of WP_Post it defaults to the current Post ID
		if ( ! is_numeric( $post ) && ! $post instanceof WP_Post ) {
			$post = get_the_ID();
		}

		// If not a WP_Post we try to fetch it as one
		if ( is_numeric( $post ) ) {
			$post = WP_Post::get_instance( $post );
		}

		// Prevent Non usable $post instances
		if ( ! $post instanceof WP_Post ) {
			return null;
		}

		// Default Allowed HTML
		if ( ! is_array( $allowed_html ) ) {
			$base_attrs = array(
				'class' => array(),
				'id' => array(),
				'style' => array(),
			);
			$allowed_html = array(
				'a' => array(
					'class' => array(),
					'id' => array(),
					'style' => array(),
					'href' => array(),
					'rel' => array(),
					'target' => array(),
				),
				'b' => $base_attrs,
				'strong' => $base_attrs,
				'em' => $base_attrs,
				'span' => $base_attrs,
				'ul' => $base_attrs,
				'li' => $base_attrs,
				'ol' => $base_attrs,
			);
		}

		/**
		 * Allow developers to filter what are the allowed HTML on the Excerpt
		 *
		 * @var array Must be compatible to wp_kses structure
		 *
		 * @link https://codex.wordpress.org/Function_Reference/wp_kses
		 */
		$allowed_html = apply_filters( 'tribe_events_excerpt_allowed_html', $allowed_html, $post );

		/**
		 * Allow shortcodes to be Applied on the Excerpt or not
		 *
		 * @var bool
		 */
		$allow_shortcode = apply_filters( 'tribe_events_excerpt_allow_shortcode', false );

		// Get the Excerpt or content based on what is available
		if ( has_excerpt( $post->ID ) ) {
			$excerpt = $post->post_excerpt;
		} else {
			$excerpt = $post->post_content;
			// We will only trim Excerpt if it comes from Post Content

			/**
			 * Filter the number of words in an excerpt.
			 *
			 * @param int $number The number of words. Default 55.
			 */
			$excerpt_length = apply_filters( 'excerpt_length', 55 );

			/**
			 * Filter the string in the "more" link displayed after a trimmed excerpt.
			 *
			 * @param string $more_string The string shown within the more link.
			 */
			$excerpt_more = apply_filters( 'excerpt_more', ' [&hellip;]' );

			// Now we actually trim it
			$excerpt = wp_trim_words( $excerpt, $excerpt_length, $excerpt_more );
		}

		// Remove all shortcode Content before removing HTML
		if ( ! $allow_shortcode ) {
			$excerpt = preg_replace( '#\[.+\]#U', '', $excerpt );
		}

		// Remove "all" HTML based on what is allowed
		$excerpt = wp_kses( $excerpt, $allowed_html );

<<<<<<< HEAD
		/**
		 * Filter the number of words in an excerpt.
		 *
		 * @param int $number The number of words. Default 55.
		 */
		$excerpt_length = apply_filters( 'excerpt_length', 55 );

		/**
		 * Filter the string in the "more" link displayed after a trimmed excerpt.
		 *
		 * @param string $more_string The string shown within the more link.
		 */
		$excerpt_more = apply_filters( 'excerpt_more', ' [&hellip;]' );

		// Now we actually trim it
		$excerpt = wp_trim_words( $excerpt, $excerpt_length, $excerpt_more );

		// AutoP that text
		$excerpt = wpautop( $excerpt );

		// Remove "all" HTML based on what is allowed
		$excerpt = wp_kses( $excerpt, $allowed_html );

		return $excerpt;
=======
		return wpautop( $excerpt );
>>>>>>> 46df5cf8
	}

	/**
	 * Returns the latest known event end date, which can be expected to be a string
	 * in MySQL datetime format (unless some other specific format is provided).
	 *
	 * If this is impossible to determine it will return boolean false.
	 *
	 * @category Events
	 *
	 * @param string $format
	 *
	 * @return mixed bool|string
	 */
	function tribe_events_latest_date( $format = Tribe__Date_Utils::DBDATETIMEFORMAT ) {
		// Check if the latest end date is already known
		$latest = tribe_get_option( 'latest_date', false );
		if ( false !== $latest ) {
			return Tribe__Date_Utils::reformat( $latest, $format );
		}

		// If not, try to determine now
		Tribe__Events__Main::instance()->rebuild_known_range();
		$latest = tribe_get_option( 'latest_date', false );
		if ( false !== $latest ) {
			return Tribe__Date_Utils::reformat( $latest, $format );
		}

		return false;
	}

	/**
	 * Returns the earliest known event start date, which can be expected to be a string
	 * in MySQL datetime format (unless some other specific format is provided).
	 *
	 * If this is impossible to determine it will return boolean false.
	 *
	 * @category Events
	 *
	 * @param string $format
	 *
	 * @return mixed bool|string
	 */
	function tribe_events_earliest_date( $format = Tribe__Date_Utils::DBDATETIMEFORMAT ) {
		// Check if the earliest start date is already known
		$earliest = tribe_get_option( 'earliest_date', false );
		if ( false !== $earliest ) {
			return Tribe__Date_Utils::reformat( $earliest, $format );
		}

		// If not, try to determine now
		Tribe__Events__Dates__Known_Range::instance()->rebuild_known_range();
		$earliest = tribe_get_option( 'earliest_date', false );
		if ( false !== $earliest ) {
			return Tribe__Date_Utils::reformat( $earliest, $format );
		}

		return false;
	}

	/**
	 * Get the default value for a field
	 *
	 * @param string $field
	 * @return mixed
	 */
	function tribe_get_default_value( $field ) {
		$field = strtolower( $field );
		$defaults = Tribe__Events__Main::instance()->defaults();
		$value = call_user_func( array( $defaults, $field ) );
		return $value;
	}

	/**
	 * Gets the render context of the given query
	 *
	 * @param WP_Query $query Query object
	 * @return string
	 */
	function tribe_get_render_context( $query = null ) {
		global $wp_query;
		if ( ! $query instanceof WP_Query ) {
			$query = $wp_query;
		}
		if ( empty( $query->query['tribe_render_context'] ) ) {
			return 'default';
		}
		return $query->query['tribe_render_context'];
	}
	/**
	 * Returns or echoes a url to a file in the Events Calendar plugin resources directory
	 *
	 * @category Events
	 * @param string $resource the filename of the resource
	 * @param bool   $echo     whether or not to echo the url
	 * @param string $root_dir directory to hunt for resource files (src or common)
	 *
	 * @return string
	 **/
	function tribe_events_resource_url( $resource, $echo = false, $root_dir = 'src' ) {
		$extension = pathinfo( $resource, PATHINFO_EXTENSION );

		if ( 'src' !== $root_dir ) {
			return tribe_resource_url( $resource, $echo, $root_dir );
		}

		$resources_path = $root_dir . '/resources/';
		switch ( $extension ) {
			case 'css':
				$resource_path = $resources_path .'css/';
				break;
			case 'js':
				$resource_path = $resources_path .'js/';
				break;
			case 'scss':
				$resource_path = $resources_path .'scss/';
				break;
			default:
				$resource_path = $resources_path;
				break;
		}

		$path = $resource_path . $resource;

		$url  = plugins_url( Tribe__Events__Main::instance()->plugin_dir . $path );

		/**
		 * Deprected the tribe_events_resource_url filter in 4.0 in favor of tribe_resource_url. Remove in 5.0
		 */
		$url = apply_filters( 'tribe_events_resource_url', $url, $resource );

		if ( $echo ) {
			echo esc_url( $url );
		}

		return $url;
	}
}<|MERGE_RESOLUTION|>--- conflicted
+++ resolved
@@ -1322,33 +1322,6 @@
 			$excerpt = $post->post_content;
 			// We will only trim Excerpt if it comes from Post Content
 
-			/**
-			 * Filter the number of words in an excerpt.
-			 *
-			 * @param int $number The number of words. Default 55.
-			 */
-			$excerpt_length = apply_filters( 'excerpt_length', 55 );
-
-			/**
-			 * Filter the string in the "more" link displayed after a trimmed excerpt.
-			 *
-			 * @param string $more_string The string shown within the more link.
-			 */
-			$excerpt_more = apply_filters( 'excerpt_more', ' [&hellip;]' );
-
-			// Now we actually trim it
-			$excerpt = wp_trim_words( $excerpt, $excerpt_length, $excerpt_more );
-		}
-
-		// Remove all shortcode Content before removing HTML
-		if ( ! $allow_shortcode ) {
-			$excerpt = preg_replace( '#\[.+\]#U', '', $excerpt );
-		}
-
-		// Remove "all" HTML based on what is allowed
-		$excerpt = wp_kses( $excerpt, $allowed_html );
-
-<<<<<<< HEAD
 		/**
 		 * Filter the number of words in an excerpt.
 		 *
@@ -1365,17 +1338,17 @@
 
 		// Now we actually trim it
 		$excerpt = wp_trim_words( $excerpt, $excerpt_length, $excerpt_more );
-
-		// AutoP that text
-		$excerpt = wpautop( $excerpt );
+		}
+
+		// Remove all shortcode Content before removing HTML
+		if ( ! $allow_shortcode ) {
+			$excerpt = preg_replace( '#\[.+\]#U', '', $excerpt );
+		}
 
 		// Remove "all" HTML based on what is allowed
 		$excerpt = wp_kses( $excerpt, $allowed_html );
 
 		return $excerpt;
-=======
-		return wpautop( $excerpt );
->>>>>>> 46df5cf8
 	}
 
 	/**
