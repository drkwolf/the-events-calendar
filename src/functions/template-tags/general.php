--- conflicted
+++ resolved
@@ -1,829 +1,3 @@
-<<<<<<< HEAD
-<?php
-/**
- * Events Calendar Pro template Tags
- *
- * Display functions for use in WordPress templates.
- * @todo move view specific functions to their own file
- */
-
-// Don't load directly
-if ( ! defined( 'ABSPATH' ) ) {
-	die( '-1' );
-}
-
-if ( class_exists( 'Tribe__Events__Pro__Main' ) ) {
-
-	if ( ! function_exists( 'tribe_get_mapview_link' ) ) {
-		function tribe_get_mapview_link( $term = null ) {
-			global $wp_query;
-			if ( isset( $wp_query->query_vars[ Tribe__Events__Main::TAXONOMY ] ) ) {
-				$term = $wp_query->query_vars[ Tribe__Events__Main::TAXONOMY ];
-			}
-			$output = Tribe__Events__Main::instance()->getLink( 'map', null, $term );
-
-			return apply_filters( 'tribe_get_map_view_permalink', $output );
-		}
-	}
-
-	/**
-	 * Event Recurrence
-	 *
-	 * Test to see if event is recurring.
-	 *
-	 * @param int $postId (optional)
-	 *
-	 * @return bool true if event is a recurring event.
-	 */
-	if ( ! function_exists( 'tribe_is_recurring_event' ) ) {
-		function tribe_is_recurring_event( $post_id = null ) {
-
-			$post_id = Tribe__Events__Main::postIdHelper( $post_id );
-
-			if ( ! $post_id ) {
-				_doing_it_wrong( __FUNCTION__, 'You need to pass a post ID or use it in the loop.', '3.10' );
-				return false;
-			}
-
-			$post = get_post( $post_id );
-			if ( $post->post_type != Tribe__Events__Main::POSTTYPE ) {
-				return false;
-			}
-
-			$recurring = false;
-
-			if ( $post->post_parent > 0 ) {
-				$recurring = true;
-			} else {
-				$recurrence_meta = get_post_meta( $post_id, '_EventRecurrence', true );
-
-				if ( ! empty( $recurrence_meta['rules'] ) ) {
-					// check if this is event has old-style meta (pre 3.12)
-					if ( ! isset( $recurrence_meta['rules'] ) && isset( $recurrence_meta['type'] ) ) {
-						$recurrence_meta['rules'] = array( $recurrence_meta );
-					}
-					foreach ( $recurrence_meta['rules'] as &$recurrence ) {
-						if ( 'None' !== $recurrence['type'] ) {
-							$recurring = true;
-							break;
-						}
-					}
-
-				// Support legacy Recurrence
-				} elseif ( ! empty( $recurrence_meta['type'] ) ) {
-					if ( 'None' !== $recurrence_meta['type'] ) {
-						$recurring = true;
-					}
-				}
-			}
-
-			return apply_filters( 'tribe_is_recurring_event', $recurring, $post_id );
-		}
-	}
-
-	/**
-	 * Get the start dates of all instances of the event,
-	 * in ascending order
-	 *
-	 * @param int $post_id
-	 *
-	 * @return array Start times, as Y-m-d H:i:s
-	 */
-	function tribe_get_recurrence_start_dates( $post_id = null ) {
-		$post_id = Tribe__Events__Main::postIdHelper( $post_id );
-
-		return Tribe__Events__Pro__Recurrence__Meta::get_start_dates( $post_id );
-	}
-
-	/**
-	 * Recurrence Text
-	 *
-	 * Get the textual version of event recurrence
-	 * e.g Repeats daily for three days
-	 *
-	 * @param int $postId (optional)
-	 *
-	 * @return string Summary of recurrence.
-	 */
-	if ( ! function_exists( 'tribe_get_recurrence_text' ) ) {
-		function tribe_get_recurrence_text( $postId = null ) {
-			$postId = Tribe__Events__Main::postIdHelper( $postId );
-
-			return apply_filters( 'tribe_get_recurrence_text', Tribe__Events__Pro__Recurrence__Meta::recurrenceToTextByPost( $postId ) );
-		}
-	}
-
-	/**
-	 * Recurring Event List Link
-	 *
-	 * Display link for all occurrences of an event (based on the currently queried event).
-	 *
-	 * @param int $postId (optional)
-	 */
-	if ( ! function_exists( 'tribe_all_occurences_link' ) ) {
-		function tribe_all_occurences_link( $postId = null, $echo = true ) {
-			$postId = Tribe__Events__Main::postIdHelper( $postId );
-			$tribe_ecp = Tribe__Events__Main::instance();
-			$link = apply_filters( 'tribe_all_occurences_link', $tribe_ecp->getLink( 'all', $postId ) );
-			if ( $echo ) {
-				echo $link;
-			} else {
-				return $link;
-			}
-		}
-	}
-
-	// show user front-end settings only if ECP is active
-	function tribe_recurring_instances_toggle( $postId = null ) {
-			$hide_recurrence = ( ! empty( $_REQUEST['tribeHideRecurrence'] ) && $_REQUEST['tribeHideRecurrence'] == '1' ) || ( empty( $_REQUEST['tribeHideRecurrence'] ) && empty( $_REQUEST['action'] ) && tribe_get_option( 'hideSubsequentRecurrencesDefault', false ) ) ? '1' : false;
-		if ( ! tribe_is_week() && ! tribe_is_month() ) {
-			echo '<span class="tribe-events-user-recurrence-toggle">';
-				echo '<label for="tribeHideRecurrence">';
-					echo '<input type="checkbox" name="tribeHideRecurrence" value="1" id="tribeHideRecurrence" ' . checked( $hide_recurrence, 1, false ) . '>' . sprintf( __( 'Show only the first upcoming instance of recurring %s', 'tribe-events-calendar-pro' ), strtolower( tribe_get_event_label_plural() ) );
-				echo '</label>';
-			echo '</span>';
-		}
-	}
-
-	/**
-	 * Event Custom Fields
-	 *
-	 * Get an array of custom fields
-	 *
-	 * @param int $postId (optional)
-	 *
-	 * @return array $data of custom fields
-	 * @todo move logic to Tribe__Events__Pro__Custom_Meta class
-	 */
-	function tribe_get_custom_fields( $postId = null ) {
-		$postId = Tribe__Events__Main::postIdHelper( $postId );
-		$data = array();
-		$customFields = tribe_get_option( 'custom-fields', false );
-		if ( is_array( $customFields ) ) {
-			foreach ( $customFields as $field ) {
-				$meta = str_replace( '|', ', ', get_post_meta( $postId, $field['name'], true ) );
-				if ( $field['type'] == 'url' && ! empty( $meta ) ) {
-					$url_label = $meta;
-					$parseUrl = parse_url( $meta );
-					if ( empty( $parseUrl['scheme'] ) ) {
-						$meta = "http://$meta";
-					}
-					$meta = sprintf( '<a href="%s" target="%s">%s</a>',
-						esc_url( $meta ),
-						apply_filters( 'tribe_get_event_website_link_target', 'self' ),
-						apply_filters( 'tribe_get_event_website_link_label', $url_label )
-						);
-				}
-				if ( $meta ) {
-					$data[ esc_html( $field['label'] ) ] = $meta; // $meta has been through wp_kses - links are allowed
-				}
-			}
-		}
-
-		return apply_filters( 'tribe_get_custom_fields', $data );
-	}
-
-	/**
-	 * Event Custom Fields (Display)
-	 *
-	 * Display a definition term list of custom fields
-	 *
-	 * @param int $postId (optional)
-	 *
-	 * @deprecated
-	 * @todo remove in 3.11
-	 */
-	function tribe_the_custom_fields( $postId = null, $echo = true ) {
-		_deprecated_function( __FUNCTION__, '3.9', "tribe_get_template_part( 'pro/modules/meta/additional-fields', null, array(
-			'fields' => tribe_get_custom_fields()
-		) );" );
-		ob_start();
-		tribe_get_template_part( 'pro/modules/meta/additional-fields', null, array(
-			'fields' => tribe_get_custom_fields(),
-		) );
-		$html = ob_get_clean();
-		if ( has_filter( 'tribe_the_custom_fields' ) ) {
-			_deprecated_function( "The 'tribe_the_custom_fields' filter", '3.9', " the 'tribe_get_template_part_content' filter for pro/modules/meta/additional-fields" );
-			$html = apply_filters( 'tribe_the_custom_fields', $html );
-		}
-		if ( $echo ) {
-			echo $html;
-		} else {
-			return $html;
-		}
-	}
-
-	/**
-	 * Get Event Custom Field by Label
-	 *
-	 * retrieve a custom field's value by searching its label
-	 * instead of its (more obscure) ID
-	 *
-	 * @param (string) $label, the label to search for
-	 * @param (int) $eventID (optional), the event to look for, defaults to global $post
-	 *
-	 * @return (string) value of the field
-	 * @deprecated
-	 * @todo   remove in 3.11
-	 */
-	function tribe_get_custom_field( $label, $eventID = null ) {
-
-		_deprecated_function( __FUNCTION__, '3.9', 'tribe_get_custom_fields' );
-
-		$field = Tribe__Events__Pro__Custom_Meta::get_custom_field_by_label( $label, $eventID );
-
-		if ( has_filter( 'tribe_get_custom_field' ) ) {
-			_deprecated_function( "The 'tribe_get_custom_field' filter", '3.9', " the 'tribe_get_custom_fields' filter" );
-			$field = apply_filters( 'tribe_get_custom_field', $field );
-	}
-
-		return $field;
-	}
-
-	/**
-	 * Echo Event Custom Field by Label
-	 *
-	 * same as above but echo instead of return
-	 *
-	 * @param (string) $label, the label to search for
-	 * @param (int) $eventID (optional), the event to look for, defaults to global $post
-	 *
-	 * @return (string) value of the field
-	 * @deprecated
-	 * @todo   remove in 3.11
-	 */
-	function tribe_custom_field( $label, $eventID = null ) {
-		_deprecated_function( __FUNCTION__, '3.9', 'tribe_get_custom_fields' );
-		$field = Tribe__Events__Pro__Custom_Meta::get_custom_field_by_label( $label, $eventID );
-		echo $field;
-	}
-
-	/**
-	* Get Related Events
-	*
-	* Get a list of related events to the current post
-	*
-	* @param int $count
-	 *
-	* @return array Array of events
-	 * @deprecated
-	 * @todo remove in 3.11
-	*/
-	function tribe_get_related_events ( $count = 3 ) {
-		_deprecated_function( __FUNCTION__, '3.9', 'tribe_get_related_posts' );
-
-		$posts = tribe_get_related_posts( $count );
-
-		if ( has_filter( 'tribe_get_related_events' ) ) {
-			_deprecated_function( "The 'tribe_get_related_events' filter", '3.9', " the 'tribe_get_related_posts' filter" );
-			$posts = apply_filters( 'tribe_get_related_events', $posts );
-	}
-
-		return $posts;
-	}
-
-	/**
-	* Display Related Events
-	*
-	* Display a list of related events to the current post
-	*
-	* @param string $title
-	* @param int $count
-	* @param bool $thumbnails
-	* @param bool $start_date
-	 *
-	 * @deprecated
-	 * @todo remove in 3.11
-	*/
-	function tribe_related_events( $title, $count = 3, $thumbnails = false, $start_date = false, $get_title = true ) {
-		_deprecated_function( __FUNCTION__, '3.9', 'tribe_single_related_events' );
-		if ( has_filter( 'tribe_related_events' ) ) {
-			_deprecated_function( "The 'tribe_related_events' filter", '3.9', " the 'tribe_after_get_template_part' action for pro/related-events" );
-
-			return apply_filters( 'tribe_related_events', tribe_single_related_events() );
-		} else {
-			tribe_single_related_events();
-	}
-	}
-
-	/**
-	 * Displays the saved organizer
-	 * Used in the settings screen
-	 *
-	 * @return void
-	 * @deprecated
-	 * @todo move this to the settings classes and remove
-	 */
-	function tribe_display_saved_organizer() {
-		$current_organizer_id = Tribe__Events__Main::instance()->defaults()->organizer_id();
-		$current_organizer = ( $current_organizer_id != 'none' && $current_organizer_id != 0 && $current_organizer_id ) ? tribe_get_organizer( $current_organizer_id ) : __( 'No default set', 'tribe-events-calendar-pro' );
-		$current_organizer = esc_html( $current_organizer );
-		echo '<p class="tribe-field-indent description">' . sprintf( __( 'The current default organizer is: %s', 'tribe-events-calendar-pro' ), '<strong>' . $current_organizer . '</strong>' ) . '</p>';
-	}
-
-	/**
-	 * Displays the saved venue
-	 * Used in the settings screen
-	 *
-	 * @return void
-	 * @deprecated
-	 * @todo move this to the settings classes and remove
-	 */
-	function tribe_display_saved_venue() {
-		$current_venue_id = Tribe__Events__Main::instance()->defaults()->venue_id();
-		$current_venue = ( $current_venue_id != 'none' && $current_venue_id != 0 && $current_venue_id ) ? tribe_get_venue( $current_venue_id ) : __( 'No default set', 'tribe-events-calendar-pro' );
-		$current_venue = esc_html( $current_venue );
-		echo '<p class="tribe-field-indent tribe-field-description description">' . sprintf( __( 'The current default venue is: %s', 'tribe-events-calendar-pro' ), '<strong>' . $current_venue . '</strong>' ) . '</p>';
-	}
-
-	/**
-	 * Displays the saved address
-	 * Used in the settings screen
-	 *
-	 * @return void
-	 * @deprecated
-	 * @todo move this to the settings classes and remove
-	 */
-	function tribe_display_saved_address() {
-		$option = Tribe__Events__Main::instance()->defaults()->address();
-		$option = empty( $option ) ? __( 'No default set', 'tribe-events-calendar-pro' ) : $option;
-		$option = esc_html( $option );
-		echo '<p class="tribe-field-indent tribe-field-description venue-default-info description">' . sprintf( __( 'The current default address is: %s', 'tribe-events-calendar-pro' ), '<strong>' . $option . '</strong>' ) . '</p>';
-	}
-
-	/**
-	 * Displays the saved city
-	 * Used in the settings screen
-	 *
-	 * @return void
-	 * @deprecated
-	 * @todo move this to the settings classes and remove
-	 */
-	function tribe_display_saved_city() {
-		$option = Tribe__Events__Main::instance()->defaults()->city();
-		$option = empty( $option ) ? __( 'No default set', 'tribe-events-calendar-pro' ) : $option;
-		$option = esc_html( $option );
-		echo '<p class="tribe-field-indent tribe-field-description venue-default-info description">' . sprintf( __( 'The current default city is: %s', 'tribe-events-calendar-pro' ), '<strong>' . $option . '</strong>' ) . '</p>';
-	}
-
-	/**
-	 * Displays the saved state
-	 * Used in the settings screen
-	 *
-	 * @return void
-	 * @deprecated
-	 * @todo move this to the settings classes and remove
-	 */
-	function tribe_display_saved_state() {
-		$option = Tribe__Events__Main::instance()->defaults()->state();
-		$option = empty( $option ) ? __( 'No default set', 'tribe-events-calendar-pro' ) : $option;
-		$option = esc_html( $option );
-		echo '<p class="tribe-field-indent tribe-field-description venue-default-info description">' . sprintf( __( 'The current default state is: %s', 'tribe-events-calendar-pro' ), '<strong>' . $option . '</strong>' ) . '</p>';
-	}
-
-	/**
-	 * Displays the saved province
-	 * Used in the settings screen
-	 *
-	 * @return void
-	 * @deprecated
-	 * @todo move this to the settings classes and remove
-	 */
-	function tribe_display_saved_province() {
-		$option = Tribe__Events__Main::instance()->defaults()->province();
-		$option = empty( $option ) ? __( 'No default set', 'tribe-events-calendar-pro' ) : $option;
-		$option = esc_html( $option );
-		echo '<p class="tribe-field-indent tribe-field-description venue-default-info description">' . sprintf( __( 'The current default province is: %s', 'tribe-events-calendar-pro' ), '<strong>' . $option . '</strong>' ) . '</p>';
-	}
-
-	/**
-	 * Displays the saved zip
-	 * Used in the settings screen
-	 *
-	 * @return void
-	 * @deprecated
-	 * @todo move this to the settings classes and remove
-	 */
-	function tribe_display_saved_zip() {
-		$option = Tribe__Events__Main::instance()->defaults()->zip();
-		$option = empty( $option ) ? __( 'No default set', 'tribe-events-calendar-pro' ) : $option;
-		$option = esc_html( $option );
-		echo '<p class="tribe-field-indent tribe-field-description venue-default-info description">' . sprintf( __( 'The current default postal code/zip code is: %s', 'tribe-events-calendar-pro' ), '<strong>' . $option . '</strong>' ) . '</p>';
-	}
-
-	/**
-	 * Displays the saved country
-	 * Used in the settings screen
-	 *
-	 * @return void
-	 * @deprecated
-	 * @todo move this to the settings classes and remove
-	 */
-	function tribe_display_saved_country() {
-		$option = Tribe__Events__Main::instance()->defaults()->country();
-		$option = empty( $option[1] ) ? __( 'No default set', 'tribe-events-calendar-pro' ) : $option[1];
-		$option = esc_html( $option );
-		echo '<p class="tribe-field-indent tribe-field-description venue-default-info description">' . sprintf( __( 'The current default country is: %s', 'tribe-events-calendar-pro' ), '<strong>' . $option . '</strong>' ) . '</p>';
-	}
-
-	/**
-	 * Displays the saved phone
-	 * Used in the settings screen
-	 *
-	 * @return void
-	 * @deprecated
-	 * @todo move this to the settings classes and remove
-	 */
-	function tribe_display_saved_phone() {
-		$option = Tribe__Events__Main::instance()->defaults()->phone();
-		$option = empty( $option ) ? __( 'No default set', 'tribe-events-calendar-pro' ) : $option;
-		$option = esc_html( $option );
-		echo '<p class="tribe-field-indent tribe-field-description venue-default-info description">' . sprintf( __( 'The current default phone is: %s', 'tribe-events-calendar-pro' ), '<strong>' . $option . '</strong>' ) . '</p>';
-	}
-
-	/**
-	 * Returns the formatted and converted distance from the db (always in kms.) to the unit selected
-	 * by the user in the 'defaults' tab of our settings.
-	 *
-	 * @param $distance_in_kms
-	 *
-	 * @return mixed
-	 * @todo remove tribe_formatted_distance filter in 3.11
-	 */
-	function tribe_get_distance_with_unit( $distance_in_kms ) {
-
-		$tec = Tribe__Events__Main::instance();
-
-		$unit     = Tribe__Settings_Manager::get_option( 'geoloc_default_unit', 'miles' );
-		$distance = round( tribe_convert_units( $distance_in_kms, 'kms', $unit ), 2 );
-
-		if ( has_filter( 'tribe_formatted_distance' ) ) {
-			_deprecated_function( "The 'tribe_formatted_distance' filter", '3.9', " the 'tribe_get_distance_with_unit' filter" );
-			$distance = apply_filters( 'tribe_formatted_distance', $distance . ' ' . $unit );
-	}
-
-		return apply_filters( 'tribe_get_distance_with_unit', $distance, $distance_in_kms, $unit );
-	}
-
-	/**
-	 * Returns an events distance from location search term
-	 *
-	 * @return string
-	 * @todo move tags to template
-	 *
-	 */
-	function tribe_event_distance() {
-		global $post;
-		if ( ! empty( $post->distance ) ) {
-			return '<span class="tribe-events-distance">'. tribe_get_distance_with_unit( $post->distance ) .'</span>';
-		}
-	}
-
-	/**
-	 *
-	 * Converts units. Uses tribe_convert_$unit_to_$unit_ratio filter to get the ratio.
-	 *
-	 * @param $value
-	 * @param $unit_from
-	 * @param $unit_to
-	 */
-	function tribe_convert_units( $value, $unit_from, $unit_to ) {
-
-		if ( $unit_from === $unit_to ) {
-			return $value;
-		}
-
-		$filter = sprintf( 'tribe_convert_%s_to_%s_ratio', $unit_from, $unit_to );
-		$ratio  = apply_filters( $filter, 0 );
-
-		// if there's not filter for this conversion, let's return the original value
-		if ( empty( $ratio ) ) {
-			return $value;
-		}
-
-		return ( $value * $ratio );
-
-	}
-
-	/**
-	 * Get the first day of the week from a provided date
-	 *
-	 * @param null|mixed $date  given date or week # (week # assumes current year)
-	 *
-	 * @return string
-	 * @todo move logic to Tribe__Date_Utils
-	 */
-	function tribe_get_first_week_day( $date = null ) {
-		global $wp_query;
-		$offset = 7 - get_option( 'start_of_week', 0 );
-
-		if ( tribe_is_ajax_view_request() ) {
-			$date = is_null( $date ) ? $_REQUEST['eventDate'] : $date;
-		} else {
-			$date = is_null( $date ) ? $wp_query->get( 'start_date' ) : $date;
-		}
-
-		try {
-			$date = new DateTime( $date );
-		} catch ( exception $e ) {
-			$date = new DateTime();
-		}
-
-		// Clone to avoid altering the original date
-		$r = clone $date;
-		$r->modify( - ( ( $date->format( 'w' ) + $offset ) % 7 ) . 'days' );
-
-		return apply_filters( 'tribe_get_first_week_day', $r->format( 'Y-m-d' ) );
-	}
-
-	/**
-	 * Get the last day of the week from a provided date
-	 *
-	 * @param string|int $date_or_int A given date or week # (week # assumes current year)
-	 * @param bool $by_date determines how to parse the date vs week provided
-	 * @param int $first_day sets start of the week (offset) respectively, accepts 0-6
-	 *
-	 * @return DateTime
-	 */
-	function tribe_get_last_week_day( $date_or_int, $by_date = true ) {
-		return apply_filters( 'tribe_get_last_week_day', date( 'Y-m-d', strtotime( tribe_get_first_week_day( $date_or_int, $by_date ) . ' +7 days' ) ) );
-	}
-
-	/**
-	 * Week Loop View Test
-	 *
-	 * @return bool
-	 */
-	function tribe_is_week() {
-		$is_week = ( Tribe__Events__Main::instance()->displaying == 'week' ) ? true : false;
-
-		return apply_filters( 'tribe_is_week', $is_week );
-	}
-
-	/**
-	 * Week Loop View Test
-	 *
-	 * @return bool
-	 */
-	function tribe_is_photo() {
-		$is_photo = ( Tribe__Events__Main::instance()->displaying == 'photo' ) ? true : false;
-
-		return apply_filters( 'tribe_is_photo', $is_photo );
-	}
-
-	/**
-	 * Map Loop View Test
-	 *
-	 * @return bool
-	 */
-	function tribe_is_map() {
-		$tribe_ecp = Tribe__Events__Main::instance();
-		$is_map    = ( $tribe_ecp->displaying == 'map' ) ? true : false;
-
-		return apply_filters( 'tribe_is_map', $is_map );
-	}
-
-	/**
-	 * Get last week permalink by provided date (7 days offset)
-	 *
-	 * @uses tribe_get_week_permalink
-	 *
-	 * @param string $week
-	 * @param bool $is_current
-	 *
-	 * @return string $permalink
-	 * @todo move logic to week template class
-	 */
-	function tribe_get_last_week_permalink( $week = null ) {
-		$week = ! empty( $week ) ? $week : tribe_get_first_week_day();
-		if ( PHP_INT_SIZE <= 4 ) {
-			if ( date( 'Y-m-d', strtotime( $week ) ) < '1902-01-08' ) {
-				throw new OverflowException( __( 'Date out of range.', 'tribe-events-calendar-pro' ) );
-			}
-		}
-
-		$week = date( 'Y-m-d', strtotime( $week . ' -1 week') );
-
-		return apply_filters( 'tribe_get_last_week_permalink', tribe_get_week_permalink( $week ) );
-	}
-
-	/**
-	 * Get next week permalink by provided date (7 days offset)
-	 *
-	 * @uses tribe_get_week_permalink
-	 *
-	 * @param string $week
-	 *
-	 * @return string $permalink
-	 * @todo move logic to week template class
-	 */
-	function tribe_get_next_week_permalink( $week = null ) {
-		$week = ! empty( $week ) ? $week : tribe_get_first_week_day();
-		if ( PHP_INT_SIZE <= 4 ) {
-			if ( date( 'Y-m-d', strtotime( $week ) ) > '2037-12-24' ) {
-				throw new OverflowException( __( 'Date out of range.', 'tribe-events-calendar-pro' ) );
-			}
-		}
-		$week = date( 'Y-m-d', strtotime( $week . ' +1 week' ) );
-
-		return apply_filters( 'tribe_get_next_week_permalink', tribe_get_week_permalink( $week ) );
-	}
-
-	/**
-	 * Get the week view permalink.
-	 *
-	 * @param string        $week
-	 * @param bool|int|null $term
-	 *
-	 * @return string $permalink
-	 */
-	function tribe_get_week_permalink( $week = null, $term = null ) {
-		$week      = is_null( $week ) ? false : date( 'Y-m-d', strtotime( $week ) );
-		$permalink = Tribe__Events__Main::instance()->getLink( 'week', $week, $term );
-
-		/**
-		 * Provides an opportunity to modify the week view permalink.
-		 *
-		 * @var string $permalink
-		 * @var string $week
-		 * @var mixed  $term
-		 */
-		return apply_filters( 'tribe_get_week_permalink', $permalink, $week, $term );
-	}
-
-
-	/**
-	 * Get the photo permalink.
-	 *
-	 * @param bool|int|null $term
-	 *
-	 * @return string $permalink
-	 */
-	function tribe_get_photo_permalink( $term = null ) {
-		$permalink = Tribe__Events__Main::instance()->getLink( 'photo', null, $term );
-
-		/**
-		 * Provides an opportunity to modify the photo view permalink.
-		 *
-		 * @var string $permalink
-		 * @var mixed  $term
-		 */
-		return apply_filters( 'tribe_get_photo_view_permalink', $permalink, $term );
-	}
-
-	/**
-	 * Echos the single events page related events boxes.
-	 * @return void.
-	 */
-	function tribe_single_related_events( ) {
-		tribe_get_template_part( 'pro/related-events' );
-	}
-
-	/**
-	 * Template tag to get related posts for the current post.
-	 *
-	 * @param int $count number of related posts to return.
-	 * @param int|obj $post the post to get related posts to, defaults to current global $post
-	 *
-	 * @return array the related posts.
-	 */
-	function tribe_get_related_posts( $count = 3, $post = false ) {
-		$post_id = Tribe__Events__Main::postIdHelper( $post );
-		$tags = wp_get_post_tags( $post_id, array( 'fields' => 'ids' ) );
-		$categories = wp_get_object_terms( $post_id, Tribe__Events__Main::TAXONOMY, array( 'fields' => 'ids' ) );
-		if ( ! $tags && ! $categories ) {
-			return;
-		}
-		$args = array(
-			'posts_per_page' => $count,
-			'post__not_in' => array( $post_id ),
-			'eventDisplay' => 'list',
-			'tax_query' => array( 'relation' => 'OR' ),
-			'orderby' => 'rand',
-		);
-		if ( $tags ) {
-			$args['tax_query'][] = array( 'taxonomy' => 'post_tag', 'field' => 'id', 'terms' => $tags );
-		}
-		if ( $categories ) {
-			$args['tax_query'][] = array(
-				'taxonomy' => Tribe__Events__Main::TAXONOMY,
-				'field'    => 'id',
-				'terms'    => $categories,
-			);
-		}
-
-		$args = apply_filters( 'tribe_related_posts_args', $args );
-
-		if ( $args ) {
-			$posts = Tribe__Events__Query::getEvents( $args );
-		} else {
-			$posts = array();
-		}
-
-		return apply_filters( 'tribe_get_related_posts', $posts );
-	}
-
-	/**
-	 * show the recurring event info in a tooltip
-	 *
-	 * return the details of the start/end date/time
-	 *
-	 * @param int     $post_id
-	 *
-	 * @return string
-	 * @todo remove tribe_events_event_recurring_info_tooltip filter in 3.11
-	 */
-	function tribe_events_recurrence_tooltip( $post_id = null ) {
-		if ( empty( $post_id ) ) {
-			$post_id = get_the_ID();
-		}
-		$tooltip = '';
-		if ( tribe_is_recurring_event( $post_id ) ) {
-			$tooltip .= '<div class="recurringinfo">';
-			$tooltip .= '<div class="event-is-recurring">';
-			$tooltip .= '<span class="tribe-events-divider">|</span>';
-			$tooltip .= sprintf( __( 'Recurring %s', 'tribe-events-calendar-pro' ), tribe_get_event_label_singular() );
-			$tooltip .= sprintf( ' <a href="%s">%s</a>',
-				esc_url( tribe_all_occurences_link( $post_id, false ) ),
-				__( '(See all)', 'tribe-events-calendar-pro' )
-			);
-			$tooltip .= '<div id="tribe-events-tooltip-'. $post_id .'" class="tribe-events-tooltip recurring-info-tooltip">';
-			$tooltip .= '<div class="tribe-events-event-body">';
-			$tooltip .= tribe_get_recurrence_text( $post_id );
-			$tooltip .= '</div>';
-			$tooltip .= '<span class="tribe-events-arrow"></span>';
-			$tooltip .= '</div>';
-			$tooltip .= '</div>';
-			$tooltip .= '</div>';
-		}
-
-		if ( has_filter( 'tribe_events_event_recurring_info_tooltip' ) ) {
-			_deprecated_function( "The 'tribe_get_related_events' filter", '3.9', " the 'tribe_events_recurrence_tooltip' filter" );
-			$tooltip = apply_filters( 'tribe_events_event_recurring_info_tooltip', $tooltip ); // for backwards-compat, will be removed
-		}
-
-		return apply_filters( 'tribe_events_recurrence_tooltip', $tooltip );
-	}
-
-	/*
-	 * Returns or echoes a url to a file in the Events Calendar PRO plugin resources directory
-	 *
-	 * @param string $resource the filename of the resource
-	 * @param bool $echo whether or not to echo the url
-	 * @return string
-	 **/
-	function tribe_events_pro_resource_url( $resource, $echo = false ) {
-		$extension = pathinfo( $resource, PATHINFO_EXTENSION );
-		$resources_path = 'src/resources/';
-		switch ( $extension ) {
-			case 'css':
-				$resource_path = $resources_path .'css/';
-				break;
-			case 'js':
-				$resource_path = $resources_path .'js/';
-				break;
-			case 'scss':
-				$resource_path = $resources_path .'scss/';
-				break;
-			default:
-				$resource_path = $resources_path;
-				break;
-		}
-
-		$path = $resource_path . $resource;
-		$url = apply_filters( 'tribe_events_pro_resource_url', trailingslashit( Tribe__Events__Pro__Main::instance()->pluginUrl ) . $path, $resource );
-		if ( $echo ) {
-			echo $url;
-		}
-
-		return $url;
-	}
-
-	/**
-	 * Output the upcoming events associated with a venue
-	 *
-	 * @return void
-	 */
-	function tribe_organizer_upcoming_events( $post_id = false ) {
-
-		$post_id = Tribe__Events__Main::postIdHelper( $post_id );
-
-		if ( $post_id ) {
-
-			$args = array(
-				'organizer'      => $post_id,
-				'eventDisplay'   => 'list',
-				'posts_per_page' => apply_filters( 'tribe_events_single_organizer_posts_per_page', 100 ),
-			);
-
-			$html = tribe_include_view_list( $args );
-
-			return apply_filters( 'tribe_organizer_upcoming_events', $html );
-		}
-	}
-
-}
-=======
 <?php
 /**
  * Events Calendar Pro template Tags
@@ -1647,5 +821,4 @@
 		}
 	}
 
-}
->>>>>>> a862843c
+}