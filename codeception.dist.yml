actor: Tester
paths:
    tests: tests
    log: tests/_output
    data: tests/_data
    helpers: tests/_support
settings:
    bootstrap: _bootstrap.php
    colors: true
    memory_limit: 1024M
api:
<<<<<<< HEAD
  ea_license: YOUR_EA_LICENSE
modules:
    config:
        WPLoader:
            wpRootFolder: /tmp/wordpress
            dbName: wploader
            dbHost: localhost
            dbUser: root
            dbPassword: ''
            wpDebug: true
            dbCharset: utf8
            dbCollate: ''
            tablePrefix: wp_
            domain: tec.tri.be
            adminEmail: admin@tec.tri.be
            title: 'The Events Calendar Tests'
            phpBinary: php
            language: ''
            plugins:
                - the-events-calendar/the-events-calendar.php
        WPWebDriver:
            url: 'http://tec.tri.be'
            browser: phantomjs
            port: 4444
            restart: true
            wait: 0
            adminUsername: admin
            adminPassword: admin
            adminUrl: /wp-admin
            windowSize: 1200x100
        WPBootstrapper:
            wpRootFolder: /tmp/wordpress
=======
    ea_license: YOUR_EA_LICENSE
>>>>>>> bca69309
<|MERGE_RESOLUTION|>--- conflicted
+++ resolved
@@ -9,39 +9,4 @@
     colors: true
     memory_limit: 1024M
 api:
-<<<<<<< HEAD
-  ea_license: YOUR_EA_LICENSE
-modules:
-    config:
-        WPLoader:
-            wpRootFolder: /tmp/wordpress
-            dbName: wploader
-            dbHost: localhost
-            dbUser: root
-            dbPassword: ''
-            wpDebug: true
-            dbCharset: utf8
-            dbCollate: ''
-            tablePrefix: wp_
-            domain: tec.tri.be
-            adminEmail: admin@tec.tri.be
-            title: 'The Events Calendar Tests'
-            phpBinary: php
-            language: ''
-            plugins:
-                - the-events-calendar/the-events-calendar.php
-        WPWebDriver:
-            url: 'http://tec.tri.be'
-            browser: phantomjs
-            port: 4444
-            restart: true
-            wait: 0
-            adminUsername: admin
-            adminPassword: admin
-            adminUrl: /wp-admin
-            windowSize: 1200x100
-        WPBootstrapper:
-            wpRootFolder: /tmp/wordpress
-=======
     ea_license: YOUR_EA_LICENSE
->>>>>>> bca69309
