actor: Tester
paths:
    tests: tests
    log: tests/_output
    data: tests/_data
    helpers: tests/_support
settings:
    bootstrap: _bootstrap.php
    colors: true
    memory_limit: 1024M
api:
  ea_license: YOUR_EA_LICENSE
modules:
    config:
        WPBrowser:
            url: 'http://tec.tri.be'
            adminUsername: admin
            adminPassword: admin
            adminUrl: /wp-admin
        WPDb:
            dsn: 'mysql:host=localhost;dbname=test'
            user: root
            password: password
            dump: tests/_data/dump.sql
            populate: true
            cleanup: true
            url: 'http://tec.tri.be'
            tablePrefix: wp_
        WPLoader:
            wpRootFolder: /tmp/wordpress
            dbName: wploader
            dbHost: localhost
            dbUser: root
            dbPassword: ''
            wpDebug: true
            dbCharset: utf8
            dbCollate: ''
            tablePrefix: wp_
            domain: tec.tri.be
            adminEmail: admin@tec.tri.be
            title: 'The Events Calendar Tests'
            phpBinary: php
            language: ''
            plugins:
                - the-events-calendar/the-events-calendar.php
        WPWebDriver:
            url: 'http://tec.tri.be'
            browser: phantomjs
            port: 4444
            restart: true
            wait: 0
            adminUsername: admin
            adminPassword: admin
            adminUrl: /wp-admin
            windowSize: 1200x100
        WPBootstrapper:
<<<<<<< HEAD
            wpRootFolder: ~/www/wordpress
=======
            wpRootFolder: /tmp/wordpress
        REST:
            depends: WPBrowser
            url: 'http://tec.tri.be/wp-json/tribe/events/v1/'
>>>>>>> 5717f355
<|MERGE_RESOLUTION|>--- conflicted
+++ resolved
@@ -54,11 +54,7 @@
             adminUrl: /wp-admin
             windowSize: 1200x100
         WPBootstrapper:
-<<<<<<< HEAD
-            wpRootFolder: ~/www/wordpress
-=======
             wpRootFolder: /tmp/wordpress
         REST:
             depends: WPBrowser
-            url: 'http://tec.tri.be/wp-json/tribe/events/v1/'
->>>>>>> 5717f355
+            url: 'http://tec.tri.be/wp-json/tribe/events/v1/'