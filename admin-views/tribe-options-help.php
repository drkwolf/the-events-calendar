--- conflicted
+++ resolved
@@ -93,11 +93,7 @@
 );
 $resources = (array) apply_filters( 'tribe_help_tab_resources', $resources );
 
-<<<<<<< HEAD
-$getting_started_text = sprintf( __('If this is your first time using The Events Calendar,you\'re in for a treat. You\'re going to find it super-easy to get up and running with managing your events. Here are some ways to get started:</p><ul><li><strong>Feeling adventurous?</strong> Jump right into it by visiting the Events menu to <a href="%s">add your first event</a>.</li><li><strong>Want to get the low-down first?</strong> Visit our <a href="%s">new user primer</a>, designed with folk exactly like yourself in mind to help familiarize you with the plugin basics.</li></ul><p>Next, check out resources below, created to help you kick ass.</p>', 'tribe-events-calendar' ),  'http://tri.be/support/documentation/events-calendar-pro-new-user-primer/'.add_query_arg( array( 'post_type' => TribeEvents::POSTTYPE ), 'post-new.php' ), $ga_query_string );
-=======
-$getting_started_text = sprintf( __('If this is your first time using The Events Calendar,you\'re in for a treat. You\'re going to find it super-easy to get up and running with managing your events. Here are some ways to get started:</p><ul><li><strong>Feeling adventurous?</strong> Jump right into it by visiting the Events menu to <a href="%s">add your first event</a>.</li><li><strong>Want to get the low-down first?</strong> Visit our <a href="http://tri.be/support/documentation/events-calendar-pro-new-user-primer/%s">new user primer</a>,  designed to help familiarize you with the plugin basics.</li></ul>', 'tribe-events-calendar' ),  add_query_arg( array( 'post_type' => TribeEvents::POSTTYPE ), 'post-new.php' ), $ga_query_string );
->>>>>>> 59808554
+$getting_started_text = sprintf( __('If this is your first time using The Events Calendar,you\'re in for a treat. You\'re going to find it super-easy to get up and running with managing your events. Here are some ways to get started:</p><ul><li><strong>Feeling adventurous?</strong> Jump right into it by visiting the Events menu to <a href="%s">add your first event</a>.</li><li><strong>Want to get the low-down first?</strong> Visit our <a href="%s">new user primer</a>,  designed to help familiarize you with the plugin basics.</li></ul>', 'tribe-events-calendar' ),  'http://tri.be/support/documentation/events-calendar-pro-new-user-primer/' . add_query_arg( array( 'post_type' => TribeEvents::POSTTYPE ), 'post-new.php' ), $ga_query_string );
 $getting_started_text = apply_filters( 'tribe_help_tab_getting_started_text', $getting_started_text );
 
 $enb_text[] = sprintf( __('<p>We love all our users and want to help free & PRO customers alike. If you\'re running the latest version of The Events Calendar and are having problems, post a thread at the %s on WordPress.org. We hit the forum once a week to look for legitimate bug reports and do what we can to assist users.</p>', 'tribe-events-calendar'), sprintf( '<a href="http://wordpress.org/tags/the-events-calendar/' .$ga_query_string .'&forum_id=10">%s</a>', __('forum for The Events Calendar', 'tribe-events-calendar') ) );
@@ -168,14 +164,8 @@
 		<div class="star-holder">
 			<div class="star star-rating" style="width: <?php echo( $rating ); ?>px"></div>
 		</div>
-<<<<<<< HEAD
 		<?php printf( _n('Based on %d rating', 'Based on %d ratings', $num_rating, 'tribe-events-calendar' ), $num_rating ); ?>
 		<p><a href="<?php echo apply_filters('tribe_help_tab_wp_plugin_url', TribeEvents::WP_PLUGIN_URL); ?>"><?php _e('Give us 5 stars!', 'tribe-events-calendar'); ?></a></p>
-=======
-		<?php printf( _n( __('Based on %d rating', 'tribe-events-calendar'), __('Based on %d ratings', 'tribe-events-calendar'), $num_rating ), $num_rating ); ?>
-		<br />
-		<a href="<?php echo apply_filters('tribe_help_tab_wp_plugin_url', TribeEvents::WP_PLUGIN_URL); ?>"><?php _e('Give us 5 stars!', 'tribe-events-calendar'); ?></a>
->>>>>>> 2fee7e9a028ce827f234952995d5ef84a50e989f
 	<?php } ?>
 
 	<h3><?php _e('Premium Add-Ons', 'tribe-events-calendar'); ?></h3>
