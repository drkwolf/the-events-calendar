--- conflicted
+++ resolved
@@ -1,147 +1,134 @@
-<?php
-/**
-* Venue metabox
-*/
-
-// Don't load directly
-if ( !defined('ABSPATH') ) { die('-1'); }
-
-?>
-<?php if ($post->post_type != TribeEvents::VENUE_POST_TYPE): ?>
-   <tr class="venue">
-      <td><?php _e('Venue Name:','tribe-events-calendar'); ?></td>
-      <td>
-         <input tabindex="<?php $this->tabIndex(); ?>" type='text' name='venue[Venue]' size='25'  value='<?php if( isset($_VenueVenue) ) echo esc_attr($_VenueVenue); ?>' />
-      </td>
-   </tr>
-<?php endif; ?>
-<tr class="venue">
-	<td><?php _e('Address:','tribe-events-calendar'); ?></td>
-	<td><input tabindex="<?php $this->tabIndex(); ?>" type='text' name='venue[Address]' size='25' value='<?php if( isset($_VenueAddress) ) echo esc_attr($_VenueAddress); ?>' /></td>
-</tr>
-<tr class="venue">
-	<td><?php _e('City:','tribe-events-calendar'); ?></td>
-	<td><input tabindex="<?php $this->tabIndex(); ?>" type='text' name='venue[City]' size='25' value='<?php if( isset($_VenueCity) )  echo esc_attr($_VenueCity); ?>' /></td>
-</tr>
-<tr class="venue">
-	<td><?php _e('Country:','tribe-events-calendar'); ?></td>
-	<td>
-		<?php
-			$countries = TribeEventsViewHelpers::constructCountries( $postId );
-			$defaultCountry = tribe_get_option('defaultCountry');
-			if (isset($_VenueCountry) && $_VenueCountry) {
-				$current = $_VenueCountry;
-			} elseif (isset($defaultCountry[1]) && class_exists( 'TribeEventsPro' ) && tribe_get_option('defaultValueReplace')) {
-				$current = $defaultCountry[1];
-			} else {
-				$current = null;
-			}
-		?>
-		<select class="chosen" tabindex="<?php $this->tabIndex(); ?>" name='venue[Country]' id="EventCountry">
-			<?php
-			foreach ($countries as $abbr => $fullname) {
-				if ( $abbr == '' ) {
-					echo '<option value="">' . esc_html( $fullname ) . '</option>';
-				} else {
-					echo '<option value="' . esc_attr($fullname) . '" ';
-	
-					selected(($current == $fullname));
-	
-					echo '>' . esc_html($fullname) . '</option>';
-				}
-			}
-			?>
-		</select>
-	</td>
-</tr>
-<tr class="venue">
-	<?php if(!isset($_VenueStateProvince) || $_VenueStateProvince == "") $_VenueStateProvince = -1; ?>
-	<td><?php _e('State or Province:','tribe-events-calendar'); ?></td>
-	<td><input tabindex="<?php $this->tabIndex(); ?>" id="StateProvinceText" name="venue[Province]" type='text' name='' size='25' value='<?php echo ( isset($_VenueStateProvince) && $_VenueStateProvince != '' && $_VenueStateProvince != -1 ) ? esc_attr($_VenueProvince) : esc_attr(''); ?>' />
-	<select class="chosen" tabindex="<?php $this->tabIndex(); ?>" id="StateProvinceSelect" name="venue[State]">
-		<option value=""><?php _e('Select a State:','tribe-events-calendar'); ?></option>
-		<?php
-			foreach (TribeEventsViewHelpers::loadStates() as $abbr => $fullname) {
-				echo '<option value="'.$abbr.'"';
-				if( $_VenueStateProvince != -1 ){
-					selected((( $_VenueStateProvince != -1 ? $_VenueStateProvince : $_VenueState) == $abbr));
-				}
-				echo '>' . esc_html($fullname) . '</option>';
-			}
-		?>
-	</select>
-
-	</td>
-</tr>
-<tr class="venue">
-	<td><?php _e('Postal Code:','tribe-events-calendar'); ?></td>
-	<td><input tabindex="<?php $this->tabIndex(); ?>" type='text' id='EventZip' name='venue[Zip]' size='6' value='<?php if( isset($_VenueZip) ) echo esc_attr($_VenueZip); ?>' /></td>
-</tr>
-<tr class="venue">
-	<td><?php _e('Phone:','tribe-events-calendar'); ?></td>
-	<td><input tabindex="<?php $this->tabIndex(); ?>" type='text' id='EventPhone' name='venue[Phone]' size='14' value='<?php if( isset($_VenuePhone) ) echo esc_attr($_VenuePhone); ?>' /></td>
-</tr>
-<tr class="venue">
-	<td><?php _e('Website:','tribe-events-calendar'); ?></td>
-	<td><input tabindex="<?php $this->tabIndex(); ?>" type='text' id='EventWebsite' name='venue[URL]' size='14' value='<?php if( isset($_VenueURL) ) echo esc_attr($_VenueURL); ?>' /></td>
-</tr>
-
-<<<<<<< HEAD
-<?php if( tribe_get_option('embedGoogleMaps') ) :
-	$current_screen = get_current_screen();
-	$checked = ( tribe_embed_google_map( $postId ) || $current_screen->action == 'add' ) ? true : false;
-=======
-<?php 
-
-$google_map_toggle = false;
-$google_map_link_toggle = false;
-
-if( tribe_get_option('embedGoogleMaps') ) :
-	$google_map_toggle = ( tribe_embed_google_map( $postId ) || get_post_status($postId) == 'auto-draft' ) ? true : false;
-?>
-<tr id="google_map_toggle">
-	<td><?php _e('Show Google Map:','tribe-events-calendar'); ?></td>
-	<td>
-		<input tabindex="<?php $this->tabIndex(); ?>" type="checkbox" id="EventShowMap" name="venue[EventShowMap]" value="1" <?php checked( $google_map_toggle ); ?> />
-	</td>
-</tr>
-<?php 
-
-endif; 
-
-$google_map_link_toggle = ( get_post_status($postId) == 'auto-draft' && $google_map_toggle ) ? true : get_post_meta( $postId, '_EventShowMapLink', true );
->>>>>>> 9e98fe12
-?>
-<tr id="google_map_link_toggle">
-	<td><?php _e('Show Google Maps Link:','tribe-events-calendar'); ?></td>
-	<td>
-		<input tabindex="<?php $this->tabIndex(); ?>" type="checkbox" id="EventShowMapLink" name="venue[EventShowMapLink]" value="1" <?php checked( $google_map_link_toggle ); ?> />
-	</td>
-</tr>
-
-<tr id="google_map_link_toggle">
-	<td><?php _e('Show Google Maps Link:','tribe-events-calendar'); ?></td>
-	<td>
-		<input tabindex="<?php $this->tabIndex(); ?>" type="checkbox" id="EventShowMapLink" name="venue[EventShowMapLink]" value="1" <?php checked((get_post_status($postId) == 'auto-draft') ? false : get_post_meta( $postId, '_EventShowMapLink', true )); ?> />
-	</td>
-</tr>
-
-<script type="text/javascript">
-	jQuery('[name=venue\\[Venue\\]]').blur(function(){
-		jQuery.post('<?php echo admin_url('admin-ajax.php'); ?>',
-			{
-				action: 'tribe_event_validation',
-				nonce: '<?php echo wp_create_nonce('tribe-validation-nonce'); ?>',
-				type: 'venue',
-				name: jQuery('[name=venue\\[Venue\\]]').get(0).value
-			},
-			function(result) {
-				if (result == 1) {
-					jQuery('[name=venue\\[Venue\\]]').parent().removeClass('invalid').addClass('valid');
-				} else {
-					jQuery('[name=venue\\[Venue\\]]').parent().removeClass('valid').addClass('invalid');
-				}
-			}
-		);
-	});
-</script>
+<?php
+/**
+* Venue metabox
+*/
+
+// Don't load directly
+if ( !defined('ABSPATH') ) { die('-1'); }
+
+?>
+<?php if ($post->post_type != TribeEvents::VENUE_POST_TYPE): ?>
+   <tr class="venue">
+      <td><?php _e('Venue Name:','tribe-events-calendar'); ?></td>
+      <td>
+         <input tabindex="<?php $this->tabIndex(); ?>" type='text' name='venue[Venue]' size='25'  value='<?php if( isset($_VenueVenue) ) echo esc_attr($_VenueVenue); ?>' />
+      </td>
+   </tr>
+<?php endif; ?>
+<tr class="venue">
+	<td><?php _e('Address:','tribe-events-calendar'); ?></td>
+	<td><input tabindex="<?php $this->tabIndex(); ?>" type='text' name='venue[Address]' size='25' value='<?php if( isset($_VenueAddress) ) echo esc_attr($_VenueAddress); ?>' /></td>
+</tr>
+<tr class="venue">
+	<td><?php _e('City:','tribe-events-calendar'); ?></td>
+	<td><input tabindex="<?php $this->tabIndex(); ?>" type='text' name='venue[City]' size='25' value='<?php if( isset($_VenueCity) )  echo esc_attr($_VenueCity); ?>' /></td>
+</tr>
+<tr class="venue">
+	<td><?php _e('Country:','tribe-events-calendar'); ?></td>
+	<td>
+		<?php
+			$countries = TribeEventsViewHelpers::constructCountries( $postId );
+			$defaultCountry = tribe_get_option('defaultCountry');
+			if (isset($_VenueCountry) && $_VenueCountry) {
+				$current = $_VenueCountry;
+			} elseif (isset($defaultCountry[1]) && class_exists( 'TribeEventsPro' ) && tribe_get_option('defaultValueReplace')) {
+				$current = $defaultCountry[1];
+			} else {
+				$current = null;
+			}
+		?>
+		<select class="chosen" tabindex="<?php $this->tabIndex(); ?>" name='venue[Country]' id="EventCountry">
+			<?php
+			foreach ($countries as $abbr => $fullname) {
+				if ( $abbr == '' ) {
+					echo '<option value="">' . esc_html( $fullname ) . '</option>';
+				} else {
+					echo '<option value="' . esc_attr($fullname) . '" ';
+	
+					selected(($current == $fullname));
+	
+					echo '>' . esc_html($fullname) . '</option>';
+				}
+			}
+			?>
+		</select>
+	</td>
+</tr>
+<tr class="venue">
+	<?php if(!isset($_VenueStateProvince) || $_VenueStateProvince == "") $_VenueStateProvince = -1; ?>
+	<td><?php _e('State or Province:','tribe-events-calendar'); ?></td>
+	<td><input tabindex="<?php $this->tabIndex(); ?>" id="StateProvinceText" name="venue[Province]" type='text' name='' size='25' value='<?php echo ( isset($_VenueStateProvince) && $_VenueStateProvince != '' && $_VenueStateProvince != -1 ) ? esc_attr($_VenueProvince) : esc_attr(''); ?>' />
+	<select class="chosen" tabindex="<?php $this->tabIndex(); ?>" id="StateProvinceSelect" name="venue[State]">
+		<option value=""><?php _e('Select a State:','tribe-events-calendar'); ?></option>
+		<?php
+			foreach (TribeEventsViewHelpers::loadStates() as $abbr => $fullname) {
+				echo '<option value="'.$abbr.'"';
+				if( $_VenueStateProvince != -1 ){
+					selected((( $_VenueStateProvince != -1 ? $_VenueStateProvince : $_VenueState) == $abbr));
+				}
+				echo '>' . esc_html($fullname) . '</option>';
+			}
+		?>
+	</select>
+
+	</td>
+</tr>
+<tr class="venue">
+	<td><?php _e('Postal Code:','tribe-events-calendar'); ?></td>
+	<td><input tabindex="<?php $this->tabIndex(); ?>" type='text' id='EventZip' name='venue[Zip]' size='6' value='<?php if( isset($_VenueZip) ) echo esc_attr($_VenueZip); ?>' /></td>
+</tr>
+<tr class="venue">
+	<td><?php _e('Phone:','tribe-events-calendar'); ?></td>
+	<td><input tabindex="<?php $this->tabIndex(); ?>" type='text' id='EventPhone' name='venue[Phone]' size='14' value='<?php if( isset($_VenuePhone) ) echo esc_attr($_VenuePhone); ?>' /></td>
+</tr>
+<tr class="venue">
+	<td><?php _e('Website:','tribe-events-calendar'); ?></td>
+	<td><input tabindex="<?php $this->tabIndex(); ?>" type='text' id='EventWebsite' name='venue[URL]' size='14' value='<?php if( isset($_VenueURL) ) echo esc_attr($_VenueURL); ?>' /></td>
+</tr>
+
+<?php 
+
+$google_map_toggle = false;
+$google_map_link_toggle = false;
+
+if( tribe_get_option('embedGoogleMaps') ) :
+	$google_map_toggle = ( tribe_embed_google_map( $postId ) || get_post_status($postId) == 'auto-draft' ) ? true : false;
+?>
+<tr id="google_map_toggle">
+	<td><?php _e('Show Google Map:','tribe-events-calendar'); ?></td>
+	<td>
+		<input tabindex="<?php $this->tabIndex(); ?>" type="checkbox" id="EventShowMap" name="venue[EventShowMap]" value="1" <?php checked( $google_map_toggle ); ?> />
+	</td>
+</tr>
+<?php 
+
+endif; 
+
+$google_map_link_toggle = ( get_post_status($postId) == 'auto-draft' && $google_map_toggle ) ? true : get_post_meta( $postId, '_EventShowMapLink', true );
+?>
+<tr id="google_map_link_toggle">
+	<td><?php _e('Show Google Maps Link:','tribe-events-calendar'); ?></td>
+	<td>
+		<input tabindex="<?php $this->tabIndex(); ?>" type="checkbox" id="EventShowMapLink" name="venue[EventShowMapLink]" value="1" <?php checked( $google_map_link_toggle ); ?> />
+	</td>
+</tr>
+
+<script type="text/javascript">
+	jQuery('[name=venue\\[Venue\\]]').blur(function(){
+		jQuery.post('<?php echo admin_url('admin-ajax.php'); ?>',
+			{
+				action: 'tribe_event_validation',
+				nonce: '<?php echo wp_create_nonce('tribe-validation-nonce'); ?>',
+				type: 'venue',
+				name: jQuery('[name=venue\\[Venue\\]]').get(0).value
+			},
+			function(result) {
+				if (result == 1) {
+					jQuery('[name=venue\\[Venue\\]]').parent().removeClass('invalid').addClass('valid');
+				} else {
+					jQuery('[name=venue\\[Venue\\]]').parent().removeClass('valid').addClass('invalid');
+				}
+			}
+		);
+	});
+</script>