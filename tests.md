--- conflicted
+++ resolved
@@ -1,9 +1,5 @@
-<<<<<<< HEAD
-# Tribe tests setup guide
-=======
 # Quick tests introduction
 
->>>>>>> e667eea1
 This is a brief and quick guide that's covering the bare essentials needed to set up the tests on your local plugin copy.
 Please refer to [Codeception](http://codeception.com/docs) and [WP Browser](https://github.com/lucatume/wp-browser) documentation for any issue that's not TEC related.
 
@@ -12,109 +8,10 @@
 Writing test for the your code is not a fashion, someone's mania or a passing whim: do your part.
 
 ## Set up
-<<<<<<< HEAD
-After cloning the repository on your local machine change directory to the plugin root folder and pull in any needed dependency using [Composer](https://getcomposer.org/):
-=======
 After cloning the TEC repository on your local machine change directory to the plugin root folder and pull in any needed dependency using [Composer](https://getcomposer.org/):
->>>>>>> e667eea1
 
 	composer install
 
-<<<<<<< HEAD
-Our testing stack uses modules from [wp-browser](https://github.com/lucatume/wp-browser "lucatume/wp-browser · GitHub") on top of the [Codeception](http://codeception.com/ "Codeception - BDD-style PHP testing.") testing framework.
-In each plugin we have different *suites* set up to test our code in different ways and different levels; each suite has its own configuration file, e.g. the `wpunit` suite will read its configuration from the `tests/wpunit.suite.yml` file.
-The repository provides, for each suite, the *distribution* version of the suite configuration file; e.g. the distribution version of the `wpunit` suite configuration file will be called `tests/wpunit.suite.dist.yml`.
-For each suite **make a copy** of the distribution version of the suite configuration file and remove the `.dist` part; e.g. clone the `wpunit.suite.dist.yml` file to the `wpunit.suite.yml` file, this is now the *local* version of the suite configuration file.
-Codeception applies suites configurations in a cascading way (same as CSS): apply the distribution version first and then override it with the local version.
-The distribution version of the suites configuration files will specify domains, database credentials and other details suitable for the CI environment: you should modify those value in each suite configuration file to match your local setup.
-
-### Testing the testing framework
-To test that the configuration is ok run Codeception build command:
-
-```shell
-./vendor/bin/codeception build
-```
-If you get some errors **take the time to read what the error says** and fix it.
-If you did everything ok you should now be able to run each suite with the following command:
-
-```shell
-./vendor/bin/codeception run <suite>
-```
-
-E.g.
-
-```shell
-./vendor/bin/codeception run wpunit
-```
-
-Do not use the command to run all suites at the same time as we have, in many plugins, multisite test suites that will break the world.
-
-## Adding test cases to the suites
-[wp-browser](https://github.com/lucatume/wp-browser "lucatume/wp-browser · GitHub") extends [Codeception](http://codeception.com/ "Codeception - BDD-style PHP testing.") to provide convenient ways to generate test cases, e.g. adding a test case for the `Tribe__Some__Class` class to the `wpunit` suite is as easy as:
-
-```shell
-./vendor/bin/wpcept generate:wpcept wpunit "Tribe\Some\Class"
-```
-
-The command will take care of the rest.
-If the test case has already been added add a test method (a `function`) to the test case (the `class somethingTest`).
-
-### codecept, wpcept... What's the difference?
-The `wpcept` command in an *extension* of the `codecept` command; as such it can do anything the `codecept` command can do and more.
-When in doubt use `wpcept`.
-
-### Where and what should I add my tests
-In short:
-
-* **Acceptance** tests are meant to test the UI/API from a client perspective, run against the full application stack and do not "peek" at the database and set the testing fixture using a db dump and UI only; typical modules: `WPBrowser`, `WPWebDriver`, `WPDb`)
-* **Functional** tests are meant to test the implementation of that client consumed/used UI/API from a developer perspective, run against the application entry points (e.g. WordPress routing system) and set up the testing fixture manipulating the database and HTTP requests (GET, POST etc.); typical modules: `WordPress`, `REST`, `WPDb`, `Filesystem`)
-* **Integration** tests are meant to test a group of classes working together to accomplish a task (e.g. REST API endpoint handling), run against a module main class (e.g. a REST API endpoint handler) and set up the fixture using WordPress methods; typical modules: `WPLoader`, `Filesystem`
-* **WordPress Unit** tests are meant to test a single class that depends on WordPress functions in isolation mocking its dependencies and checking its outputs, run against a single class and set up the testing fixture using mocking and WordPress methods typical modules: `WPLoader`
-* **Unit** tests are meant to test a single class that doesn't depend on WordPress functions in isolation mocking its dependencies and checking its outputs, run against a single class and set up the testing fixture using mocking and WordPress methods typical modules: `Unit`
-
-We do a mostly WordPress Unit tests.
-
-## Testing Club rules
-1. You talk about the Testing Club. A lot.
-2. If you break it you fix it.
-3. Removing a test is not fixing it; it should **never** be done unless the tested class/case/module has been removed.
-4. Use namespacing for testing: the test framework requires PHP 5.6: stop writing code for PHP 5.2 in tests.
-5. Avoid "clever" code in tests: clarity is paramount in testing over smart code.
-6. If a test is complicated to write either you are trying to test too much or the thing you are testing it too complicated: refactor the code you are testing and get back.
-7. Test one thing per per test method. E.g. an object reads and writes? Write a test for the reading and a test for the writing.
-8. While you can use XDebug while running tests that's usually a good hint you should write a new assertion or a new test method.
-9. Look around the test code and use it as an example.
-10. When in doubt call for help: you are working in a place of smart and helpful people and will get help.
-
-Read [Codeception](http://codeception.com/ "Codeception - BDD-style PHP testing.") and [wp-browser](https://github.com/lucatume/wp-browser "lucatume/wp-browser · GitHub") documentation to understand what you are doing.
-
-## Running the tests
-Do not run all the suites at the same time, run each suite separately (why? WordPress loves globals, tests don't):
-
-```shell
-./vendor/bin/codecept run <suite>
-```
-
-The name of a suite is the same as the configuration file: e.g. `wpunit.suite.yml` is for the `wpunit` suite:
-
-```shell
-./vendor/bin/codecept run wpunit
-```
-
-### Running a single testcase
-You might want to run just a test case (a class), in that case point Codeception to it:
-
-```shell
-./vendor/bin/codecept run tests/path/to/the/ClassTest.php
-```
-
-### Running a single testcase test method
-If you find yourself in need to run just one test method from a test case point Codeception to the testcase **and** the method:
-
-```shell
-./vendor/bin/codecept run tests/path/to/the/ClassTest.php:test_something
-```
-=======
 Using `composer install` in place of `composer update` will ensure you are using working and known dependencies; only run `composer update` if you know what you are doing.  
 When Composer finished the update process (might take a while) set up your own [Codeception](http://codeception.com/) installation to work in your local setup.  
 Create a `codeception.yml` file in the plugin root folder with this content:
@@ -172,4 +69,3 @@
 
 ## Where to find help
 Look for test examples in the code; look for configuration guides on [Codeception](http://codeception.com/ "Codeception - BDD-style PHP testing.") and [wp-browser](https://github.com/lucatume/wp-browser "lucatume/wp-browser · GitHub")  site; ask for help to other testers for things like "How should I test this?" or "In what suite should I add this test?".  
->>>>>>> e667eea1
