--- conflicted
+++ resolved
@@ -7,8 +7,6 @@
         - \Helper\TribeDb
         - Asserts
     config:
-<<<<<<< HEAD
-=======
         WPBrowser:
             url: 'http://tec.tri.be'
             adminUsername: admin
@@ -17,7 +15,6 @@
         REST:
             depends: WPBrowser
             url: 'http://tec.tri.be/wp-json/tribe/events/v1/'
->>>>>>> bca69309
         WPDb:
             dsn: 'mysql:host=localhost;dbname=test'
             user: root
@@ -26,16 +23,4 @@
             populate: true
             cleanup: true
             url: 'http://tec.tri.be'
-<<<<<<< HEAD
-            tablePrefix: wp_
-        WPBrowser:
-            url: 'http://tec.tri.be'
-            adminUsername: admin
-            adminPassword: admin
-            adminUrl: /wp-admin
-        REST:
-            depends: WPBrowser
-            url: 'http://tec.tri.be/wp-json/tribe/events/v1/'
-=======
-            tablePrefix: wp_
->>>>>>> bca69309
+            tablePrefix: wp_