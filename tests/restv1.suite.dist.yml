--- conflicted
+++ resolved
@@ -18,7 +18,14 @@
             cleanup: true
             url: 'http://tec.tri.be'
             tablePrefix: wp_
-<<<<<<< HEAD
+        WPBrowser:
+            url: 'http://tec.tri.be'
+            adminUsername: admin
+            adminPassword: admin
+            adminUrl: /wp-admin
+        REST:
+            depends: WPBrowser
+            url: 'http://tec.tri.be/wp-json/tribe/events/v1/'
         WPLoader:
             # just load WordPress using the same db as WPDb
             loadOnly: true
@@ -27,13 +34,3 @@
             dbHost: localhost
             dbUser: root
             dbPassword: ''
-=======
-        WPBrowser:
-            url: 'http://tec.tri.be'
-            adminUsername: admin
-            adminPassword: admin
-            adminUrl: /wp-admin
-        REST:
-            depends: WPBrowser
-            url: 'http://tec.tri.be/wp-json/tribe/events/v1/'
->>>>>>> e0258004
