<?php

namespace Tribe\Events\REST\V1\Endpoints;

use Tribe\Events\Tests\Factories\Event;
use Tribe\Events\Tests\Factories\Venue;
use Tribe__Events__REST__V1__Endpoints__Archive_Venue as Archive;

class Archive_VenueTest extends \Codeception\TestCase\WPTestCase {
	/**
	 * @var \Tribe__REST__Messages_Interface
	 */
	protected $messages;

	/**
	 * @var \Tribe__Events__REST__Interfaces__Post_Repository
	 */
	protected $repository;

	/**
	 * @var \Tribe__Validator__Interface
	 */
	protected $validator;

	public function setUp() {
		// before
		parent::setUp();

		// your set up methods here
		$this->factory()->event = new Event();
		$this->factory()->venue = new Venue();
		$this->messages         = new \Tribe__Events__REST__V1__Messages();
		$this->repository       = new \Tribe__Events__REST__V1__Post_Repository( new \Tribe__Events__REST__V1__Messages() );
		$this->validator        = new \Tribe__Events__Validator__Base;

		// to avoid date filters from being canned
<<<<<<< HEAD
		\tribe( 'context' )->doing_ajax( true );
=======
		tribe( 'context' )->doing_ajax( true );
>>>>>>> ca2a8b17
	}

	public function tearDown() {
		// your tear down methods here

		// then
		parent::tearDown();
	}

	/**
	 * @return Archive
	 */
	private function make_instance() {
		$messages   = $this->messages instanceof ObjectProphecy ? $this->messages->reveal() : $this->messages;
		$repository = $this->repository instanceof ObjectProphecy ? $this->repository->reveal() : $this->repository;
		$validator  = $this->validator instanceof ObjectProphecy ? $this->validator->reveal() : $this->validator;

		return new Archive( $messages, $repository, $validator );
	}

	/**
	 * @test
	 * it should be instantiatable
	 */
	public function it_should_be_instantiatable() {
		$sut = $this->make_instance();

		$this->assertInstanceOf( Archive::class, $sut );
	}

	/**
	 * @test
	 * it should return empty array if there are no venues in site
	 */
	public function it_should_return_empty_array_if_there_are_no_venues_in_site() {
		$request = new \WP_REST_Request( 'GET', '' );

		$sut      = $this->make_instance();
		$response = $sut->get( $request );

		$this->assertInstanceOf( \WP_REST_Response::class, $response );
		$this->assertEmpty( $response->data['venues'] );
	}

	/**
	 * @test
	 * it should return a number of venues equal to the posts per page option
	 */
	public function it_should_return_a_number_of_venues_equal_to_the_posts_per_page_option() {
		$request = new \WP_REST_Request( 'GET', '' );
		tribe_update_option( 'posts_per_page', 3 );
		$this->factory()->venue->create_many( 5 );

		$sut      = $this->make_instance();
		$response = $sut->get( $request );

		$this->assertInstanceOf( \WP_REST_Response::class, $response );
		$this->assertCount( 3, $response->get_data()['venues'] );
	}

	/**
	 * @test
	 * it should allow overriding the posts_per_page setting with the per_page parameter
	 */
	public function it_should_allow_overriding_the_posts_per_page_setting_with_the_per_page_parameter() {
		$request = new \WP_REST_Request( 'GET', '' );
		$request->set_param( 'per_page', 10 );
		update_option( 'posts_per_page', 3 );
		$this->factory()->venue->create_many( 5 );

		$sut      = $this->make_instance();
		$response = $sut->get( $request );

		$this->assertInstanceOf( \WP_REST_Response::class, $response );
		$this->assertCount( 5, $response->get_data()['venues'] );
	}

	/**
	 * @test
	 * it should allow filtering the venue by event
	 */
	public function it_should_allow_filtering_the_venues_by_event() {
		$this->factory()->venue->create_many(3);
		$venue  = $this->factory()->venue->create();
		$events = $this->factory()->event->create_many( 2, [ 'venue' => $venue ] );

		update_option( 'posts_per_page', 10 );

		$sut = $this->make_instance();

		$request = new \WP_REST_Request();
		$request->set_param( 'event', $events[0] );
		$response = $sut->get( $request );

		$this->assertInstanceOf( \WP_REST_Response::class, $response );
		$response_venues = $response->get_data()['venues'];
		$this->assertCount( 1, $response_venues );
		$this->assertEquals( [ $venue ], array_column( $response_venues, 'id' ) );

		$request = new \WP_REST_Request();
		$request->set_param( 'event', $events[1] );
		$response = $sut->get( $request );

		$this->assertInstanceOf( \WP_REST_Response::class, $response );
		$response_venues = $response->get_data()['venues'];
		$this->assertCount( 1, $response_venues );
		$this->assertEquals( [ $venue ], array_column( $response_venues, 'id' ) );
	}

	/**
	 * @test
	 * it should allow filtering the venue by having or not linked events
	 */
	public function it_should_allow_filtering_the_venues_by_having_or_not_linked_events() {
		$venue_1 = $this->factory()->venue->create();
		$this->factory()->event->create( [ 'venue' => $venue_1 ] );
		$venue_2 = $this->factory()->venue->create();
		$this->factory()->event->create( [ 'venue' => $venue_2 ] );
		$venue_3 = $this->factory()->venue->create();
		$venue_4 = $this->factory()->venue->create();

		update_option( 'posts_per_page', 10 );

		$sut = $this->make_instance();

		$request = new \WP_REST_Request();
		$request->set_param( 'has_events', 'true' );
		$response = $sut->get( $request );

		$this->assertInstanceOf( \WP_REST_Response::class, $response );
		$response_venues = $response->get_data()['venues'];
		sort( $response_venues );
		$this->assertCount( 2, $response_venues );
		$this->assertEquals( [ $venue_1, $venue_2 ], array_column( $response_venues, 'id' ) );


		$request = new \WP_REST_Request();
		$request->set_param( 'has_events', 'false' );
		$response = $sut->get( $request );

		$this->assertInstanceOf( \WP_REST_Response::class, $response );
		$response_venues = $response->get_data()['venues'];
		sort( $response_venues );
		$this->assertCount( 2, $response_venues );
		$this->assertEquals( [ $venue_3, $venue_4 ], array_column( $response_venues, 'id' ) );
	}

	/**
	 * @test
	 * it should allow filtering the venues by having upcoming events or not
	 */
	public function it_should_allow_filtering_the_venues_by_having_upcoming_events_or_not() {
		$venue_1 = $this->factory()->venue->create();
		$this->factory()->event->create( [ 'venue' => $venue_1, 'when' => '+ 1month' ] );
		$venue_2 = $this->factory()->venue->create();
		$this->factory()->event->create( [ 'venue' => $venue_2, 'when' => '+1 month' ] );
		$venue_3 = $this->factory()->venue->create();
		$this->factory()->event->create( [ 'venue' => $venue_3, 'when' => '-1 month' ] );
		$venue_4 = $this->factory()->venue->create();

		update_option( 'posts_per_page', 10 );

		$sut = $this->make_instance();

		$request = new \WP_REST_Request();
		$request->set_param( 'only_with_upcoming', 'true' );
		$response = $sut->get( $request );

		$this->assertInstanceOf( \WP_REST_Response::class, $response );
		$response_venues = $response->get_data()['venues'];
		sort( $response_venues );
		$this->assertCount( 2, $response_venues );
		$this->assertEquals( [ $venue_1, $venue_2 ], array_column( $response_venues, 'id' ) );


		$request = new \WP_REST_Request();
		$request->set_param( 'only_with_upcoming', 'false' );
		$response = $sut->get( $request );

		$this->assertInstanceOf( \WP_REST_Response::class, $response );
		$response_venues = $response->get_data()['venues'];
		sort( $response_venues );
		$this->assertCount( 4, $response_venues );
		$this->assertEquals( [ $venue_1, $venue_2, $venue_3, $venue_4 ], array_column( $response_venues, 'id' ) );
	}

	/**
	 * @test
	 * it should allow filtering venues by search
	 */
	public function it_should_allow_filtering_events_by_start_and_end_date() {
		$venue_1 = $this->factory()->venue->create( [ 'post_title' => 'Foo zork', 'post_content' => 'lorem dolor' ] );
		$venue_2 = $this->factory()->venue->create( [ 'post_title' => 'Bar Two', 'post_content' => 'dolor sit' ] );
		$venue_3 = $this->factory()->venue->create( [ 'post_title'   => 'Baz Three',
		                                              'post_content' => 'sit nunqua zork'
		] );

		update_option( 'posts_per_page', 10 );

		$sut = $this->make_instance();

		$expected = [
			'lorem' => 1,
			'dolor' => 2,
			'two'   => 1,
			'zork'  => 2,
		];

		foreach ( $expected as $search => $n ) {
			$request = new \WP_REST_Request();
			$request->set_param( 'search', $search );
			$response = $sut->get( $request );

			$this->assertInstanceOf( \WP_REST_Response::class, $response );
			$response_venues = $response->get_data()['venues'];
			sort( $response_venues );
			$this->assertCount( $n, $response_venues );
		}
	}

	/**
	 * @test
	 * it should allow specifying the page to get
	 */
	public function it_should_allow_specifying_the_page_to_get() {
		$request = new \WP_REST_Request( 'GET', '' );
		$request->set_param( 'page', 2 );
		$request->set_param( 'per_page', 3 );
		$this->factory()->venue->create_many( 9 );

		$sut      = $this->make_instance();
		$response = $sut->get( $request );

		$this->assertInstanceOf( \WP_REST_Response::class, $response );
		$this->assertCount( 3, $response->get_data()['venues'] );
		$this->assertRegExp( '/page=2/', $response->get_data()['rest_url'] );
		$this->assertRegExp( '/page=3/', $response->get_data()['next_rest_url'] );
		$this->assertNotRegExp( '/(?<!per_)page=/', $response->get_data()['previous_rest_url'] );
	}

	/**
	 * @test
	 * it should return WP_Error if requesting non existing page
	 */
	public function it_should_return_wp_error_if_requesting_non_existing_page() {
		$request = new \WP_REST_Request( 'GET', '' );
		$request->set_param( 'page', 2 );
		update_option( 'posts_per_page', 3 );
		$this->factory()->venue->create_many( 2 );

		$sut      = $this->make_instance();
		$response = $sut->get( $request );

		$this->assertWPError( $response );
	}

	/**
	 * @test
	 * it should return WP_Error if search string does not validate
	 */
	public function it_should_return_wp_error_if_search_string_does_not_validate() {
		$request = new \WP_REST_Request( 'GET', '' );
		$request->set_param( 'search', new \stdClass() );

		$sut      = $this->make_instance();
		$response = $sut->get( $request );

		$this->assertWPError( $response );
	}

	public function events_and_per_page_settings() {
		return [
			[ 9, 3, 3 ],
			[ 10, 3, 4 ],
			[ 1, 3, 1 ],
			[ 3, 3, 1 ],
		];
	}

	/**
	 * @test
	 * it should return the amount of pages in archive for the current archive setting
	 * @dataProvider events_and_per_page_settings
	 */
	public function it_should_return_the_amount_of_pages_in_archive_for_the_current_archive_setting( $count, $per_page, $pages ) {
		$this->factory()->venue->create_many( $count );
		update_option( 'posts_per_page', $per_page );
		$request = new \WP_REST_Request( 'GET', '' );

		$sut      = $this->make_instance();
		$response = $sut->get( $request );

		$this->assertInstanceOf( \WP_REST_Response::class, $response );
		$this->assertEquals( $count, $response->get_data()['total'] );
		$this->assertEquals( $pages, $response->get_data()['total_pages'] );
		$this->assertEquals( $count, $response->get_headers()['X-TEC-Total'] );
		$this->assertEquals( $pages, $response->get_headers()['X-TEC-TotalPages'] );
	}

	/**
	 * @test
	 * it should return different number of pages according to the requesting user access rights
	 */
	public function it_should_return_different_number_of_pages_according_to_the_requesting_user_access_rights() {
		$this->factory()->venue->create_many( 5, [ 'post_status' => 'publish' ] );
		$this->factory()->venue->create_many( 5, [ 'post_status' => 'draft' ] );
		update_option( 'posts_per_page', 5 );
		$user = $this->factory()->user->create( [ 'role' => 'administrator' ] );
		wp_set_current_user( $user );

		$request = new \WP_REST_Request( 'GET', '' );

		$sut      = $this->make_instance();
		$response = $sut->get( $request );

		$this->assertInstanceOf( \WP_REST_Response::class, $response );
		$this->assertEquals( 10, $response->get_data()['total'] );
		$this->assertEquals( 2, $response->get_data()['total_pages'] );
		$this->assertEquals( 10, $response->get_headers()['X-TEC-Total'] );
		$this->assertEquals( 2, $response->get_headers()['X-TEC-TotalPages'] );
	}

	/**
	 * @test
	 * it should hide non published venues from visitors
	 */
	public function it_should_hide_non_published_venues_from_visitors() {
		$this->factory()->venue->create_many( 5, [ 'post_status' => 'publish' ] );
		$this->factory()->venue->create_many( 5, [ 'post_status' => 'draft' ] );
		update_option( 'posts_per_page', 5 );
		// visitors cannot see drafts
		wp_set_current_user( 0 );

		$request = new \WP_REST_Request( 'GET', '' );


		$sut      = $this->make_instance();
		$response = $sut->get( $request );

		$this->assertInstanceOf( \WP_REST_Response::class, $response );
		$this->assertEquals( 5, $response->get_data()['total'] );
		$this->assertEquals( 1, $response->get_data()['total_pages'] );
		$this->assertEquals( 5, $response->get_headers()['X-TEC-Total'] );
		$this->assertEquals( 1, $response->get_headers()['X-TEC-TotalPages'] );
	}

	/**
	 * It should allow filtering the max number of posts per page
	 *
	 * @test
	 */
	public function it_should_allow_filtering_the_max_number_of_posts_per_page() {
		add_filter( 'tribe_rest_venue_max_per_page', function () {
			return 7;
		} );

		$sut = $this->make_instance();

		$this->assertEquals( 7, $sut->get_max_posts_per_page() );
	}
}<|MERGE_RESOLUTION|>--- conflicted
+++ resolved
@@ -34,11 +34,7 @@
 		$this->validator        = new \Tribe__Events__Validator__Base;
 
 		// to avoid date filters from being canned
-<<<<<<< HEAD
-		\tribe( 'context' )->doing_ajax( true );
-=======
 		tribe( 'context' )->doing_ajax( true );
->>>>>>> ca2a8b17
 	}
 
 	public function tearDown() {
