--- conflicted
+++ resolved
@@ -464,29 +464,6 @@
 	}
 
 	/**
-<<<<<<< HEAD
-	 * It should reschedule a failed import again at half its frequency
-	 *
-	 * @test
-	 */
-	public function should_reschedule_a_failed_import_again_at_half_its_frequency() {
-		$frequency        = 'weekly';
-		$modified         = '-1 day';
-		$child_failed_at = '-20 minutes';
-		$second_child_failed_at = '-5 days';
-
-		$scheduled_record = $this->make_scheduled_record_instance( $frequency, $modified );
-
-		$failed = $this->add_failed_children_to( $scheduled_record, $child_failed_at  );
-
-		$this->assertFalse( $scheduled_record->is_schedule_time() );
-
-		wp_delete_post( $failed, true );
-
-		$failed = $this->add_failed_children_to( $scheduled_record, $second_child_failed_at );
-
-		$this->assertTrue( $scheduled_record->is_schedule_time() );
-=======
 	 * It should allow filtering the venue id when global ID does not provide a match
 	 *
 	 * @test
@@ -537,6 +514,29 @@
 		$this->assertCount( 1, $created_events );
 		$this->assertCount( 3, $updated_organizers );
 		$this->assertEquals( $organizer_ids, get_post_meta( $created_events[0], '_EventOrganizerID' ) );
->>>>>>> 4c55bdf7
+	}
+	
+	/**
+	 * It should reschedule a failed import again at half its frequency
+	 *
+	 * @test
+	 */
+	public function should_reschedule_a_failed_import_again_at_half_its_frequency() {
+		$frequency        = 'weekly';
+		$modified         = '-1 day';
+		$child_failed_at = '-20 minutes';
+		$second_child_failed_at = '-5 days';
+
+		$scheduled_record = $this->make_scheduled_record_instance( $frequency, $modified );
+
+		$failed = $this->add_failed_children_to( $scheduled_record, $child_failed_at  );
+
+		$this->assertFalse( $scheduled_record->is_schedule_time() );
+
+		wp_delete_post( $failed, true );
+
+		$failed = $this->add_failed_children_to( $scheduled_record, $second_child_failed_at );
+
+		$this->assertTrue( $scheduled_record->is_schedule_time() );
 	}
 }