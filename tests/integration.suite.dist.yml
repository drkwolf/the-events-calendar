--- conflicted
+++ resolved
@@ -4,13 +4,7 @@
 # Emulate web requests and make application process them.
 class_name: IntegrationTester
 modules:
-<<<<<<< HEAD
     enabled: [WPLoader, \Helper\Integration]
-=======
-    enabled:
-        - \Helper\Integration
-        - WPLoader
->>>>>>> bca69309
     config:
         WPLoader:
             wpRootFolder: /tmp/wordpress
@@ -19,22 +13,16 @@
             dbUser: root
             dbPassword: ''
             wpDebug: true
-<<<<<<< HEAD
             dbCharset: utf8
             dbCollate: ''
-=======
->>>>>>> bca69309
+
             tablePrefix: wp_
             domain: tec.tri.be
             adminEmail: admin@tec.tri.be
             title: 'The Events Calendar Tests'
-<<<<<<< HEAD
             phpBinary: php
             language: ''
             plugins:
                 - the-events-calendar/the-events-calendar.php
             activatePlugins:
-=======
-            plugins:
->>>>>>> bca69309
-                - the-events-calendar/the-events-calendar.php+                - the-events-calendar/the-events-calendar.php
