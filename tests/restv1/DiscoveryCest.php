<?php


class DiscoveryCest extends BaseRestCest {

	/**
	 * @test
	 * it should return a custom headers for discovery
	 */
	public function it_should_return_custom_headers_for_discovery( Restv1Tester $I ) {
		$I->sendHEAD( $this->site_url );

		$I->seeHttpHeader( 'X-TEC-API-VERSION', 'v1' );
		$I->seeHttpHeader( 'X-TEC-API-ROOT', $this->rest_url );
	}

	/**
	 * @test
	 * it should return custom headers for discovery on single event links
	 */
	public function it_should_return_custom_headers_for_discovery_on_single_event_links( Restv1Tester $I ) {
		$I->haveEventInDatabase( [ 'post_name' => 'event-01' ] );

<<<<<<< HEAD
=======
		$id = $I->havePostInDatabase( [ 'post_type' => 'tribe_events', 'post_name' => 'event-01', 'meta_input' => $meta_input ] );
>>>>>>> 56e3cbb8
		$I->sendHEAD( $this->site_url . '/event/event-01' );

		$I->seeHttpHeader( 'X-TEC-API-VERSION', 'v1' );
		$I->seeHttpHeader( 'X-TEC-API-ROOT', $this->rest_url . "events/{$id}" );
	}

	/**
	 * @test
	 * it should return disabled header if TEC REST API is disabled via option
	 */
	public function it_should_return_disabled_header_if_tec_rest_api_is_disabled_via_option( Restv1Tester $I ) {
		$I->haveOptionInDatabase( $this->tec_option, [ $this->rest_disable_option => true ] );

		$I->sendHEAD( $this->site_url );

		$I->seeHttpHeader( 'X-TEC-API-VERSION', 'disabled' );
		$I->dontSeeHttpHeader( 'X-TEC-API-ROOT', $this->rest_url );
	}
}<|MERGE_RESOLUTION|>--- conflicted
+++ resolved
@@ -21,10 +21,6 @@
 	public function it_should_return_custom_headers_for_discovery_on_single_event_links( Restv1Tester $I ) {
 		$I->haveEventInDatabase( [ 'post_name' => 'event-01' ] );
 
-<<<<<<< HEAD
-=======
-		$id = $I->havePostInDatabase( [ 'post_type' => 'tribe_events', 'post_name' => 'event-01', 'meta_input' => $meta_input ] );
->>>>>>> 56e3cbb8
 		$I->sendHEAD( $this->site_url . '/event/event-01' );
 
 		$I->seeHttpHeader( 'X-TEC-API-VERSION', 'v1' );
