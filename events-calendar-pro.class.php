--- conflicted
+++ resolved
@@ -275,186 +275,6 @@
 			}
 			return $content;
 		}
-<<<<<<< HEAD
-=======
-
-
-		private function addFilters() {
-			add_filter( 'post_class', array( $this, 'post_class') );
-			add_filter( 'body_class', array( $this, 'body_class' ) );
-			add_filter( 'template_include', array( $this, 'templateChooser') );
-			add_filter( 'query_vars',		array( $this, 'eventQueryVars' ) );
-			add_filter( 'admin_body_class', array($this, 'admin_body_class') );
-			add_filter( 'the_content', array($this, 'emptyEventContent' ), 1 );
-			add_filter( 'wp_title', array($this, 'maybeAddEventTitle' ), 10, 2 );
-			add_action( 'sp_events_event_save', array($this, 'save_venue_data' ), 1, 2 );
-			add_action( 'sp_events_event_save', array($this, 'save_organizer_data' ), 1, 2 );
-			add_filter('bloginfo_rss',  array($this, 'add_space_to_rss' ));
-			add_filter( 'get_the_excerpt', array($this, 'removeExcerptMore' ), 1 );
-
-			if ( is_admin() && ! $this->getOption('spEventsDebug', false) ) {
-				$this->addQueryFilters();
-				add_action('admin_footer', array($this, 'removeMenuItems'));
-			}
-			else if ( $this->getOption('spEventsDebug', false) ) {
-				$this->addDebugColumns();
-				add_action('admin_footer', array($this, 'debugInfo'));
-			}
-		}
-		
-		private function addOrderQueryFilters($query){
-
-			if($query->get('eventDisplay') == 'upcoming' || $query->get('eventDisplay') == 'past' || $query->get('sp_events_cat') != ''){
-				add_filter('posts_where', array($this, 'events_ordering_where'));
-				add_filter('posts_join', array($this, 'events_ordering_join'));
-				add_filter( 'posts_orderby',	array( $this, 'events_ordering_orderby' ) );
-			}
-		}
-
-		private function addQueryFilters() {
-			add_filter( 'posts_join',		array( $this, 'events_search_join' ) );
-			add_filter( 'posts_where',		array( $this, 'events_search_where' ) );
-			//add_filter( 'posts_orderby',	array( $this, 'events_search_orderby' ) );
-			add_filter( 'request', array( $this, 'events_search_orderby' ));			
-			add_filter( 'posts_fields',		array( $this, 'events_search_fields' ) );
-			add_filter( 'post_limits',		array( $this, 'events_search_limits' ) );
-			add_filter( 'manage_posts_columns', array($this, 'column_headers'));
-			add_filter( 'manage_edit-' . Events_Calendar_Pro::POSTTYPE . '_sortable_columns', array($this, 'register_date_sortables') );
-		}
-		
-		private function addDebugColumns() {
-			add_filter( 'manage_posts_columns', array($this, 'debug_column_headers'));
-			add_action( 'manage_posts_custom_column', array($this, 'debug_custom_columns'), 10, 2);
-		}
-		
-		private function addActions() {
-			add_action( 'init', array( $this, 'init'), 10 );
-
-			add_action( 'parse_query', array( $this, 'query'), 0 );
-			add_action( 'template_redirect',				array( $this, 'loadStyle' ) );
-			add_action( 'sp-events-save-more-options', array( $this, 'flushRewriteRules' ) );
-			add_action( 'pre_get_posts',	array( $this, 'setOptions' ) );
-			add_action( 'admin_menu', 		array( $this, 'addOptionsPage' ) );
-			add_action( 'admin_init', 		array( $this, 'checkForOptionsChanges' ) );
-			add_action( 'admin_menu', 		array( $this, 'addEventBox' ) );
-			add_action( 'save_post',		array( $this, 'addEventMeta' ), 15, 2 );
-			add_action( 'save_post',		array( $this, 'save_venue_data' ), 16, 2 );
-			add_action( 'save_post',		array( $this, 'save_organizer_data' ), 16, 2 );
-			//add_action( 'publish_post',		array( $this, 'addEventMeta' ), 15, 2 );
-
-			add_action( 'sp_events_post_errors', array( 'TEC_Post_Exception', 'displayMessage' ) );
-			add_action( 'sp_events_options_top', array( 'TEC_WP_Options_Exception', 'displayMessage') );
-		//	add_action( 'init', array( $this, 'registerPostType' ) );
-			add_action( 'admin_enqueue_scripts', array( $this, 'addAdminScriptsAndStyles' ) );
-			add_action( 'plugins_loaded', array( $this, 'accessibleMonthForm'), -10 );
-			add_action( 'manage_posts_custom_column', array($this, 'custom_columns'), 10, 2);
-		}
-		
-		public function debugInfo() {
-			echo '<h4>Events Calendar Pro Debug Info:</h4>';
-			$this->printDebug($this->date, '$this->date');
-			$this->printDebug($this->displaying, '$this->displaying');
-		}
-		
-		public function printDebug($data, $title = '') {
-			$title = ($title) ? '<strong>' . $title . '</strong> : ' : '';
-			echo '<pre style="white-space:pre-wrap;font-size:11px;margin:1em;">';
-			echo $title;
-			print_r($data);
-			echo '</pre>';
-		}
-		
-		public function get_event_taxonomy() {
-			return self::TAXONOMY;
-		}
-
-		public function add_space_to_rss($title) {
-			global $wp_query;
-			if(get_query_var('eventDisplay') == 'upcoming' && get_query_var('post_type') == Events_Calendar_Pro::POSTTYPE) {
-				return $title . ' ';
-			}
-
-			return $title;
-		}
-
-		public function removeExcerptMore($more) {
-			if(get_query_var('post_type') == Events_Calendar_Pro::POSTTYPE) {
-				remove_all_filters('get_the_excerpt', 10); // remove any default excerpt filters
-			}
-
-			return $more; 
-		}
-
-		public function maybeAddEventTitle($title, $sep){
-			if(get_query_var('eventDisplay') == 'upcoming'){
-				$new_title = __("Upcoming Events", $this->pluginDomain). ' '.$sep . ' ' . $title;
-			}elseif(get_query_var('eventDisplay') == 'past'){
- 				$new_title = __("Past Events", $this->pluginDomain) . ' '. $sep . ' ' . $title;
-
-			}elseif(get_query_var('eventDisplay') == 'month'){
-				if(get_query_var('eventDate')){
-					$new_title = sprintf(__("Events for %s", $this->pluginDomain),date("F, Y",strtotime(get_query_var('eventDate')))) . ' '. $sep . ' ' . $title;
-				}else{
-					$new_title = sprintf(__("Events this month", $this->pluginDomain),get_query_var('eventDate')) . ' '. $sep . ' ' . $title;
-				}
-
-			}else{
-				return $title;
-			}
-
-			return $new_title;
-
-		}
-		
-		public function emptyEventContent( $content ) {
-			global $post;
-			if ( '' == $content && $post->post_type == self::POSTTYPE ) {
-				$content = __('No description has been entered for this event.', $this->pluginDomain);
-			}
-			return $content;
-		}
-		
-		public function column_headers( $columns ) {
-			global $post;
-
-			if ( $post->post_type == self::POSTTYPE ) {
-
-				foreach ( $columns as $key => $value ) {
-					$mycolumns[$key] = $value;
-					if ( $key =='author' )
-						$mycolumns['events-cats'] = __( 'Event Categories', $this->pluginDomain );
-				}
-				$columns = $mycolumns;
-
-				unset($columns['date']);
-				$columns['start-date'] = __( 'Start Date', $this->pluginDomain );
-				$columns['end-date'] = __( 'End Date', $this->pluginDomain );
-			}
-			
-			return $columns;
-		}
-		
-		public function register_date_sortables($columns) {
-			$columns['start-date'] = 'start-date';
-			$columns['end-date'] = 'end-date';
- 
-			return $columns;
-		}		
-		
-		public function custom_columns( $column_id, $post_id ) {
-			if ( $column_id == 'events-cats' ) {
-				$event_cats = get_the_term_list( $post_id, self::TAXONOMY, '', ', ', '' );
-				echo ( $event_cats ) ? strip_tags( $event_cats ) : '—';
-			}
-			if ( $column_id == 'start-date' ) {
-				echo sp_get_start_date($post_id, false);
-			}
-			if ( $column_id == 'end-date' ) {
-				echo sp_get_end_date($post_id, false);
-			}
-			
-		}
->>>>>>> 8a2e1194
 		
 		public function debug_column_headers( $columns ) {
 			global $post;
@@ -837,156 +657,6 @@
 			}
 			return $cats;
 		}
-<<<<<<< HEAD
-=======
-
-		public function events_ordering_join($extraJoin){
-			global $wpdb;
-
-			$extraJoin .= " LEFT JOIN {$wpdb->postmeta} as eventStart ON( {$wpdb->posts}.ID = eventStart.post_id ) ";
-			$extraJoin .= " LEFT JOIN {$wpdb->postmeta} as eventEnd ON( {$wpdb->posts}.ID = eventEnd.post_id ) ";
-
-			remove_filter('posts_join', array($this, 'events_ordering_join'));
-			return $extraJoin;
-		}
-
-
-		public function events_ordering_orderby($orderby){
-			global $wpdb;
-			
-			$orderby = 'DATE(eventStart.meta_value) '.$this->order.', TIME(eventStart.meta_value) '.$this->order;
-
-			remove_filter( 'posts_orderby', array( $this, 'events_ordering_orderby' ) );
-			return $orderby;
-		}
-
-
-		public function events_ordering_where($whereClause){
-			global $wpdb; 
-				$date = explode(' ', $this->date);
-
-				$whereClause .= ' AND ( eventStart.meta_key = "_EventStartDate" AND eventEnd.meta_key = "_EventEndDate" ) ';
-
-				$whereClause .= $wpdb->prepare(" AND (eventStart.meta_value ".$this->startOperator." %s || ( DATE(eventStart.meta_value) = %s && TIME(eventStart.meta_value) ".$this->startOperator." %s) || eventEnd.meta_value ".$this->startOperator." %s)  \n", $this->date	, $date[0]	, $date[1], $this->date	 );
-
-				if( sp_is_past( ) ) { //Don't show ongoing events. Only show ended events.
-					$whereClause .= ' AND  eventEnd.meta_value <= "'.$this->date.'" ';
-				}
-
-				remove_filter('posts_where', array($this, 'events_ordering_where'));
-			return $whereClause;
-		}
-		
-				/**
-		 * fields filter for standard wordpress templates.  Adds the start and end date to queries in the
-		 * events category
-		 *
-		 * @param string fields
-		 * @param string modified fields for events queries
-		 */
-		public function events_search_fields( $fields ) {
-			if ( get_query_var('post_type') != self::POSTTYPE ) { 
-				return $fields;
-			}
-			global $wpdb;
-			$fields .= ', eventStart.meta_value as EventStartDate, eventEnd.meta_value as EventEndDate ';
-			return $fields;
-
-		}
-		/**
-		 * join filter for admin quries
-		 *
-		 * @param string join clause
-		 * @return string modified join clause 
-		 */
-		public function events_search_join( $join ) {
-			global $wpdb;
-			if ( get_query_var('post_type') != self::POSTTYPE ) { 
-				return $join;
-			}
-			$join .= " LEFT JOIN {$wpdb->postmeta} as eventStart ON( {$wpdb->posts}.ID = eventStart.post_id ) ";
-			$join .= " LEFT JOIN {$wpdb->postmeta} as eventEnd ON( {$wpdb->posts}.ID = eventEnd.post_id ) ";
-			return $join;
-		}
-		/**
-		 * where filter for admin queries
-		 *
-		 * @param string where clause
-		 * @return string modified where clause
-		 */
-		public function events_search_where( $where ) {
-			if ( get_query_var('post_type') != self::POSTTYPE ) { 
-				return $where;
-			}
-			$where .= ' AND ( eventStart.meta_key = "_EventStartDate" AND eventEnd.meta_key = "_EventEndDate" ) ';
-
-			if( sp_is_upcoming( ) ) {	
-				// Is the start date in the future?
-				$where .= ' AND ( eventStart.meta_value > "'.$this->date.'" ';
-				// Or is the start date in the past but the end date in the future? (meaning the event is currently ongoing)
-				$where .= ' OR ( eventStart.meta_value < "'.$this->date.'" AND eventEnd.meta_value > "'.$this->date.'" ) ) ';
-			}
-			if( sp_is_past( ) ) {
-				// Is the start date in the past?
-				$where .= ' AND  eventStart.meta_value < "'.$this->date.'" ';
-			}
-			return $where;
-		}
-
-		/**
-		 * orderby filter for standard admin queries
-		 *
-		 * @param string orderby
-		 * @return string modified orderby clause
-		 */
-		public function events_search_orderby( $vars ) {
-			if ( get_query_var('post_type') != self::POSTTYPE ) { 
-				return $vars;
-			}
-
-			if ( isset( $vars['orderby'] ) && 'start-date' == $vars['orderby'] ) {
-				$vars = array_merge( $vars, array(
-					'meta_key' => 'start-date',
-					'orderby' => 'meta_value_num'
-				) );
-			} else if ( isset( $vars['orderby'] ) && 'start-date' == $vars['orderby'] ) {
-				$vars = array_merge( $vars, array(
-					'meta_key' => 'end-date',
-					'orderby' => 'meta_value_num'
-				) );
-			}
- 
-			return $vars;
-		}
-		/**
-		 * limit filter for admin queries
-		 *
-		 * @param string limits clause
-		 * @return string modified limits clause
-		 */
-		public function events_search_limits( $limits ) { 
-			if ( get_query_var('post_type') != self::POSTTYPE ) { 
-				return $limits;
-			}
-			global $current_screen;
-			$paged = (int) get_query_var('paged');
-			if (empty($paged)) {
-					$paged = 1;
-			}
-			if ( is_admin() ) {
-				$option = str_replace( '-', '_', "{$current_screen->id}_per_page" );
-				$per_page = get_user_option( $option );
-				$per_page = ( $per_page ) ? (int) $per_page : 20; // 20 is default in backend
-			}
-			else {
-				$per_page = intval( get_option('posts_per_page') );
-			}
-
-			$page_start = ( $paged - 1 ) * $per_page;
-			$limits = 'LIMIT ' . $page_start . ', ' . $per_page;
-			return $limits;
-		}
->>>>>>> 8a2e1194
 		
 		/// OPTIONS DATA
         public function getOptions() {
@@ -1585,7 +1255,7 @@
 			
 			// save recurrence
 			$recurrence_meta = $_REQUEST['recurrence'];			
-			update_post_meta($event_id, 'recurrence', $recurrence_meta);
+			update_post_meta($event_id, '_EventRecurrence', $recurrence_meta);
 			Events_Recurrence_Meta::saveEvents($event_id, $event);
 
 			try {
