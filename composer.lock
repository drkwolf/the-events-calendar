--- conflicted
+++ resolved
@@ -403,29 +403,16 @@
         },
         {
             "name": "lucatume/wp-browser",
-<<<<<<< HEAD
-            "version": "1.7.6",
+            "version": "1.7.7",
             "source": {
                 "type": "git",
                 "url": "https://github.com/lucatume/wp-browser.git",
-                "reference": "ccf76b0e51fc33cf7574e8d9b4c017ccf1b3f066"
-            },
-            "dist": {
-                "type": "zip",
-                "url": "https://api.github.com/repos/lucatume/wp-browser/zipball/ccf76b0e51fc33cf7574e8d9b4c017ccf1b3f066",
-                "reference": "ccf76b0e51fc33cf7574e8d9b4c017ccf1b3f066",
-=======
-            "version": "1.7.9",
-            "source": {
-                "type": "git",
-                "url": "https://github.com/lucatume/wp-browser.git",
-                "reference": "5a37aeff3ccd4484a128c9e4e014cc0951401bf7"
-            },
-            "dist": {
-                "type": "zip",
-                "url": "https://api.github.com/repos/lucatume/wp-browser/zipball/5a37aeff3ccd4484a128c9e4e014cc0951401bf7",
-                "reference": "5a37aeff3ccd4484a128c9e4e014cc0951401bf7",
->>>>>>> a4f26a79
+                "reference": "f44185b79141ea0e468140f38485a4d5657470ef"
+            },
+            "dist": {
+                "type": "zip",
+                "url": "https://api.github.com/repos/lucatume/wp-browser/zipball/f44185b79141ea0e468140f38485a4d5657470ef",
+                "reference": "f44185b79141ea0e468140f38485a4d5657470ef",
                 "shasum": ""
             },
             "require": {
@@ -465,11 +452,7 @@
                 "codeception",
                 "wordpress"
             ],
-<<<<<<< HEAD
-            "time": "2015-10-21 12:55:36"
-=======
-            "time": "2015-10-29 10:48:06"
->>>>>>> a4f26a79
+            "time": "2015-10-22 12:48:06"
         },
         {
             "name": "phpdocumentor/reflection-docblock",
@@ -822,18 +805,6 @@
         },
         {
             "name": "phpunit/phpunit",
-<<<<<<< HEAD
-            "version": "4.8.14",
-            "source": {
-                "type": "git",
-                "url": "https://github.com/sebastianbergmann/phpunit.git",
-                "reference": "b4900675926860bef091644849305399b986efa2"
-            },
-            "dist": {
-                "type": "zip",
-                "url": "https://api.github.com/repos/sebastianbergmann/phpunit/zipball/b4900675926860bef091644849305399b986efa2",
-                "reference": "b4900675926860bef091644849305399b986efa2",
-=======
             "version": "4.8.16",
             "source": {
                 "type": "git",
@@ -844,7 +815,6 @@
                 "type": "zip",
                 "url": "https://api.github.com/repos/sebastianbergmann/phpunit/zipball/625f8c345606ed0f3a141dfb88f4116f0e22978e",
                 "reference": "625f8c345606ed0f3a141dfb88f4116f0e22978e",
->>>>>>> a4f26a79
                 "shasum": ""
             },
             "require": {
@@ -903,11 +873,7 @@
                 "testing",
                 "xunit"
             ],
-<<<<<<< HEAD
-            "time": "2015-10-17 15:03:30"
-=======
             "time": "2015-10-23 06:48:33"
->>>>>>> a4f26a79
         },
         {
             "name": "phpunit/phpunit-mock-objects",
@@ -1699,55 +1665,6 @@
             "description": "Symfony Filesystem Component",
             "homepage": "https://symfony.com",
             "time": "2015-10-18 20:23:18"
-        },
-        {
-            "name": "symfony/filesystem",
-            "version": "v2.7.5",
-            "source": {
-                "type": "git",
-                "url": "https://github.com/symfony/filesystem.git",
-                "reference": "a17f8a17c20e8614c15b8e116e2f4bcde102cfab"
-            },
-            "dist": {
-                "type": "zip",
-                "url": "https://api.github.com/repos/symfony/filesystem/zipball/a17f8a17c20e8614c15b8e116e2f4bcde102cfab",
-                "reference": "a17f8a17c20e8614c15b8e116e2f4bcde102cfab",
-                "shasum": ""
-            },
-            "require": {
-                "php": ">=5.3.9"
-            },
-            "require-dev": {
-                "symfony/phpunit-bridge": "~2.7"
-            },
-            "type": "library",
-            "extra": {
-                "branch-alias": {
-                    "dev-master": "2.7-dev"
-                }
-            },
-            "autoload": {
-                "psr-4": {
-                    "Symfony\\Component\\Filesystem\\": ""
-                }
-            },
-            "notification-url": "https://packagist.org/downloads/",
-            "license": [
-                "MIT"
-            ],
-            "authors": [
-                {
-                    "name": "Fabien Potencier",
-                    "email": "fabien@symfony.com"
-                },
-                {
-                    "name": "Symfony Community",
-                    "homepage": "https://symfony.com/contributors"
-                }
-            ],
-            "description": "Symfony Filesystem Component",
-            "homepage": "https://symfony.com",
-            "time": "2015-09-09 17:42:36"
         },
         {
             "name": "symfony/finder",
