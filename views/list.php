<?php
/**
 * Events List Template
 * The template for a list of events. This includes the Past Events and Upcoming Events views 
 * as well as those same views filtered to a specific category.
 *
 * This view contains the filters required to create an effective events list view.
 *
 * You can recreate an ENTIRELY new list view by doing a template override, and placing
 * a list.php file in a tribe-events/ directory within your theme directory, which
 * will override the /views/list.php.
 *
 * You can use any or all filters included in this file or create your own filters in 
 * your functions.php. In order to modify or extend a single filter, please see our
 * readme on templates hooks and filters (TO-DO)
 *
 * @package TribeEventsCalendar
 * @since  2.1
 * @author Modern Tribe Inc.
 *
 */
 
// PLACE IN HEADER: <link rel="profile" href="http://microformats.org/profile/hcalendar">
// FOR: lists, calendar, single event, week, day, community

if ( !defined('ABSPATH') ) { die('-1'); }

// Our various messages if there are no events for the query
$notices = empty($notices) ? array() : $notices;
if ( ! have_posts() ) { // Messages if currently no events
	$tribe_ecp = TribeEvents::instance();
	$is_cat_message = '';

	if ( is_tax( $tribe_ecp->get_event_taxonomy() ) ) {
		$cat = get_term_by( 'slug', get_query_var( 'term' ), $tribe_ecp->get_event_taxonomy() );
		if( tribe_is_upcoming() ) {
			$is_cat_message = sprintf( __( '<p>listed under %s. Check out past events for this category or view the full calendar.</p>', 'tribe-events-calendar' ), $cat->name );
		} else if( tribe_is_past() ) {
			$is_cat_message = sprintf( __( '<p>listed under %s. Check out upcoming events for this category or view the full calendar.</p>', 'tribe-events-calendar' ), $cat->name );
		}
	}

	if( tribe_is_day() )
		$notices[] = sprintf( __( '<p>No events scheduled for <strong>%s</strong>. Please try another day.</p>', 'tribe-events-calendar' ), date_i18n( 'F d, Y', strtotime( get_query_var( 'eventDate' ) ) ) );

	if( tribe_is_upcoming() ) {
		$notices[] = __( '<p>No upcoming events</p>', 'tribe-events-calendar' ) . $is_cat_message;
	} elseif( tribe_is_past() ) {
		$notices[] = __( '<p>No previous events</p>' , 'tribe-events-calendar' ) . $is_cat_message;
	}
}

<<<<<<< HEAD
					<?php
						$venue = tribe_get_venue();
						if ( !empty( $venue ) ) :
					?>
					<tr>
						<td class="tribe-events-event-meta-desc"><?php _e('Venue:', 'tribe-events-calendar'); ?></td>
						<td class="tribe-events-event-meta-value" itemprop="name">
							<?php if( class_exists( 'TribeEventsPro' ) ): ?>
								<?php tribe_get_venue_link( get_the_ID(), class_exists( 'TribeEventsPro' ) ); ?>
							<?php else: ?>
								<?php echo tribe_get_venue( get_the_ID() ); ?>
							<?php endif; ?>
						</td>
					</tr>
					<?php endif; ?>
					<?php
						$phone = tribe_get_phone();
						if ( !empty( $phone ) ) :
					?>
					<tr>
						<td class="tribe-events-event-meta-desc"><?php _e('Phone:', 'tribe-events-calendar'); ?></td>
						<td class="tribe-events-event-meta-value" itemprop="telephone"><?php echo $phone; ?></td>
					</tr>
					<?php endif; ?>
					<?php if (tribe_address_exists( get_the_ID() ) ) : ?>
					<tr>
						<td class="tribe-events-event-meta-desc"><?php _e('Address:', 'tribe-events-calendar'); ?><br />
						<?php if( get_post_meta( get_the_ID(), '_EventShowMapLink', true ) == 'true' ) : ?>
							<a class="gmap" itemprop="maps" href="<?php echo tribe_get_map_link(); ?>" title="Click to view a Google Map" target="_blank"><?php _e('Google Map', 'tribe-events-calendar' ); ?></a>
						<?php endif; ?></td>
						<td class="tribe-events-event-meta-value"><?php echo tribe_get_full_address( get_the_ID() ); ?></td>
					</tr>
					<?php endif; ?>
					<?php
						$cost = tribe_get_cost();
						if ( !empty( $cost ) ) :
					?>
					<tr>
						<td class="tribe-events-event-meta-desc"><?php _e('Cost:', 'tribe-events-calendar'); ?></td>
						<td class="tribe-events-event-meta-value" itemprop="price"><?php echo $cost; ?></td>
					 </tr>
					<?php endif; ?>
				</table>
			</div>
		</div> <!-- End post -->
	<?php endwhile;// posts ?>
	<?php else :?>
		<div class="tribe-events-no-entry">
		<?php 
			$tribe_ecp = TribeEvents::instance();
			if ( is_tax( $tribe_ecp->get_event_taxonomy() ) ) {
				$cat = get_term_by( 'slug', get_query_var('term'), $tribe_ecp->get_event_taxonomy() );
				if( tribe_is_upcoming() ) {
					$is_cat_message = sprintf(__(' listed under %s. Check out past events for this category or view the full calendar.','tribe-events-calendar'),$cat->name);
				} else if( tribe_is_past() ) {
					$is_cat_message = sprintf(__(' listed under %s. Check out upcoming events for this category or view the full calendar.','tribe-events-calendar'),$cat->name);
				}
			}
		?>
		<?php if(tribe_is_day()): ?>
			<?php printf( __('No events scheduled for <strong>%s</strong>. Please try another day.', 'tribe-events-calendar'), date_i18n('F d, Y', strtotime(get_query_var('eventDate')))); ?>
		<?php endif; ?>
=======
// Start list template
echo apply_filters( 'tribe_events_list_before_template', '', get_the_ID() );
>>>>>>> 48a94adc

	// List notices
	echo apply_filters( 'tribe_events_list_notices', $notices, $notices, get_the_ID() );
	
	// Start list loop
	echo apply_filters( 'tribe_events_list_before_loop', '', get_the_ID() );

<<<<<<< HEAD
		<?php }elseif(tribe_is_past()){ ?>
			<?php _e('No previous events' , 'tribe-events-calendar');
			echo !empty($is_cat_message) ? $is_cat_message : "."; ?>
		<?php } ?>
		</div>
	<?php endif; ?>
=======
	// Does this page have posts?
	if ( have_posts() ) {
		
		$hasPosts = true;
>>>>>>> 48a94adc

		// Start Loop
		while ( have_posts() ) {
			
			the_post();
			global $more; 
			$more = false;

			echo apply_filters( 'tribe_events_list_inside_before_loop', '', get_the_ID() );
			
				// Event start date
				echo apply_filters( 'tribe_events_list_the_start_date', '', get_the_ID() );
			
				// Event title
				echo apply_filters( 'tribe_events_list_the_title', '', get_the_ID() );

				// Event content
				echo apply_filters( 'tribe_events_list_before_the_content', '', get_the_ID() );
				echo apply_filters( 'tribe_events_list_the_content', '', get_the_ID() );
				echo apply_filters( 'tribe_events_list_after_the_content', '', get_the_ID() );
			
				// Event meta
				echo apply_filters( 'tribe_events_list_before_the_meta', '', get_the_ID() );
				echo apply_filters( 'tribe_events_list_the_meta', '', get_the_ID() );
				echo apply_filters( 'tribe_events_list_after_the_meta', '', get_the_ID() );
		
			echo apply_filters( 'tribe_events_list_inside_after_loop', '', get_the_ID() );

		} // End list loop
	} // End if list has posts

	echo apply_filters( 'tribe_events_list_after_loop', '', get_the_ID() );
	
	// List pagination
	echo apply_filters( 'tribe_events_list_before_pagination', '', get_the_ID() );
	echo apply_filters( 'tribe_events_list_pagination', '', get_the_ID() );
	echo apply_filters( 'tribe_events_list_after_pagination', '', get_the_ID() );

// End list template
echo apply_filters( 'tribe_events_list_after_template', $hasPosts, get_the_ID() );
<|MERGE_RESOLUTION|>--- conflicted
+++ resolved
@@ -1,179 +1,107 @@
-<?php
-/**
- * Events List Template
- * The template for a list of events. This includes the Past Events and Upcoming Events views 
- * as well as those same views filtered to a specific category.
- *
- * This view contains the filters required to create an effective events list view.
- *
- * You can recreate an ENTIRELY new list view by doing a template override, and placing
- * a list.php file in a tribe-events/ directory within your theme directory, which
- * will override the /views/list.php.
- *
- * You can use any or all filters included in this file or create your own filters in 
- * your functions.php. In order to modify or extend a single filter, please see our
- * readme on templates hooks and filters (TO-DO)
- *
- * @package TribeEventsCalendar
- * @since  2.1
- * @author Modern Tribe Inc.
- *
- */
- 
-// PLACE IN HEADER: <link rel="profile" href="http://microformats.org/profile/hcalendar">
-// FOR: lists, calendar, single event, week, day, community
-
-if ( !defined('ABSPATH') ) { die('-1'); }
-
-// Our various messages if there are no events for the query
-$notices = empty($notices) ? array() : $notices;
-if ( ! have_posts() ) { // Messages if currently no events
-	$tribe_ecp = TribeEvents::instance();
-	$is_cat_message = '';
-
-	if ( is_tax( $tribe_ecp->get_event_taxonomy() ) ) {
-		$cat = get_term_by( 'slug', get_query_var( 'term' ), $tribe_ecp->get_event_taxonomy() );
-		if( tribe_is_upcoming() ) {
-			$is_cat_message = sprintf( __( '<p>listed under %s. Check out past events for this category or view the full calendar.</p>', 'tribe-events-calendar' ), $cat->name );
-		} else if( tribe_is_past() ) {
-			$is_cat_message = sprintf( __( '<p>listed under %s. Check out upcoming events for this category or view the full calendar.</p>', 'tribe-events-calendar' ), $cat->name );
-		}
-	}
-
-	if( tribe_is_day() )
-		$notices[] = sprintf( __( '<p>No events scheduled for <strong>%s</strong>. Please try another day.</p>', 'tribe-events-calendar' ), date_i18n( 'F d, Y', strtotime( get_query_var( 'eventDate' ) ) ) );
-
-	if( tribe_is_upcoming() ) {
-		$notices[] = __( '<p>No upcoming events</p>', 'tribe-events-calendar' ) . $is_cat_message;
-	} elseif( tribe_is_past() ) {
-		$notices[] = __( '<p>No previous events</p>' , 'tribe-events-calendar' ) . $is_cat_message;
-	}
-}
-
-<<<<<<< HEAD
-					<?php
-						$venue = tribe_get_venue();
-						if ( !empty( $venue ) ) :
-					?>
-					<tr>
-						<td class="tribe-events-event-meta-desc"><?php _e('Venue:', 'tribe-events-calendar'); ?></td>
-						<td class="tribe-events-event-meta-value" itemprop="name">
-							<?php if( class_exists( 'TribeEventsPro' ) ): ?>
-								<?php tribe_get_venue_link( get_the_ID(), class_exists( 'TribeEventsPro' ) ); ?>
-							<?php else: ?>
-								<?php echo tribe_get_venue( get_the_ID() ); ?>
-							<?php endif; ?>
-						</td>
-					</tr>
-					<?php endif; ?>
-					<?php
-						$phone = tribe_get_phone();
-						if ( !empty( $phone ) ) :
-					?>
-					<tr>
-						<td class="tribe-events-event-meta-desc"><?php _e('Phone:', 'tribe-events-calendar'); ?></td>
-						<td class="tribe-events-event-meta-value" itemprop="telephone"><?php echo $phone; ?></td>
-					</tr>
-					<?php endif; ?>
-					<?php if (tribe_address_exists( get_the_ID() ) ) : ?>
-					<tr>
-						<td class="tribe-events-event-meta-desc"><?php _e('Address:', 'tribe-events-calendar'); ?><br />
-						<?php if( get_post_meta( get_the_ID(), '_EventShowMapLink', true ) == 'true' ) : ?>
-							<a class="gmap" itemprop="maps" href="<?php echo tribe_get_map_link(); ?>" title="Click to view a Google Map" target="_blank"><?php _e('Google Map', 'tribe-events-calendar' ); ?></a>
-						<?php endif; ?></td>
-						<td class="tribe-events-event-meta-value"><?php echo tribe_get_full_address( get_the_ID() ); ?></td>
-					</tr>
-					<?php endif; ?>
-					<?php
-						$cost = tribe_get_cost();
-						if ( !empty( $cost ) ) :
-					?>
-					<tr>
-						<td class="tribe-events-event-meta-desc"><?php _e('Cost:', 'tribe-events-calendar'); ?></td>
-						<td class="tribe-events-event-meta-value" itemprop="price"><?php echo $cost; ?></td>
-					 </tr>
-					<?php endif; ?>
-				</table>
-			</div>
-		</div> <!-- End post -->
-	<?php endwhile;// posts ?>
-	<?php else :?>
-		<div class="tribe-events-no-entry">
-		<?php 
-			$tribe_ecp = TribeEvents::instance();
-			if ( is_tax( $tribe_ecp->get_event_taxonomy() ) ) {
-				$cat = get_term_by( 'slug', get_query_var('term'), $tribe_ecp->get_event_taxonomy() );
-				if( tribe_is_upcoming() ) {
-					$is_cat_message = sprintf(__(' listed under %s. Check out past events for this category or view the full calendar.','tribe-events-calendar'),$cat->name);
-				} else if( tribe_is_past() ) {
-					$is_cat_message = sprintf(__(' listed under %s. Check out upcoming events for this category or view the full calendar.','tribe-events-calendar'),$cat->name);
-				}
-			}
-		?>
-		<?php if(tribe_is_day()): ?>
-			<?php printf( __('No events scheduled for <strong>%s</strong>. Please try another day.', 'tribe-events-calendar'), date_i18n('F d, Y', strtotime(get_query_var('eventDate')))); ?>
-		<?php endif; ?>
-=======
-// Start list template
-echo apply_filters( 'tribe_events_list_before_template', '', get_the_ID() );
->>>>>>> 48a94adc
-
-	// List notices
-	echo apply_filters( 'tribe_events_list_notices', $notices, $notices, get_the_ID() );
-	
-	// Start list loop
-	echo apply_filters( 'tribe_events_list_before_loop', '', get_the_ID() );
-
-<<<<<<< HEAD
-		<?php }elseif(tribe_is_past()){ ?>
-			<?php _e('No previous events' , 'tribe-events-calendar');
-			echo !empty($is_cat_message) ? $is_cat_message : "."; ?>
-		<?php } ?>
-		</div>
-	<?php endif; ?>
-=======
-	// Does this page have posts?
-	if ( have_posts() ) {
-		
-		$hasPosts = true;
->>>>>>> 48a94adc
-
-		// Start Loop
-		while ( have_posts() ) {
-			
-			the_post();
-			global $more; 
-			$more = false;
-
-			echo apply_filters( 'tribe_events_list_inside_before_loop', '', get_the_ID() );
-			
-				// Event start date
-				echo apply_filters( 'tribe_events_list_the_start_date', '', get_the_ID() );
-			
-				// Event title
-				echo apply_filters( 'tribe_events_list_the_title', '', get_the_ID() );
-
-				// Event content
-				echo apply_filters( 'tribe_events_list_before_the_content', '', get_the_ID() );
-				echo apply_filters( 'tribe_events_list_the_content', '', get_the_ID() );
-				echo apply_filters( 'tribe_events_list_after_the_content', '', get_the_ID() );
-			
-				// Event meta
-				echo apply_filters( 'tribe_events_list_before_the_meta', '', get_the_ID() );
-				echo apply_filters( 'tribe_events_list_the_meta', '', get_the_ID() );
-				echo apply_filters( 'tribe_events_list_after_the_meta', '', get_the_ID() );
-		
-			echo apply_filters( 'tribe_events_list_inside_after_loop', '', get_the_ID() );
-
-		} // End list loop
-	} // End if list has posts
-
-	echo apply_filters( 'tribe_events_list_after_loop', '', get_the_ID() );
-	
-	// List pagination
-	echo apply_filters( 'tribe_events_list_before_pagination', '', get_the_ID() );
-	echo apply_filters( 'tribe_events_list_pagination', '', get_the_ID() );
-	echo apply_filters( 'tribe_events_list_after_pagination', '', get_the_ID() );
-
-// End list template
-echo apply_filters( 'tribe_events_list_after_template', $hasPosts, get_the_ID() );
+<?php
+/**
+ * Events List Template
+ * The template for a list of events. This includes the Past Events and Upcoming Events views 
+ * as well as those same views filtered to a specific category.
+ *
+ * This view contains the filters required to create an effective events list view.
+ *
+ * You can recreate an ENTIRELY new list view by doing a template override, and placing
+ * a list.php file in a tribe-events/ directory within your theme directory, which
+ * will override the /views/list.php.
+ *
+ * You can use any or all filters included in this file or create your own filters in 
+ * your functions.php. In order to modify or extend a single filter, please see our
+ * readme on templates hooks and filters (TO-DO)
+ *
+ * @package TribeEventsCalendar
+ * @since  2.1
+ * @author Modern Tribe Inc.
+ *
+ */
+ 
+// PLACE IN HEADER: <link rel="profile" href="http://microformats.org/profile/hcalendar">
+// FOR: lists, calendar, single event, week, day, community
+
+if ( !defined('ABSPATH') ) { die('-1'); }
+
+// Our various messages if there are no events for the query
+$notices = empty($notices) ? array() : $notices;
+if ( ! have_posts() ) { // Messages if currently no events
+	$tribe_ecp = TribeEvents::instance();
+	$is_cat_message = '';
+
+	if ( is_tax( $tribe_ecp->get_event_taxonomy() ) ) {
+		$cat = get_term_by( 'slug', get_query_var( 'term' ), $tribe_ecp->get_event_taxonomy() );
+		if( tribe_is_upcoming() ) {
+			$is_cat_message = sprintf( __( '<p>listed under %s. Check out past events for this category or view the full calendar.</p>', 'tribe-events-calendar' ), $cat->name );
+		} else if( tribe_is_past() ) {
+			$is_cat_message = sprintf( __( '<p>listed under %s. Check out upcoming events for this category or view the full calendar.</p>', 'tribe-events-calendar' ), $cat->name );
+		}
+	}
+
+	if( tribe_is_day() )
+		$notices[] = sprintf( __( '<p>No events scheduled for <strong>%s</strong>. Please try another day.</p>', 'tribe-events-calendar' ), date_i18n( 'F d, Y', strtotime( get_query_var( 'eventDate' ) ) ) );
+
+	if( tribe_is_upcoming() ) {
+		$notices[] = __( '<p>No upcoming events</p>', 'tribe-events-calendar' ) . $is_cat_message;
+	} elseif( tribe_is_past() ) {
+		$notices[] = __( '<p>No previous events</p>' , 'tribe-events-calendar' ) . $is_cat_message;
+	}
+}
+
+
+// Start list template
+echo apply_filters( 'tribe_events_list_before_template', '', get_the_ID() );
+
+	// List notices
+	echo apply_filters( 'tribe_events_list_notices', $notices, $notices, get_the_ID() );
+	
+	// Start list loop
+	echo apply_filters( 'tribe_events_list_before_loop', '', get_the_ID() );
+
+
+	// Does this page have posts?
+	if ( have_posts() ) {
+		
+		$hasPosts = true;
+
+		// Start Loop
+		while ( have_posts() ) {
+			
+			the_post();
+			global $more; 
+			$more = false;
+
+			echo apply_filters( 'tribe_events_list_inside_before_loop', '', get_the_ID() );
+			
+				// Event start date
+				echo apply_filters( 'tribe_events_list_the_start_date', '', get_the_ID() );
+			
+				// Event title
+				echo apply_filters( 'tribe_events_list_the_title', '', get_the_ID() );
+
+				// Event content
+				echo apply_filters( 'tribe_events_list_before_the_content', '', get_the_ID() );
+				echo apply_filters( 'tribe_events_list_the_content', '', get_the_ID() );
+				echo apply_filters( 'tribe_events_list_after_the_content', '', get_the_ID() );
+			
+				// Event meta
+				echo apply_filters( 'tribe_events_list_before_the_meta', '', get_the_ID() );
+				echo apply_filters( 'tribe_events_list_the_meta', '', get_the_ID() );
+				echo apply_filters( 'tribe_events_list_after_the_meta', '', get_the_ID() );
+		
+			echo apply_filters( 'tribe_events_list_inside_after_loop', '', get_the_ID() );
+
+		} // End list loop
+	} // End if list has posts
+
+	echo apply_filters( 'tribe_events_list_after_loop', '', get_the_ID() );
+	
+	// List pagination
+	echo apply_filters( 'tribe_events_list_before_pagination', '', get_the_ID() );
+	echo apply_filters( 'tribe_events_list_pagination', '', get_the_ID() );
+	echo apply_filters( 'tribe_events_list_after_pagination', '', get_the_ID() );
+
+// End list template
+echo apply_filters( 'tribe_events_list_after_template', $hasPosts, get_the_ID() );