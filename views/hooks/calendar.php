--- conflicted
+++ resolved
@@ -1,243 +1,239 @@
-<?php
-/**
- * @for Calendar Template
- * This file contains the hook logic required to create an effective calendar month view.
- *
- * @package TribeEventsCalendar
- * @since  2.1
- * @author Modern Tribe Inc.
- *
- */
- 
-if ( !defined('ABSPATH') ) { die('-1'); }
-
-if( !class_exists('Tribe_Events_Calendar_Template')){
-	class Tribe_Events_Calendar_Template extends Tribe_Template_Factory {
-		public static function init(){
-			// Start calendar template
-			add_filter( 'tribe_events_calendar_before_template', array( __CLASS__, 'before_template' ), 1, 1 );
-
-			// Calendar title
-			add_filter( 'tribe_events_calendar_before_the_title', array( __CLASS__, 'before_the_title' ), 1, 1 );
-			add_filter( 'tribe_events_calendar_the_title', array( __CLASS__, 'the_title' ), 1, 2 );
-			add_filter( 'tribe_events_calendar_after_the_title', array( __CLASS__, 'after_the_title' ), 1, 1 );
-
-			// Calendar header
-			add_filter( 'tribe_events_calendar_before_header', array( __CLASS__, 'before_header' ), 1, 1 );
-			
-			// Calendar navigation
-			add_filter( 'tribe_events_calendar_before_nav', array( __CLASS__, 'before_nav' ), 1, 1 );
-			add_filter( 'tribe_events_calendar_nav', array( __CLASS__, 'navigation' ), 1, 2 );
-			add_filter( 'tribe_events_calendar_after_nav', array( __CLASS__, 'after_nav' ), 1, 1 );
-			
-			add_filter( 'tribe_events_calendar_after_header', array( __CLASS__, 'after_header' ), 1, 1 );
-
-			// Calendar notices
-			add_filter( 'tribe_events_calendar_notices', array( __CLASS__, 'notices' ), 1, 2 );
-
-			// Calendar content
-			add_filter( 'tribe_events_calendar_before_the_grid', array( __CLASS__, 'before_the_grid' ), 1, 1 );
-			add_filter( 'tribe_events_calendar_the_grid', array( __CLASS__, 'the_grid' ), 1, 1 );
-			add_filter( 'tribe_events_calendar_after_the_grid', array( __CLASS__, 'after_the_grid' ), 1, 1 );
-
-			// End calendar template
-			add_filter( 'tribe_events_calendar_after_template', array( __CLASS__, 'after_template' ), 1, 1 );
-		}
-		// Start Calendar Template
-		public function before_template( $post_id ){
-			$html = '<div id="tribe-events-content" class="tribe-events-calendar">';
-			return apply_filters('tribe_template_factory_debug', $html, 'tribe_events_calendar_before_template');
-		}
-		// Calendar Title
-		public function before_the_title( $post_id ){
-			$html = '';
-			return apply_filters('tribe_template_factory_debug', $html, 'tribe_events_single_event_before_the_title');
-		}
-		public function the_title( $title, $post_id ){			
-			$html = '';
-			return apply_filters('tribe_template_factory_debug', $html, 'tribe_events_single_event_the_title');
-		}
-		public function after_the_title( $post_id ){
-			$html = '';
-			return apply_filters('tribe_template_factory_debug', $html, 'tribe_events_single_event_after_the_title');
-		}
-		// Notices
-		public function notices( $notices, $post_id ){
-			$html = '';
-			if(!empty($notices))	
-				$html .= '<div class="event-notices">' . implode('<br />', $notices) . '</div>';
-			return apply_filters('tribe_template_factory_debug', $html, 'tribe_events_calendar_notices');
-		}
-		// Calendar Header
-		public function before_header( $post_id ){
-			$html = '<div id="tribe-events-header" data-title="' . wp_title( '&raquo;', false ) . '" data-date="'. date( 'Y-m', strtotime( tribe_get_month_view_date() ) ) .'">';
-			return apply_filters('tribe_template_factory_debug', $html, 'tribe_events_calendar_before_header');
-		}
-		// Calendar Navigation
-		public function before_nav( $post_id ){
-			$html = '<h3 class="tribe-events-visuallyhidden">'. __( 'Calendar Month Navigation', 'tribe-events-calendar' ) .'</h3>';
-			$html .= '<ul class="tribe-events-sub-nav">';
-			return apply_filters('tribe_template_factory_debug', $html, 'tribe_events_calendar_before_nav');
-		}
-		public function navigation( $post_id ){
-			$tribe_ecp = TribeEvents::instance();
-
-			$html = '<li class="tribe-events-nav">';
-			$html .= '<a data-month="'. $tribe_ecp->previousMonth( tribe_get_month_view_date() )  .'" href="' . tribe_get_previous_month_link() . '" rel="prev">&#x2190; '. tribe_get_previous_month_text() .' </a>';
-			$html .= '</li><!-- .tribe-events-prev-next -->';
-			
-			$html .= '<li>';
-			ob_start();
-			tribe_month_year_dropdowns( "tribe-events-" );
-			$html .= ob_get_clean();
-			$html .= '</li>';
-	
-			$html .= '<li class="tribe-events-nav">';
-			$html .= '<a data-month="'. $tribe_ecp->nextMonth( tribe_get_month_view_date() )  .'" href="' . tribe_get_next_month_link() . '" rel="next"> '. tribe_get_next_month_text() .' &#x2192;</a>';
-			$html .= '<img src="' . esc_url( admin_url( 'images/wpspin_light.gif' ) ) . '" class="ajax-loading" id="ajax-loading" alt="Loading events" />';
-			$html .= '</li><!-- .tribe-events-nav-next -->';
-			
-			return apply_filters('tribe_template_factory_debug', $html, 'tribe_events_calendar_nav');
-		}
-		public function after_nav( $post_id ){
-			$html = '</ul><!-- .tribe-events-sub-nav -->';
-			return apply_filters('tribe_template_factory_debug', $html, 'tribe_events_calendar_after_nav');
-		}
-		public function after_header( $post_id ){
-			$html = '</div><!-- #tribe-events-header -->';
-			return apply_filters('tribe_template_factory_debug', $html, 'tribe_events_calendar_after_header');
-		}
-		// Calendar GRID
-		public function before_the_grid( $post_id ){
-			$html = '';
-			return apply_filters('tribe_template_factory_debug', $html, 'tribe_events_calendar_before_the_grid');
-		}
-		public function the_grid( $post_id ){
-			global $wp_query;
-			ob_start();
-
-			$tribe_ecp = TribeEvents::instance();
-
-			// In an events cat
-			if ( is_tax( $tribe_ecp->get_event_taxonomy() ) ) {
-				$cat = get_term_by( 'slug', get_query_var( 'term' ), $tribe_ecp->get_event_taxonomy() );
-				$eventCat = (int) $cat->term_id;
-				$eventPosts = tribe_get_events( array( 'eventCat' => $eventCat, 'time_order' => 'ASC', 'eventDisplay'=>'month' ) );
-			} // not in a cat
-			else {
-				// $eventPosts = tribe_get_events( array( 'eventDisplay'=>'month' ) );
-				$eventPosts = $wp_query->posts;
-			}
-
-<<<<<<< HEAD
-
-=======
->>>>>>> 37a5939f
-			$daysInMonth = isset( $date ) ? date( 't', $date ) : date( 't' );
-			$startOfWeek = get_option( 'start_of_week', 0 );
-			list( $year, $month ) = split( '-', $tribe_ecp->date );
-			$date = mktime( 12, 0, 0, $month, 1, $year ); // 1st day of month as unix stamp
-			$rawOffset = date( 'w', $date ) - $startOfWeek;
-			$offset = ( $rawOffset < 0 ) ? $rawOffset + 7 : $rawOffset; // month begins on day x
-			$rows = 1;
-
-			$monthView = tribe_sort_by_month( $eventPosts, $tribe_ecp->date );
-?>
-			<table class="tribe-events-calendar">
-				<thead>
-					<tr>
-					<?php
-						for( $n = $startOfWeek; $n < count( $tribe_ecp->daysOfWeek ) + $startOfWeek; $n++ ) {
-							$dayOfWeek = ( $n >= 7 ) ? $n - 7 : $n;
-							echo '<th id="tribe-events-' . strtolower( $tribe_ecp->daysOfWeek[$dayOfWeek] ) . '" title="' . $tribe_ecp->daysOfWeek[$dayOfWeek] . '">' . $tribe_ecp->daysOfWeekShort[$dayOfWeek] . '</th>';
-					} ?>
-					</tr>
-				</thead>
-
-				<tbody class="hfeed vcalendar">
-					<tr>
-					<?php // Skip last month
-						for( $i = 1; $i <= $offset; $i++ ) { 
-							echo '<td class="tribe-events-othermonth"></td>';
-						}
-						// Output this month
-         				$days_in_month = date( 't', intval($date) );
-						for( $day = 1; $day <= $days_in_month; $day++ ) {
-
-							$column = $day + $offset - 1 - ( 7 * ( $rows - 1 ) ) ;
-
-							if( ( $day + $offset - 1 ) % 7 == 0 && $day != 1 ) {
-			        			echo "</tr>\n\t<tr>";
-			        			$rows++;
-			    			}
-
-														// Var'ng up days, months and years
-							$current_day = date_i18n( 'd' );
-							$current_month = date_i18n( 'm' );
-							$current_year = date_i18n( 'Y' );
-            				$date = "$year-$month-$day";
-
-							$ppf = '';
-
-							if ( $current_month == $month && $current_year == $year) {
-								// Past, Present, Future class
-								if ( $current_day == $day ) {
-									$ppf = ' tribe-events-present';
-								} elseif ( $current_day > $day ) {
-									$ppf = ' tribe-events-past';
-								} elseif ( $current_day < $day ) {
-									$ppf = ' tribe-events-future';
-								}
-							} elseif ( $current_month > $month && $current_year == $year || $current_year > $year ) {
-								$ppf = ' tribe-events-past';
-							} elseif ( $current_month < $month && $current_year == $year || $current_year < $year ) {
-								$ppf = ' tribe-events-future';
-							}
-							
-
-							if ( ( $column % 4 == 0 ) || ( $column % 5 == 0 ) || ( $column % 6 == 0 ) ) {
-								$ppf .= ' tribe-events-right';
-							}
-
-
-							
-						// You can find tribe_the_display_day() & tribe_get_display_day_title() in
-						// /public/template-tags/calendar.php
-						// This controls the markup for the days and events on the frontend
-				
-			    			echo "<td class=\"tribe-events-thismonth". $ppf ."\">". tribe_get_display_day_title( $day, $monthView, $date ) ."\n";
-
-							tribe_the_display_day( $day, $monthView );
-							echo '</td>';
-						}
-						// Skip next month
-						while( ( $day + $offset ) <= $rows * 7 ) {
-			    			echo '<td class="tribe-events-othermonth"></td>';
-			    			$day++;
-						}
-					?>
-					</tr>
-				</tbody><!-- .hfeed -->
-			</table><!-- .tribe-events-calendar -->
-<?php
-			$html = ob_get_clean();
-			return apply_filters('tribe_template_factory_debug', $html, 'tribe_events_calendar_the_grid');
-		}
-		public function after_the_grid( $post_id ){
-			$html = '';
-			return apply_filters('tribe_template_factory_debug', $html, 'tribe_events_calendar_after_the_grid');
-		}
-		// End Calendar Template
-		public function after_template( $post_id ){
-			$html = '';
-			if( function_exists( 'tribe_get_ical_link' ) )
-				$html .= '<a class="tribe-events-ical tribe-events-button-grey" title="'. __( 'iCal Import', 'tribe-events-calendar' ) .'" href="'. tribe_get_ical_link() .'">'. __( 'iCal Import', 'tribe-events-calendar' ) .'</a>';
-				
-			if ( tribe_get_option( 'donate-link', false ) == true )
-				$html .= '<p class="tribe-events-promo">' . apply_filters( 'tribe_promo_banner', sprintf( __( 'Calendar powered by %sThe Events Calendar%s', 'tribe-events-calendar' ), '<a class="vcard url org fn" href="http://tri.be/wordpress-events-calendar/">', '</a>' ) ) . '</p>';
-			$html .= '</div><!-- #tribe-events-content -->';
-			return apply_filters('tribe_template_factory_debug', $html, 'tribe_events_calendar_after_template');
-		}
-	}
-	Tribe_Events_Calendar_Template::init();
+<?php
+/**
+ * @for Calendar Template
+ * This file contains the hook logic required to create an effective calendar month view.
+ *
+ * @package TribeEventsCalendar
+ * @since  2.1
+ * @author Modern Tribe Inc.
+ *
+ */
+ 
+if ( !defined('ABSPATH') ) { die('-1'); }
+
+if( !class_exists('Tribe_Events_Calendar_Template')){
+	class Tribe_Events_Calendar_Template extends Tribe_Template_Factory {
+		public static function init(){
+			// Start calendar template
+			add_filter( 'tribe_events_calendar_before_template', array( __CLASS__, 'before_template' ), 1, 1 );
+
+			// Calendar title
+			add_filter( 'tribe_events_calendar_before_the_title', array( __CLASS__, 'before_the_title' ), 1, 1 );
+			add_filter( 'tribe_events_calendar_the_title', array( __CLASS__, 'the_title' ), 1, 2 );
+			add_filter( 'tribe_events_calendar_after_the_title', array( __CLASS__, 'after_the_title' ), 1, 1 );
+
+			// Calendar header
+			add_filter( 'tribe_events_calendar_before_header', array( __CLASS__, 'before_header' ), 1, 1 );
+			
+			// Calendar navigation
+			add_filter( 'tribe_events_calendar_before_nav', array( __CLASS__, 'before_nav' ), 1, 1 );
+			add_filter( 'tribe_events_calendar_nav', array( __CLASS__, 'navigation' ), 1, 2 );
+			add_filter( 'tribe_events_calendar_after_nav', array( __CLASS__, 'after_nav' ), 1, 1 );
+			
+			add_filter( 'tribe_events_calendar_after_header', array( __CLASS__, 'after_header' ), 1, 1 );
+
+			// Calendar notices
+			add_filter( 'tribe_events_calendar_notices', array( __CLASS__, 'notices' ), 1, 2 );
+
+			// Calendar content
+			add_filter( 'tribe_events_calendar_before_the_grid', array( __CLASS__, 'before_the_grid' ), 1, 1 );
+			add_filter( 'tribe_events_calendar_the_grid', array( __CLASS__, 'the_grid' ), 1, 1 );
+			add_filter( 'tribe_events_calendar_after_the_grid', array( __CLASS__, 'after_the_grid' ), 1, 1 );
+
+			// End calendar template
+			add_filter( 'tribe_events_calendar_after_template', array( __CLASS__, 'after_template' ), 1, 1 );
+		}
+		// Start Calendar Template
+		public function before_template( $post_id ){
+			$html = '<div id="tribe-events-content" class="tribe-events-calendar">';
+			return apply_filters('tribe_template_factory_debug', $html, 'tribe_events_calendar_before_template');
+		}
+		// Calendar Title
+		public function before_the_title( $post_id ){
+			$html = '';
+			return apply_filters('tribe_template_factory_debug', $html, 'tribe_events_single_event_before_the_title');
+		}
+		public function the_title( $title, $post_id ){			
+			$html = '';
+			return apply_filters('tribe_template_factory_debug', $html, 'tribe_events_single_event_the_title');
+		}
+		public function after_the_title( $post_id ){
+			$html = '';
+			return apply_filters('tribe_template_factory_debug', $html, 'tribe_events_single_event_after_the_title');
+		}
+		// Notices
+		public function notices( $notices, $post_id ){
+			$html = '';
+			if(!empty($notices))	
+				$html .= '<div class="event-notices">' . implode('<br />', $notices) . '</div>';
+			return apply_filters('tribe_template_factory_debug', $html, 'tribe_events_calendar_notices');
+		}
+		// Calendar Header
+		public function before_header( $post_id ){
+			$html = '<div id="tribe-events-header" data-title="' . wp_title( '&raquo;', false ) . '" data-date="'. date( 'Y-m', strtotime( tribe_get_month_view_date() ) ) .'">';
+			return apply_filters('tribe_template_factory_debug', $html, 'tribe_events_calendar_before_header');
+		}
+		// Calendar Navigation
+		public function before_nav( $post_id ){
+			$html = '<h3 class="tribe-events-visuallyhidden">'. __( 'Calendar Month Navigation', 'tribe-events-calendar' ) .'</h3>';
+			$html .= '<ul class="tribe-events-sub-nav">';
+			return apply_filters('tribe_template_factory_debug', $html, 'tribe_events_calendar_before_nav');
+		}
+		public function navigation( $post_id ){
+			$tribe_ecp = TribeEvents::instance();
+
+			$html = '<li class="tribe-events-nav">';
+			$html .= '<a data-month="'. $tribe_ecp->previousMonth( tribe_get_month_view_date() )  .'" href="' . tribe_get_previous_month_link() . '" rel="prev">&#x2190; '. tribe_get_previous_month_text() .' </a>';
+			$html .= '</li><!-- .tribe-events-prev-next -->';
+			
+			$html .= '<li>';
+			ob_start();
+			tribe_month_year_dropdowns( "tribe-events-" );
+			$html .= ob_get_clean();
+			$html .= '</li>';
+	
+			$html .= '<li class="tribe-events-nav">';
+			$html .= '<a data-month="'. $tribe_ecp->nextMonth( tribe_get_month_view_date() )  .'" href="' . tribe_get_next_month_link() . '" rel="next"> '. tribe_get_next_month_text() .' &#x2192;</a>';
+			$html .= '<img src="' . esc_url( admin_url( 'images/wpspin_light.gif' ) ) . '" class="ajax-loading" id="ajax-loading" alt="Loading events" />';
+			$html .= '</li><!-- .tribe-events-nav-next -->';
+			
+			return apply_filters('tribe_template_factory_debug', $html, 'tribe_events_calendar_nav');
+		}
+		public function after_nav( $post_id ){
+			$html = '</ul><!-- .tribe-events-sub-nav -->';
+			return apply_filters('tribe_template_factory_debug', $html, 'tribe_events_calendar_after_nav');
+		}
+		public function after_header( $post_id ){
+			$html = '</div><!-- #tribe-events-header -->';
+			return apply_filters('tribe_template_factory_debug', $html, 'tribe_events_calendar_after_header');
+		}
+		// Calendar GRID
+		public function before_the_grid( $post_id ){
+			$html = '';
+			return apply_filters('tribe_template_factory_debug', $html, 'tribe_events_calendar_before_the_grid');
+		}
+		public function the_grid( $post_id ){
+			global $wp_query;
+			ob_start();
+
+			$tribe_ecp = TribeEvents::instance();
+
+			// In an events cat
+			if ( is_tax( $tribe_ecp->get_event_taxonomy() ) ) {
+				$cat = get_term_by( 'slug', get_query_var( 'term' ), $tribe_ecp->get_event_taxonomy() );
+				$eventCat = (int) $cat->term_id;
+				$eventPosts = tribe_get_events( array( 'eventCat' => $eventCat, 'time_order' => 'ASC', 'eventDisplay'=>'month' ) );
+			} // not in a cat
+			else {
+				// $eventPosts = tribe_get_events( array( 'eventDisplay'=>'month' ) );
+				$eventPosts = $wp_query->posts;
+			}
+
+			$daysInMonth = isset( $date ) ? date( 't', $date ) : date( 't' );
+			$startOfWeek = get_option( 'start_of_week', 0 );
+			list( $year, $month ) = split( '-', $tribe_ecp->date );
+			$date = mktime( 12, 0, 0, $month, 1, $year ); // 1st day of month as unix stamp
+			$rawOffset = date( 'w', $date ) - $startOfWeek;
+			$offset = ( $rawOffset < 0 ) ? $rawOffset + 7 : $rawOffset; // month begins on day x
+			$rows = 1;
+
+			$monthView = tribe_sort_by_month( $eventPosts, $tribe_ecp->date );
+?>
+			<table class="tribe-events-calendar">
+				<thead>
+					<tr>
+					<?php
+						for( $n = $startOfWeek; $n < count( $tribe_ecp->daysOfWeek ) + $startOfWeek; $n++ ) {
+							$dayOfWeek = ( $n >= 7 ) ? $n - 7 : $n;
+							echo '<th id="tribe-events-' . strtolower( $tribe_ecp->daysOfWeek[$dayOfWeek] ) . '" title="' . $tribe_ecp->daysOfWeek[$dayOfWeek] . '">' . $tribe_ecp->daysOfWeekShort[$dayOfWeek] . '</th>';
+					} ?>
+					</tr>
+				</thead>
+
+				<tbody class="hfeed vcalendar">
+					<tr>
+					<?php // Skip last month
+						for( $i = 1; $i <= $offset; $i++ ) { 
+							echo '<td class="tribe-events-othermonth"></td>';
+						}
+						// Output this month
+         				$days_in_month = date( 't', intval($date) );
+						for( $day = 1; $day <= $days_in_month; $day++ ) {
+
+							$column = $day + $offset - 1 - ( 7 * ( $rows - 1 ) ) ;
+
+							if( ( $day + $offset - 1 ) % 7 == 0 && $day != 1 ) {
+			        			echo "</tr>\n\t<tr>";
+			        			$rows++;
+			    			}
+
+														// Var'ng up days, months and years
+							$current_day = date_i18n( 'd' );
+							$current_month = date_i18n( 'm' );
+							$current_year = date_i18n( 'Y' );
+            				$date = "$year-$month-$day";
+
+							$ppf = '';
+
+							if ( $current_month == $month && $current_year == $year) {
+								// Past, Present, Future class
+								if ( $current_day == $day ) {
+									$ppf = ' tribe-events-present';
+								} elseif ( $current_day > $day ) {
+									$ppf = ' tribe-events-past';
+								} elseif ( $current_day < $day ) {
+									$ppf = ' tribe-events-future';
+								}
+							} elseif ( $current_month > $month && $current_year == $year || $current_year > $year ) {
+								$ppf = ' tribe-events-past';
+							} elseif ( $current_month < $month && $current_year == $year || $current_year < $year ) {
+								$ppf = ' tribe-events-future';
+							}
+							
+
+							if ( ( $column % 4 == 0 ) || ( $column % 5 == 0 ) || ( $column % 6 == 0 ) ) {
+								$ppf .= ' tribe-events-right';
+							}
+
+
+							
+						// You can find tribe_the_display_day() & tribe_get_display_day_title() in
+						// /public/template-tags/calendar.php
+						// This controls the markup for the days and events on the frontend
+				
+			    			echo "<td class=\"tribe-events-thismonth". $ppf ."\">". tribe_get_display_day_title( $day, $monthView, $date ) ."\n";
+
+							tribe_the_display_day( $day, $monthView );
+							echo '</td>';
+						}
+						// Skip next month
+						while( ( $day + $offset ) <= $rows * 7 ) {
+			    			echo '<td class="tribe-events-othermonth"></td>';
+			    			$day++;
+						}
+					?>
+					</tr>
+				</tbody><!-- .hfeed -->
+			</table><!-- .tribe-events-calendar -->
+<?php
+			$html = ob_get_clean();
+			return apply_filters('tribe_template_factory_debug', $html, 'tribe_events_calendar_the_grid');
+		}
+		public function after_the_grid( $post_id ){
+			$html = '';
+			return apply_filters('tribe_template_factory_debug', $html, 'tribe_events_calendar_after_the_grid');
+		}
+		// End Calendar Template
+		public function after_template( $post_id ){
+			$html = '';
+			if( function_exists( 'tribe_get_ical_link' ) )
+				$html .= '<a class="tribe-events-ical tribe-events-button-grey" title="'. __( 'iCal Import', 'tribe-events-calendar' ) .'" href="'. tribe_get_ical_link() .'">'. __( 'iCal Import', 'tribe-events-calendar' ) .'</a>';
+				
+			if ( tribe_get_option( 'donate-link', false ) == true )
+				$html .= '<p class="tribe-events-promo">' . apply_filters( 'tribe_promo_banner', sprintf( __( 'Calendar powered by %sThe Events Calendar%s', 'tribe-events-calendar' ), '<a class="vcard url org fn" href="http://tri.be/wordpress-events-calendar/">', '</a>' ) ) . '</p>';
+			$html .= '</div><!-- #tribe-events-content -->';
+			return apply_filters('tribe_template_factory_debug', $html, 'tribe_events_calendar_after_template');
+		}
+	}
+	Tribe_Events_Calendar_Template::init();
 }