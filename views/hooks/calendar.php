--- conflicted
+++ resolved
@@ -1,516 +1,510 @@
-<?php
-/**
- * @for Calendar Template
- * This file contains the hook logic required to create an effective calendar month view.
- *
- * @package TribeEventsCalendar
- * @since  2.1
- * @author Modern Tribe Inc.
- *
- */
- 
-if ( !defined('ABSPATH') ) { die('-1'); }
-
-if( !class_exists('Tribe_Events_Calendar_Template')){
-	class Tribe_Events_Calendar_Template extends Tribe_Template_Factory {
-		private static $hide_upcoming_ids;
-		private static $current_day;
-		private static $current_month;
-		private static $current_year;
-		private static $event_daily_counts = array();
-		private static $first_day_of_month = null;
-		private static $posts_per_page_limit = 3;
-		private static $tribe_bar_args = array();
-		private static $cache_expiration = 3600;
-
-		public static function init(){
-			global $wp_query;
-
-			Tribe_Template_Factory::asset_package( 'ajax-calendar' );
-
-<<<<<<< HEAD
-			global $wp_query;
-			if (tribe_is_event_query() && !empty($wp_query->query_vars['s']) && empty($wp_query->posts) ){
-				TribeEvents::setNotice( 'event-search-no-results', sprintf( __( 'There are no events for %s.', 'tribe-events-calendar' ), $wp_query->query_vars['s'] ) );
-=======
-			$tribe_ecp = TribeEvents::instance();
-			$tribe_ecp->date = tribe_get_month_view_date();
-
-			// get all upcoming ids to hide so we're not querying 31 times
-			self::$hide_upcoming_ids = TribeEventsQuery::getHideFromUpcomingEvents();
-
-			list( $year, $month ) = explode( '-', $tribe_ecp->date );
-			$date = mktime( 12, 0, 0, $month, 1, $year ); // 1st day of month as unix stamp
-			self::$first_day_of_month = $date;
-
-			// let's find out how many events are happening each day and share
-			self::$event_daily_counts = self::get_daily_counts($date);
-			$total_counts = array_unique(self::$event_daily_counts);
-
-			// setup a search term for query or via ajax
-			if( !empty( $wp_query->query_vars['s'] )){
-				$search_term = $wp_query->query_vars['s'];
-			} else if( !empty($_POST['tribe-bar-search'])) {
-				$search_term = $_POST['tribe-bar-search'];
-			}
-
-			if( count($total_counts) < 2 && !empty($search_term)) {
-				TribeEvents::setNotice( 'event-search-no-results', sprintf( __( 'There are no events for %s. this month. Try searching next month.', 'tribe-events-calendar' ), $search_term ) );
->>>>>>> c64ab022
-			}		
-
-			// Start calendar template
-			add_filter( 'tribe_events_calendar_before_template', array( __CLASS__, 'before_template' ), 1, 1 );
-
-			// Calendar title
-			add_filter( 'tribe_events_calendar_before_the_title', array( __CLASS__, 'before_the_title' ), 1, 1 );
-			add_filter( 'tribe_events_calendar_the_title', array( __CLASS__, 'the_title' ), 1, 1 );
-			add_filter( 'tribe_events_calendar_after_the_title', array( __CLASS__, 'after_the_title' ), 1, 1 );
-
-			// Calendar header
-			add_filter( 'tribe_events_calendar_before_header', array( __CLASS__, 'before_header' ), 1, 1 );
-			
-			// Navigation
-			add_filter( 'tribe_events_calendar_before_header_nav', array( __CLASS__, 'before_header_nav' ), 1, 1 );
-			add_filter( 'tribe_events_calendar_header_nav', array( __CLASS__, 'header_navigation' ), 1, 1 );
-			add_filter( 'tribe_events_calendar_after_header_nav', array( __CLASS__, 'after_header_nav' ), 1, 1 );
-			
-			add_filter( 'tribe_events_calendar_after_header', array( __CLASS__, 'after_header' ), 1, 1 );
-
-			// Calendar notices
-			add_filter( 'tribe_events_calendar_notices', array( __CLASS__, 'notices' ), 1, 1 );
-
-			// Calendar content
-			add_filter( 'tribe_events_calendar_before_the_grid', array( __CLASS__, 'before_the_grid' ), 1, 1 );
-			add_filter( 'tribe_events_calendar_the_grid', array( __CLASS__, 'the_grid' ), 1, 1 );
-			add_filter( 'tribe_events_calendar_after_the_grid', array( __CLASS__, 'after_the_grid' ), 1, 1 );
-			
-			// Calendar footer
-			add_filter( 'tribe_events_calendar_before_footer', array( __CLASS__, 'before_footer' ), 1, 1 );
-			
-			// Navigation
-			add_filter( 'tribe_events_calendar_before_footer_nav', array( __CLASS__, 'before_footer_nav' ), 1, 1 );
-			add_filter( 'tribe_events_calendar_footer_nav', array( __CLASS__, 'footer_navigation' ), 1, 1 );
-			add_filter( 'tribe_events_calendar_after_footer_nav', array( __CLASS__, 'after_footer_nav' ), 1, 1 );
-			
-			add_filter( 'tribe_events_calendar_after_footer', array( __CLASS__, 'after_footer' ), 1, 1 );
-
-			// End calendar template
-			add_filter( 'tribe_events_calendar_after_template', array( __CLASS__, 'after_template' ), 1, 1 );
-		}
-		// Start Calendar Template
-		public static function before_template(){
-			$html = '<div id="tribe-events-content" class="tribe-events-calendar">';
-			return apply_filters('tribe_template_factory_debug', $html, 'tribe_events_calendar_before_template');
-		}
-		// Calendar Title
-		public static function before_the_title(){
-			$html = '';
-			return apply_filters('tribe_template_factory_debug', $html, 'tribe_events_calendar_before_the_title');
-		}
-		public static function the_title(){			
-			$html = sprintf( '<h2 class="tribe-events-page-title">'. __( 'Events For ', 'tribe-events-calendar' ) .'%s</h2>',
-				date( "F Y", strtotime( tribe_get_month_view_date() ))
-				);
-			return apply_filters('tribe_template_factory_debug', $html, 'tribe_events_calendar_the_title');
-		}
-		public static function after_the_title(){
-			$html = '';
-			return apply_filters('tribe_template_factory_debug', $html, 'tribe_events_calendar_after_the_title');
-		}
-		// Notices
-		public static function notices( $post_id ){
-			$html = tribe_events_the_notices(false);
-			return apply_filters('tribe_template_factory_debug', $html, 'tribe_events_calendar_notices');
-		}
-		// Calendar Header
-		public static function before_header(){
-			$html = '<div id="tribe-events-header" data-title="' . wp_title( '&raquo;', FALSE ) . '" data-date="'. date( 'Y-m', strtotime( tribe_get_month_view_date() ) ) .'" data-baseurl="' . tribe_get_gridview_link( false ) . '">';
-			return apply_filters('tribe_template_factory_debug', $html, 'tribe_events_calendar_before_header');
-		}
-		// Calendar Navigation
-		public static function before_header_nav(){
-			$html = '<h3 class="tribe-events-visuallyhidden">'. __( 'Calendar Month Navigation', 'tribe-events-calendar' ) .'</h3>';
-			$html .= '<ul class="tribe-events-sub-nav">';
-			return apply_filters('tribe_template_factory_debug', $html, 'tribe_events_calendar_before_header_nav');
-		}
-		public static function header_navigation(){
-			$tribe_ecp = TribeEvents::instance();
-
-			// Display Previous Page Navigation
-			$html = '<li class="tribe-nav-previous">';
-			$html .= '<a data-month="'. $tribe_ecp->previousMonth( tribe_get_month_view_date() ) .'" href="' . tribe_get_previous_month_link() . '" rel="prev">&larr; '. tribe_get_previous_month_text() .' </a>';
-			$html .= '</li><!-- .tribe-nav-previous -->';
-			
-			// Display Date Navigation
-			$html .= '<li class="tribe-events-nav-date">';
-			ob_start();
-			tribe_month_year_dropdowns( "tribe-events-", tribe_get_month_view_date() );
-			$html .= ob_get_clean();
-			$html .= '</li><!-- .tribe-events-nav-date -->';
-			
-			// Display Next Page Navigation
-			$html .= '<li class="tribe-nav-next">';
-			$html .= '<a data-month="'. $tribe_ecp->nextMonth( tribe_get_month_view_date() ) .'" href="' . tribe_get_next_month_link() .'" rel="next"> '. tribe_get_next_month_text() .' &rarr;</a>';
-			
-			// Loading spinner
-			$html .= '<img class="tribe-ajax-loading tribe-spinner-medium" src="'. trailingslashit( $tribe_ecp->pluginUrl ) . 'resources/images/tribe-loading.gif" alt="Loading Events" />';
-			$html .= '</li><!-- .tribe-nav-next -->';
-			
-			return apply_filters('tribe_template_factory_debug', $html, 'tribe_events_calendar_header_nav');
-		}
-		public static function after_header_nav(){
-			$html = '</ul><!-- .tribe-events-sub-nav -->';
-			return apply_filters('tribe_template_factory_debug', $html, 'tribe_events_calendar_after_header_nav');
-		}
-		public static function after_header(){
-			$html = '</div><!-- #tribe-events-header -->';
-			return apply_filters('tribe_template_factory_debug', $html, 'tribe_events_calendar_after_header');
-		}
-		// Calendar GRID
-		public static function before_the_grid(){
-			$html = '';
-			return apply_filters('tribe_template_factory_debug', $html, 'tribe_events_calendar_before_the_grid');
-		}
-		public static function the_grid(){
-			ob_start();
-
-			$date = self::$first_day_of_month;
-			$year = date( 'Y', $date );
-			$month = date( 'm', $date );
-
-			$startOfWeek = get_option( 'start_of_week', 0 );
-			$rawOffset = date( 'w', $date ) - $startOfWeek;
-			$offset = ( $rawOffset < 0 ) ? $rawOffset + 7 : $rawOffset; // month begins on day x
-			$rows = 1;
-
-			if ( empty(self::$tribe_bar_args) ) {
-				foreach ( $_REQUEST as $key => $value ) {
-					if ( $value && strpos($key, 'tribe-bar-') === 0 && $key != 'tribe-bar-date' ) {
-						self::$tribe_bar_args[$key] = $value;
-					}
-				}
-			}
-
-			// Var'ng up days, months and years
-			self::$current_day = date_i18n( 'd' );
-			self::$current_month = date_i18n( 'm' );
-			self::$current_year = date_i18n( 'Y' );
-?>
-			<table class="tribe-events-calendar">
-				<?php self::grid_head($startOfWeek); ?>
-
-				<tbody class="hfeed vcalendar">
-					<tr>
-					<?php // Skip last month
-						for( $i = 1; $i <= $offset; $i++ ) { 
-							echo '<td class="tribe-events-othermonth"></td>';
-						}
-						// Output this month
-		 				$days_in_month = date( 't', intval($date) );
-						for( $day = 1; $day <= $days_in_month; $day++ ) {
-
-							$column = $day + $offset - 1 - ( 7 * ( $rows - 1 ) ) ;
-
-							if( ( $day + $offset - 1 ) % 7 == 0 && $day != 1 ) {
-								echo "</tr>\n\t<tr>";
-								$rows++;
-							}
-
-							self::single_day( $year, $month, $day, $column );
-						}
-						// Skip next month
-						while( ( $day + $offset ) <= $rows * 7 ) {
-							echo '<td class="tribe-events-othermonth"></td>';
-							$day++;
-						}
-					?>
-					</tr>
-				</tbody><!-- .hfeed -->
-			</table><!-- .tribe-events-calendar -->
-<?php
-			$html = ob_get_clean();
-			return apply_filters('tribe_template_factory_debug', $html, 'tribe_events_calendar_the_grid');
-		}
-
-		public static function after_the_grid(){
-			$html = '';
-			return apply_filters('tribe_template_factory_debug', $html, 'tribe_events_calendar_after_the_grid');
-		}
-		// Calendar Footer
-		public static function before_footer(){
-			$html = '<div id="tribe-events-footer">';
-			return apply_filters('tribe_template_factory_debug', $html, 'tribe_events_calendar_before_footer');
-		}
-		// Calendar Navigation
-		public static function before_footer_nav(){
-			$html = '<h3 class="tribe-events-visuallyhidden">'. __( 'Calendar Month Navigation', 'tribe-events-calendar' ) .'</h3>';
-			$html .= '<ul class="tribe-events-sub-nav">';
-			return apply_filters('tribe_template_factory_debug', $html, 'tribe_events_calendar_before_footer_nav');
-		}
-		public static function footer_navigation(){
-			$tribe_ecp = TribeEvents::instance();
-
-			// Display Previous Page Navigation
-			$html = '<li class="tribe-nav-previous">';
-			$html .= '<a data-month="'. $tribe_ecp->previousMonth( tribe_get_month_view_date() ) .'" href="' . tribe_get_previous_month_link() . '" rel="prev">&larr; '. tribe_get_previous_month_text() .' </a>';
-			$html .= '</li><!-- .tribe-nav-previous -->';
-			
-			// Display Next Page Navigation
-			$html .= '<li class="tribe-nav-next">';
-			$html .= '<a data-month="'. $tribe_ecp->nextMonth( tribe_get_month_view_date() ) .'" href="' . tribe_get_next_month_link() .'" rel="next"> '. tribe_get_next_month_text() .' &rarr;</a>';
-			$html .= '</li><!-- .tribe-nav-next -->';
-			
-			return apply_filters('tribe_template_factory_debug', $html, 'tribe_events_calendar_footer_nav');
-		}
-		public static function after_footer_nav(){
-			$html = '</ul><!-- .tribe-events-sub-nav -->';
-			return apply_filters('tribe_template_factory_debug', $html, 'tribe_events_calendar_after_footer_nav');
-		}
-		public static function after_footer(){
-			$html = '</div><!-- #tribe-events-footer -->';
-			return apply_filters('tribe_template_factory_debug', $html, 'tribe_events_calendar_after_footer');
-		}
-		// End Calendar Template
-		public static function after_template(){
-			$html = '';
-			if( function_exists( 'tribe_get_ical_link' ) )
-				$html .= '<a class="tribe-events-ical tribe-events-button-grey" title="'. __( 'iCal Import', 'tribe-events-calendar' ) .'" href="'. tribe_get_ical_link() .'">'. __( 'iCal Import', 'tribe-events-calendar' ) .'</a>';
-				
-			if ( tribe_get_option( 'donate-link', FALSE ) == TRUE )
-				$html .= '<p class="tribe-events-promo">' . apply_filters( 'tribe_promo_banner', sprintf( __( 'Calendar powered by %sThe Events Calendar%s', 'tribe-events-calendar' ), '<a class="vcard url org fn" href="http://tri.be/wordpress-events-calendar/">', '</a>' ) ) . '</p>';
-			$html .= '</div><!-- #tribe-events-content -->';
-			return apply_filters('tribe_template_factory_debug', $html, 'tribe_events_calendar_after_template');
-		}
-
-		private static function get_daily_counts( $date ) {
-			global $wp_query;
-			$count_args = $wp_query->query;
-			if ( empty($count_args) ) { // this will likely be empty on Ajax calls
-				$count_args['post_type'] = TribeEvents::POSTTYPE;
-				$count_args['eventDisplay'] = 'month';
-				if( !empty($_POST['tribe-bar-search']))
-					$count_args['s'] = $_POST['tribe-bar-search'];
-			}
-			$count_args['start_date'] = date('Y-m-d', $date) . ' 00:00:00';
-			$count_args['end_date'] = date('Y-m-t', $date) . ' 23:59:59';
-			$count_args['hide_upcoming_ids'] = self::$hide_upcoming_ids;
-
-			$cache = new TribeEventsCache();
-			$cache_key = 'daily_counts_'.serialize($count_args);
-			$found = $cache->get( $cache_key, 'save_post' );
-			if ( $found && is_array($found) ) {
-				return $found;
-			}
-			$result = TribeEventsQuery::getEventCounts( $count_args );
-			$cache->set( $cache_key, $result, self::$cache_expiration, 'save_post' );
-			return $result;
-		}
-
-		private static function grid_head( $startOfWeek ) {
-			$tribe_ecp = TribeEvents::instance();
-			?>
-			<thead>
-			<tr>
-				<?php
-				for( $n = $startOfWeek; $n < count( $tribe_ecp->daysOfWeek ) + $startOfWeek; $n++ ) {
-					$dayOfWeek = ( $n >= 7 ) ? $n - 7 : $n;
-					echo '<th id="tribe-events-' . strtolower( $tribe_ecp->daysOfWeek[$dayOfWeek] ) . '" title="' . $tribe_ecp->daysOfWeek[$dayOfWeek] . '">' . $tribe_ecp->daysOfWeekShort[$dayOfWeek] . '</th>';
-				} ?>
-			</tr>
-			</thead>
-			<?php
-		}
-
-		private static function single_day( $year, $month, $day, $column ) {
-			$date =  date( 'Y-m-d', strtotime("$year-$month-$day") );
-
-			$ppf = self::get_past_present_future_classes( $year, $month, $day );
-
-			if ( ( $column % 4 == 0 ) || ( $column % 5 == 0 ) || ( $column % 6 == 0 ) ) {
-				$ppf .= ' tribe-events-right';
-			}
-
-			// You can find tribe_the_display_day() & tribe_get_display_day_title() in
-			// /public/template-tags/calendar.php
-			// This controls the markup for the days and events on the frontend
-
-			echo "<td class=\"tribe-events-thismonth". $ppf ."\">"."\n"; //. tribe_get_display_day_title( $day, $monthView, $date ) ."\n";
-
-			echo '<div id="tribe-events-daynum-' . $day .'">';
-			// If PRO enabled have links for days
-			if ( class_exists( 'TribeEventsPro' ) ) {
-				$day_link = tribe_get_day_link($date);
-				printf( '<a href="%s">%s</a>',
-					$day_link,
-					$day
-				);
-			} else {
-				echo $day;
-			}
-			echo '</div>';
-
-			$daily_events = self::get_daily_events($date);
-
-			foreach( $daily_events->posts as $post_int => $post ) {
-				$classes = self::single_event_classes($post);
-				if ( $post_int+1 == count($daily_events->posts) ) {
-					$classes[] = 'tribe-last';
-				}
-				self::single_event( $post, $day, $classes );
-			}
-
-			self::view_more_link( $date, self::$tribe_bar_args );
-
-			// echo $date;
-			// tribe_the_display_day( $day, $daily_events );
-			echo '</td>';
-		}
-
-		private static function single_event_classes( $post ) {
-
-			// Get our wrapper classes (for event categories, organizer, venue, and defaults)
-			$classes = array( 'hentry', 'vevent', 'type-tribe_events', 'post-' . $post->ID );
-			$tribe_cat_ids = tribe_get_event_cat_ids( $post->ID );
-			foreach( $tribe_cat_ids as $tribe_cat_id ) {
-				$classes[] = 'tribe-events-category-'. $tribe_cat_id;
-			}
-			if ( $venue_id = tribe_get_venue_id( $post->ID ) ) {
-				$classes[] = 'tribe-events-venue-'.$venue_id;
-			}
-			if ( $organizer_id = tribe_get_organizer_id( $post->ID ) ) {
-				$classes[] = 'tribe-events-organizer-'.$organizer_id;
-			}
-			return $classes;
-		}
-
-		private static function single_event( $post, $day, $classes = array() ) {
-			$tribe_ecp = TribeEvents::instance();
-
-			$eventId	= $post->ID.'-'.$day;
-			$start		= tribe_get_start_date( $post, FALSE, 'U' );
-			$end		= tribe_get_end_date( $post, FALSE, 'U' );
-			$class_string = implode(' ', $classes);
-			// $cost		= tribe_get_cost( $post->ID, TRUE);
-				?>
-
-			<div id="tribe-events-event-<?php echo $eventId; ?>" class="<?php echo $class_string; ?>">
-				<h3 class="entry-title summary"><a href="<?php tribe_event_link( $post ); ?>"><?php echo $post->post_title; ?></a></h3>
-				<div id="tribe-events-tooltip-<?php echo $eventId; ?>" class="tribe-events-tooltip">
-					<h4 class="entry-title summary"><?php echo $post->post_title;?></h4>
-					<div class="tribe-events-event-body">
-						<div class="duration">
-							<abbr class="tribe-events-abbr updated published dtstart" title="<?php echo date_i18n( get_option( 'date_format', 'Y-m-d' ), $start ); ?>">
-								<?php if ( !empty( $start ) )	echo date_i18n( get_option( 'date_format', 'F j, Y' ), $start );
-								if ( !tribe_get_event_meta( $post->ID, '_EventAllDay', TRUE ) )
-									echo ' ' . date_i18n( get_option( 'time_format', 'g:i a' ), $start ); ?>
-							</abbr><!-- .dtstart -->
-							<abbr class="tribe-events-abbr dtend" title="<?php echo date_i18n( get_option( 'date_format', 'Y-m-d' ), $end ); ?>">
-								<?php if ( !empty( $end )  && $start !== $end ) {
-								if ( date_i18n( 'Y-m-d', $start ) == date_i18n( 'Y-m-d', $end ) ) {
-									$time_format = get_option( 'time_format', 'g:i a' );
-									if ( !tribe_get_event_meta( $post->ID, '_EventAllDay', TRUE ) )
-										echo " – " . date_i18n( $time_format, $end );
-								} else {
-									echo " – " . date_i18n( get_option( 'date_format', 'F j, Y' ), $end );
-									if ( !tribe_get_event_meta( $post->ID, '_EventAllDay', TRUE ) )
-										echo ' ' . date_i18n( get_option( 'time_format', 'g:i a' ), $end ) . '<br />';
-								}
-							} ?>
-							</abbr><!-- .dtend -->
-						</div><!-- .duration -->
-
-						<?php if ( function_exists( 'has_post_thumbnail' ) && has_post_thumbnail($post->ID) ) { ?>
-						<div class="tribe-events-event-thumb"><?php echo get_the_post_thumbnail( $post->ID, array( 75,75 ) );?></div>
-						<?php } ?>
-
-						<p class="entry-summary description">
-							<?php if( has_excerpt( $post->ID ) ) {
-							echo $tribe_ecp->truncate( $post->post_excerpt, 30 );
-						} else {
-							echo $tribe_ecp->truncate( $post->post_content, 30 );
-						} ?>
-						</p><!-- .entry-summary -->
-
-					</div><!-- .tribe-events-event-body -->
-					<span class="tribe-events-arrow"></span>
-				</div><!-- .tribe-events-tooltip -->
-			</div><!-- #tribe-events-event-# -->
-			<?php
-		}
-
-		private static function view_more_link( $date, $args ) {
-			if( !empty(self::$event_daily_counts[$date]) && (int) self::$event_daily_counts[$date] > self::$posts_per_page_limit ) {
-				$day_link = tribe_get_day_link($date);
-				if ( !empty($args) ) {
-					$day_link = add_query_arg($args, $day_link);
-				}
-				printf( '<div class="tribe-viewmore"><a href="%s">View All %d &raquo;</a></div>',
-					$day_link,
-					self::$event_daily_counts[$date]
-				);
-			}
-		}
-
-		private static function get_past_present_future_classes( $year, $month, $day ) {
-			$ppf = '';
-
-			if ( self::$current_month == $month && self::$current_year == $year) {
-				// Past, Present, Future class
-				if ( self::$current_day == $day ) {
-					$ppf = ' tribe-events-present';
-				} elseif ( self::$current_day > $day ) {
-					$ppf = ' tribe-events-past';
-				} elseif ( self::$current_day < $day ) {
-					$ppf = ' tribe-events-future';
-				}
-			} elseif ( self::$current_month > $month && self::$current_year == $year || self::$current_year > $year ) {
-				$ppf = ' tribe-events-past';
-			} elseif ( self::$current_month < $month && self::$current_year == $year || self::$current_year < $year ) {
-				$ppf = ' tribe-events-future';
-			}
-
-			return $ppf;
-		}
-
-		/**
-		 * @param string $date
-		 * @return WP_Query
-		 */
-		private function get_daily_events( $date ) {
-			global $wp_query;
-			$tribe_ecp = TribeEvents::instance();
-
-			$args = wp_parse_args(array(
-				'eventDate' => $date,
-				'start_date' => tribe_event_beginning_of_day( $date ),
-				'end_date' => tribe_event_end_of_day( $date ),
-				// setup our own custom hide upcoming
-				'post__not_in' => self::$hide_upcoming_ids,
-				'hide_upcoming' => FALSE,
-				'posts_per_page' => self::$posts_per_page_limit,
-				'orderby' => 'event_date',
-				'order' => 'ASC',
-				'eventDisplay' => 'custom',
-				'no_found_rows' => TRUE
-			), $wp_query->query_vars);
-
-			if ( is_tax( $tribe_ecp->get_event_taxonomy() ) ) {
-				$cat = get_term_by( 'slug', get_query_var( 'term' ), $tribe_ecp->get_event_taxonomy() );
-				$args['eventCat'] = (int) $cat->term_id;
-			}
-
-			$cache = new TribeEventsCache();
-			$cache_key = 'daily_events_'.serialize($args);
-			$found = $cache->get($cache_key, 'save_post');
-			if ( $found && is_a($found, 'WP_Query') ) {
-				return $found;
-			}
-
-			$result = TribeEventsQuery::getEvents( $args, TRUE );
-			$cache->set($cache_key, $result, self::$cache_expiration, 'save_post');
-			return $result;
-		}
-	}
-	Tribe_Events_Calendar_Template::init();
-}
+<?php
+/**
+ * @for Calendar Template
+ * This file contains the hook logic required to create an effective calendar month view.
+ *
+ * @package TribeEventsCalendar
+ * @since  2.1
+ * @author Modern Tribe Inc.
+ *
+ */
+ 
+if ( !defined('ABSPATH') ) { die('-1'); }
+
+if( !class_exists('Tribe_Events_Calendar_Template')){
+	class Tribe_Events_Calendar_Template extends Tribe_Template_Factory {
+		private static $hide_upcoming_ids;
+		private static $current_day;
+		private static $current_month;
+		private static $current_year;
+		private static $event_daily_counts = array();
+		private static $first_day_of_month = null;
+		private static $posts_per_page_limit = 3;
+		private static $tribe_bar_args = array();
+		private static $cache_expiration = 3600;
+
+		public static function init(){
+			global $wp_query;
+
+			Tribe_Template_Factory::asset_package( 'ajax-calendar' );
+
+			$tribe_ecp = TribeEvents::instance();
+			$tribe_ecp->date = tribe_get_month_view_date();
+
+			// get all upcoming ids to hide so we're not querying 31 times
+			self::$hide_upcoming_ids = TribeEventsQuery::getHideFromUpcomingEvents();
+
+			list( $year, $month ) = explode( '-', $tribe_ecp->date );
+			$date = mktime( 12, 0, 0, $month, 1, $year ); // 1st day of month as unix stamp
+			self::$first_day_of_month = $date;
+
+			// let's find out how many events are happening each day and share
+			self::$event_daily_counts = self::get_daily_counts($date);
+			$total_counts = array_unique(self::$event_daily_counts);
+
+			// setup a search term for query or via ajax
+			if( !empty( $wp_query->query_vars['s'] )){
+				$search_term = $wp_query->query_vars['s'];
+			} else if( !empty($_POST['tribe-bar-search'])) {
+				$search_term = $_POST['tribe-bar-search'];
+			}
+
+			if( count($total_counts) < 2 && !empty($search_term)) {
+				TribeEvents::setNotice( 'event-search-no-results', sprintf( __( 'There are no events for %s. this month. Try searching next month.', 'tribe-events-calendar' ), $search_term ) );
+			}		
+
+			// Start calendar template
+			add_filter( 'tribe_events_calendar_before_template', array( __CLASS__, 'before_template' ), 1, 1 );
+
+			// Calendar title
+			add_filter( 'tribe_events_calendar_before_the_title', array( __CLASS__, 'before_the_title' ), 1, 1 );
+			add_filter( 'tribe_events_calendar_the_title', array( __CLASS__, 'the_title' ), 1, 1 );
+			add_filter( 'tribe_events_calendar_after_the_title', array( __CLASS__, 'after_the_title' ), 1, 1 );
+
+			// Calendar header
+			add_filter( 'tribe_events_calendar_before_header', array( __CLASS__, 'before_header' ), 1, 1 );
+			
+			// Navigation
+			add_filter( 'tribe_events_calendar_before_header_nav', array( __CLASS__, 'before_header_nav' ), 1, 1 );
+			add_filter( 'tribe_events_calendar_header_nav', array( __CLASS__, 'header_navigation' ), 1, 1 );
+			add_filter( 'tribe_events_calendar_after_header_nav', array( __CLASS__, 'after_header_nav' ), 1, 1 );
+			
+			add_filter( 'tribe_events_calendar_after_header', array( __CLASS__, 'after_header' ), 1, 1 );
+
+			// Calendar notices
+			add_filter( 'tribe_events_calendar_notices', array( __CLASS__, 'notices' ), 1, 1 );
+
+			// Calendar content
+			add_filter( 'tribe_events_calendar_before_the_grid', array( __CLASS__, 'before_the_grid' ), 1, 1 );
+			add_filter( 'tribe_events_calendar_the_grid', array( __CLASS__, 'the_grid' ), 1, 1 );
+			add_filter( 'tribe_events_calendar_after_the_grid', array( __CLASS__, 'after_the_grid' ), 1, 1 );
+			
+			// Calendar footer
+			add_filter( 'tribe_events_calendar_before_footer', array( __CLASS__, 'before_footer' ), 1, 1 );
+			
+			// Navigation
+			add_filter( 'tribe_events_calendar_before_footer_nav', array( __CLASS__, 'before_footer_nav' ), 1, 1 );
+			add_filter( 'tribe_events_calendar_footer_nav', array( __CLASS__, 'footer_navigation' ), 1, 1 );
+			add_filter( 'tribe_events_calendar_after_footer_nav', array( __CLASS__, 'after_footer_nav' ), 1, 1 );
+			
+			add_filter( 'tribe_events_calendar_after_footer', array( __CLASS__, 'after_footer' ), 1, 1 );
+
+			// End calendar template
+			add_filter( 'tribe_events_calendar_after_template', array( __CLASS__, 'after_template' ), 1, 1 );
+		}
+		// Start Calendar Template
+		public static function before_template(){
+			$html = '<div id="tribe-events-content" class="tribe-events-calendar">';
+			return apply_filters('tribe_template_factory_debug', $html, 'tribe_events_calendar_before_template');
+		}
+		// Calendar Title
+		public static function before_the_title(){
+			$html = '';
+			return apply_filters('tribe_template_factory_debug', $html, 'tribe_events_calendar_before_the_title');
+		}
+		public static function the_title(){			
+			$html = sprintf( '<h2 class="tribe-events-page-title">'. __( 'Events For ', 'tribe-events-calendar' ) .'%s</h2>',
+				date( "F Y", strtotime( tribe_get_month_view_date() ))
+				);
+			return apply_filters('tribe_template_factory_debug', $html, 'tribe_events_calendar_the_title');
+		}
+		public static function after_the_title(){
+			$html = '';
+			return apply_filters('tribe_template_factory_debug', $html, 'tribe_events_calendar_after_the_title');
+		}
+		// Notices
+		public static function notices( $post_id ){
+			$html = tribe_events_the_notices(false);
+			return apply_filters('tribe_template_factory_debug', $html, 'tribe_events_calendar_notices');
+		}
+		// Calendar Header
+		public static function before_header(){
+			$html = '<div id="tribe-events-header" data-title="' . wp_title( '&raquo;', FALSE ) . '" data-date="'. date( 'Y-m', strtotime( tribe_get_month_view_date() ) ) .'" data-baseurl="' . tribe_get_gridview_link( false ) . '">';
+			return apply_filters('tribe_template_factory_debug', $html, 'tribe_events_calendar_before_header');
+		}
+		// Calendar Navigation
+		public static function before_header_nav(){
+			$html = '<h3 class="tribe-events-visuallyhidden">'. __( 'Calendar Month Navigation', 'tribe-events-calendar' ) .'</h3>';
+			$html .= '<ul class="tribe-events-sub-nav">';
+			return apply_filters('tribe_template_factory_debug', $html, 'tribe_events_calendar_before_header_nav');
+		}
+		public static function header_navigation(){
+			$tribe_ecp = TribeEvents::instance();
+
+			// Display Previous Page Navigation
+			$html = '<li class="tribe-nav-previous">';
+			$html .= '<a data-month="'. $tribe_ecp->previousMonth( tribe_get_month_view_date() ) .'" href="' . tribe_get_previous_month_link() . '" rel="prev">&larr; '. tribe_get_previous_month_text() .' </a>';
+			$html .= '</li><!-- .tribe-nav-previous -->';
+			
+			// Display Date Navigation
+			$html .= '<li class="tribe-events-nav-date">';
+			ob_start();
+			tribe_month_year_dropdowns( "tribe-events-", tribe_get_month_view_date() );
+			$html .= ob_get_clean();
+			$html .= '</li><!-- .tribe-events-nav-date -->';
+			
+			// Display Next Page Navigation
+			$html .= '<li class="tribe-nav-next">';
+			$html .= '<a data-month="'. $tribe_ecp->nextMonth( tribe_get_month_view_date() ) .'" href="' . tribe_get_next_month_link() .'" rel="next"> '. tribe_get_next_month_text() .' &rarr;</a>';
+			
+			// Loading spinner
+			$html .= '<img class="tribe-ajax-loading tribe-spinner-medium" src="'. trailingslashit( $tribe_ecp->pluginUrl ) . 'resources/images/tribe-loading.gif" alt="Loading Events" />';
+			$html .= '</li><!-- .tribe-nav-next -->';
+			
+			return apply_filters('tribe_template_factory_debug', $html, 'tribe_events_calendar_header_nav');
+		}
+		public static function after_header_nav(){
+			$html = '</ul><!-- .tribe-events-sub-nav -->';
+			return apply_filters('tribe_template_factory_debug', $html, 'tribe_events_calendar_after_header_nav');
+		}
+		public static function after_header(){
+			$html = '</div><!-- #tribe-events-header -->';
+			return apply_filters('tribe_template_factory_debug', $html, 'tribe_events_calendar_after_header');
+		}
+		// Calendar GRID
+		public static function before_the_grid(){
+			$html = '';
+			return apply_filters('tribe_template_factory_debug', $html, 'tribe_events_calendar_before_the_grid');
+		}
+		public static function the_grid(){
+			ob_start();
+
+			$date = self::$first_day_of_month;
+			$year = date( 'Y', $date );
+			$month = date( 'm', $date );
+
+			$startOfWeek = get_option( 'start_of_week', 0 );
+			$rawOffset = date( 'w', $date ) - $startOfWeek;
+			$offset = ( $rawOffset < 0 ) ? $rawOffset + 7 : $rawOffset; // month begins on day x
+			$rows = 1;
+
+			if ( empty(self::$tribe_bar_args) ) {
+				foreach ( $_REQUEST as $key => $value ) {
+					if ( $value && strpos($key, 'tribe-bar-') === 0 && $key != 'tribe-bar-date' ) {
+						self::$tribe_bar_args[$key] = $value;
+					}
+				}
+			}
+
+			// Var'ng up days, months and years
+			self::$current_day = date_i18n( 'd' );
+			self::$current_month = date_i18n( 'm' );
+			self::$current_year = date_i18n( 'Y' );
+?>
+			<table class="tribe-events-calendar">
+				<?php self::grid_head($startOfWeek); ?>
+
+				<tbody class="hfeed vcalendar">
+					<tr>
+					<?php // Skip last month
+						for( $i = 1; $i <= $offset; $i++ ) { 
+							echo '<td class="tribe-events-othermonth"></td>';
+						}
+						// Output this month
+		 				$days_in_month = date( 't', intval($date) );
+						for( $day = 1; $day <= $days_in_month; $day++ ) {
+
+							$column = $day + $offset - 1 - ( 7 * ( $rows - 1 ) ) ;
+
+							if( ( $day + $offset - 1 ) % 7 == 0 && $day != 1 ) {
+								echo "</tr>\n\t<tr>";
+								$rows++;
+							}
+
+							self::single_day( $year, $month, $day, $column );
+						}
+						// Skip next month
+						while( ( $day + $offset ) <= $rows * 7 ) {
+							echo '<td class="tribe-events-othermonth"></td>';
+							$day++;
+						}
+					?>
+					</tr>
+				</tbody><!-- .hfeed -->
+			</table><!-- .tribe-events-calendar -->
+<?php
+			$html = ob_get_clean();
+			return apply_filters('tribe_template_factory_debug', $html, 'tribe_events_calendar_the_grid');
+		}
+
+		public static function after_the_grid(){
+			$html = '';
+			return apply_filters('tribe_template_factory_debug', $html, 'tribe_events_calendar_after_the_grid');
+		}
+		// Calendar Footer
+		public static function before_footer(){
+			$html = '<div id="tribe-events-footer">';
+			return apply_filters('tribe_template_factory_debug', $html, 'tribe_events_calendar_before_footer');
+		}
+		// Calendar Navigation
+		public static function before_footer_nav(){
+			$html = '<h3 class="tribe-events-visuallyhidden">'. __( 'Calendar Month Navigation', 'tribe-events-calendar' ) .'</h3>';
+			$html .= '<ul class="tribe-events-sub-nav">';
+			return apply_filters('tribe_template_factory_debug', $html, 'tribe_events_calendar_before_footer_nav');
+		}
+		public static function footer_navigation(){
+			$tribe_ecp = TribeEvents::instance();
+
+			// Display Previous Page Navigation
+			$html = '<li class="tribe-nav-previous">';
+			$html .= '<a data-month="'. $tribe_ecp->previousMonth( tribe_get_month_view_date() ) .'" href="' . tribe_get_previous_month_link() . '" rel="prev">&larr; '. tribe_get_previous_month_text() .' </a>';
+			$html .= '</li><!-- .tribe-nav-previous -->';
+			
+			// Display Next Page Navigation
+			$html .= '<li class="tribe-nav-next">';
+			$html .= '<a data-month="'. $tribe_ecp->nextMonth( tribe_get_month_view_date() ) .'" href="' . tribe_get_next_month_link() .'" rel="next"> '. tribe_get_next_month_text() .' &rarr;</a>';
+			$html .= '</li><!-- .tribe-nav-next -->';
+			
+			return apply_filters('tribe_template_factory_debug', $html, 'tribe_events_calendar_footer_nav');
+		}
+		public static function after_footer_nav(){
+			$html = '</ul><!-- .tribe-events-sub-nav -->';
+			return apply_filters('tribe_template_factory_debug', $html, 'tribe_events_calendar_after_footer_nav');
+		}
+		public static function after_footer(){
+			$html = '</div><!-- #tribe-events-footer -->';
+			return apply_filters('tribe_template_factory_debug', $html, 'tribe_events_calendar_after_footer');
+		}
+		// End Calendar Template
+		public static function after_template(){
+			$html = '';
+			if( function_exists( 'tribe_get_ical_link' ) )
+				$html .= '<a class="tribe-events-ical tribe-events-button-grey" title="'. __( 'iCal Import', 'tribe-events-calendar' ) .'" href="'. tribe_get_ical_link() .'">'. __( 'iCal Import', 'tribe-events-calendar' ) .'</a>';
+				
+			if ( tribe_get_option( 'donate-link', FALSE ) == TRUE )
+				$html .= '<p class="tribe-events-promo">' . apply_filters( 'tribe_promo_banner', sprintf( __( 'Calendar powered by %sThe Events Calendar%s', 'tribe-events-calendar' ), '<a class="vcard url org fn" href="http://tri.be/wordpress-events-calendar/">', '</a>' ) ) . '</p>';
+			$html .= '</div><!-- #tribe-events-content -->';
+			return apply_filters('tribe_template_factory_debug', $html, 'tribe_events_calendar_after_template');
+		}
+
+		private static function get_daily_counts( $date ) {
+			global $wp_query;
+			$count_args = $wp_query->query;
+			if ( empty($count_args) ) { // this will likely be empty on Ajax calls
+				$count_args['post_type'] = TribeEvents::POSTTYPE;
+				$count_args['eventDisplay'] = 'month';
+				if( !empty($_POST['tribe-bar-search']))
+					$count_args['s'] = $_POST['tribe-bar-search'];
+			}
+			$count_args['start_date'] = date('Y-m-d', $date) . ' 00:00:00';
+			$count_args['end_date'] = date('Y-m-t', $date) . ' 23:59:59';
+			$count_args['hide_upcoming_ids'] = self::$hide_upcoming_ids;
+
+			$cache = new TribeEventsCache();
+			$cache_key = 'daily_counts_'.serialize($count_args);
+			$found = $cache->get( $cache_key, 'save_post' );
+			if ( $found && is_array($found) ) {
+				return $found;
+			}
+			$result = TribeEventsQuery::getEventCounts( $count_args );
+			$cache->set( $cache_key, $result, self::$cache_expiration, 'save_post' );
+			return $result;
+		}
+
+		private static function grid_head( $startOfWeek ) {
+			$tribe_ecp = TribeEvents::instance();
+			?>
+			<thead>
+			<tr>
+				<?php
+				for( $n = $startOfWeek; $n < count( $tribe_ecp->daysOfWeek ) + $startOfWeek; $n++ ) {
+					$dayOfWeek = ( $n >= 7 ) ? $n - 7 : $n;
+					echo '<th id="tribe-events-' . strtolower( $tribe_ecp->daysOfWeek[$dayOfWeek] ) . '" title="' . $tribe_ecp->daysOfWeek[$dayOfWeek] . '">' . $tribe_ecp->daysOfWeekShort[$dayOfWeek] . '</th>';
+				} ?>
+			</tr>
+			</thead>
+			<?php
+		}
+
+		private static function single_day( $year, $month, $day, $column ) {
+			$date =  date( 'Y-m-d', strtotime("$year-$month-$day") );
+
+			$ppf = self::get_past_present_future_classes( $year, $month, $day );
+
+			if ( ( $column % 4 == 0 ) || ( $column % 5 == 0 ) || ( $column % 6 == 0 ) ) {
+				$ppf .= ' tribe-events-right';
+			}
+
+			// You can find tribe_the_display_day() & tribe_get_display_day_title() in
+			// /public/template-tags/calendar.php
+			// This controls the markup for the days and events on the frontend
+
+			echo "<td class=\"tribe-events-thismonth". $ppf ."\">"."\n"; //. tribe_get_display_day_title( $day, $monthView, $date ) ."\n";
+
+			echo '<div id="tribe-events-daynum-' . $day .'">';
+			// If PRO enabled have links for days
+			if ( class_exists( 'TribeEventsPro' ) ) {
+				$day_link = tribe_get_day_link($date);
+				printf( '<a href="%s">%s</a>',
+					$day_link,
+					$day
+				);
+			} else {
+				echo $day;
+			}
+			echo '</div>';
+
+			$daily_events = self::get_daily_events($date);
+
+			foreach( $daily_events->posts as $post_int => $post ) {
+				$classes = self::single_event_classes($post);
+				if ( $post_int+1 == count($daily_events->posts) ) {
+					$classes[] = 'tribe-last';
+				}
+				self::single_event( $post, $day, $classes );
+			}
+
+			self::view_more_link( $date, self::$tribe_bar_args );
+
+			// echo $date;
+			// tribe_the_display_day( $day, $daily_events );
+			echo '</td>';
+		}
+
+		private static function single_event_classes( $post ) {
+
+			// Get our wrapper classes (for event categories, organizer, venue, and defaults)
+			$classes = array( 'hentry', 'vevent', 'type-tribe_events', 'post-' . $post->ID );
+			$tribe_cat_ids = tribe_get_event_cat_ids( $post->ID );
+			foreach( $tribe_cat_ids as $tribe_cat_id ) {
+				$classes[] = 'tribe-events-category-'. $tribe_cat_id;
+			}
+			if ( $venue_id = tribe_get_venue_id( $post->ID ) ) {
+				$classes[] = 'tribe-events-venue-'.$venue_id;
+			}
+			if ( $organizer_id = tribe_get_organizer_id( $post->ID ) ) {
+				$classes[] = 'tribe-events-organizer-'.$organizer_id;
+			}
+			return $classes;
+		}
+
+		private static function single_event( $post, $day, $classes = array() ) {
+			$tribe_ecp = TribeEvents::instance();
+
+			$eventId	= $post->ID.'-'.$day;
+			$start		= tribe_get_start_date( $post, FALSE, 'U' );
+			$end		= tribe_get_end_date( $post, FALSE, 'U' );
+			$class_string = implode(' ', $classes);
+			// $cost		= tribe_get_cost( $post->ID, TRUE);
+				?>
+
+			<div id="tribe-events-event-<?php echo $eventId; ?>" class="<?php echo $class_string; ?>">
+				<h3 class="entry-title summary"><a href="<?php tribe_event_link( $post ); ?>"><?php echo $post->post_title; ?></a></h3>
+				<div id="tribe-events-tooltip-<?php echo $eventId; ?>" class="tribe-events-tooltip">
+					<h4 class="entry-title summary"><?php echo $post->post_title;?></h4>
+					<div class="tribe-events-event-body">
+						<div class="duration">
+							<abbr class="tribe-events-abbr updated published dtstart" title="<?php echo date_i18n( get_option( 'date_format', 'Y-m-d' ), $start ); ?>">
+								<?php if ( !empty( $start ) )	echo date_i18n( get_option( 'date_format', 'F j, Y' ), $start );
+								if ( !tribe_get_event_meta( $post->ID, '_EventAllDay', TRUE ) )
+									echo ' ' . date_i18n( get_option( 'time_format', 'g:i a' ), $start ); ?>
+							</abbr><!-- .dtstart -->
+							<abbr class="tribe-events-abbr dtend" title="<?php echo date_i18n( get_option( 'date_format', 'Y-m-d' ), $end ); ?>">
+								<?php if ( !empty( $end )  && $start !== $end ) {
+								if ( date_i18n( 'Y-m-d', $start ) == date_i18n( 'Y-m-d', $end ) ) {
+									$time_format = get_option( 'time_format', 'g:i a' );
+									if ( !tribe_get_event_meta( $post->ID, '_EventAllDay', TRUE ) )
+										echo " – " . date_i18n( $time_format, $end );
+								} else {
+									echo " – " . date_i18n( get_option( 'date_format', 'F j, Y' ), $end );
+									if ( !tribe_get_event_meta( $post->ID, '_EventAllDay', TRUE ) )
+										echo ' ' . date_i18n( get_option( 'time_format', 'g:i a' ), $end ) . '<br />';
+								}
+							} ?>
+							</abbr><!-- .dtend -->
+						</div><!-- .duration -->
+
+						<?php if ( function_exists( 'has_post_thumbnail' ) && has_post_thumbnail($post->ID) ) { ?>
+						<div class="tribe-events-event-thumb"><?php echo get_the_post_thumbnail( $post->ID, array( 75,75 ) );?></div>
+						<?php } ?>
+
+						<p class="entry-summary description">
+							<?php if( has_excerpt( $post->ID ) ) {
+							echo $tribe_ecp->truncate( $post->post_excerpt, 30 );
+						} else {
+							echo $tribe_ecp->truncate( $post->post_content, 30 );
+						} ?>
+						</p><!-- .entry-summary -->
+
+					</div><!-- .tribe-events-event-body -->
+					<span class="tribe-events-arrow"></span>
+				</div><!-- .tribe-events-tooltip -->
+			</div><!-- #tribe-events-event-# -->
+			<?php
+		}
+
+		private static function view_more_link( $date, $args ) {
+			if( !empty(self::$event_daily_counts[$date]) && (int) self::$event_daily_counts[$date] > self::$posts_per_page_limit ) {
+				$day_link = tribe_get_day_link($date);
+				if ( !empty($args) ) {
+					$day_link = add_query_arg($args, $day_link);
+				}
+				printf( '<div class="tribe-viewmore"><a href="%s">View All %d &raquo;</a></div>',
+					$day_link,
+					self::$event_daily_counts[$date]
+				);
+			}
+		}
+
+		private static function get_past_present_future_classes( $year, $month, $day ) {
+			$ppf = '';
+
+			if ( self::$current_month == $month && self::$current_year == $year) {
+				// Past, Present, Future class
+				if ( self::$current_day == $day ) {
+					$ppf = ' tribe-events-present';
+				} elseif ( self::$current_day > $day ) {
+					$ppf = ' tribe-events-past';
+				} elseif ( self::$current_day < $day ) {
+					$ppf = ' tribe-events-future';
+				}
+			} elseif ( self::$current_month > $month && self::$current_year == $year || self::$current_year > $year ) {
+				$ppf = ' tribe-events-past';
+			} elseif ( self::$current_month < $month && self::$current_year == $year || self::$current_year < $year ) {
+				$ppf = ' tribe-events-future';
+			}
+
+			return $ppf;
+		}
+
+		/**
+		 * @param string $date
+		 * @return WP_Query
+		 */
+		private function get_daily_events( $date ) {
+			global $wp_query;
+			$tribe_ecp = TribeEvents::instance();
+
+			$args = wp_parse_args(array(
+				'eventDate' => $date,
+				'start_date' => tribe_event_beginning_of_day( $date ),
+				'end_date' => tribe_event_end_of_day( $date ),
+				// setup our own custom hide upcoming
+				'post__not_in' => self::$hide_upcoming_ids,
+				'hide_upcoming' => FALSE,
+				'posts_per_page' => self::$posts_per_page_limit,
+				'orderby' => 'event_date',
+				'order' => 'ASC',
+				'eventDisplay' => 'custom',
+				'no_found_rows' => TRUE
+			), $wp_query->query_vars);
+
+			if ( is_tax( $tribe_ecp->get_event_taxonomy() ) ) {
+				$cat = get_term_by( 'slug', get_query_var( 'term' ), $tribe_ecp->get_event_taxonomy() );
+				$args['eventCat'] = (int) $cat->term_id;
+			}
+
+			$cache = new TribeEventsCache();
+			$cache_key = 'daily_events_'.serialize($args);
+			$found = $cache->get($cache_key, 'save_post');
+			if ( $found && is_a($found, 'WP_Query') ) {
+				return $found;
+			}
+
+			$result = TribeEventsQuery::getEvents( $args, TRUE );
+			$cache->set($cache_key, $result, self::$cache_expiration, 'save_post');
+			return $result;
+		}
+	}
+	Tribe_Events_Calendar_Template::init();
+}