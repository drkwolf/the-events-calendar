<?php
/**
 *
 *
 * @for Single organizer Template
 * This file contains the hook logic required to create an effective single organizer view.
 *
 * @package TribeEventsCalendarPro
 * @since  2.1
 * @author Modern Tribe Inc.
 *
 */

if ( !defined( 'ABSPATH' ) ) { die( '-1' ); }

if ( !class_exists( 'Tribe_Events_Pro_Single_organizer_Template' ) ) {
	class Tribe_Events_Pro_Single_organizer_Template extends Tribe_Template_Factory {
		public static function init() {
			// Start single organizer template
			add_filter( 'tribe_events_single_organizer_before_template', array( __CLASS__, 'before_template' ), 1, 1 );

			// Start single organizer
			add_filter( 'tribe_events_single_organizer_before_organizer', array( __CLASS__, 'before_organizer' ), 1, 1 );

			// organizer map
			add_filter( 'tribe_events_single_organizer_featured_image', array( __CLASS__, 'featured_image' ), 1, 1 );
			add_filter( 'tribe_events_single_organizer_the_title', array( __CLASS__, 'the_title' ), 1, 1 );

			// organizer meta
			add_filter( 'tribe_events_single_organizer_before_the_meta', array( __CLASS__, 'before_the_meta' ), 1, 1 );
			add_filter( 'tribe_events_single_organizer_the_meta', array( __CLASS__, 'the_meta' ), 1, 1 );
			add_filter( 'tribe_events_single_organizer_after_the_meta', array( __CLASS__, 'after_the_meta' ), 1, 1 );

			// End single organizer
			add_filter( 'tribe_events_single_organizer_after_organizer', array( __CLASS__, 'after_organizer' ), 1, 1 );

			// load up the event list
			add_filter( 'tribe_events_single_organizer_upcoming_events', array( __CLASS__, 'upcoming_events' ), 1, 1 );

			// End single organizer template
			add_filter( 'tribe_events_single_organizer_after_template', array( __CLASS__, 'after_template' ), 1, 1 );
		}
		// Start Single organizer Template
		public static function before_template( $post_id ) {
			$html = '<div id="tribe-events-content" class="tribe-events-organizer">';
			return apply_filters( 'tribe_template_factory_debug', $html, 'tribe_events_single_organizer_before_template' );
		}
		// Start Single organizer
		public static function before_organizer( $post_id ) {
			$html = '<div class="tribe-events-organizer-meta tribe-clearfix">';
			return apply_filters( 'tribe_template_factory_debug', $html, 'tribe_events_single_organizer_before_organizer' );
		}
<<<<<<< HEAD
		// organizer Map
		public static function featured_image( $post_id ) {
			$html = '';		
			return apply_filters( 'tribe_template_factory_debug', $html, 'tribe_events_single_organizer_featured_image' );
=======
		public static function featured_image( $post_id ){
			$html = 'Featured Image displays here';
			return apply_filters('tribe_template_factory_debug', $html, 'tribe_events_single_organizer_featured_image');
		}

		public static function the_title( $post_id ){
			$html = the_title('<h2 class="entry-title summary">','</h2>', false);
			return apply_filters( 'tribe_template_factory_debug', $html, 'tribe_events_single_organizer_the_title' );
>>>>>>> 04c584fc
		}
		// organizer Meta
		public static function before_the_meta( $post_id ) {
			$html = '';
			return apply_filters( 'tribe_template_factory_debug', $html, 'tribe_events_single_organizer_before_the_meta' );
		}
		public static function the_meta( $post_id ) {
			ob_start();
?>
<<<<<<< HEAD
			<address class="organizer-address">
				<?php if ( tribe_get_organizer_phone() ) : // organizer phone ?>
	 				<span class="vcard tel"><?php echo tribe_get_organizer_phone(); ?></span>
	 			<?php endif; ?>
	 			<?php if ( tribe_get_organizer_link( get_the_ID(), false, false ) ) : // organizer website ?>
	 				<span class="vcard author fn org"><?php echo tribe_get_organizer_link(); ?></span>
	 			<?php endif; ?>
	 			<?php if ( tribe_get_organizer_email() ) : // organizer email ?>
	 				<span class="vcard email"><a href="mailto:<?php echo tribe_get_organizer_email(); ?>"><?php echo tribe_get_organizer_email(); ?></a></span>
	 			<?php endif; ?>
 			</address>
			<?php if ( get_the_content() != '' ): // Organizer content ?>
				<div class="organizer-description">	
					<?php the_content(); ?>
				</div>	
 			<?php endif ?> 			
=======

			<dt><?php echo __( 'Name:', 'tribe-events-calendar-pro' ); ?></dt>
			<dd class="vcard fn org"><?php the_title(); ?></dd>

			<?php if ( tribe_get_organizer_phone() ) : // organizer phone ?>
				<dt><?php echo __( 'Phone:', 'tribe-events-calendar-pro' ); ?></dt>
 				<dd class="vcard tel"><?php echo tribe_get_organizer_phone(); ?></dd>
 			<?php endif; ?>
 			<?php if ( tribe_get_organizer_link( get_the_ID(), false, false ) ) : // organizer phone ?>
				<dt><?php echo __( 'Website:', 'tribe-events-calendar-pro' ); ?></dt>
 				<dd class="vcard author fn org"><?php echo tribe_get_organizer_link(); ?></dd>
 			<?php endif; ?>
 			<?php if ( tribe_get_organizer_email() ) : // organizer phone ?>
				<dt><?php echo __( 'Email:', 'tribe-events-calendar-pro' ); ?></dt>
 				<dd class="vcard email"><a href="mailto:<?php echo tribe_get_organizer_email(); ?>"><?php echo tribe_get_organizer_email(); ?></a></dd>
 			<?php endif; ?>

>>>>>>> 04c584fc

<?php
			$html = ob_get_clean();
			return apply_filters( 'tribe_template_factory_debug', $html, 'tribe_events_single_organizer_the_meta' );
		}
		public static function after_the_meta( $post_id ) {
			$html = '';
			return apply_filters( 'tribe_template_factory_debug', $html, 'tribe_events_single_organizer_after_the_meta' );
		}
		// End Single organizer
		public static function after_organizer( $post_id ) {
			$html = '</div><!-- .tribe-events-organizer-meta -->';
			return apply_filters( 'tribe_template_factory_debug', $html, 'tribe_events_single_organizer_after_organizer' );
		}

		// Event List View
		public static function upcoming_events( $organizer_id ) {
			global $post;
			$args = array(
				'organizer' => $post->ID,
				'eventDisplay' => 'upcoming' );

			$html = sprintf( '<h3 class="tribe-events-upcoming">%s <span>%s</span></h3> %s',
				__( 'Upcoming events organized by', 'tribe-events-calendar-pro' ),
				$post->post_title,
				tribe_include_view_list( $args )
				);
			return apply_filters( 'tribe_template_factory_debug', $html, 'tribe_events_single_organizer_upcoming_events' );
		}

		// End Single organizer Template
		public static function after_template( $post_id ) {
			$html = '</div><!-- #tribe-events-content -->';
			return apply_filters( 'tribe_template_factory_debug', $html, 'tribe_events_single_organizer_after_template' );
		}
	}
	Tribe_Events_Pro_Single_organizer_Template::init();
}<|MERGE_RESOLUTION|>--- conflicted
+++ resolved
@@ -50,21 +50,18 @@
 			$html = '<div class="tribe-events-organizer-meta tribe-clearfix">';
 			return apply_filters( 'tribe_template_factory_debug', $html, 'tribe_events_single_organizer_before_organizer' );
 		}
-<<<<<<< HEAD
-		// organizer Map
-		public static function featured_image( $post_id ) {
-			$html = '';		
-			return apply_filters( 'tribe_template_factory_debug', $html, 'tribe_events_single_organizer_featured_image' );
-=======
+
 		public static function featured_image( $post_id ){
-			$html = 'Featured Image displays here';
+			$html = '';
+			if ( tribe_event_featured_image() ) {
+				$html .= tribe_event_featured_image(null, 'full');
+			}			
 			return apply_filters('tribe_template_factory_debug', $html, 'tribe_events_single_organizer_featured_image');
 		}
 
 		public static function the_title( $post_id ){
 			$html = the_title('<h2 class="entry-title summary">','</h2>', false);
 			return apply_filters( 'tribe_template_factory_debug', $html, 'tribe_events_single_organizer_the_title' );
->>>>>>> 04c584fc
 		}
 		// organizer Meta
 		public static function before_the_meta( $post_id ) {
@@ -74,7 +71,6 @@
 		public static function the_meta( $post_id ) {
 			ob_start();
 ?>
-<<<<<<< HEAD
 			<address class="organizer-address">
 				<?php if ( tribe_get_organizer_phone() ) : // organizer phone ?>
 	 				<span class="vcard tel"><?php echo tribe_get_organizer_phone(); ?></span>
@@ -91,26 +87,6 @@
 					<?php the_content(); ?>
 				</div>	
  			<?php endif ?> 			
-=======
-
-			<dt><?php echo __( 'Name:', 'tribe-events-calendar-pro' ); ?></dt>
-			<dd class="vcard fn org"><?php the_title(); ?></dd>
-
-			<?php if ( tribe_get_organizer_phone() ) : // organizer phone ?>
-				<dt><?php echo __( 'Phone:', 'tribe-events-calendar-pro' ); ?></dt>
- 				<dd class="vcard tel"><?php echo tribe_get_organizer_phone(); ?></dd>
- 			<?php endif; ?>
- 			<?php if ( tribe_get_organizer_link( get_the_ID(), false, false ) ) : // organizer phone ?>
-				<dt><?php echo __( 'Website:', 'tribe-events-calendar-pro' ); ?></dt>
- 				<dd class="vcard author fn org"><?php echo tribe_get_organizer_link(); ?></dd>
- 			<?php endif; ?>
- 			<?php if ( tribe_get_organizer_email() ) : // organizer phone ?>
-				<dt><?php echo __( 'Email:', 'tribe-events-calendar-pro' ); ?></dt>
- 				<dd class="vcard email"><a href="mailto:<?php echo tribe_get_organizer_email(); ?>"><?php echo tribe_get_organizer_email(); ?></a></dd>
- 			<?php endif; ?>
-
->>>>>>> 04c584fc
-
 <?php
 			$html = ob_get_clean();
 			return apply_filters( 'tribe_template_factory_debug', $html, 'tribe_events_single_organizer_the_meta' );
