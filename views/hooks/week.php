<?php
/**
 * @for Week Grid Template
 * This file contains the hook logic required to create an effective week grid view.
 *
 * @package TribeEventsCalendarPro
 * @since  2.1
 * @author Modern Tribe Inc.
 *
 */
 
 /*
	spans on allday
	split up events that span a day?
	ask Tim about ghost divs? multi days?
	xbrowser & fluid?
*/
 
 /*
 	@Samuel
 	Raw Wireframe: https://central.tri.be/attachments/54643/weekview.1.jpg
 	JS Notes
 	
 	All Day
 	You'll want to set up a bunch of events to get the different scenarios. Basically we need
 	the js to utilize the tribe-dayspan# class and then make that all day event span the proper
 	amount of days. Though this could happen with CSS, but don't think it can b/c of fluid.
 	Lastly on this, I've set a min-height on all-day columns of 60px, but you'll need to make sure
 	that all the columns keep the height of the tallest day "column".
 	
 	Regular Events
 	Regular events have several things going on. 
 	First: obviously based on the duration class for each event, each needs to get properly
 		   positioned vertically in it's column.
 	Second: we have two special cases where some events will have Same Time and/or other will
 			be Overlapping events. For Same Time events, ignore the mockup and go with how the
 			Overlapping events do it, where each consecutive Same Time event gets it's width decreased
 			a bit (something like this: width: 80%; I've already setup the following: right: 0; left: auto;)
 			and the events still overlap to save column real-estate.
 			For Overlapping events, same exact thing really.
 			
 	Third: tooltips. We are needing to implement onclick due to the nature of Same Time/Overlapping. And we have to
 		   be careful about overflow: hidden as it cuts of the tooltip. So, the title/content of the events we see
 		   in the grid should never overflow the grey bgd container, which for now has a height of 30px. So if you could
 		   use jquery to set the height of the events container used to position the parent wrapper on:
 		   .tribe-grid-body .hentry.vevent as well that would be aweomse–I already set overflow: hidden on it.
 		   So I did add the tribe-nudge-right bit or whatever, and have the tooltip markup below, if you could implement
 		   the onclick I'd appreciate it :)
 			
 	Let me know if you have questions! Thanks Samuel!
 			
 */

if ( !defined('ABSPATH') ) { die('-1'); }

if( !class_exists('Tribe_Events_Week_Template')){
	class Tribe_Events_Week_Template extends Tribe_Template_Factory {

		public static function init(){
			// Start list template
			add_filter( 'tribe_events_week_before_template', array( __CLASS__, 'before_template' ), 1, 1 );

			// List pagination
			add_filter( 'tribe_events_week_before_pagination', array( __CLASS__, 'before_pagination' ), 1, 1 );
			add_filter( 'tribe_events_week_the_header', array( __CLASS__, 'the_header' ), 1, 1 );
			add_filter( 'tribe_events_week_after_pagination', array( __CLASS__, 'after_pagination' ), 1, 1 );

			// Start list loop
			add_filter( 'tribe_events_week_before_loop', array( __CLASS__, 'before_loop' ), 1, 1 );
			add_filter( 'tribe_events_week_inside_before_loop', array( __CLASS__, 'inside_before_loop' ), 1, 1 );

			add_filter( 'tribe_events_week_the_grid', array( __CLASS__, 'the_grid' ), 1, 1 );
	
			// End list loop
			add_filter( 'tribe_events_week_inside_after_loop', array( __CLASS__, 'inside_after_loop' ), 1, 1 );
			add_filter( 'tribe_events_week_after_loop', array( __CLASS__, 'after_loop' ), 1, 1 );
	
				// End list template
			add_filter( 'tribe_events_week_after_template', array( __CLASS__, 'after_template' ), 1, 2 );
		}
		// Start List Template
		public function before_template( $post_id ){
			ob_start();
			// This title is here for ajax loading – do not remove if you want ajax switching between month views
			?>
			<div id="tribe-events-content" class="tribe-events-week-grid">
				<title><?php wp_title(); ?></title>
			<?php
			$html = ob_get_clean();
			return apply_filters('tribe_template_factory_debug', $html, 'tribe_events_week_before_template');
		}
		// Start List Loop
		public function before_loop( $post_id ){
			$html = '';
			return apply_filters('tribe_template_factory_debug', $html, 'tribe_events_week_before_loop');
		}
		public function inside_before_loop( $post_id ){
			$html = '';
			return apply_filters('tribe_template_factory_debug', $html, 'tribe_events_week_inside_before_loop');
		}

		public function the_grid() {

			global $wp_query;
			$tribe_ecp = TribeEvents::instance();
			$start_of_week = tribe_get_first_week_day( $wp_query->get('start_date'));
			$week_length = 7; // days of the week
			$today = Date('Y-m-d',strtotime('today'));
			$events->all_day = array();
			$events->daily = array();
			$events->hours = array('start'=>null,'end'=>null);
			foreach($wp_query->posts as $event){
				if( $event->tribe_is_allday ){
					$events->all_day[] = $event;
				} else {
					$start_hour = Date('G',strtotime($event->EventStartDate));
					$end_hour = Date('G',strtotime($event->EventEndDate));
					if( is_null($events->hours['start']) || $start_hour < $events->hours['start'] ) {
						$events->hours['start'] = $start_hour;
					}
					if( is_null($events->hours['end']) || $end_hour > $events->hours['end'] ){
						$events->hours['end'] = $end_hour;
					}
					$events->daily[] = $event;
				}
			}

			ob_start();
?>
<div class="tribe-events-grid clearfix">

	<?php // Header "Row" ?>
	<div class="tribe-grid-header clearfix">
	
		<div class="column first">
			<span class="tribe-events-visuallyhidden"><?php _e('Hours', 'tribe-events-calendar-pro'); ?></span>
		</div>
		
		<div class="tribe-grid-content-wrap">
		
			<?php
			for( $n = 0; $n < $week_length; $n++ ) {
				$day = Date('Y-m-d', strtotime($start_of_week . " +$n days"));
				$header_class = ($day == $today) ? 'tribe-week-today' : '';
				printf('<div title="%s" class="column %s"><a href="%s" rel="bookmark">%s</a></div><!-- header column -->',
					$day,
					$header_class,
					trailingslashit( get_site_url() ) . trailingslashit( $tribe_ecp->rewriteSlug ) . trailingslashit( Date('Y-m-d', strtotime($start_of_week . " +$n days") ) ),
					Date('D jS', strtotime($start_of_week . " +$n days"))
					);
			} ?>
		
		</div><!-- .tribe-grid-content-wrap -->
		
	</div><!-- .tribe-grid-header -->
	
	<?php // All Day "Row" ?>
	<div class="tribe-grid-allday clearfix">
	
		<div class="column first"><?php _e('All Day', 'tribe-events-calendar-pro'); ?></div>
		
		<div class="tribe-grid-content-wrap">
		
			<?php
			$placeholder = 0;
			for( $n = 0; $n < $week_length; $n++ ) {
				$day = Date('Y-m-d', strtotime($start_of_week . " +$n days"));
				$header_class = ($day == $today) ? 'tribe-week-today' : '';
				printf('<div title="%s" class="column %s">', Date('Y-m-d', strtotime($start_of_week . " +$n days")), $header_class);
				if( $placeholder > 0 ) {
					for( $placeholder_i = 0; $placeholder_i <= $placeholder; $placeholder_i++ ) {
						echo '<div class="tribe-event-placeholder">placeholder</div>';
					}
				}
				foreach( $events->all_day as $event ){
					if( Date('Y-m-d',strtotime($event->EventStartDate)) == $day ){
						$span_class = '';
						$days_between = tribe_get_days_between($event->EventStartDate, $event->EventEndDate);
						if($days_between > 0) {
							$day_span_length = $days_between > ($week_length - $n) ? ($week_length - $n) : $days_between;
							$span_class = 'tribe-dayspan' . $day_span_length;
						}
						printf('<div id="tribe-events-event-'. $event->ID .'" class="%s" data-hour="all-day"><div><h3 class="entry-title summary"><a href="%s" class="url" rel="bookmark">%s</a></h3>',
							'hentry vevent ' . $span_class,
							get_permalink( $event->ID ),
							$event->post_title
						); ?>
						
						<div id="tribe-events-tooltip-<?php echo $event->ID; ?>" class="tribe-events-tooltip">
							<h4 class="entry-title summary"><?php echo $event->post_title; ?></h4>
							<div class="tribe-events-event-body">
								<div class="duration">
									<?php
									/*
									@Tim
									@Comment: this is what actually needs to get implemented, I was having trouble
										   	  with getting the right bits in same for grid events as well, see below.
										   	  And if you could make sure all the tooltip content tags are correct,
										   	  I'd appreciate it!
										 
										<abbr class="tribe-events-abbr updated published dtstart" title="<?php echo date_i18n( get_option( 'date_format', 'Y-m-d' ), $start ); ?>">
							<?php if ( !empty( $start ) )	echo date_i18n( get_option( 'date_format', 'F j, Y' ), $start );
							if ( !tribe_get_event_meta( $post->ID, '_EventAllDay', true ) )
								echo ' ' . date_i18n( get_option( 'time_format', 'g:i a' ), $start ); ?>
							</abbr><!-- .dtstart -->
							<abbr class="tribe-events-abbr dtend" title="<?php echo date_i18n( get_option( 'date_format', 'Y-m-d' ), $end ); ?>">
							<?php if ( !empty( $end )  && $start !== $end ) {
								if ( date_i18n( 'Y-m-d', $start ) == date_i18n( 'Y-m-d', $end ) ) {
									$time_format = get_option( 'time_format', 'g:i a' );
									if ( !tribe_get_event_meta( $post->ID, '_EventAllDay', true ) )
										echo " – " . date_i18n( $time_format, $end );
								} else {
									echo " – " . date_i18n( get_option( 'date_format', 'F j, Y' ), $end );
									if ( !tribe_get_event_meta( $post->ID, '_EventAllDay', true ) )
									 	echo ' ' . date_i18n( get_option( 'time_format', 'g:i a' ), $end ) . '<br />';
								}
							} ?>
							</abbr><!-- .dtend -->
							
							*/ ?>
									<abbr class="tribe-events-abbr updated published dtstart" title="Our Start Date">
										Our Start Date
									</abbr><!-- .dtstart -->
									<abbr class="tribe-events-abbr dtend" title="Our End Date">
										– Our End Date
									</abbr><!-- .dtend -->
								</div><!-- .duration -->
						
								<?php if ( function_exists( 'has_post_thumbnail' ) && has_post_thumbnail() ) { ?>
									<div class="tribe-events-event-thumb"><?php the_post_thumbnail( array( 75,75 ) );?></div>
								<?php } ?>
						
								<p class="entry-summary description"><?php echo has_excerpt() ? TribeEvents::truncate( $$event->post_excerpt ) : TribeEvents::truncate( get_the_content(), 30 ); ?></p>

							</div><!-- .tribe-events-event-body -->
							<span class="tribe-events-arrow"></span>
						</div><!-- .tribe-events-tooltip -->
						<?php
						echo '</div></div>';
						
					}
				}
				echo '</div><!-- allday column -->';
			} ?>
		
		</div><!-- .tribe-grid-content-wrap -->
		
	</div><!-- .tribe-grid-allday -->
	
	<!--
		@Tim
		@comment: Sam here. I made this a loop. I need that data-hour value for my js. I know it pretty well clones the next loop below. if you can make this prettier/more efficient in php please do so. (sure you can)
	-->
	<?php // Grid "Rows" ?>
	<div class="tribe-week-grid-outer-wrap">
		<div class="tribe-week-grid-inner-wrap">
			<?php 
			// sam messing aboot
			for( $grid_blocks = $events->hours['start']; $grid_blocks <= $events->hours['end']; $grid_blocks++ ) {
				printf( '<div class="tribe-week-grid-block" data-hour="%s"><div></div></div>', Date('G',mktime($grid_blocks)) );
			}

			?>			
		</div><!-- .tribe-week-grid-inner-wrap -->
	</div><!-- .tribe-week-grid-outer-wrap -->
	
	<?php // Content / Events "Rows" ?>
	<!-- Days of the week & hours & events -->
	<div class="tribe-grid-body clearfix">
	
		<?php // Hours ?>
		<div class="column tribe-week-grid-hours">
			<?php 

			for( $hour = $events->hours['start']; $hour <= $events->hours['end']; $hour++ ) {
				printf( '<div>%s</div>', Date('gA',mktime($hour)) );
			}

			?>
		</div><!-- tribe-week-grid-hours -->
		
		<?php // Content ?>
		<div class="tribe-grid-content-wrap">
		
			<?php // Our day columns?
			for( $n = 0; $n < $week_length; $n++ ) {
				$day = Date('Y-m-d', strtotime($start_of_week . " +$n days"));
				$header_class = ($day == $today) ? 'tribe-week-today' : '';
				printf('<div title="%s" class="column hfeed vcalendar %s">',
					Date('Y-m-d', strtotime($start_of_week . " +$n days")),
					$header_class
					);				
				foreach( $events->daily as $event ){
					if( Date('Y-m-d',strtotime($event->EventStartDate)) == $day ){
						$duration = ($event->EventDuration / 60);
						echo '<div id="tribe-events-event-'. $event->ID .'" duration="'. $duration .'" data-hour="' . Date('G',strtotime($event->EventStartDate)) . '" data-min="' . Date('i',strtotime($event->EventStartDate)) . '">';
						printf('<div class="hentry vevent"><h3 class="entry-title summary"><a href="%s" class="url" rel="bookmark">%s</a></h3></div>',
							get_permalink( $event->ID ),
							$event->post_title
							); ?>
							
						<div id="tribe-events-tooltip-<?php echo $event->ID; ?>" class="tribe-events-tooltip">
							<h4 class="entry-title summary"><?php echo $event->post_title; ?></h4>
							<div class="tribe-events-event-body">
								<div class="duration">
									<?php
									/*
									@Tim
									@Comment: this is what actually needs to get implemented, I was having trouble
										   	  with getting the right bits in same for grid events as well, see below.
										   	  And if you could make sure all the tooltip content tags are correct,
										   	  I'd appreciate it!
										 
										<abbr class="tribe-events-abbr updated published dtstart" title="<?php echo date_i18n( get_option( 'date_format', 'Y-m-d' ), $start ); ?>">
							<?php if ( !empty( $start ) )	echo date_i18n( get_option( 'date_format', 'F j, Y' ), $start );
							if ( !tribe_get_event_meta( $post->ID, '_EventAllDay', true ) )
								echo ' ' . date_i18n( get_option( 'time_format', 'g:i a' ), $start ); ?>
							</abbr><!-- .dtstart -->
							<abbr class="tribe-events-abbr dtend" title="<?php echo date_i18n( get_option( 'date_format', 'Y-m-d' ), $end ); ?>">
							<?php if ( !empty( $end )  && $start !== $end ) {
								if ( date_i18n( 'Y-m-d', $start ) == date_i18n( 'Y-m-d', $end ) ) {
									$time_format = get_option( 'time_format', 'g:i a' );
									if ( !tribe_get_event_meta( $post->ID, '_EventAllDay', true ) )
										echo " – " . date_i18n( $time_format, $end );
								} else {
									echo " – " . date_i18n( get_option( 'date_format', 'F j, Y' ), $end );
									if ( !tribe_get_event_meta( $post->ID, '_EventAllDay', true ) )
									 	echo ' ' . date_i18n( get_option( 'time_format', 'g:i a' ), $end ) . '<br />';
								}
							} ?>
							</abbr><!-- .dtend -->
							
							*/ ?>
									<abbr class="tribe-events-abbr updated published dtstart" title="Our Start Date">
										Our Start Date
									</abbr><!-- .dtstart -->
									<abbr class="tribe-events-abbr dtend" title="Our End Date">
										– Our End Date
									</abbr><!-- .dtend -->
								</div><!-- .duration -->
						
								<?php if ( function_exists( 'has_post_thumbnail' ) && has_post_thumbnail() ) { ?>
									<div class="tribe-events-event-thumb"><?php the_post_thumbnail( array( 75,75 ) );?></div>
								<?php } ?>
								
								<?php //if( has_excerpt() ) { ?>
									<p class="entry-summary description"><?php echo has_excerpt() ? TribeEvents::truncate( $$event->post_excerpt ) : TribeEvents::truncate( get_the_content(), 30 ); ?></p>
								<?php //} ?>

							</div><!-- .tribe-events-event-body -->
							<span class="tribe-events-arrow"></span>
							<div style="display:none"><?php print_r($event); ?></div>
						</div><!-- .tribe-events-tooltip -->
						<?php
						
						
						echo '</div><!-- #tribe-events-event-'. $event->ID .' -->';
					}
				}
				echo '</div>';
			} ?>
		
		</div><!-- .tribe-grid-content-wrap -->
	
	</div><!-- .tribe-grid-body -->
	
</div><!-- .tribe-events-grid -->

<script>
	
	// @Tim
	// @Comment: this needs to move to its own js file in resources, let's say tribe-events-week-view.js and only enqueue for week view.
	
	jQuery(document).ready(function($){
		
		// a function to find overlapping events. Manipulate css to adjust display. Extend selectors to do more fancy stuff with multiples.
					
		function tribe_find_overlapped_events($week_events) {			    

			$week_events.each(function() {
				
				var $this = $(this);
				var $target = $this.next();
				
				if($target.length){
					
					var tAxis = $target.offset();
					var t_x = [tAxis.left, tAxis.left + $target.outerWidth()];
					var t_y = [tAxis.top, tAxis.top + $target.outerHeight()];			    
					var thisPos = $this.offset();
					var i_x = [thisPos.left, thisPos.left + $this.outerWidth()]
					var i_y = [thisPos.top, thisPos.top + $this.outerHeight()];

					if ( t_x[0] < i_x[1] && t_x[1] > i_x[0] && t_y[0] < i_y[1] && t_y[1] > i_y[0]) {
						
						// we've got an overlap
						
						$this.css({"left":"0","width":"60%"});
						$target.css({"right":"0","width":"60%"});
					}
				}
			});			
		}
					
		var $week_events = $(".tribe-grid-body .tribe-grid-content-wrap .column > div[id*='tribe-events-event-']");
		var grid_height = $(".tribe-week-grid-inner-wrap").height();
		
		$week_events.hide();
		
		$week_events.each(function() {
			
			// let's iterate through each event in the main grid and set their length plus position in time.
			
			var $this = $(this);			
			var event_hour = $this.attr("data-hour");			
			var event_length = $this.attr("duration") - 14;	
			var event_min = $this.attr("data-min");
			
			// $event_target is our grid block with the same data-hour value as our event.
			
			var $event_target = $('.tribe-week-grid-block[data-hour="' + event_hour + '"]');
			
			// let's find it's offset from top of main grid container
			
			var event_position_top = 
				$event_target.offset().top -
				$event_target.parent().offset().top - 
				$event_target.parent().scrollTop();
			
			// now let's add the events minutes to the offset (relies on grid block being 60px, 1px per minute, nice)
			
			event_position_top = parseInt(Math.round(event_position_top)) + parseInt(event_min);
			
			// now let's see if we've exceeding space because this event runs into next day
			
			var free_space = grid_height - event_length - event_position_top;
			
			if(free_space < 0) {
				event_length = event_length + free_space - 14;
			}
			
			// ok we have all our values, let's set length and position from top for our event and show it.

<<<<<<< HEAD
			$this.css({"height":event_length + "px","top":event_position + "px"}).show();		
=======
			$this.css({"height":event_length + "px","top":event_position_top + "px"}).show();			
>>>>>>> 4cba2996
		});
		
		// now that we have set our events up correctly let's deal with our overlaps
		
		tribe_find_overlapped_events($week_events);
		
		// let's set the height of the allday columns to the height of the tallest
		
		var all_day_height = $(".tribe-grid-allday .tribe-grid-content-wrap").height();
		
		$(".tribe-grid-allday .column").height(all_day_height);
		
		// let's set the height of the other columns for week days to be as tall as the main container
		
		var week_day_height = $(".tribe-grid-body").height();
		
		$(".tribe-grid-body .tribe-grid-content-wrap .column").height(week_day_height);
		
	});
</script>
		
    <?php 
			$html = ob_get_clean();
			return apply_filters('tribe_template_factory_debug', $html, 'tribe_events_week_the_grid');
		}

		// End List Loop
		public function inside_after_loop( $post_id ){
			$html = '';
			return apply_filters('tribe_template_factory_debug', $html, 'tribe_events_week_inside_after_loop');
		}
		public function after_loop( $post_id ){
			$html = '';
			return apply_filters('tribe_template_factory_debug', $html, 'tribe_events_week_after_loop');
		}

		public function before_header( $post_id ){
			$html = '';
			return apply_filters('tribe_template_factory_debug', $html, 'tribe_events_week_before_pagination');
		}
		public function the_header( $post_id ){
			global $wp_query;
			// echo '<pre>';
			// print_r($wp_query->posts);
			// echo '</pre>';
			$current_week = tribe_get_first_week_day( $wp_query->get('start_date') );
			ob_start();
			tribe_month_year_dropdowns( "tribe-events-" );
			$dropdown = ob_get_clean();

			// Display Week Navigation
			$html = sprintf('<div id="tribe-events-header"><h3 class="tribe-events-visuallyhidden">%s</h3><ul class="tribe-events-sub-nav"><li class="tribe-events-nav-prev"><a href="%s" rel="prev">%s</a></li><li>%s</li><li class="tribe-events-nav-next"><a href="%s" rel="next">%s</a><img src="%s" class="ajax-loading" id="ajax-loading" alt="Loading events" /></li></ul></div>',
								__( 'Week Navigation', 'tribe-events-calendar' ),
								tribe_get_last_week_permalink( $current_week ),
								'&#x2190;' . tribe_get_previous_month_text(),
								$dropdown,
								tribe_get_next_week_permalink( $current_week ),
								tribe_get_next_month_text()  . '&#x2192;',
								esc_url( admin_url( 'images/wpspin_light.gif' ) )
								);

			return apply_filters('tribe_template_factory_debug', $html, 'tribe_events_week_pagination');
		}
		public function after_header( $post_id ){
			$html = '';
			return apply_filters('tribe_template_factory_debug', $html, 'tribe_events_week_after_pagination');
		}
		// End List Template
		public function after_template( $post_id ){
			$html = '';

			// iCal import button
			if( function_exists( 'tribe_get_ical_link' ) ){
				$html .= sprintf('<a class="tribe-events-ical tribe-events-button-grey" title="%s" href="%s">%s</a>',
					esc_attr( 'iCal Import', 'tribe-events-calendar' ),
					tribe_get_ical_link(),
					__( 'iCal Import', 'tribe-events-calendar' )
					);
			}
			$html .= '</div><!-- #tribe-events-content -->';
			return apply_filters('tribe_template_factory_debug', $html, 'tribe_events_week_after_template');		
		}
	}
	Tribe_Events_Week_Template::init();
}<|MERGE_RESOLUTION|>--- conflicted
+++ resolved
@@ -8,13 +8,6 @@
  * @author Modern Tribe Inc.
  *
  */
- 
- /*
-	spans on allday
-	split up events that span a day?
-	ask Tim about ghost divs? multi days?
-	xbrowser & fluid?
-*/
  
  /*
  	@Samuel
@@ -342,10 +335,8 @@
 								<?php if ( function_exists( 'has_post_thumbnail' ) && has_post_thumbnail() ) { ?>
 									<div class="tribe-events-event-thumb"><?php the_post_thumbnail( array( 75,75 ) );?></div>
 								<?php } ?>
-								
-								<?php //if( has_excerpt() ) { ?>
-									<p class="entry-summary description"><?php echo has_excerpt() ? TribeEvents::truncate( $$event->post_excerpt ) : TribeEvents::truncate( get_the_content(), 30 ); ?></p>
-								<?php //} ?>
+						
+								<p class="entry-summary description"><?php echo has_excerpt() ? TribeEvents::truncate( $$event->post_excerpt ) : TribeEvents::truncate( get_the_content(), 30 ); ?></p>
 
 							</div><!-- .tribe-events-event-body -->
 							<span class="tribe-events-arrow"></span>
@@ -441,11 +432,7 @@
 			
 			// ok we have all our values, let's set length and position from top for our event and show it.
 
-<<<<<<< HEAD
-			$this.css({"height":event_length + "px","top":event_position + "px"}).show();		
-=======
 			$this.css({"height":event_length + "px","top":event_position_top + "px"}).show();			
->>>>>>> 4cba2996
 		});
 		
 		// now that we have set our events up correctly let's deal with our overlaps
