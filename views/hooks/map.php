<?php
/**
 * @for Map Template
 * This file contains the hook logic required to create an effective map view.
 *
 * @package TribeEventsCalendar
 * @since  3.0
 * @author Modern Tribe Inc.
 *
 */

if ( !defined('ABSPATH') ) { die('-1'); }

if( !class_exists('Tribe_Events_Map_Template')){
	class Tribe_Events_Map_Template extends Tribe_Template_Factory {
		public static function init(){

			add_filter( 'tribe_events_list_show_separators', "__return_false" );

			if ( ! defined( 'DOING_AJAX' ) || ! DOING_AJAX ) {
				add_filter( 'tribe_events_list_before_template', array( __CLASS__, 'before_template' ), 20, 1 );
				add_filter( 'tribe_events_list_before_template', array( __CLASS__, 'the_map' ), 20, 1 );
				add_filter( 'tribe_events_list_before_template', array( __CLASS__, 'the_options' ), 20, 1 );
				add_filter( 'tribe_events_list_the_title', array( __CLASS__, 'the_title' ), 20, 1 );
			}

			add_filter( 'tribe_events_list_before_header', array( __CLASS__, 'before_header' ), 20, 1 );

			// Results
			add_filter( 'tribe_events_list_before_loop', array( __CLASS__, 'before_the_results' ), 20, 1 );

			if ( ! defined( 'DOING_AJAX' ) || ! DOING_AJAX ) {
				add_filter( 'tribe_events_list_after_template', array( __CLASS__, 'after_template' ), 20, 3 );
			}

			// Navigation
			add_filter( 'tribe_events_list_before_header_nav', array( __CLASS__, 'before_header_nav' ), 20, 1 );
<<<<<<< HEAD
						
			// Title & Notices
			//remove_filter( 'tribe_events_list_notices', array( 'Tribe_Events_List_Template', 'notices' ), 20 );
			add_filter( 'tribe_events_list_the_title', array( __CLASS__, 'the_title' ), 20, 1 );
			//add_filter( 'tribe_events_list_the_title', array( 'Tribe_Events_List_Template', 'notices' ), 20 );
			
=======
>>>>>>> bf70399b
			add_filter( 'tribe_events_list_header_nav', array( __CLASS__, 'header_navigation' ), 20, 1 );

			// Navigation
			add_filter( 'tribe_events_list_before_footer_nav', array( __CLASS__, 'before_footer_nav' ), 20, 1 );
			add_filter( 'tribe_events_list_footer_nav', array( __CLASS__, 'footer_navigation' ), 20, 1 );
			add_filter( 'tribe_events_list_after_footer_nav', array( __CLASS__, 'after_footer_nav' ), 20, 1 );

		}
		// Start Map Template
		public static function before_template( $html ){
			$html = '<div id="tribe-geo-wrapper">';
			return apply_filters('tribe_template_factory_debug', $html, 'tribe_events_map_before_template');
		}
		// Map
		public static function the_map( $html ){
			$html .= '<div id="tribe-geo-map-wrapper">';
			$html .= '<div id="tribe-geo-loading"><img class="tribe-ajax-loading tribe-spinner" src="'. trailingslashit( TribeEvents::instance()->pluginUrl ) . 'resources/images/tribe-loading.gif" alt="Loading Events" /></div>';
			$html .= '<div id="tribe-geo-map"></div>';
			$html .= '</div>';
			return apply_filters('tribe_template_factory_debug', $html, 'tribe_events_map_the_map');
		}
		// Options
		public static function the_options( $html ){
			$html .= '<div id="tribe-geo-options">';
			$html .= '<h2>'. __( 'Refine your search:', 'tribe-events-calendar-pro' ) .'</h2>';
			$html .= '<div id="tribe-geo-links"></div>';
			$html .= '</div>';
			return apply_filters('tribe_template_factory_debug', $html, 'tribe_events_map_the_options');
		}

		public static function before_header( $html ){
			$html = '<div id="tribe-events-header" data-title="' . wp_title( '&raquo;', false ) . '">';
			return apply_filters('tribe_template_factory_debug', $html, 'tribe_events_list_before_header');
		}

		// Map Navigation
		public static function before_header_nav( $html ){
			$html = '<h3 class="tribe-events-visuallyhidden">'. __( 'Events Map Navigation', 'tribe-events-calendar' ) .'</h3>';
			$html .= '<ul class="tribe-events-sub-nav">';
			return apply_filters('tribe_template_factory_debug', $html, 'tribe_events_map_before_header_nav');
		}

		public static function header_navigation( $post_id ){
			$tribe_ecp = TribeEvents::instance();

			// Display Previous Page Navigation
			$html = '<li class="tribe-nav-previous"><a href="#" class="tribe_map_paged">'. __('&laquo; Previous Events') .'</a></li><!-- .tribe-nav-previous -->';

			// Display Next Page Navigation
			$html .= '<li class="tribe-nav-next">';
			$html .= '<a href="#" class="tribe_map_paged">'. __('Next Events &raquo;') .'</a>';

			// Loading spinner
			$html .= '<img class="tribe-ajax-loading tribe-spinner-medium" src="'. trailingslashit( $tribe_ecp->pluginUrl ) . 'resources/images/tribe-loading.gif" alt="Loading Events" />';
			$html .= '</li><!-- .tribe-nav-next -->';

			return apply_filters('tribe_template_factory_debug', $html, 'tribe_events_map_header_nav');
		}

		public static function the_title( $html ){
			$html = '<div id="tribe-events-geo-content">';
			$html .= sprintf( '<h2 class="tribe-events-page-title">%s</h2>',
				tribe_get_events_title()
				);
			return apply_filters('tribe_template_factory_debug', $html, 'tribe_events_list_the_title');
		}

		// Start Results
		public static function before_the_results( $html ){
			$html = '<div id="tribe-geo-results">';
			return apply_filters('tribe_template_factory_debug', $html, 'tribe_events_map_before_the_results');
		}

		// Map Navigation
		public static function before_footer_nav( $html ){
			$html = '<h3 class="tribe-events-visuallyhidden">'. __( 'Events Map Navigation', 'tribe-events-calendar' ) .'</h3>';
			$html .= '<ul class="tribe-events-sub-nav">';
			return apply_filters('tribe_template_factory_debug', $html, 'tribe_events_list_before_footer_nav');
		}
		public static function footer_navigation( $html ){

			// Display Previous Page Navigation
			$html = '<li class="tribe-nav-previous"><a href="#" class="tribe_map_paged">'. __('&laquo; Previous Events') .'</a></li><!-- .tribe-nav-previous -->';

			// Display Next Page Navigation
			$html .= '<li class="tribe-nav-next">';
			$html .= '<a href="#" class="tribe_map_paged">'. __('Next Events &raquo;') .'</a>';
			$html .= '</li><!-- .tribe-nav-next -->';

			return apply_filters('tribe_template_factory_debug', $html, 'tribe_events_list_footer_nav');
		}
		public static function after_footer_nav( $html ){
			$html = '</ul><!-- .tribe-events-sub-nav -->';
			if ( ! defined( 'DOING_AJAX' ) || ! DOING_AJAX ) {
				$html .= '</div><!-- #tribe-events-geo-content -->';
			}
			return apply_filters('tribe_template_factory_debug', $html, 'tribe_events_list_after_footer_nav');
		}

		// End List Template
		public static function after_template( $html, $has_posts, $post_id ){
			$html = '</div><!-- #tribe-geo-wrapper -->';
			return apply_filters('tribe_template_factory_debug', $html, 'tribe_events_list_after_template');		
		}

	}
	Tribe_Events_Map_Template::init();
}<|MERGE_RESOLUTION|>--- conflicted
+++ resolved
@@ -35,15 +35,6 @@
 
 			// Navigation
 			add_filter( 'tribe_events_list_before_header_nav', array( __CLASS__, 'before_header_nav' ), 20, 1 );
-<<<<<<< HEAD
-						
-			// Title & Notices
-			//remove_filter( 'tribe_events_list_notices', array( 'Tribe_Events_List_Template', 'notices' ), 20 );
-			add_filter( 'tribe_events_list_the_title', array( __CLASS__, 'the_title' ), 20, 1 );
-			//add_filter( 'tribe_events_list_the_title', array( 'Tribe_Events_List_Template', 'notices' ), 20 );
-			
-=======
->>>>>>> bf70399b
 			add_filter( 'tribe_events_list_header_nav', array( __CLASS__, 'header_navigation' ), 20, 1 );
 
 			// Navigation
