<?php
/**
 * @for Events List Template
 * This file contains the hook logic required to create an effective event list view.
 *
 * @package TribeEventsCalendar
 * @since  2.1
 * @author Modern Tribe Inc.
 *
 */

if ( !defined('ABSPATH') ) { die('-1'); }

if( !class_exists('Tribe_Events_List_Template')){
	class Tribe_Events_List_Template extends Tribe_Template_Factory {

		private $first = true;
		static $loop_increment = 0;
		static $prev_event_month = null;
		static $prev_event_year = null;

		public static function init(){

			// customize meta items
			tribe_set_the_meta_template( 'tribe_event_venue_name', array(
				'before'=>'',
				'after'=>'',
				'label_before'=>'',
				'label_after'=>'',
				'meta_before'=>'<span class="%s">',
				'meta_after'=>'</span>'
			));
			tribe_set_meta_label( 'tribe_event_venue_address', '' );
			tribe_set_the_meta_template( 'tribe_event_venue_address', array(
				'before'=>'',
				'after'=>'',
				'label_before'=>'',
				'label_after'=>'',
				'meta_before'=>'',
				'meta_after'=>''
			));
			tribe_set_the_meta_visibility( 'tribe_event_venue_gmap_link', false );

			// Our various messages if there are no events for the query
			if ( ! have_posts() ) { // Messages if currently no events
				$tribe_ecp = TribeEvents::instance();
				$is_cat_message = '';
				if ( is_tax( $tribe_ecp->get_event_taxonomy() ) ) {
					$cat = get_term_by( 'slug', get_query_var( 'term' ), $tribe_ecp->get_event_taxonomy() );
					if( tribe_is_upcoming() ) {
						$is_cat_message = sprintf( __( 'listed under %s. Check out past events for this category or view the full calendar.', 'tribe-events-calendar' ), $cat->name );
					} else if( tribe_is_past() ) {
						$is_cat_message = sprintf( __( 'listed under %s. Check out upcoming events for this category or view the full calendar.', 'tribe-events-calendar' ), $cat->name );
					}
				}
				if( tribe_is_day() ) {
					TribeEvents::setNotice( 'events-not-found', sprintf( __( 'No events scheduled for <strong>%s</strong>. Please try another day.', 'tribe-events-calendar' ), date_i18n( 'F d, Y', strtotime( get_query_var( 'eventDate' ) ) ) ) );
				} elseif( tribe_is_upcoming() ) {
					$date = date('Y-m-d', strtotime($tribe_ecp->date));
					if ( $date == date('Y-m-d') ) {
						TribeEvents::setNotice( 'events-not-found', __('No upcoming events ', 'tribe-events-calendar') . $is_cat_message );
					} else {
						TribeEvents::setNotice( 'events-not-found', __('No matching events ', 'tribe-events-calendar') . $is_cat_message );
					}
				} elseif( tribe_is_past() ) {
					TribeEvents::setNotice( 'events-past-not-found', __('No previous events ', 'tribe-events-calendar') . $is_cat_message );
				}
			}

			// Start list template
			add_filter( 'tribe_events_list_before_template', array( __CLASS__, 'before_template' ), 1, 1 );
	
			// Page Title
			add_filter( 'tribe_events_list_the_title', array( __CLASS__, 'the_title' ), 1, 1 );
			
			// List header
			add_filter( 'tribe_events_list_before_header', array( __CLASS__, 'before_header' ), 1, 1 );
			
			// Navigation
			add_filter( 'tribe_events_list_before_header_nav', array( __CLASS__, 'before_header_nav' ), 1, 1 );
			add_filter( 'tribe_events_list_header_nav', array( __CLASS__, 'header_navigation' ), 1, 1 );
			add_filter( 'tribe_events_list_after_header_nav', array( __CLASS__, 'after_header_nav' ), 1, 1 );
			
			add_filter( 'tribe_events_list_after_header', array( __CLASS__, 'after_header' ), 1, 1 );

			// Start list loop
			add_filter( 'tribe_events_list_before_loop', array( __CLASS__, 'before_loop' ), 1, 1 );
			add_filter( 'tribe_events_list_inside_before_loop', array( __CLASS__, 'inside_before_loop' ), 1, 1 );
		
			// Event featured image
			add_filter( 'tribe_events_list_the_event_image', array( __CLASS__, 'the_event_image' ), 1, 1 );

			// Event details start
			add_filter( 'tribe_events_list_before_the_event_details', array( __CLASS__, 'before_the_event_details' ), 1, 1 );

			// Event title
			add_filter( 'tribe_events_list_the_event_title', array( __CLASS__, 'the_event_title' ), 1, 1 );

			// Event content
			add_filter( 'tribe_events_list_before_the_content', array( __CLASS__, 'before_the_content' ), 1, 1 );
			add_filter( 'tribe_events_list_the_content', array( __CLASS__, 'the_content' ), 1, 1 );
			add_filter( 'tribe_events_list_after_the_content', array( __CLASS__, 'after_the_content' ), 1, 1 );
	
			// Event meta
			add_filter( 'tribe_events_list_before_the_meta', array( __CLASS__, 'before_the_meta' ), 1, 1 );
			add_filter( 'tribe_events_list_the_meta', array( __CLASS__, 'the_meta' ), 1, 1 );
			add_filter( 'tribe_events_list_after_the_meta', array( __CLASS__, 'after_the_meta' ), 1, 1 );

			// Event details end
			add_filter( 'tribe_events_list_after_the_event_details', array( __CLASS__, 'after_the_event_details' ), 1, 1 );			
	
			// End list loop
			add_filter( 'tribe_events_list_inside_after_loop', array( __CLASS__, 'inside_after_loop' ), 1, 1 );
			add_filter( 'tribe_events_list_after_loop', array( __CLASS__, 'after_loop' ), 1, 1 );
	
			// Event notices
			add_filter( 'tribe_events_list_notices', array( __CLASS__, 'notices' ), 1, 1 );

			// List pagination
			/*
			add_filter( 'tribe_events_list_before_pagination', array( __CLASS__, 'before_pagination' ), 1, 1 );
			add_filter( 'tribe_events_list_pagination', array( __CLASS__, 'pagination' ), 1, 1 );
			add_filter( 'tribe_events_list_after_pagination', array( __CLASS__, 'after_pagination' ), 1, 1 );
			*/
			// List footer
			add_filter( 'tribe_events_list_before_footer', array( __CLASS__, 'before_footer' ), 1, 1 );
			
			// Navigation
			add_filter( 'tribe_events_list_before_footer_nav', array( __CLASS__, 'before_footer_nav' ), 1, 1 );
			add_filter( 'tribe_events_list_footer_nav', array( __CLASS__, 'footer_navigation' ), 1, 1 );
			add_filter( 'tribe_events_list_after_footer_nav', array( __CLASS__, 'after_footer_nav' ), 1, 1 );
			
			add_filter( 'tribe_events_list_after_footer', array( __CLASS__, 'after_footer' ), 1, 1 );

			// End list template
			add_filter( 'tribe_events_list_after_template', array( __CLASS__, 'after_template' ), 1, 2 );

			do_action('tribe_events_list_template_init');
		}
		// Start List Template
		public static function before_template( $post_id ){
			$html = '<div id="tribe-events-content" class="tribe-events-list">';
			return apply_filters('tribe_template_factory_debug', $html, 'tribe_events_list_before_template');
		}
		public static function the_title( $post_id ){
			$html = sprintf( '<h2 class="tribe-events-page-title">%s</h2>',
				tribe_get_events_title()
				);
			return apply_filters('tribe_template_factory_debug', $html, 'tribe_events_list_the_title');
		}
		// List Header
		public static function before_header( $post_id ){
			$html = '<div id="tribe-events-header" data-title="' . wp_title( '&raquo;', false ) . '">';
			return apply_filters('tribe_template_factory_debug', $html, 'tribe_events_list_before_header');
		}
		// List Navigation
		public static function before_header_nav( $post_id ){
			$html = '<h3 class="tribe-events-visuallyhidden">'. __( 'Events List Navigation', 'tribe-events-calendar' ) .'</h3>';
			$html .= '<ul class="tribe-events-sub-nav">';
			return apply_filters('tribe_template_factory_debug', $html, 'tribe_events_list_before_header_nav');
		}
		public static function header_navigation( $post_id ){
			$tribe_ecp = TribeEvents::instance();
			
			// Display Previous Page Navigation
			$html = '<li class="tribe-nav-previous">';
			if(tribe_is_upcoming() && get_previous_posts_link())
				$html .= get_previous_posts_link( __( '&larr; Previous Events', 'tribe-events-calendar' ) );
			elseif(tribe_is_upcoming() && !get_previous_posts_link())
				$html .= '<a href="'. tribe_get_past_link() .'" rel="prev">'. __( '&larr; Previous Events', 'tribe-events-calendar' ) .'</a>';
			elseif(tribe_is_past() && get_next_posts_link()) 
				$html .= get_next_posts_link( __( '&larr; Previous Events', 'tribe-events-calendar' ) );
			$html .= '</li><!-- .tribe-nav-previous -->';
			
			// Display Next Page Navigation
			$html .= '<li class="tribe-nav-next">';
			if(tribe_is_upcoming() && get_next_posts_link())
				$html .= get_next_posts_link( __( 'Next Events &rarr;', 'tribe-events-calendar' ) );
			elseif(tribe_is_past() && get_previous_posts_link())
				$html .= get_previous_posts_link( __( 'Next Events &rarr;', 'tribe-events-calendar' ) );
			elseif(tribe_is_past() && !get_previous_posts_link()) 
				$html .= '<a href="'. tribe_get_upcoming_link() .'" rel="next">'. __( 'Next Events &rarr;', 'tribe-events-calendar' ) .'</a>';
			
			// Loading spinner
			$html .= '<img class="tribe-ajax-loading tribe-spinner-medium" src="'. trailingslashit( $tribe_ecp->pluginUrl ) . 'resources/images/tribe-loading.gif" alt="Loading Events" />';
			$html .= '</li><!-- .tribe-nav-next -->';
			
			return apply_filters('tribe_template_factory_debug', $html, 'tribe_events_list_header_nav');
		}
		public static function after_header_nav( $post_id ){
			$html = '</ul><!-- .tribe-events-sub-nav -->';
			return apply_filters('tribe_template_factory_debug', $html, 'tribe_events_list_after_header_nav');
		}
		public static function after_header( $post_id ){
			$html = '</div><!-- #tribe-events-header -->';
			return apply_filters('tribe_template_factory_debug', $html, 'tribe_events_list_after_header');
		}
		// Start List Loop
		public static function before_loop( $post_id ){
			$html = '<div class="tribe-events-loop hfeed">';
			return apply_filters('tribe_template_factory_debug', $html, 'tribe_events_list_before_loop');
		}
		public static function inside_before_loop( $post_id ){
			global $wp_query;
			// Get our wrapper classes (for event categories, organizer, venue, and defaults)
			$tribe_string_classes = '';
			$tribe_cat_ids = tribe_get_event_cat_ids( $post_id ); 
			foreach( $tribe_cat_ids as $tribe_cat_id ) { 
				$tribe_string_classes .= 'tribe-events-category-'. $tribe_cat_id .' '; 
			}
			$tribe_string_wp_classes = '';
			$allClasses = get_post_class(); 
			foreach ($allClasses as $class) { 
				$tribe_string_wp_classes .= $class . ' '; 
			}
			$tribe_classes_default = 'hentry vevent '. $tribe_string_wp_classes;
			$tribe_classes_venue = tribe_get_venue_id() ? 'tribe-events-venue-'. tribe_get_venue_id() : '';
			$tribe_classes_organizer = tribe_get_organizer_id() ? 'tribe-events-organizer-'. tribe_get_organizer_id() : '';
			$tribe_classes_categories = $tribe_string_classes;
			$class_string = $tribe_classes_default .' '. $tribe_classes_venue .' '. $tribe_classes_organizer .' '. $tribe_classes_categories;
			
			// added first class for css
			if( ( self::$loop_increment == 0 ) && !tribe_is_day() ){
				$class_string .= ' tribe-first';
			}
			
			// added last class for css
			if( self::$loop_increment == count($wp_query->posts)-1 ){
				$class_string .= ' tribe-last';
			}

			/* Month and year separators */

			$show_separators = apply_filters( 'tribe_events_list_show_separators', true );

			if ( $show_separators ) {
				if ( tribe_get_start_date( $post_id, false, 'Y' ) != date( 'Y' ) && self::$prev_event_year != tribe_get_start_date( $post_id, false, 'Y' ) ) {
					echo sprintf( "<span class='tribe_list_separator_year'>%s</span>", tribe_get_start_date( $post_id, false, 'Y' ) );
				}

				if ( self::$prev_event_month != tribe_get_start_date( $post_id, false, 'm' ) ) {
					echo sprintf( "<span class='tribe_list_separator_month'>%s</span>", tribe_get_start_date( $post_id, false, 'F' ) );
				}

				self::$prev_event_year  = tribe_get_start_date( $post_id, false, 'Y' );
				self::$prev_event_month = tribe_get_start_date( $post_id, false, 'm' );
			}

			$html = '<div id="post-' . get_the_ID() . '" class="' . $class_string . ' tribe-clearfix">';
			return apply_filters( 'tribe_template_factory_debug', $html, 'tribe_events_list_inside_before_loop' );
		}

		// Event Image
		public static function the_event_image( $post_id ){
			$html ='';
			if ( tribe_event_featured_image() ) {
				$html .= tribe_event_featured_image(null, 'large');
			}
			return apply_filters('tribe_template_factory_debug', $html, 'tribe_events_list_the_event_image');

		}
		// Event Details Begin
		public static function before_the_event_details ( $post_id ){
			$html = '<div class="tribe-events-event-details">';
			if ( tribe_get_cost() ) { // Get our event cost 
				$html .=	'<div class="tribe-events-event-cost"><span>'. tribe_get_cost( null, true ) .'</span></div>';
			 } 				
			return apply_filters('tribe_template_factory_debug', $html, 'tribe_events_list_before_the_event_details'); 
		}							
		// Event Title
		public static function the_event_title( $post_id ){
			$html = '<h2 class="entry-title summary"><a class="url" href="'. tribe_get_event_link() .'" title="'. get_the_title( $post_id ) .'" rel="bookmark">'. get_the_title( $post_id ) .'</a></h2>';
			return apply_filters('tribe_template_factory_debug', $html, 'tribe_events_list_the_event_title');
		}
		// Event Meta
		public static function before_the_meta( $post_id ){
			$html = '';
			return apply_filters('tribe_template_factory_debug', $html, 'tribe_events_list_before_the_meta');
		}
		public static function the_meta( $post_id ){
			ob_start();
		?>
			<div class="tribe-events-event-meta">
				<h3 class="updated published time-details">
					<?php
					global $post;
					if ( !empty( $post->distance ) ) { ?>
						<strong>[<?php echo tribe_get_distance_with_unit( $post->distance ); ?>]</strong>
					<?php } ?>
					<?php echo tribe_events_event_schedule_details(), tribe_events_event_recurring_info_tooltip(); ?>
				</h3>
<<<<<<< HEAD
				<?php 

				// venue display info
				tribe_display_meta( 'tribe_event_venue_name' );
				$venue_address = tribe_get_meta('tribe_event_venue_address');
				if( !empty($venue_address)){
					echo ', ' . $venue_address;
				}

				?>
=======
				<?php // venue display info
				tribe_display_meta( 'tribe_event_venue_name' ); ?>
>>>>>>> 2c5d57d0
			</div><!-- .tribe-events-event-meta -->
<?php
			$html = ob_get_clean();
			return apply_filters('tribe_template_factory_debug', $html, 'tribe_events_list_the_meta');
		}
		public static function after_the_meta( $post_id ){
			$html = '';
			return apply_filters('tribe_template_factory_debug', $html, 'tribe_events_list_after_the_meta');
		}			
		// Event Content
		public static function before_the_content( $post_id ){
			$html = '<div class="entry-content description">';
			return apply_filters('tribe_template_factory_debug', $html, 'tribe_events_list_before_the_content');
		}
		public static function the_content( $post_id ){
			$html = '';
			if (has_excerpt())
				$html .= '<p>'. get_the_excerpt() .'</p>';
			else
				$html .= '<p>'. TribeEvents::truncate(get_the_content(), 80) .'</p>';	
			return apply_filters('tribe_template_factory_debug', $html, 'tribe_events_list_the_content');
		}
		public static function after_the_content( $post_id ){
			$html = '</div><!-- .entry-content -->';
			return apply_filters('tribe_template_factory_debug', $html, 'tribe_events_list_after_the_content');
		}		
		// Event Details End
		public static function after_the_event_details ( $post_id ){
			$html = '</div><!-- .tribe-events-event-details -->';
			return apply_filters('tribe_template_factory_debug', $html, 'tribe_events_list_after_the_event_details'); 
		}	

		// End List Loop
		public static function inside_after_loop( $post_id ){

			// internal increment to keep track of position within the loop
			self::$loop_increment++;

			$html = '</div><!-- .hentry .vevent -->';
			return apply_filters('tribe_template_factory_debug', $html, 'tribe_events_list_inside_after_loop');
		}
		// Event Notices
		public static function notices( $post_id ) {
			$html = tribe_events_the_notices(false);
			return apply_filters('tribe_template_factory_debug', $html, 'tribe_events_list_notices');
		}
		public static function after_loop( $post_id ){
			$html = '</div><!-- .tribe-events-loop -->';
			return apply_filters('tribe_template_factory_debug', $html, 'tribe_events_list_after_loop');
		}
		// List Pagination
		/*
		public static function before_pagination( $post_id ){
			$html = '</div><!-- .tribe-events-loop -->';
			$html .= '<div class="tribe-events-loop-nav">';
			$html .= '<h3 class="tribe-visuallyhidden">'. __( 'Events loops navigation', 'tribe-events-calendar' ) .'</h3>';
			$html .= '<ul>';
			return apply_filters('tribe_template_factory_debug', $html, 'tribe_events_list_before_pagination');
		}
		public static function pagination( $post_id ){
			// Display Previous Page Navigation
			$html = '<li class="tribe-nav-previous">';
			if(tribe_is_upcoming() && get_previous_posts_link())
				$html .= get_previous_posts_link( __( '&larr; Previous Events', 'tribe-events-calendar' ) );
			elseif(tribe_is_upcoming() && !get_previous_posts_link())
				$html .= '<a href="'. tribe_get_past_link() .'" rel="prev">'. __( '&larr; Previous Events', 'tribe-events-calendar' ) .'</a>';
			elseif(tribe_is_past() && get_next_posts_link()) 
				$html .= get_next_posts_link( __( '&larr; Previous Events', 'tribe-events-calendar' ) );
			$html .= '</li><!-- .tribe-nav-previous -->';
			// Display Next Page Navigation
			$html .= '<li class="tribe-nav-next">';
			if(tribe_is_upcoming() && get_next_posts_link())
				$html .= get_next_posts_link( __( 'Next Events &rarr;', 'tribe-events-calendar' ) );
			elseif(tribe_is_past() && get_previous_posts_link())
				$html .= get_previous_posts_link( __( 'Next Events &rarr;', 'tribe-events-calendar' ) );
			elseif(tribe_is_past() && !get_previous_posts_link()) 
				$html .= '<a href="'. tribe_get_upcoming_link() .'" rel="next">'. __( 'Next Events &rarr;', 'tribe-events-calendar' ) .'</a>';
			$html .= '</li><!-- .tribe-nav-next -->';	
			return apply_filters('tribe_template_factory_debug', $html, 'tribe_events_list_pagination');
		}
		public static function after_pagination( $post_id ){
			$html = '</ul></div><!-- .tribe-events-loop-nav -->';
			return apply_filters('tribe_template_factory_debug', $html, 'tribe_events_list_after_pagination');
		}
		*/
		// List Footer
		public static function before_footer( $post_id ){
			$html = '<div id="tribe-events-footer">';
			return apply_filters('tribe_template_factory_debug', $html, 'tribe_events_list_before_footer');
		}
		// List Navigation
		public static function before_footer_nav( $post_id ){
			$html = '<h3 class="tribe-events-visuallyhidden">'. __( 'Events List Navigation', 'tribe-events-calendar' ) .'</h3>';
			$html .= '<ul class="tribe-events-sub-nav">';
			return apply_filters('tribe_template_factory_debug', $html, 'tribe_events_list_before_footer_nav');
		}
		public static function footer_navigation( $post_id ){
			$tribe_ecp = TribeEvents::instance();
			
			// Display Previous Page Navigation
			$html = '<li class="tribe-nav-previous">';
			if(tribe_is_upcoming() && get_previous_posts_link())
				$html .= get_previous_posts_link( __( '&larr; Previous Events', 'tribe-events-calendar' ) );
			elseif(tribe_is_upcoming() && !get_previous_posts_link())
				$html .= '<a href="'. tribe_get_past_link() .'" rel="prev">'. __( '&larr; Previous Events', 'tribe-events-calendar' ) .'</a>';
			elseif(tribe_is_past() && get_next_posts_link()) 
				$html .= get_next_posts_link( __( '&larr; Previous Events', 'tribe-events-calendar' ) );
			$html .= '</li><!-- .tribe-nav-previous -->';
			
			// Display Next Page Navigation
			$html .= '<li class="tribe-nav-next">';
			if(tribe_is_upcoming() && get_next_posts_link())
				$html .= get_next_posts_link( __( 'Next Events &rarr;', 'tribe-events-calendar' ) );
			elseif(tribe_is_past() && get_previous_posts_link())
				$html .= get_previous_posts_link( __( 'Next Events &rarr;', 'tribe-events-calendar' ) );
			elseif(tribe_is_past() && !get_previous_posts_link()) 
				$html .= '<a href="'. tribe_get_upcoming_link() .'" rel="next">'. __( 'Next Events &rarr;', 'tribe-events-calendar' ) .'</a>';
			
			// Loading spinner
			$html .= '<img class="tribe-ajax-loading tribe-spinner-medium" src="'. trailingslashit( $tribe_ecp->pluginUrl ) . 'resources/images/tribe-loading.gif" alt="Loading Events" />';
			$html .= '</li><!-- .tribe-nav-next -->';
			
			return apply_filters('tribe_template_factory_debug', $html, 'tribe_events_list_footer_nav');
		}
		public static function after_footer_nav( $post_id ){
			$html = '</ul><!-- .tribe-events-sub-nav -->';
			return apply_filters('tribe_template_factory_debug', $html, 'tribe_events_list_after_footer_nav');
		}
		public static function after_footer( $post_id ){
			$html = '</div><!-- #tribe-events-footer -->';
			return apply_filters('tribe_template_factory_debug', $html, 'tribe_events_list_after_footer');
		}
		// End List Template
		public static function after_template( $hasPosts = false, $post_id ){
			$html = '';
			if (!empty($hasPosts) && function_exists('tribe_get_ical_link')) // iCal Import
				$html .= '<a class="tribe-events-ical tribe-events-button-grey" title="'. __( 'iCal Import', 'tribe-events-calendar' ) .'" href="'. tribe_get_ical_link() .'">'. __( 'iCal Import', 'tribe-events-calendar' ) .'</a>';
				
			$html .= '</div><!-- #tribe-events-content -->';
			$html .= '<div class="tribe-clear"></div>';
			return apply_filters('tribe_template_factory_debug', $html, 'tribe_events_list_after_template');		
		}
	}
	Tribe_Events_List_Template::init();
}
<|MERGE_RESOLUTION|>--- conflicted
+++ resolved
@@ -1,451 +1,444 @@
-<?php
-/**
- * @for Events List Template
- * This file contains the hook logic required to create an effective event list view.
- *
- * @package TribeEventsCalendar
- * @since  2.1
- * @author Modern Tribe Inc.
- *
- */
-
-if ( !defined('ABSPATH') ) { die('-1'); }
-
-if( !class_exists('Tribe_Events_List_Template')){
-	class Tribe_Events_List_Template extends Tribe_Template_Factory {
-
-		private $first = true;
-		static $loop_increment = 0;
-		static $prev_event_month = null;
-		static $prev_event_year = null;
-
-		public static function init(){
-
-			// customize meta items
-			tribe_set_the_meta_template( 'tribe_event_venue_name', array(
-				'before'=>'',
-				'after'=>'',
-				'label_before'=>'',
-				'label_after'=>'',
-				'meta_before'=>'<span class="%s">',
-				'meta_after'=>'</span>'
-			));
-			tribe_set_meta_label( 'tribe_event_venue_address', '' );
-			tribe_set_the_meta_template( 'tribe_event_venue_address', array(
-				'before'=>'',
-				'after'=>'',
-				'label_before'=>'',
-				'label_after'=>'',
-				'meta_before'=>'',
-				'meta_after'=>''
-			));
-			tribe_set_the_meta_visibility( 'tribe_event_venue_gmap_link', false );
-
-			// Our various messages if there are no events for the query
-			if ( ! have_posts() ) { // Messages if currently no events
-				$tribe_ecp = TribeEvents::instance();
-				$is_cat_message = '';
-				if ( is_tax( $tribe_ecp->get_event_taxonomy() ) ) {
-					$cat = get_term_by( 'slug', get_query_var( 'term' ), $tribe_ecp->get_event_taxonomy() );
-					if( tribe_is_upcoming() ) {
-						$is_cat_message = sprintf( __( 'listed under %s. Check out past events for this category or view the full calendar.', 'tribe-events-calendar' ), $cat->name );
-					} else if( tribe_is_past() ) {
-						$is_cat_message = sprintf( __( 'listed under %s. Check out upcoming events for this category or view the full calendar.', 'tribe-events-calendar' ), $cat->name );
-					}
-				}
-				if( tribe_is_day() ) {
-					TribeEvents::setNotice( 'events-not-found', sprintf( __( 'No events scheduled for <strong>%s</strong>. Please try another day.', 'tribe-events-calendar' ), date_i18n( 'F d, Y', strtotime( get_query_var( 'eventDate' ) ) ) ) );
-				} elseif( tribe_is_upcoming() ) {
-					$date = date('Y-m-d', strtotime($tribe_ecp->date));
-					if ( $date == date('Y-m-d') ) {
-						TribeEvents::setNotice( 'events-not-found', __('No upcoming events ', 'tribe-events-calendar') . $is_cat_message );
-					} else {
-						TribeEvents::setNotice( 'events-not-found', __('No matching events ', 'tribe-events-calendar') . $is_cat_message );
-					}
-				} elseif( tribe_is_past() ) {
-					TribeEvents::setNotice( 'events-past-not-found', __('No previous events ', 'tribe-events-calendar') . $is_cat_message );
-				}
-			}
-
-			// Start list template
-			add_filter( 'tribe_events_list_before_template', array( __CLASS__, 'before_template' ), 1, 1 );
-	
-			// Page Title
-			add_filter( 'tribe_events_list_the_title', array( __CLASS__, 'the_title' ), 1, 1 );
-			
-			// List header
-			add_filter( 'tribe_events_list_before_header', array( __CLASS__, 'before_header' ), 1, 1 );
-			
-			// Navigation
-			add_filter( 'tribe_events_list_before_header_nav', array( __CLASS__, 'before_header_nav' ), 1, 1 );
-			add_filter( 'tribe_events_list_header_nav', array( __CLASS__, 'header_navigation' ), 1, 1 );
-			add_filter( 'tribe_events_list_after_header_nav', array( __CLASS__, 'after_header_nav' ), 1, 1 );
-			
-			add_filter( 'tribe_events_list_after_header', array( __CLASS__, 'after_header' ), 1, 1 );
-
-			// Start list loop
-			add_filter( 'tribe_events_list_before_loop', array( __CLASS__, 'before_loop' ), 1, 1 );
-			add_filter( 'tribe_events_list_inside_before_loop', array( __CLASS__, 'inside_before_loop' ), 1, 1 );
-		
-			// Event featured image
-			add_filter( 'tribe_events_list_the_event_image', array( __CLASS__, 'the_event_image' ), 1, 1 );
-
-			// Event details start
-			add_filter( 'tribe_events_list_before_the_event_details', array( __CLASS__, 'before_the_event_details' ), 1, 1 );
-
-			// Event title
-			add_filter( 'tribe_events_list_the_event_title', array( __CLASS__, 'the_event_title' ), 1, 1 );
-
-			// Event content
-			add_filter( 'tribe_events_list_before_the_content', array( __CLASS__, 'before_the_content' ), 1, 1 );
-			add_filter( 'tribe_events_list_the_content', array( __CLASS__, 'the_content' ), 1, 1 );
-			add_filter( 'tribe_events_list_after_the_content', array( __CLASS__, 'after_the_content' ), 1, 1 );
-	
-			// Event meta
-			add_filter( 'tribe_events_list_before_the_meta', array( __CLASS__, 'before_the_meta' ), 1, 1 );
-			add_filter( 'tribe_events_list_the_meta', array( __CLASS__, 'the_meta' ), 1, 1 );
-			add_filter( 'tribe_events_list_after_the_meta', array( __CLASS__, 'after_the_meta' ), 1, 1 );
-
-			// Event details end
-			add_filter( 'tribe_events_list_after_the_event_details', array( __CLASS__, 'after_the_event_details' ), 1, 1 );			
-	
-			// End list loop
-			add_filter( 'tribe_events_list_inside_after_loop', array( __CLASS__, 'inside_after_loop' ), 1, 1 );
-			add_filter( 'tribe_events_list_after_loop', array( __CLASS__, 'after_loop' ), 1, 1 );
-	
-			// Event notices
-			add_filter( 'tribe_events_list_notices', array( __CLASS__, 'notices' ), 1, 1 );
-
-			// List pagination
-			/*
-			add_filter( 'tribe_events_list_before_pagination', array( __CLASS__, 'before_pagination' ), 1, 1 );
-			add_filter( 'tribe_events_list_pagination', array( __CLASS__, 'pagination' ), 1, 1 );
-			add_filter( 'tribe_events_list_after_pagination', array( __CLASS__, 'after_pagination' ), 1, 1 );
-			*/
-			// List footer
-			add_filter( 'tribe_events_list_before_footer', array( __CLASS__, 'before_footer' ), 1, 1 );
-			
-			// Navigation
-			add_filter( 'tribe_events_list_before_footer_nav', array( __CLASS__, 'before_footer_nav' ), 1, 1 );
-			add_filter( 'tribe_events_list_footer_nav', array( __CLASS__, 'footer_navigation' ), 1, 1 );
-			add_filter( 'tribe_events_list_after_footer_nav', array( __CLASS__, 'after_footer_nav' ), 1, 1 );
-			
-			add_filter( 'tribe_events_list_after_footer', array( __CLASS__, 'after_footer' ), 1, 1 );
-
-			// End list template
-			add_filter( 'tribe_events_list_after_template', array( __CLASS__, 'after_template' ), 1, 2 );
-
-			do_action('tribe_events_list_template_init');
-		}
-		// Start List Template
-		public static function before_template( $post_id ){
-			$html = '<div id="tribe-events-content" class="tribe-events-list">';
-			return apply_filters('tribe_template_factory_debug', $html, 'tribe_events_list_before_template');
-		}
-		public static function the_title( $post_id ){
-			$html = sprintf( '<h2 class="tribe-events-page-title">%s</h2>',
-				tribe_get_events_title()
-				);
-			return apply_filters('tribe_template_factory_debug', $html, 'tribe_events_list_the_title');
-		}
-		// List Header
-		public static function before_header( $post_id ){
-			$html = '<div id="tribe-events-header" data-title="' . wp_title( '&raquo;', false ) . '">';
-			return apply_filters('tribe_template_factory_debug', $html, 'tribe_events_list_before_header');
-		}
-		// List Navigation
-		public static function before_header_nav( $post_id ){
-			$html = '<h3 class="tribe-events-visuallyhidden">'. __( 'Events List Navigation', 'tribe-events-calendar' ) .'</h3>';
-			$html .= '<ul class="tribe-events-sub-nav">';
-			return apply_filters('tribe_template_factory_debug', $html, 'tribe_events_list_before_header_nav');
-		}
-		public static function header_navigation( $post_id ){
-			$tribe_ecp = TribeEvents::instance();
-			
-			// Display Previous Page Navigation
-			$html = '<li class="tribe-nav-previous">';
-			if(tribe_is_upcoming() && get_previous_posts_link())
-				$html .= get_previous_posts_link( __( '&larr; Previous Events', 'tribe-events-calendar' ) );
-			elseif(tribe_is_upcoming() && !get_previous_posts_link())
-				$html .= '<a href="'. tribe_get_past_link() .'" rel="prev">'. __( '&larr; Previous Events', 'tribe-events-calendar' ) .'</a>';
-			elseif(tribe_is_past() && get_next_posts_link()) 
-				$html .= get_next_posts_link( __( '&larr; Previous Events', 'tribe-events-calendar' ) );
-			$html .= '</li><!-- .tribe-nav-previous -->';
-			
-			// Display Next Page Navigation
-			$html .= '<li class="tribe-nav-next">';
-			if(tribe_is_upcoming() && get_next_posts_link())
-				$html .= get_next_posts_link( __( 'Next Events &rarr;', 'tribe-events-calendar' ) );
-			elseif(tribe_is_past() && get_previous_posts_link())
-				$html .= get_previous_posts_link( __( 'Next Events &rarr;', 'tribe-events-calendar' ) );
-			elseif(tribe_is_past() && !get_previous_posts_link()) 
-				$html .= '<a href="'. tribe_get_upcoming_link() .'" rel="next">'. __( 'Next Events &rarr;', 'tribe-events-calendar' ) .'</a>';
-			
-			// Loading spinner
-			$html .= '<img class="tribe-ajax-loading tribe-spinner-medium" src="'. trailingslashit( $tribe_ecp->pluginUrl ) . 'resources/images/tribe-loading.gif" alt="Loading Events" />';
-			$html .= '</li><!-- .tribe-nav-next -->';
-			
-			return apply_filters('tribe_template_factory_debug', $html, 'tribe_events_list_header_nav');
-		}
-		public static function after_header_nav( $post_id ){
-			$html = '</ul><!-- .tribe-events-sub-nav -->';
-			return apply_filters('tribe_template_factory_debug', $html, 'tribe_events_list_after_header_nav');
-		}
-		public static function after_header( $post_id ){
-			$html = '</div><!-- #tribe-events-header -->';
-			return apply_filters('tribe_template_factory_debug', $html, 'tribe_events_list_after_header');
-		}
-		// Start List Loop
-		public static function before_loop( $post_id ){
-			$html = '<div class="tribe-events-loop hfeed">';
-			return apply_filters('tribe_template_factory_debug', $html, 'tribe_events_list_before_loop');
-		}
-		public static function inside_before_loop( $post_id ){
-			global $wp_query;
-			// Get our wrapper classes (for event categories, organizer, venue, and defaults)
-			$tribe_string_classes = '';
-			$tribe_cat_ids = tribe_get_event_cat_ids( $post_id ); 
-			foreach( $tribe_cat_ids as $tribe_cat_id ) { 
-				$tribe_string_classes .= 'tribe-events-category-'. $tribe_cat_id .' '; 
-			}
-			$tribe_string_wp_classes = '';
-			$allClasses = get_post_class(); 
-			foreach ($allClasses as $class) { 
-				$tribe_string_wp_classes .= $class . ' '; 
-			}
-			$tribe_classes_default = 'hentry vevent '. $tribe_string_wp_classes;
-			$tribe_classes_venue = tribe_get_venue_id() ? 'tribe-events-venue-'. tribe_get_venue_id() : '';
-			$tribe_classes_organizer = tribe_get_organizer_id() ? 'tribe-events-organizer-'. tribe_get_organizer_id() : '';
-			$tribe_classes_categories = $tribe_string_classes;
-			$class_string = $tribe_classes_default .' '. $tribe_classes_venue .' '. $tribe_classes_organizer .' '. $tribe_classes_categories;
-			
-			// added first class for css
-			if( ( self::$loop_increment == 0 ) && !tribe_is_day() ){
-				$class_string .= ' tribe-first';
-			}
-			
-			// added last class for css
-			if( self::$loop_increment == count($wp_query->posts)-1 ){
-				$class_string .= ' tribe-last';
-			}
-
-			/* Month and year separators */
-
-			$show_separators = apply_filters( 'tribe_events_list_show_separators', true );
-
-			if ( $show_separators ) {
-				if ( tribe_get_start_date( $post_id, false, 'Y' ) != date( 'Y' ) && self::$prev_event_year != tribe_get_start_date( $post_id, false, 'Y' ) ) {
-					echo sprintf( "<span class='tribe_list_separator_year'>%s</span>", tribe_get_start_date( $post_id, false, 'Y' ) );
-				}
-
-				if ( self::$prev_event_month != tribe_get_start_date( $post_id, false, 'm' ) ) {
-					echo sprintf( "<span class='tribe_list_separator_month'>%s</span>", tribe_get_start_date( $post_id, false, 'F' ) );
-				}
-
-				self::$prev_event_year  = tribe_get_start_date( $post_id, false, 'Y' );
-				self::$prev_event_month = tribe_get_start_date( $post_id, false, 'm' );
-			}
-
-			$html = '<div id="post-' . get_the_ID() . '" class="' . $class_string . ' tribe-clearfix">';
-			return apply_filters( 'tribe_template_factory_debug', $html, 'tribe_events_list_inside_before_loop' );
-		}
-
-		// Event Image
-		public static function the_event_image( $post_id ){
-			$html ='';
-			if ( tribe_event_featured_image() ) {
-				$html .= tribe_event_featured_image(null, 'large');
-			}
-			return apply_filters('tribe_template_factory_debug', $html, 'tribe_events_list_the_event_image');
-
-		}
-		// Event Details Begin
-		public static function before_the_event_details ( $post_id ){
-			$html = '<div class="tribe-events-event-details">';
-			if ( tribe_get_cost() ) { // Get our event cost 
-				$html .=	'<div class="tribe-events-event-cost"><span>'. tribe_get_cost( null, true ) .'</span></div>';
-			 } 				
-			return apply_filters('tribe_template_factory_debug', $html, 'tribe_events_list_before_the_event_details'); 
-		}							
-		// Event Title
-		public static function the_event_title( $post_id ){
-			$html = '<h2 class="entry-title summary"><a class="url" href="'. tribe_get_event_link() .'" title="'. get_the_title( $post_id ) .'" rel="bookmark">'. get_the_title( $post_id ) .'</a></h2>';
-			return apply_filters('tribe_template_factory_debug', $html, 'tribe_events_list_the_event_title');
-		}
-		// Event Meta
-		public static function before_the_meta( $post_id ){
-			$html = '';
-			return apply_filters('tribe_template_factory_debug', $html, 'tribe_events_list_before_the_meta');
-		}
-		public static function the_meta( $post_id ){
-			ob_start();
-		?>
-			<div class="tribe-events-event-meta">
-				<h3 class="updated published time-details">
-					<?php
-					global $post;
-					if ( !empty( $post->distance ) ) { ?>
-						<strong>[<?php echo tribe_get_distance_with_unit( $post->distance ); ?>]</strong>
-					<?php } ?>
-					<?php echo tribe_events_event_schedule_details(), tribe_events_event_recurring_info_tooltip(); ?>
-				</h3>
-<<<<<<< HEAD
-				<?php 
-
-				// venue display info
-				tribe_display_meta( 'tribe_event_venue_name' );
-				$venue_address = tribe_get_meta('tribe_event_venue_address');
-				if( !empty($venue_address)){
-					echo ', ' . $venue_address;
-				}
-
-				?>
-=======
-				<?php // venue display info
-				tribe_display_meta( 'tribe_event_venue_name' ); ?>
->>>>>>> 2c5d57d0
-			</div><!-- .tribe-events-event-meta -->
-<?php
-			$html = ob_get_clean();
-			return apply_filters('tribe_template_factory_debug', $html, 'tribe_events_list_the_meta');
-		}
-		public static function after_the_meta( $post_id ){
-			$html = '';
-			return apply_filters('tribe_template_factory_debug', $html, 'tribe_events_list_after_the_meta');
-		}			
-		// Event Content
-		public static function before_the_content( $post_id ){
-			$html = '<div class="entry-content description">';
-			return apply_filters('tribe_template_factory_debug', $html, 'tribe_events_list_before_the_content');
-		}
-		public static function the_content( $post_id ){
-			$html = '';
-			if (has_excerpt())
-				$html .= '<p>'. get_the_excerpt() .'</p>';
-			else
-				$html .= '<p>'. TribeEvents::truncate(get_the_content(), 80) .'</p>';	
-			return apply_filters('tribe_template_factory_debug', $html, 'tribe_events_list_the_content');
-		}
-		public static function after_the_content( $post_id ){
-			$html = '</div><!-- .entry-content -->';
-			return apply_filters('tribe_template_factory_debug', $html, 'tribe_events_list_after_the_content');
-		}		
-		// Event Details End
-		public static function after_the_event_details ( $post_id ){
-			$html = '</div><!-- .tribe-events-event-details -->';
-			return apply_filters('tribe_template_factory_debug', $html, 'tribe_events_list_after_the_event_details'); 
-		}	
-
-		// End List Loop
-		public static function inside_after_loop( $post_id ){
-
-			// internal increment to keep track of position within the loop
-			self::$loop_increment++;
-
-			$html = '</div><!-- .hentry .vevent -->';
-			return apply_filters('tribe_template_factory_debug', $html, 'tribe_events_list_inside_after_loop');
-		}
-		// Event Notices
-		public static function notices( $post_id ) {
-			$html = tribe_events_the_notices(false);
-			return apply_filters('tribe_template_factory_debug', $html, 'tribe_events_list_notices');
-		}
-		public static function after_loop( $post_id ){
-			$html = '</div><!-- .tribe-events-loop -->';
-			return apply_filters('tribe_template_factory_debug', $html, 'tribe_events_list_after_loop');
-		}
-		// List Pagination
-		/*
-		public static function before_pagination( $post_id ){
-			$html = '</div><!-- .tribe-events-loop -->';
-			$html .= '<div class="tribe-events-loop-nav">';
-			$html .= '<h3 class="tribe-visuallyhidden">'. __( 'Events loops navigation', 'tribe-events-calendar' ) .'</h3>';
-			$html .= '<ul>';
-			return apply_filters('tribe_template_factory_debug', $html, 'tribe_events_list_before_pagination');
-		}
-		public static function pagination( $post_id ){
-			// Display Previous Page Navigation
-			$html = '<li class="tribe-nav-previous">';
-			if(tribe_is_upcoming() && get_previous_posts_link())
-				$html .= get_previous_posts_link( __( '&larr; Previous Events', 'tribe-events-calendar' ) );
-			elseif(tribe_is_upcoming() && !get_previous_posts_link())
-				$html .= '<a href="'. tribe_get_past_link() .'" rel="prev">'. __( '&larr; Previous Events', 'tribe-events-calendar' ) .'</a>';
-			elseif(tribe_is_past() && get_next_posts_link()) 
-				$html .= get_next_posts_link( __( '&larr; Previous Events', 'tribe-events-calendar' ) );
-			$html .= '</li><!-- .tribe-nav-previous -->';
-			// Display Next Page Navigation
-			$html .= '<li class="tribe-nav-next">';
-			if(tribe_is_upcoming() && get_next_posts_link())
-				$html .= get_next_posts_link( __( 'Next Events &rarr;', 'tribe-events-calendar' ) );
-			elseif(tribe_is_past() && get_previous_posts_link())
-				$html .= get_previous_posts_link( __( 'Next Events &rarr;', 'tribe-events-calendar' ) );
-			elseif(tribe_is_past() && !get_previous_posts_link()) 
-				$html .= '<a href="'. tribe_get_upcoming_link() .'" rel="next">'. __( 'Next Events &rarr;', 'tribe-events-calendar' ) .'</a>';
-			$html .= '</li><!-- .tribe-nav-next -->';	
-			return apply_filters('tribe_template_factory_debug', $html, 'tribe_events_list_pagination');
-		}
-		public static function after_pagination( $post_id ){
-			$html = '</ul></div><!-- .tribe-events-loop-nav -->';
-			return apply_filters('tribe_template_factory_debug', $html, 'tribe_events_list_after_pagination');
-		}
-		*/
-		// List Footer
-		public static function before_footer( $post_id ){
-			$html = '<div id="tribe-events-footer">';
-			return apply_filters('tribe_template_factory_debug', $html, 'tribe_events_list_before_footer');
-		}
-		// List Navigation
-		public static function before_footer_nav( $post_id ){
-			$html = '<h3 class="tribe-events-visuallyhidden">'. __( 'Events List Navigation', 'tribe-events-calendar' ) .'</h3>';
-			$html .= '<ul class="tribe-events-sub-nav">';
-			return apply_filters('tribe_template_factory_debug', $html, 'tribe_events_list_before_footer_nav');
-		}
-		public static function footer_navigation( $post_id ){
-			$tribe_ecp = TribeEvents::instance();
-			
-			// Display Previous Page Navigation
-			$html = '<li class="tribe-nav-previous">';
-			if(tribe_is_upcoming() && get_previous_posts_link())
-				$html .= get_previous_posts_link( __( '&larr; Previous Events', 'tribe-events-calendar' ) );
-			elseif(tribe_is_upcoming() && !get_previous_posts_link())
-				$html .= '<a href="'. tribe_get_past_link() .'" rel="prev">'. __( '&larr; Previous Events', 'tribe-events-calendar' ) .'</a>';
-			elseif(tribe_is_past() && get_next_posts_link()) 
-				$html .= get_next_posts_link( __( '&larr; Previous Events', 'tribe-events-calendar' ) );
-			$html .= '</li><!-- .tribe-nav-previous -->';
-			
-			// Display Next Page Navigation
-			$html .= '<li class="tribe-nav-next">';
-			if(tribe_is_upcoming() && get_next_posts_link())
-				$html .= get_next_posts_link( __( 'Next Events &rarr;', 'tribe-events-calendar' ) );
-			elseif(tribe_is_past() && get_previous_posts_link())
-				$html .= get_previous_posts_link( __( 'Next Events &rarr;', 'tribe-events-calendar' ) );
-			elseif(tribe_is_past() && !get_previous_posts_link()) 
-				$html .= '<a href="'. tribe_get_upcoming_link() .'" rel="next">'. __( 'Next Events &rarr;', 'tribe-events-calendar' ) .'</a>';
-			
-			// Loading spinner
-			$html .= '<img class="tribe-ajax-loading tribe-spinner-medium" src="'. trailingslashit( $tribe_ecp->pluginUrl ) . 'resources/images/tribe-loading.gif" alt="Loading Events" />';
-			$html .= '</li><!-- .tribe-nav-next -->';
-			
-			return apply_filters('tribe_template_factory_debug', $html, 'tribe_events_list_footer_nav');
-		}
-		public static function after_footer_nav( $post_id ){
-			$html = '</ul><!-- .tribe-events-sub-nav -->';
-			return apply_filters('tribe_template_factory_debug', $html, 'tribe_events_list_after_footer_nav');
-		}
-		public static function after_footer( $post_id ){
-			$html = '</div><!-- #tribe-events-footer -->';
-			return apply_filters('tribe_template_factory_debug', $html, 'tribe_events_list_after_footer');
-		}
-		// End List Template
-		public static function after_template( $hasPosts = false, $post_id ){
-			$html = '';
-			if (!empty($hasPosts) && function_exists('tribe_get_ical_link')) // iCal Import
-				$html .= '<a class="tribe-events-ical tribe-events-button-grey" title="'. __( 'iCal Import', 'tribe-events-calendar' ) .'" href="'. tribe_get_ical_link() .'">'. __( 'iCal Import', 'tribe-events-calendar' ) .'</a>';
-				
-			$html .= '</div><!-- #tribe-events-content -->';
-			$html .= '<div class="tribe-clear"></div>';
-			return apply_filters('tribe_template_factory_debug', $html, 'tribe_events_list_after_template');		
-		}
-	}
-	Tribe_Events_List_Template::init();
-}
+<?php
+/**
+ * @for Events List Template
+ * This file contains the hook logic required to create an effective event list view.
+ *
+ * @package TribeEventsCalendar
+ * @since  2.1
+ * @author Modern Tribe Inc.
+ *
+ */
+
+if ( !defined('ABSPATH') ) { die('-1'); }
+
+if( !class_exists('Tribe_Events_List_Template')){
+	class Tribe_Events_List_Template extends Tribe_Template_Factory {
+
+		private $first = true;
+		static $loop_increment = 0;
+		static $prev_event_month = null;
+		static $prev_event_year = null;
+
+		public static function init(){
+
+			// customize meta items
+			tribe_set_the_meta_template( 'tribe_event_venue_name', array(
+				'before'=>'',
+				'after'=>'',
+				'label_before'=>'',
+				'label_after'=>'',
+				'meta_before'=>'<span class="%s">',
+				'meta_after'=>'</span>'
+			));
+			tribe_set_meta_label( 'tribe_event_venue_address', '' );
+			tribe_set_the_meta_template( 'tribe_event_venue_address', array(
+				'before'=>'',
+				'after'=>'',
+				'label_before'=>'',
+				'label_after'=>'',
+				'meta_before'=>'',
+				'meta_after'=>''
+			));
+			tribe_set_the_meta_visibility( 'tribe_event_venue_gmap_link', false );
+
+			// Our various messages if there are no events for the query
+			if ( ! have_posts() ) { // Messages if currently no events
+				$tribe_ecp = TribeEvents::instance();
+				$is_cat_message = '';
+				if ( is_tax( $tribe_ecp->get_event_taxonomy() ) ) {
+					$cat = get_term_by( 'slug', get_query_var( 'term' ), $tribe_ecp->get_event_taxonomy() );
+					if( tribe_is_upcoming() ) {
+						$is_cat_message = sprintf( __( 'listed under %s. Check out past events for this category or view the full calendar.', 'tribe-events-calendar' ), $cat->name );
+					} else if( tribe_is_past() ) {
+						$is_cat_message = sprintf( __( 'listed under %s. Check out upcoming events for this category or view the full calendar.', 'tribe-events-calendar' ), $cat->name );
+					}
+				}
+				if( tribe_is_day() ) {
+					TribeEvents::setNotice( 'events-not-found', sprintf( __( 'No events scheduled for <strong>%s</strong>. Please try another day.', 'tribe-events-calendar' ), date_i18n( 'F d, Y', strtotime( get_query_var( 'eventDate' ) ) ) ) );
+				} elseif( tribe_is_upcoming() ) {
+					$date = date('Y-m-d', strtotime($tribe_ecp->date));
+					if ( $date == date('Y-m-d') ) {
+						TribeEvents::setNotice( 'events-not-found', __('No upcoming events ', 'tribe-events-calendar') . $is_cat_message );
+					} else {
+						TribeEvents::setNotice( 'events-not-found', __('No matching events ', 'tribe-events-calendar') . $is_cat_message );
+					}
+				} elseif( tribe_is_past() ) {
+					TribeEvents::setNotice( 'events-past-not-found', __('No previous events ', 'tribe-events-calendar') . $is_cat_message );
+				}
+			}
+
+			// Start list template
+			add_filter( 'tribe_events_list_before_template', array( __CLASS__, 'before_template' ), 1, 1 );
+	
+			// Page Title
+			add_filter( 'tribe_events_list_the_title', array( __CLASS__, 'the_title' ), 1, 1 );
+			
+			// List header
+			add_filter( 'tribe_events_list_before_header', array( __CLASS__, 'before_header' ), 1, 1 );
+			
+			// Navigation
+			add_filter( 'tribe_events_list_before_header_nav', array( __CLASS__, 'before_header_nav' ), 1, 1 );
+			add_filter( 'tribe_events_list_header_nav', array( __CLASS__, 'header_navigation' ), 1, 1 );
+			add_filter( 'tribe_events_list_after_header_nav', array( __CLASS__, 'after_header_nav' ), 1, 1 );
+			
+			add_filter( 'tribe_events_list_after_header', array( __CLASS__, 'after_header' ), 1, 1 );
+
+			// Start list loop
+			add_filter( 'tribe_events_list_before_loop', array( __CLASS__, 'before_loop' ), 1, 1 );
+			add_filter( 'tribe_events_list_inside_before_loop', array( __CLASS__, 'inside_before_loop' ), 1, 1 );
+		
+			// Event featured image
+			add_filter( 'tribe_events_list_the_event_image', array( __CLASS__, 'the_event_image' ), 1, 1 );
+
+			// Event details start
+			add_filter( 'tribe_events_list_before_the_event_details', array( __CLASS__, 'before_the_event_details' ), 1, 1 );
+
+			// Event title
+			add_filter( 'tribe_events_list_the_event_title', array( __CLASS__, 'the_event_title' ), 1, 1 );
+
+			// Event content
+			add_filter( 'tribe_events_list_before_the_content', array( __CLASS__, 'before_the_content' ), 1, 1 );
+			add_filter( 'tribe_events_list_the_content', array( __CLASS__, 'the_content' ), 1, 1 );
+			add_filter( 'tribe_events_list_after_the_content', array( __CLASS__, 'after_the_content' ), 1, 1 );
+	
+			// Event meta
+			add_filter( 'tribe_events_list_before_the_meta', array( __CLASS__, 'before_the_meta' ), 1, 1 );
+			add_filter( 'tribe_events_list_the_meta', array( __CLASS__, 'the_meta' ), 1, 1 );
+			add_filter( 'tribe_events_list_after_the_meta', array( __CLASS__, 'after_the_meta' ), 1, 1 );
+
+			// Event details end
+			add_filter( 'tribe_events_list_after_the_event_details', array( __CLASS__, 'after_the_event_details' ), 1, 1 );			
+	
+			// End list loop
+			add_filter( 'tribe_events_list_inside_after_loop', array( __CLASS__, 'inside_after_loop' ), 1, 1 );
+			add_filter( 'tribe_events_list_after_loop', array( __CLASS__, 'after_loop' ), 1, 1 );
+	
+			// Event notices
+			add_filter( 'tribe_events_list_notices', array( __CLASS__, 'notices' ), 1, 1 );
+
+			// List pagination
+			/*
+			add_filter( 'tribe_events_list_before_pagination', array( __CLASS__, 'before_pagination' ), 1, 1 );
+			add_filter( 'tribe_events_list_pagination', array( __CLASS__, 'pagination' ), 1, 1 );
+			add_filter( 'tribe_events_list_after_pagination', array( __CLASS__, 'after_pagination' ), 1, 1 );
+			*/
+			// List footer
+			add_filter( 'tribe_events_list_before_footer', array( __CLASS__, 'before_footer' ), 1, 1 );
+			
+			// Navigation
+			add_filter( 'tribe_events_list_before_footer_nav', array( __CLASS__, 'before_footer_nav' ), 1, 1 );
+			add_filter( 'tribe_events_list_footer_nav', array( __CLASS__, 'footer_navigation' ), 1, 1 );
+			add_filter( 'tribe_events_list_after_footer_nav', array( __CLASS__, 'after_footer_nav' ), 1, 1 );
+			
+			add_filter( 'tribe_events_list_after_footer', array( __CLASS__, 'after_footer' ), 1, 1 );
+
+			// End list template
+			add_filter( 'tribe_events_list_after_template', array( __CLASS__, 'after_template' ), 1, 2 );
+
+			do_action('tribe_events_list_template_init');
+		}
+		// Start List Template
+		public static function before_template( $post_id ){
+			$html = '<div id="tribe-events-content" class="tribe-events-list">';
+			return apply_filters('tribe_template_factory_debug', $html, 'tribe_events_list_before_template');
+		}
+		public static function the_title( $post_id ){
+			$html = sprintf( '<h2 class="tribe-events-page-title">%s</h2>',
+				tribe_get_events_title()
+				);
+			return apply_filters('tribe_template_factory_debug', $html, 'tribe_events_list_the_title');
+		}
+		// List Header
+		public static function before_header( $post_id ){
+			$html = '<div id="tribe-events-header" data-title="' . wp_title( '&raquo;', false ) . '">';
+			return apply_filters('tribe_template_factory_debug', $html, 'tribe_events_list_before_header');
+		}
+		// List Navigation
+		public static function before_header_nav( $post_id ){
+			$html = '<h3 class="tribe-events-visuallyhidden">'. __( 'Events List Navigation', 'tribe-events-calendar' ) .'</h3>';
+			$html .= '<ul class="tribe-events-sub-nav">';
+			return apply_filters('tribe_template_factory_debug', $html, 'tribe_events_list_before_header_nav');
+		}
+		public static function header_navigation( $post_id ){
+			$tribe_ecp = TribeEvents::instance();
+			
+			// Display Previous Page Navigation
+			$html = '<li class="tribe-nav-previous">';
+			if(tribe_is_upcoming() && get_previous_posts_link())
+				$html .= get_previous_posts_link( __( '&larr; Previous Events', 'tribe-events-calendar' ) );
+			elseif(tribe_is_upcoming() && !get_previous_posts_link())
+				$html .= '<a href="'. tribe_get_past_link() .'" rel="prev">'. __( '&larr; Previous Events', 'tribe-events-calendar' ) .'</a>';
+			elseif(tribe_is_past() && get_next_posts_link()) 
+				$html .= get_next_posts_link( __( '&larr; Previous Events', 'tribe-events-calendar' ) );
+			$html .= '</li><!-- .tribe-nav-previous -->';
+			
+			// Display Next Page Navigation
+			$html .= '<li class="tribe-nav-next">';
+			if(tribe_is_upcoming() && get_next_posts_link())
+				$html .= get_next_posts_link( __( 'Next Events &rarr;', 'tribe-events-calendar' ) );
+			elseif(tribe_is_past() && get_previous_posts_link())
+				$html .= get_previous_posts_link( __( 'Next Events &rarr;', 'tribe-events-calendar' ) );
+			elseif(tribe_is_past() && !get_previous_posts_link()) 
+				$html .= '<a href="'. tribe_get_upcoming_link() .'" rel="next">'. __( 'Next Events &rarr;', 'tribe-events-calendar' ) .'</a>';
+			
+			// Loading spinner
+			$html .= '<img class="tribe-ajax-loading tribe-spinner-medium" src="'. trailingslashit( $tribe_ecp->pluginUrl ) . 'resources/images/tribe-loading.gif" alt="Loading Events" />';
+			$html .= '</li><!-- .tribe-nav-next -->';
+			
+			return apply_filters('tribe_template_factory_debug', $html, 'tribe_events_list_header_nav');
+		}
+		public static function after_header_nav( $post_id ){
+			$html = '</ul><!-- .tribe-events-sub-nav -->';
+			return apply_filters('tribe_template_factory_debug', $html, 'tribe_events_list_after_header_nav');
+		}
+		public static function after_header( $post_id ){
+			$html = '</div><!-- #tribe-events-header -->';
+			return apply_filters('tribe_template_factory_debug', $html, 'tribe_events_list_after_header');
+		}
+		// Start List Loop
+		public static function before_loop( $post_id ){
+			$html = '<div class="tribe-events-loop hfeed">';
+			return apply_filters('tribe_template_factory_debug', $html, 'tribe_events_list_before_loop');
+		}
+		public static function inside_before_loop( $post_id ){
+			global $wp_query;
+			// Get our wrapper classes (for event categories, organizer, venue, and defaults)
+			$tribe_string_classes = '';
+			$tribe_cat_ids = tribe_get_event_cat_ids( $post_id ); 
+			foreach( $tribe_cat_ids as $tribe_cat_id ) { 
+				$tribe_string_classes .= 'tribe-events-category-'. $tribe_cat_id .' '; 
+			}
+			$tribe_string_wp_classes = '';
+			$allClasses = get_post_class(); 
+			foreach ($allClasses as $class) { 
+				$tribe_string_wp_classes .= $class . ' '; 
+			}
+			$tribe_classes_default = 'hentry vevent '. $tribe_string_wp_classes;
+			$tribe_classes_venue = tribe_get_venue_id() ? 'tribe-events-venue-'. tribe_get_venue_id() : '';
+			$tribe_classes_organizer = tribe_get_organizer_id() ? 'tribe-events-organizer-'. tribe_get_organizer_id() : '';
+			$tribe_classes_categories = $tribe_string_classes;
+			$class_string = $tribe_classes_default .' '. $tribe_classes_venue .' '. $tribe_classes_organizer .' '. $tribe_classes_categories;
+			
+			// added first class for css
+			if( ( self::$loop_increment == 0 ) && !tribe_is_day() ){
+				$class_string .= ' tribe-first';
+			}
+			
+			// added last class for css
+			if( self::$loop_increment == count($wp_query->posts)-1 ){
+				$class_string .= ' tribe-last';
+			}
+
+			/* Month and year separators */
+
+			$show_separators = apply_filters( 'tribe_events_list_show_separators', true );
+
+			if ( $show_separators ) {
+				if ( tribe_get_start_date( $post_id, false, 'Y' ) != date( 'Y' ) && self::$prev_event_year != tribe_get_start_date( $post_id, false, 'Y' ) ) {
+					echo sprintf( "<span class='tribe_list_separator_year'>%s</span>", tribe_get_start_date( $post_id, false, 'Y' ) );
+				}
+
+				if ( self::$prev_event_month != tribe_get_start_date( $post_id, false, 'm' ) ) {
+					echo sprintf( "<span class='tribe_list_separator_month'>%s</span>", tribe_get_start_date( $post_id, false, 'F' ) );
+				}
+
+				self::$prev_event_year  = tribe_get_start_date( $post_id, false, 'Y' );
+				self::$prev_event_month = tribe_get_start_date( $post_id, false, 'm' );
+			}
+
+			$html = '<div id="post-' . get_the_ID() . '" class="' . $class_string . ' tribe-clearfix">';
+			return apply_filters( 'tribe_template_factory_debug', $html, 'tribe_events_list_inside_before_loop' );
+		}
+
+		// Event Image
+		public static function the_event_image( $post_id ){
+			$html ='';
+			if ( tribe_event_featured_image() ) {
+				$html .= tribe_event_featured_image(null, 'large');
+			}
+			return apply_filters('tribe_template_factory_debug', $html, 'tribe_events_list_the_event_image');
+
+		}
+		// Event Details Begin
+		public static function before_the_event_details ( $post_id ){
+			$html = '<div class="tribe-events-event-details">';
+			if ( tribe_get_cost() ) { // Get our event cost 
+				$html .=	'<div class="tribe-events-event-cost"><span>'. tribe_get_cost( null, true ) .'</span></div>';
+			 } 				
+			return apply_filters('tribe_template_factory_debug', $html, 'tribe_events_list_before_the_event_details'); 
+		}							
+		// Event Title
+		public static function the_event_title( $post_id ){
+			$html = '<h2 class="entry-title summary"><a class="url" href="'. tribe_get_event_link() .'" title="'. get_the_title( $post_id ) .'" rel="bookmark">'. get_the_title( $post_id ) .'</a></h2>';
+			return apply_filters('tribe_template_factory_debug', $html, 'tribe_events_list_the_event_title');
+		}
+		// Event Meta
+		public static function before_the_meta( $post_id ){
+			$html = '';
+			return apply_filters('tribe_template_factory_debug', $html, 'tribe_events_list_before_the_meta');
+		}
+		public static function the_meta( $post_id ){
+			ob_start();
+		?>
+			<div class="tribe-events-event-meta">
+				<h3 class="updated published time-details">
+					<?php
+					global $post;
+					if ( !empty( $post->distance ) ) { ?>
+						<strong>[<?php echo tribe_get_distance_with_unit( $post->distance ); ?>]</strong>
+					<?php } ?>
+					<?php echo tribe_events_event_schedule_details(), tribe_events_event_recurring_info_tooltip(); ?>
+				</h3>
+				<?php // venue display info
+				tribe_display_meta( 'tribe_event_venue_name' ); ?>
+				$venue_address = tribe_get_meta('tribe_event_venue_address');
+				if( !empty($venue_address)){
+					echo ', ' . $venue_address;
+				}
+
+				?>
+			</div><!-- .tribe-events-event-meta -->
+<?php
+			$html = ob_get_clean();
+			return apply_filters('tribe_template_factory_debug', $html, 'tribe_events_list_the_meta');
+		}
+		public static function after_the_meta( $post_id ){
+			$html = '';
+			return apply_filters('tribe_template_factory_debug', $html, 'tribe_events_list_after_the_meta');
+		}			
+		// Event Content
+		public static function before_the_content( $post_id ){
+			$html = '<div class="entry-content description">';
+			return apply_filters('tribe_template_factory_debug', $html, 'tribe_events_list_before_the_content');
+		}
+		public static function the_content( $post_id ){
+			$html = '';
+			if (has_excerpt())
+				$html .= '<p>'. get_the_excerpt() .'</p>';
+			else
+				$html .= '<p>'. TribeEvents::truncate(get_the_content(), 80) .'</p>';	
+			return apply_filters('tribe_template_factory_debug', $html, 'tribe_events_list_the_content');
+		}
+		public static function after_the_content( $post_id ){
+			$html = '</div><!-- .entry-content -->';
+			return apply_filters('tribe_template_factory_debug', $html, 'tribe_events_list_after_the_content');
+		}		
+		// Event Details End
+		public static function after_the_event_details ( $post_id ){
+			$html = '</div><!-- .tribe-events-event-details -->';
+			return apply_filters('tribe_template_factory_debug', $html, 'tribe_events_list_after_the_event_details'); 
+		}	
+
+		// End List Loop
+		public static function inside_after_loop( $post_id ){
+
+			// internal increment to keep track of position within the loop
+			self::$loop_increment++;
+
+			$html = '</div><!-- .hentry .vevent -->';
+			return apply_filters('tribe_template_factory_debug', $html, 'tribe_events_list_inside_after_loop');
+		}
+		// Event Notices
+		public static function notices( $post_id ) {
+			$html = tribe_events_the_notices(false);
+			return apply_filters('tribe_template_factory_debug', $html, 'tribe_events_list_notices');
+		}
+		public static function after_loop( $post_id ){
+			$html = '</div><!-- .tribe-events-loop -->';
+			return apply_filters('tribe_template_factory_debug', $html, 'tribe_events_list_after_loop');
+		}
+		// List Pagination
+		/*
+		public static function before_pagination( $post_id ){
+			$html = '</div><!-- .tribe-events-loop -->';
+			$html .= '<div class="tribe-events-loop-nav">';
+			$html .= '<h3 class="tribe-visuallyhidden">'. __( 'Events loops navigation', 'tribe-events-calendar' ) .'</h3>';
+			$html .= '<ul>';
+			return apply_filters('tribe_template_factory_debug', $html, 'tribe_events_list_before_pagination');
+		}
+		public static function pagination( $post_id ){
+			// Display Previous Page Navigation
+			$html = '<li class="tribe-nav-previous">';
+			if(tribe_is_upcoming() && get_previous_posts_link())
+				$html .= get_previous_posts_link( __( '&larr; Previous Events', 'tribe-events-calendar' ) );
+			elseif(tribe_is_upcoming() && !get_previous_posts_link())
+				$html .= '<a href="'. tribe_get_past_link() .'" rel="prev">'. __( '&larr; Previous Events', 'tribe-events-calendar' ) .'</a>';
+			elseif(tribe_is_past() && get_next_posts_link()) 
+				$html .= get_next_posts_link( __( '&larr; Previous Events', 'tribe-events-calendar' ) );
+			$html .= '</li><!-- .tribe-nav-previous -->';
+			// Display Next Page Navigation
+			$html .= '<li class="tribe-nav-next">';
+			if(tribe_is_upcoming() && get_next_posts_link())
+				$html .= get_next_posts_link( __( 'Next Events &rarr;', 'tribe-events-calendar' ) );
+			elseif(tribe_is_past() && get_previous_posts_link())
+				$html .= get_previous_posts_link( __( 'Next Events &rarr;', 'tribe-events-calendar' ) );
+			elseif(tribe_is_past() && !get_previous_posts_link()) 
+				$html .= '<a href="'. tribe_get_upcoming_link() .'" rel="next">'. __( 'Next Events &rarr;', 'tribe-events-calendar' ) .'</a>';
+			$html .= '</li><!-- .tribe-nav-next -->';	
+			return apply_filters('tribe_template_factory_debug', $html, 'tribe_events_list_pagination');
+		}
+		public static function after_pagination( $post_id ){
+			$html = '</ul></div><!-- .tribe-events-loop-nav -->';
+			return apply_filters('tribe_template_factory_debug', $html, 'tribe_events_list_after_pagination');
+		}
+		*/
+		// List Footer
+		public static function before_footer( $post_id ){
+			$html = '<div id="tribe-events-footer">';
+			return apply_filters('tribe_template_factory_debug', $html, 'tribe_events_list_before_footer');
+		}
+		// List Navigation
+		public static function before_footer_nav( $post_id ){
+			$html = '<h3 class="tribe-events-visuallyhidden">'. __( 'Events List Navigation', 'tribe-events-calendar' ) .'</h3>';
+			$html .= '<ul class="tribe-events-sub-nav">';
+			return apply_filters('tribe_template_factory_debug', $html, 'tribe_events_list_before_footer_nav');
+		}
+		public static function footer_navigation( $post_id ){
+			$tribe_ecp = TribeEvents::instance();
+			
+			// Display Previous Page Navigation
+			$html = '<li class="tribe-nav-previous">';
+			if(tribe_is_upcoming() && get_previous_posts_link())
+				$html .= get_previous_posts_link( __( '&larr; Previous Events', 'tribe-events-calendar' ) );
+			elseif(tribe_is_upcoming() && !get_previous_posts_link())
+				$html .= '<a href="'. tribe_get_past_link() .'" rel="prev">'. __( '&larr; Previous Events', 'tribe-events-calendar' ) .'</a>';
+			elseif(tribe_is_past() && get_next_posts_link()) 
+				$html .= get_next_posts_link( __( '&larr; Previous Events', 'tribe-events-calendar' ) );
+			$html .= '</li><!-- .tribe-nav-previous -->';
+			
+			// Display Next Page Navigation
+			$html .= '<li class="tribe-nav-next">';
+			if(tribe_is_upcoming() && get_next_posts_link())
+				$html .= get_next_posts_link( __( 'Next Events &rarr;', 'tribe-events-calendar' ) );
+			elseif(tribe_is_past() && get_previous_posts_link())
+				$html .= get_previous_posts_link( __( 'Next Events &rarr;', 'tribe-events-calendar' ) );
+			elseif(tribe_is_past() && !get_previous_posts_link()) 
+				$html .= '<a href="'. tribe_get_upcoming_link() .'" rel="next">'. __( 'Next Events &rarr;', 'tribe-events-calendar' ) .'</a>';
+			
+			// Loading spinner
+			$html .= '<img class="tribe-ajax-loading tribe-spinner-medium" src="'. trailingslashit( $tribe_ecp->pluginUrl ) . 'resources/images/tribe-loading.gif" alt="Loading Events" />';
+			$html .= '</li><!-- .tribe-nav-next -->';
+			
+			return apply_filters('tribe_template_factory_debug', $html, 'tribe_events_list_footer_nav');
+		}
+		public static function after_footer_nav( $post_id ){
+			$html = '</ul><!-- .tribe-events-sub-nav -->';
+			return apply_filters('tribe_template_factory_debug', $html, 'tribe_events_list_after_footer_nav');
+		}
+		public static function after_footer( $post_id ){
+			$html = '</div><!-- #tribe-events-footer -->';
+			return apply_filters('tribe_template_factory_debug', $html, 'tribe_events_list_after_footer');
+		}
+		// End List Template
+		public static function after_template( $hasPosts = false, $post_id ){
+			$html = '';
+			if (!empty($hasPosts) && function_exists('tribe_get_ical_link')) // iCal Import
+				$html .= '<a class="tribe-events-ical tribe-events-button-grey" title="'. __( 'iCal Import', 'tribe-events-calendar' ) .'" href="'. tribe_get_ical_link() .'">'. __( 'iCal Import', 'tribe-events-calendar' ) .'</a>';
+				
+			$html .= '</div><!-- #tribe-events-content -->';
+			$html .= '<div class="tribe-clear"></div>';
+			return apply_filters('tribe_template_factory_debug', $html, 'tribe_events_list_after_template');		
+		}
+	}
+	Tribe_Events_List_Template::init();
+}