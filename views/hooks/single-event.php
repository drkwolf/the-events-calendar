<?php
/**
 *
 *
 * @for Single Event Template
 * This file contains the hook logic required to create an effective single event view.
 *
 * @package TribeEventsCalendar
 * @since  2.1
 * @author Modern Tribe Inc.
 *
 */


if ( !defined( 'ABSPATH' ) ) { die( '-1' ); }

if ( !class_exists( 'Tribe_Events_Single_Event_Template' ) ) {
	class Tribe_Events_Single_Event_Template extends Tribe_Template_Factory {
		public static function init() {
			// Start single template
			add_filter( 'tribe_events_single_event_before_template', array( __CLASS__, 'before_template' ), 1, 1 );

			// Event title
			add_filter( 'tribe_events_single_event_before_the_title', array( __CLASS__, 'before_the_title' ), 1, 1 );
			add_filter( 'tribe_events_single_event_the_title', array( __CLASS__, 'the_title' ), 1, 2 );
			add_filter( 'tribe_events_single_event_after_the_title', array( __CLASS__, 'after_the_title' ), 1, 1 );

			// Event notices
			add_filter( 'tribe_events_single_event_notices', array( __CLASS__, 'notices' ), 1, 2 );

			// Event meta
			add_filter( 'tribe_events_single_event_before_the_meta', array( __CLASS__, 'before_the_meta' ), 1, 1 );
			add_filter( 'tribe_events_single_event_the_meta', array( __CLASS__, 'the_meta' ), 1, 1 );
			add_filter( 'tribe_events_single_event_after_the_meta', array( __CLASS__, 'after_the_meta' ), 1, 1 );

			// Event content
			add_filter( 'tribe_events_single_event_before_the_content', array( __CLASS__, 'before_the_content' ), 1, 1 );
			add_filter( 'tribe_events_single_event_the_content', array( __CLASS__, 'the_content' ), 1, 1 );
			add_filter( 'tribe_events_single_event_after_the_content', array( __CLASS__, 'after_the_content' ), 1, 1 );

			// Event pagination
			add_filter( 'tribe_events_single_event_before_pagination', array( __CLASS__, 'before_pagination' ), 1, 1 );
			add_filter( 'tribe_events_single_event_pagination', array( __CLASS__, 'pagination' ), 1, 1 );
			add_filter( 'tribe_events_single_event_after_pagination', array( __CLASS__, 'after_pagination' ), 1, 1 );

			// End single template
			apply_filters( 'tribe_events_single_event_after_template', array( __CLASS__, 'after_template' ), 1, 1 );
		}
		// Start Single Template
		public function before_template( $post_id ) {
			$html = '<div id="tribe-events-content" class="tribe-events-single">';
			return apply_filters( 'tribe_template_factory_debug', $html, 'tribe_events_single_event_before_template' );
		}
		// Event Title
		public function before_the_title( $post_id ) {
			$html = '';
			return apply_filters( 'tribe_template_factory_debug', $html, 'tribe_events_single_event_before_the_title' );
		}
		public function the_title( $title, $post_id ) {
			$title = '<h2 class="entry-title summary">'. $title .'</a></h2>';
			return apply_filters( 'tribe_template_factory_debug', $title, 'tribe_events_single_event_the_title' );

		}
		public function after_the_title( $post_id ) {
			$html = '';
			return apply_filters( 'tribe_template_factory_debug', $html, 'tribe_events_single_event_after_the_title' );
		}
		// Event Notices
		public function notices( $notices = array(), $post_id ) {
			$html = '';
			if ( !empty( $notices ) )
				$html .= '<div class="event-notices">' . implode( '<br />', $notices ) . '</div>';
			return apply_filters( 'tribe_template_factory_debug', $html, 'tribe_events_single_event_notices' );
		}
<<<<<<< HEAD

=======
		// Event Meta
		public function before_the_meta( $post_id ){
			$html = '';
			return apply_filters('tribe_template_factory_debug', $html, 'tribe_events_single_event_before_the_meta');
		}
		public function the_meta( $post_id ){
			ob_start();
?>
<div class="tribe-events-event-meta">
	
	<dl class="tribe-events-column">
	
		<dt><?php _e( 'Event:', 'tribe-events-calendar' ); ?></dt>
		<dd class="summary"><?php the_title(); ?></dd>
		
		<?php if ( tribe_get_start_date() !== tribe_get_end_date() ) { // Start & end date ?>
			<dt><?php _e( 'Start:', 'tribe-events-calendar' ); ?></dt> 
			<dd class="published dtstart"><abbr class="tribe-events-abbr" title="<?php echo tribe_get_start_date( null, false, TribeDateUtils::DBDATEFORMAT ); ?>"><?php echo tribe_get_start_date(); ?></abbr></dd>
			
			<dt><?php _e( 'End:', 'tribe-events-calendar' ); ?></dt>
			<dd class="dtend"><abbr class="tribe-events-abbr" title="<?php echo tribe_get_end_date( null, false, TribeDateUtils::DBDATEFORMAT ); ?>"><?php echo tribe_get_end_date(); ?></abbr></dd>	
		<?php } else { // If all day event, show only start date ?>
			<dt><?php _e( 'Date:', 'tribe-events-calendar' ); ?></dt> 
			<dd class="published dtstart"><abbr class="tribe-events-abbr" title="<?php echo tribe_get_start_date( null, false, TribeDateUtils::DBDATEFORMAT ); ?>"><?php echo tribe_get_start_date(); ?></abbr></dd>
		<?php } ?>
		
		<?php if ( tribe_get_cost() ) : // Cost ?>
			<dt><?php _e( 'Cost:', 'tribe-events-calendar' ); ?></dt>
			<dd class="tribe-events-event-cost"><?php echo tribe_get_cost(); ?></dd>
		<?php endif; ?>
		
		<?php 

		$args = array(
				'before' => '<dd class="tribe-event-categories">',
				'sep' => ', ',
				'after' => '</dd>',
				'label' => __( 'Category', 'tribe-events-calendar' ),
				'label_before' => '<dt>',
				'label_after' => '</dt>',
				'wrap_before' => '',
				'wrap_after' => ''
			);
		// Event categories 
		echo tribe_get_event_categories( $post_id, $args );

		// tribe_meta_event_cats(); 

		?>
		
		<?php if ( tribe_get_organizer_link( get_the_ID(), false, false ) ) : // Organizer URL ?>
			<dt><?php _e( 'Organizer:', 'tribe-events-calendar' ); ?></dt>
			<dd class="vcard author fn org"><?php echo tribe_get_organizer_link(); ?></dd>
      	<?php elseif ( tribe_get_organizer() ): // Organizer name ?>
			<dt><?php _e( 'Organizer:', 'tribe-events-calendar' ); ?></dt>
			<dd class="vcard author fn org"><?php echo tribe_get_organizer(); ?></dd>
		<?php endif; ?>
		
		<?php if ( tribe_get_organizer_phone() ) : // Organizer phone ?>
			<dt><?php _e( 'Phone:', 'tribe-events-calendar' ); ?></dt>
			<dd class="vcard tel"><?php echo tribe_get_organizer_phone(); ?></dd>
		<?php endif; ?>
		
		<?php if ( tribe_get_organizer_email() ) : // Organizer email ?>
			<dt><?php _e( 'Email:', 'tribe-events-calendar' ); ?></dt>
			<dd class="vcard email"><a href="mailto:<?php echo tribe_get_organizer_email(); ?>"><?php echo tribe_get_organizer_email(); ?></a></dd>
		<?php endif; ?>
		
		<dt><?php _e( 'Updated:', 'tribe-events-calendar' ); // Last event updated date ?></dt>
		<dd class="updated"><abbr class="tribe-events-abbr" title="<?php the_time( 'c' ); ?>"><?php the_time( 'F j, Y' ); ?></abbr></dd>
		
		<?php if ( class_exists( 'TribeEventsRecurrenceMeta' ) && function_exists( 'tribe_get_recurrence_text' ) && tribe_is_recurring_event() ) : // Show info for reoccurring events ?>
			<dt><?php _e( 'Schedule:', 'tribe-events-calendar' ); ?></dt>
         	<dd class="tribe-events-event-meta-recurrence">
         		<?php echo tribe_get_recurrence_text(); ?>
         		<?php if( class_exists( 'TribeEventsRecurrenceMeta' ) && function_exists( 'tribe_all_occurences_link' ) ): ?>
         			<a href="<?php tribe_all_occurences_link(); ?>"><?php _e( '(See all)', 'tribe-events-calendar' ); ?></a>
         		<?php endif; ?>
         	</dd>
		<?php endif; ?>
		
	</dl><!-- .tribe-events-column -->
	
	<?php // Location ?>
	<dl class="tribe-events-column location">
	
		<?php if( tribe_get_venue() ) : // Venue info ?>
			<dt><?php _e( 'Venue:', 'tribe-events-calendar' ); ?></dt> 
			<dd class="vcard fn org">
				<?php if( class_exists( 'TribeEventsPro' ) ): // If pro, show venue w/ link ?>
					<?php tribe_get_venue_link( get_the_ID(), class_exists( 'TribeEventsPro' ) ); ?>
				<?php else: // Otherwise show venue name ?>
					<?php echo tribe_get_venue( get_the_ID() ); ?>
				<?php endif; ?>
			</dd>
		<?php endif; ?>
		
		<?php if( tribe_get_phone() ) : // Venue phone ?>
			<dt><?php _e( 'Phone:', 'tribe-events-calendar' ); ?></dt> 
			<dd class="vcard tel"><?php echo tribe_get_phone(); ?></dd>
		<?php endif; ?>
		
		<?php if( tribe_address_exists( get_the_ID() ) ) : // Venue address ?>
			<dt><?php _e( 'Address:', 'tribe-events-calendar' ) ?><br />
				<?php if( tribe_show_google_map_link( get_the_ID() ) ) : // Google map ?>
				<a class="tribe-events-gmap" href="<?php echo tribe_get_map_link(); ?>" title="<?php _e( 'Click to view a Google Map', 'tribe-events-calendar' ); ?>" target="_blank"><?php _e( 'Google Map', 'tribe-events-calendar' ); ?></a>
				<?php endif; ?>
			</dt>
			<dd class="location">
				<?php echo tribe_get_full_address( get_the_ID() ); ?>
			</dd>
		<?php endif; ?>
		
	</dl><!-- .tribe-events-column -->
  
   	<?php if( function_exists('tribe_the_custom_fields') && tribe_get_custom_fields( get_the_ID() ) ): ?>
	  	<?php tribe_the_custom_fields( get_the_ID() ); ?>
	<?php endif; ?>
	
</div><!-- .tribe-events-event-meta -->
<?php
			$html = ob_get_clean();
			return apply_filters('tribe_template_factory_debug', $html, 'tribe_events_single_event_the_meta');
		}
		public function after_the_meta( $post_id ){
			$html = '';
			return apply_filters('tribe_template_factory_debug', $html, 'tribe_events_single_event_after_the_meta');
		}
		// Embedded Google Map
		public function the_map( $post_id ){
			$html = '';
			if(tribe_embed_google_map(get_the_ID()) && tribe_address_exists(get_the_ID()))
				$html .= tribe_get_embedded_map();
			return apply_filters('tribe_template_factory_debug', $html, 'tribe_events_single_event_the_map');
		}		
>>>>>>> b724507c
		// Event Content
		public function before_the_content( $post_id ) {
			$html = '';
			return apply_filters( 'tribe_template_factory_debug', $html, 'tribe_events_single_event_before_the_content' );
		}
		public function the_content( $post_id ) {
			$tribe_event_custom_fields = tribe_get_custom_fields( get_the_ID() );
			ob_start();

			// Single event content ?>
				<div class="tribe-event-schedule tribe-clearfix">
					<h2><?php echo tribe_events_event_schedule_details(), '&nbsp;&nbsp;', tribe_events_event_recurring_info_tooltip(); ?></h2>
					<?php // iCal/gCal links
			if ( function_exists( 'tribe_get_single_ical_link' ) || function_exists( 'tribe_get_gcal_link' ) ) { ?>
							<div class="tribe-event-cal-links">
							<?php // iCal link
				if ( function_exists( 'tribe_get_single_ical_link' ) ) {
					echo '<a class="tribe-events-ical tribe-events-button-grey" href="' . tribe_get_single_ical_link() . '">' . __( 'iCal Import', 'tribe-events-calendar' ) . '</a>';
				}
				// gCal link
				if ( function_exists( 'tribe_get_gcal_link' ) ) {
					echo  '<a class="tribe-events-gcal tribe-events-button-grey" href="' . tribe_get_gcal_link() . '" title="' . __( 'Add to Google Calendar', 'tribe-events-calendar' ) . '">' . __( '+ Google Calendar', 'tribe-events-calendar' ) . '</a>';
				}
				echo '</div>';
			} ?>
				</div>
			<div class="entry-content description">

				<?php // Event image
			if ( function_exists( 'has_post_thumbnail' ) && has_post_thumbnail() ) { ?>
					<div class="tribe-event-featured-image">
						<?php the_post_thumbnail( 'full' ); ?>
					</div>
				<?php } ?>

				<?php // Event content
			the_content(); ?>

			</div><!-- .description -->

			<?php
			$html = ob_get_clean();
			return apply_filters( 'tribe_template_factory_debug', $html, 'tribe_events_single_event_the_content' );
		}
		public function after_the_content( $post_id ) {
			$html = '';
			return apply_filters( 'tribe_template_factory_debug', $html, 'tribe_events_single_event_after_the_content' );
		}

		// Event Meta
		public function before_the_meta( $post_id ) {
			$html = '';
			return apply_filters( 'tribe_template_factory_debug', $html, 'tribe_events_single_event_before_the_meta' );
		}
		public function the_meta( $post_id ) {
			ob_start();
?>
	<div class="tribe-events-event-meta">
		<dl class="tribe-events-meta-column">
			<h3 class="tribe-event-single-section-title"><?php _e( 'Details', 'tribe-events-calendar' ); ?></h3>			

			<?php if ( tribe_get_start_date() !== tribe_get_end_date() ) { // Start & end date ?>
				<dt><?php _e( 'Start:', 'tribe-events-calendar' ); ?></dt>
				<dd class="published dtstart"><abbr class="tribe-events-abbr" title="<?php echo tribe_get_start_date( null, false, TribeDateUtils::DBDATEFORMAT ); ?>"><?php echo tribe_get_start_date(); ?></abbr></dd>

				<dt><?php _e( 'End:', 'tribe-events-calendar' ); ?></dt>
				<dd class="dtend"><abbr class="tribe-events-abbr" title="<?php echo tribe_get_end_date( null, false, TribeDateUtils::DBDATEFORMAT ); ?>"><?php echo tribe_get_end_date(); ?></abbr></dd>
			<?php } else { // If all day event, show only start date ?>
				<dt><?php _e( 'Date:', 'tribe-events-calendar' ); ?></dt>
				<dd class="published dtstart"><abbr class="tribe-events-abbr" title="<?php echo tribe_get_start_date( null, false, TribeDateUtils::DBDATEFORMAT ); ?>"><?php echo tribe_get_start_date(); ?></abbr></dd>
			<?php } ?>

			<?php if ( tribe_get_cost() ) : // Cost ?>
				<dt><?php _e( 'Cost:', 'tribe-events-calendar' ); ?></dt>
				<dd class="tribe-events-event-cost"><?php echo tribe_get_cost(); ?></dd>
			<?php endif; ?>

			<?php tribe_meta_event_cats(); // Event categories ?>

			<?php if ( class_exists( 'TribeEventsRecurrenceMeta' ) && function_exists( 'tribe_get_recurrence_text' ) && tribe_is_recurring_event() ) : // Show info for reoccurring events ?>
				<dt><?php _e( 'Schedule:', 'tribe-events-calendar' ); ?></dt>
	         	<dd class="tribe-events-event-meta-recurrence">
	         		<?php echo tribe_get_recurrence_text(); ?>
	         		<?php if ( class_exists( 'TribeEventsRecurrenceMeta' ) && function_exists( 'tribe_all_occurences_link' ) ): ?>
	         			<a href="<?php tribe_all_occurences_link(); ?>"><?php _e( '(See all)', 'tribe-events-calendar' ); ?></a>
	         		<?php endif; ?>
	         	</dd>
			<?php endif; ?>

		</dl><!-- .tribe-events-meta-column -->

		<?php // Location ?>
		<dl class="tribe-events-meta-column location">

		<?php // SECOND COLUMN
			if ( tribe_get_custom_fields( get_the_ID() ) && tribe_embed_google_map( get_the_ID() )) {  // if no map AND no custom fields, display nothing here 
				// display nothing
			} elseif ( 
			tribe_embed_google_map( get_the_ID() ) || //if there's a map or...
				( empty($tribe_event_custom_fields ) && !tribe_embed_google_map( get_the_ID() ) ) //if there's no custom field and and mpa
			) { // display venue here  ?>
			<?php if ( tribe_get_venue() ) : // Venue info ?>
			<h3 class="tribe-event-single-section-title"><?php _e( 'Venue', 'tribe-events-calendar' ); ?></h3>
				<dd class="vcard fn org">
					<?php if ( class_exists( 'TribeEventsPro' ) ): // If pro, show venue w/ link ?>
						<?php tribe_get_venue_link( get_the_ID(), class_exists( 'TribeEventsPro' ) ); ?>
					<?php else: // Otherwise show venue name ?>
						<?php echo tribe_get_venue( get_the_ID() ); ?>
					<?php endif; ?>
				</dd>
			<?php endif; ?>

			<?php if ( tribe_get_phone() ) : // Venue phone ?>
				<dt><?php _e( 'Phone:', 'tribe-events-calendar' ); ?></dt>
				<dd class="vcard tel"><?php echo tribe_get_phone(); ?></dd>
			<?php endif; ?>

			<?php if ( tribe_address_exists( get_the_ID() ) ) : // Venue address ?>
				<dt><?php _e( 'Address:', 'tribe-events-calendar' ) ?><br />
					<?php if ( tribe_show_google_map_link( get_the_ID() ) ) : // Google map ?>
					<a class="tribe-events-gmap" href="<?php echo tribe_get_map_link(); ?>" title="<?php _e( 'Click to view a Google Map', 'tribe-events-calendar' ); ?>" target="_blank"><?php _e( 'Google Map', 'tribe-events-calendar' ); ?></a>
					<?php endif; ?>
				</dt>
				<dd class="location">
					<?php echo tribe_get_full_address( get_the_ID() ); ?>
				</dd>
			<?php endif; ?>
	<?php } ?>
		<?php if ( tribe_embed_google_map( get_the_ID() ) || tribe_get_custom_fields( get_the_ID() ) ) : ?>
				<?php if ( tribe_get_organizer_link( get_the_ID(), false, false ) ) : // Organizer URL ?>
				<h3 class="tribe-event-single-section-title"><?php _e( 'Organizer:', 'tribe-events-calendar' ); ?></h3>
				<dd class="vcard author fn org"><?php echo tribe_get_organizer_link(); ?></dd>
	      	<?php elseif ( tribe_get_organizer() ): // Organizer name ?>
				<h3 class="tribe-event-single-section-title"><?php _e( 'Organizer:', 'tribe-events-calendar' ); ?></h3>
				<dd class="vcard author fn org"><?php echo tribe_get_organizer(); ?></dd>
			<?php endif; ?>

			<?php if ( tribe_get_organizer_phone() ) : // Organizer phone ?>
				<dt><?php _e( 'Phone:', 'tribe-events-calendar' ); ?></dt>
				<dd class="vcard tel"><?php echo tribe_get_organizer_phone(); ?></dd>
			<?php endif; ?>

			<?php if ( tribe_get_organizer_email() ) : // Organizer email ?>
				<dt><?php _e( 'Email:', 'tribe-events-calendar' ); ?></dt>
				<dd class="vcard email"><a href="mailto:<?php echo tribe_get_organizer_email(); ?>"><?php echo tribe_get_organizer_email(); ?></a></dd>
			<?php endif; ?>
		<?php endif; ?>
		</dl><!-- .tribe-events-meta-column -->

	   	<?php // THIRD COLUMN

				if ( function_exists( 'tribe_the_custom_fields' ) && tribe_get_custom_fields( get_the_ID() ) ) { // If there are custom event fields ?>
					<dl class="tribe-events-meta-column">
						<h3 class="tribe-event-single-section-title"><?php _e( 'Other', 'tribe-events-calendar' ); ?></h3>
						<?php echo tribe_the_custom_fields( get_the_ID() ); ?>
					</dl>	
				<?php } elseif ( tribe_embed_google_map( get_the_ID() ) && tribe_address_exists( get_the_ID() ) ) { ?>
					<dl class="tribe-events-meta-column venue-map">
						<div class="tribe-event-venue-map">
							<?php echo tribe_get_embedded_map(); ?>
						</div>	
					</dl>
		<?php } else { ?>
					<dl class="tribe-events-meta-column">
						<?php if ( tribe_get_organizer_link( get_the_ID(), false, false ) ) : // Organizer URL ?>
							<h3 class="tribe-event-single-section-title"><?php _e( 'Organizer:', 'tribe-events-calendar' ); ?></h3>
							<dd class="vcard author fn org"><?php echo tribe_get_organizer_link(); ?></dd>
				      <?php elseif ( tribe_get_organizer() ): // Organizer name ?>
							<h3 class="tribe-event-single-section-title"><?php _e( 'Organizer:', 'tribe-events-calendar' ); ?></h3>
							<dd class="vcard author fn org"><?php echo tribe_get_organizer(); ?></dd>
						<?php endif; ?>

						<?php if ( tribe_get_organizer_phone() ) : // Organizer phone ?>
							<dt><?php _e( 'Phone:', 'tribe-events-calendar' ); ?></dt>
							<dd class="vcard tel"><?php echo tribe_get_organizer_phone(); ?></dd>
						<?php endif; ?>

						<?php if ( tribe_get_organizer_email() ) : // Organizer email ?>
							<dt><?php _e( 'Email:', 'tribe-events-calendar' ); ?></dt>
							<dd class="vcard email"><a href="mailto:<?php echo tribe_get_organizer_email(); ?>"><?php echo tribe_get_organizer_email(); ?></a></dd>
						<?php endif; ?>
				</dl><!-- .tribe-events-meta-column -->
		<?php } ?>
		</div><!-- .tribe-events-event-meta -->
	<?php if ( tribe_embed_google_map( get_the_ID() ) && tribe_address_exists( get_the_ID() ) && tribe_get_custom_fields( get_the_ID() ) ) : // If there's a venue map, show this seperate section ?>
				<div class="tribe-event-single-section tribe-events-event-meta">
					<dl class="tribe-events-meta-column">
						<h3 class="tribe-event-single-section-title"><?php _e( 'Venue', 'tribe-events-calendar' ); ?></h3>
						<?php if ( tribe_get_venue() ) : // Venue info ?>
									<dd class="vcard fn org">
										<?php if ( class_exists( 'TribeEventsPro' ) ): // If pro, show venue w/ link ?>
											<?php tribe_get_venue_link( get_the_ID(), class_exists( 'TribeEventsPro' ) ); ?>
										<?php else: // Otherwise show venue name ?>
											<?php echo tribe_get_venue( get_the_ID() ); ?>
										<?php endif; ?>
									</dd>
						<?php endif; ?>

						<?php if ( tribe_get_phone() ) : // Venue phone ?>
							<dt><?php _e( 'Phone:', 'tribe-events-calendar' ); ?></dt>
							<dd class="vcard tel"><?php echo tribe_get_phone(); ?></dd>
						<?php endif; ?>

						<?php if ( tribe_address_exists( get_the_ID() ) ) : // Venue address ?>
							<dt><?php _e( 'Address:', 'tribe-events-calendar' ) ?><br />
								<?php if ( tribe_show_google_map_link( get_the_ID() ) ) : // Google map ?>
								<a class="tribe-events-gmap" href="<?php echo tribe_get_map_link(); ?>" title="<?php _e( 'Click to view a Google Map', 'tribe-events-calendar' ); ?>" target="_blank"><?php _e( 'Google Map', 'tribe-events-calendar' ); ?></a>
								<?php endif; ?>
							</dt>
							<dd class="location">
								<?php echo tribe_get_full_address( get_the_ID() ); ?>
							</dd>
						<?php endif; ?>
					</dl>
					<div class="tribe-event-venue-map">
						<?php echo tribe_get_embedded_map(); ?>
					</div>
				</div>
			<?php endif; ?>
	<?php
				$html = ob_get_clean();
				return apply_filters( 'tribe_template_factory_debug', $html, 'tribe_events_single_event_the_meta' );
			}
			public function after_the_meta( $post_id ) {
				$html = '';
				// Event Tickets - todo separate this into the tickets
				if ( function_exists( 'tribe_get_ticket_form' ) && tribe_get_ticket_form() ) {
					$html .= tribe_get_ticket_form();
				}
				if ( class_exists( 'TribeEventsPro' ) ): // If pro, show venue w/ link 
						$html .= tribe_single_related_events();
				endif; 
				return apply_filters( 'tribe_template_factory_debug', $html, 'tribe_events_single_event_after_the_meta' );
			}

			// Event Pagination
			public function before_pagination( $post_id ) {
				$html = '<div class="tribe-events-loop-nav">';
				$html .= '<h3 class="tribe-visuallyhidden">'. __( 'Event navigation', 'tribe-events-calendar' ) .'</h3>';
				$html .= '<ul>';
				return apply_filters( 'tribe_template_factory_debug', $html, 'tribe_events_single_event_before_pagination' );
			}
			public function pagination( $post_id ) {
				$html = '<li class="tribe-nav-previous">' . tribe_get_prev_event_link() . '</li>';
				$html .= '<li class="tribe-nav-next">' . tribe_get_next_event_link() . '</li>';
				return apply_filters( 'tribe_template_factory_debug', $html, 'tribe_events_single_event_pagination' );
			}
			public function after_pagination( $post_id ) {
				$html = '</ul></div><!-- .tribe-events-loop-nav -->';
				$html .= comments_template( '', true );
				return apply_filters( 'tribe_template_factory_debug', $html, 'tribe_events_single_event_after_pagination' );
			}
			// After Single Template
			public function after_template( $post_id ) {
				$html = '</div>!-- #tribe-events-content -->';
				$html = comments_template( '', true );
				return apply_filters( 'tribe_template_factory_debug', $html, 'tribe_events_single_event_after_template' );
			}
		}
		Tribe_Events_Single_Event_Template::init();
	}<|MERGE_RESOLUTION|>--- conflicted
+++ resolved
@@ -72,145 +72,6 @@
 				$html .= '<div class="event-notices">' . implode( '<br />', $notices ) . '</div>';
 			return apply_filters( 'tribe_template_factory_debug', $html, 'tribe_events_single_event_notices' );
 		}
-<<<<<<< HEAD
-
-=======
-		// Event Meta
-		public function before_the_meta( $post_id ){
-			$html = '';
-			return apply_filters('tribe_template_factory_debug', $html, 'tribe_events_single_event_before_the_meta');
-		}
-		public function the_meta( $post_id ){
-			ob_start();
-?>
-<div class="tribe-events-event-meta">
-	
-	<dl class="tribe-events-column">
-	
-		<dt><?php _e( 'Event:', 'tribe-events-calendar' ); ?></dt>
-		<dd class="summary"><?php the_title(); ?></dd>
-		
-		<?php if ( tribe_get_start_date() !== tribe_get_end_date() ) { // Start & end date ?>
-			<dt><?php _e( 'Start:', 'tribe-events-calendar' ); ?></dt> 
-			<dd class="published dtstart"><abbr class="tribe-events-abbr" title="<?php echo tribe_get_start_date( null, false, TribeDateUtils::DBDATEFORMAT ); ?>"><?php echo tribe_get_start_date(); ?></abbr></dd>
-			
-			<dt><?php _e( 'End:', 'tribe-events-calendar' ); ?></dt>
-			<dd class="dtend"><abbr class="tribe-events-abbr" title="<?php echo tribe_get_end_date( null, false, TribeDateUtils::DBDATEFORMAT ); ?>"><?php echo tribe_get_end_date(); ?></abbr></dd>	
-		<?php } else { // If all day event, show only start date ?>
-			<dt><?php _e( 'Date:', 'tribe-events-calendar' ); ?></dt> 
-			<dd class="published dtstart"><abbr class="tribe-events-abbr" title="<?php echo tribe_get_start_date( null, false, TribeDateUtils::DBDATEFORMAT ); ?>"><?php echo tribe_get_start_date(); ?></abbr></dd>
-		<?php } ?>
-		
-		<?php if ( tribe_get_cost() ) : // Cost ?>
-			<dt><?php _e( 'Cost:', 'tribe-events-calendar' ); ?></dt>
-			<dd class="tribe-events-event-cost"><?php echo tribe_get_cost(); ?></dd>
-		<?php endif; ?>
-		
-		<?php 
-
-		$args = array(
-				'before' => '<dd class="tribe-event-categories">',
-				'sep' => ', ',
-				'after' => '</dd>',
-				'label' => __( 'Category', 'tribe-events-calendar' ),
-				'label_before' => '<dt>',
-				'label_after' => '</dt>',
-				'wrap_before' => '',
-				'wrap_after' => ''
-			);
-		// Event categories 
-		echo tribe_get_event_categories( $post_id, $args );
-
-		// tribe_meta_event_cats(); 
-
-		?>
-		
-		<?php if ( tribe_get_organizer_link( get_the_ID(), false, false ) ) : // Organizer URL ?>
-			<dt><?php _e( 'Organizer:', 'tribe-events-calendar' ); ?></dt>
-			<dd class="vcard author fn org"><?php echo tribe_get_organizer_link(); ?></dd>
-      	<?php elseif ( tribe_get_organizer() ): // Organizer name ?>
-			<dt><?php _e( 'Organizer:', 'tribe-events-calendar' ); ?></dt>
-			<dd class="vcard author fn org"><?php echo tribe_get_organizer(); ?></dd>
-		<?php endif; ?>
-		
-		<?php if ( tribe_get_organizer_phone() ) : // Organizer phone ?>
-			<dt><?php _e( 'Phone:', 'tribe-events-calendar' ); ?></dt>
-			<dd class="vcard tel"><?php echo tribe_get_organizer_phone(); ?></dd>
-		<?php endif; ?>
-		
-		<?php if ( tribe_get_organizer_email() ) : // Organizer email ?>
-			<dt><?php _e( 'Email:', 'tribe-events-calendar' ); ?></dt>
-			<dd class="vcard email"><a href="mailto:<?php echo tribe_get_organizer_email(); ?>"><?php echo tribe_get_organizer_email(); ?></a></dd>
-		<?php endif; ?>
-		
-		<dt><?php _e( 'Updated:', 'tribe-events-calendar' ); // Last event updated date ?></dt>
-		<dd class="updated"><abbr class="tribe-events-abbr" title="<?php the_time( 'c' ); ?>"><?php the_time( 'F j, Y' ); ?></abbr></dd>
-		
-		<?php if ( class_exists( 'TribeEventsRecurrenceMeta' ) && function_exists( 'tribe_get_recurrence_text' ) && tribe_is_recurring_event() ) : // Show info for reoccurring events ?>
-			<dt><?php _e( 'Schedule:', 'tribe-events-calendar' ); ?></dt>
-         	<dd class="tribe-events-event-meta-recurrence">
-         		<?php echo tribe_get_recurrence_text(); ?>
-         		<?php if( class_exists( 'TribeEventsRecurrenceMeta' ) && function_exists( 'tribe_all_occurences_link' ) ): ?>
-         			<a href="<?php tribe_all_occurences_link(); ?>"><?php _e( '(See all)', 'tribe-events-calendar' ); ?></a>
-         		<?php endif; ?>
-         	</dd>
-		<?php endif; ?>
-		
-	</dl><!-- .tribe-events-column -->
-	
-	<?php // Location ?>
-	<dl class="tribe-events-column location">
-	
-		<?php if( tribe_get_venue() ) : // Venue info ?>
-			<dt><?php _e( 'Venue:', 'tribe-events-calendar' ); ?></dt> 
-			<dd class="vcard fn org">
-				<?php if( class_exists( 'TribeEventsPro' ) ): // If pro, show venue w/ link ?>
-					<?php tribe_get_venue_link( get_the_ID(), class_exists( 'TribeEventsPro' ) ); ?>
-				<?php else: // Otherwise show venue name ?>
-					<?php echo tribe_get_venue( get_the_ID() ); ?>
-				<?php endif; ?>
-			</dd>
-		<?php endif; ?>
-		
-		<?php if( tribe_get_phone() ) : // Venue phone ?>
-			<dt><?php _e( 'Phone:', 'tribe-events-calendar' ); ?></dt> 
-			<dd class="vcard tel"><?php echo tribe_get_phone(); ?></dd>
-		<?php endif; ?>
-		
-		<?php if( tribe_address_exists( get_the_ID() ) ) : // Venue address ?>
-			<dt><?php _e( 'Address:', 'tribe-events-calendar' ) ?><br />
-				<?php if( tribe_show_google_map_link( get_the_ID() ) ) : // Google map ?>
-				<a class="tribe-events-gmap" href="<?php echo tribe_get_map_link(); ?>" title="<?php _e( 'Click to view a Google Map', 'tribe-events-calendar' ); ?>" target="_blank"><?php _e( 'Google Map', 'tribe-events-calendar' ); ?></a>
-				<?php endif; ?>
-			</dt>
-			<dd class="location">
-				<?php echo tribe_get_full_address( get_the_ID() ); ?>
-			</dd>
-		<?php endif; ?>
-		
-	</dl><!-- .tribe-events-column -->
-  
-   	<?php if( function_exists('tribe_the_custom_fields') && tribe_get_custom_fields( get_the_ID() ) ): ?>
-	  	<?php tribe_the_custom_fields( get_the_ID() ); ?>
-	<?php endif; ?>
-	
-</div><!-- .tribe-events-event-meta -->
-<?php
-			$html = ob_get_clean();
-			return apply_filters('tribe_template_factory_debug', $html, 'tribe_events_single_event_the_meta');
-		}
-		public function after_the_meta( $post_id ){
-			$html = '';
-			return apply_filters('tribe_template_factory_debug', $html, 'tribe_events_single_event_after_the_meta');
-		}
-		// Embedded Google Map
-		public function the_map( $post_id ){
-			$html = '';
-			if(tribe_embed_google_map(get_the_ID()) && tribe_address_exists(get_the_ID()))
-				$html .= tribe_get_embedded_map();
-			return apply_filters('tribe_template_factory_debug', $html, 'tribe_events_single_event_the_map');
-		}		
->>>>>>> b724507c
 		// Event Content
 		public function before_the_content( $post_id ) {
 			$html = '';
