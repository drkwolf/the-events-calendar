<?php
/**
 *
 *
 * @for Single Event Template
 * This file contains the hook logic required to create an effective single event view.
 *
 * @package TribeEventsCalendar
 * @since  2.1
 * @author Modern Tribe Inc.
 *
 */


if ( !defined( 'ABSPATH' ) ) { die( '-1' ); }

if ( !class_exists( 'Tribe_Events_Single_Event_Template' ) ) {
	class Tribe_Events_Single_Event_Template extends Tribe_Template_Factory {
		public static function init() {
			// Start single template
			add_filter( 'tribe_events_single_event_before_template', array( __CLASS__, 'before_template' ), 1, 1 );

			add_filter( 'tribe_events_single_event_featured_image', array(__CLASS__,'featured_image'), 1, 1);

			// Event title
			add_filter( 'tribe_events_single_event_before_the_title', array( __CLASS__, 'before_the_title' ), 1, 1 );
			add_filter( 'tribe_events_single_event_the_title', array( __CLASS__, 'the_title' ), 1, 2 );
			add_filter( 'tribe_events_single_event_after_the_title', array( __CLASS__, 'after_the_title' ), 1, 1 );

			// Event notices
			add_filter( 'tribe_events_single_event_notices', array( __CLASS__, 'notices' ), 1, 2 );

			// Event meta
			add_filter( 'tribe_events_single_event_before_the_meta', array( __CLASS__, 'before_the_meta' ), 1, 1 );
			add_filter( 'tribe_events_single_event_the_meta', array( __CLASS__, 'the_meta' ), 1, 1 );
			add_filter( 'tribe_events_single_event_after_the_meta', array( __CLASS__, 'after_the_meta' ), 1, 1 );

			// Event content
			add_filter( 'tribe_events_single_event_before_the_content', array( __CLASS__, 'before_the_content' ), 1, 1 );
			add_filter( 'tribe_events_single_event_the_content', array( __CLASS__, 'the_content' ), 1, 1 );
			add_filter( 'tribe_events_single_event_after_the_content', array( __CLASS__, 'after_the_content' ), 1, 1 );

			// Event pagination
			add_filter( 'tribe_events_single_event_before_pagination', array( __CLASS__, 'before_pagination' ), 1, 1 );
			add_filter( 'tribe_events_single_event_pagination', array( __CLASS__, 'pagination' ), 1, 1 );
			add_filter( 'tribe_events_single_event_after_pagination', array( __CLASS__, 'after_pagination' ), 1, 1 );

			add_filter( 'tribe_events_single_event_the_comments', array( __CLASS__, 'the_comments' ), 1, 1 );

			// End single template
			apply_filters( 'tribe_events_single_event_after_template', array( __CLASS__, 'after_template' ), 1, 1 );
		}
		// Start Single Template
<<<<<<< HEAD
		public function before_template( $post_id ) {
=======
		public static function before_template( $post_id ){
>>>>>>> 565b785f
			$html = '<div id="tribe-events-content" class="tribe-events-single">';
			return apply_filters( 'tribe_template_factory_debug', $html, 'tribe_events_single_event_before_template' );
		}
		public static function featured_image( $post_id ){
			$html = 'Featured Image displays here';
			return apply_filters('tribe_template_factory_debug', $html, 'tribe_events_single_event_featured_image');
		}
		// Event Title
<<<<<<< HEAD
		public function before_the_title( $post_id ) {
=======
		public static function before_the_title( $post_id ){
>>>>>>> 565b785f
			$html = '';
			return apply_filters( 'tribe_template_factory_debug', $html, 'tribe_events_single_event_before_the_title' );
		}
<<<<<<< HEAD
		public function the_title( $title, $post_id ) {
			$title = '<h2 class="entry-title summary">'. $title .'</a></h2>';
			return apply_filters( 'tribe_template_factory_debug', $title, 'tribe_events_single_event_the_title' );

		}
		public function after_the_title( $post_id ) {
=======
		public static function the_title( $post_id ){
			$html = the_title('<h2 class="entry-title summary">','</h2>', false);
			return apply_filters('tribe_template_factory_debug', $html, 'tribe_events_single_event_the_title');
		}
		public static function after_the_title( $post_id ){
>>>>>>> 565b785f
			$html = '';
			return apply_filters( 'tribe_template_factory_debug', $html, 'tribe_events_single_event_after_the_title' );
		}
		// Event Notices
		public static function notices( $notices = array(), $post_id ) {
			$html = '';
			if ( !empty( $notices ) )
				$html .= '<div class="event-notices">' . implode( '<br />', $notices ) . '</div>';
			return apply_filters( 'tribe_template_factory_debug', $html, 'tribe_events_single_event_notices' );
		}
<<<<<<< HEAD
		// Event Content
		public function before_the_content( $post_id ) {
=======
		// Event Meta
		public static function before_the_meta( $post_id ){
>>>>>>> 565b785f
			$html = '';
			return apply_filters( 'tribe_template_factory_debug', $html, 'tribe_events_single_event_before_the_content' );
		}
<<<<<<< HEAD
		public function the_content( $post_id ) {
			$tribe_event_custom_fields = tribe_get_custom_fields( get_the_ID() );
=======
		public static function the_meta( $post_id ){
>>>>>>> 565b785f
			ob_start();

			// Single event content ?>
				<div class="tribe-event-schedule tribe-clearfix">
					<h2><?php echo tribe_events_event_schedule_details(), tribe_events_event_recurring_info_tooltip(); ?><?php 	if ( tribe_get_cost() ) :  echo '<span class="tribe-divider">|</span>'. tribe_get_cost() .''; endif; ?></h2>
				
					<?php // iCal/gCal links
			if ( function_exists( 'tribe_get_single_ical_link' ) || function_exists( 'tribe_get_gcal_link' ) ) { ?>
							<div class="tribe-event-cal-links">
							<?php // iCal link
				if ( function_exists( 'tribe_get_single_ical_link' ) ) {
					echo '<a class="tribe-events-ical tribe-events-button-grey" href="' . tribe_get_single_ical_link() . '">' . __( 'iCal Import', 'tribe-events-calendar' ) . '</a>';
				}
				// gCal link
				if ( function_exists( 'tribe_get_gcal_link' ) ) {
					echo  '<a class="tribe-events-gcal tribe-events-button-grey" href="' . tribe_get_gcal_link() . '" title="' . __( 'Add to Google Calendar', 'tribe-events-calendar' ) . '">' . __( '+ Google Calendar', 'tribe-events-calendar' ) . '</a>';
				}
				echo '</div>';
			} ?>
				</div>
			<div class="entry-content description">

<<<<<<< HEAD
				<?php /*
			if ( function_exists( 'has_post_thumbnail' ) && has_post_thumbnail() ) { ?>
					<div class="tribe-event-featured-image">
						<?php the_post_thumbnail( 'full' ); ?>
					</div>
				<?php } */ ?>

				<?php // Event content
			the_content(); ?>

			</div><!-- .description -->

			<?php
=======
?>
<div class="tribe-events-event-meta">
	
	<dl class="tribe-events-column">
		<?php

		// a preview of things to come
		// alt method if return is desired
		// tribe_get_the_event_meta();
		// tribe_display_the_event_meta();

		?>
		<dt><?php _e( 'Event:', 'tribe-events-calendar' ); ?></dt>
		<dd class="summary"><?php the_title(); ?></dd>
		
		<?php if ( tribe_get_start_date() !== tribe_get_end_date() ) { // Start & end date ?>
			<dt><?php _e( 'Start:', 'tribe-events-calendar' ); ?></dt> 
			<dd class="published dtstart"><abbr class="tribe-events-abbr" title="<?php echo tribe_get_start_date( null, false, TribeDateUtils::DBDATEFORMAT ); ?>"><?php echo tribe_get_start_date(); ?></abbr></dd>
			
			<dt><?php _e( 'End:', 'tribe-events-calendar' ); ?></dt>
			<dd class="dtend"><abbr class="tribe-events-abbr" title="<?php echo tribe_get_end_date( null, false, TribeDateUtils::DBDATEFORMAT ); ?>"><?php echo tribe_get_end_date(); ?></abbr></dd>	
		<?php } else { // If all day event, show only start date ?>
			<dt><?php _e( 'Date:', 'tribe-events-calendar' ); ?></dt> 
			<dd class="published dtstart"><abbr class="tribe-events-abbr" title="<?php echo tribe_get_start_date( null, false, TribeDateUtils::DBDATEFORMAT ); ?>"><?php echo tribe_get_start_date(); ?></abbr></dd>
		<?php } ?>
		
		<?php if ( tribe_get_cost() ) : // Cost ?>
			<dt><?php _e( 'Cost:', 'tribe-events-calendar' ); ?></dt>
			<dd class="tribe-events-event-cost"><?php echo tribe_get_cost(); ?></dd>
		<?php endif; ?>
		
		<?php 

		$args = array(
				'before' => '<dd class="tribe-event-categories">',
				'sep' => ', ',
				'after' => '</dd>',
				'label' => __( 'Category', 'tribe-events-calendar' ),
				'label_before' => '<dt>',
				'label_after' => '</dt>',
				'wrap_before' => '',
				'wrap_after' => ''
			);
		// Event categories 
		echo tribe_get_event_categories( $post_id, $args );

		// tribe_meta_event_cats(); 

		?>
		

		<?php if ( tribe_get_organizer() ): // Organizer info ?>
			<dt><?php _e( 'Organizer:', 'tribe-events-calendar' ); ?></dt>
			<dd class="vcard author fn org">
				<?php if( class_exists( 'TribeEventsPro' ) ): // If pro, show organizer w/ link ?>
					<?php echo tribe_get_organizer_permalink( get_the_ID() ); ?>
				<?php else : ?>
					<?php if ( tribe_get_organizer_link( get_the_ID(), false, false ) ) : // Organizer URL ?>
						<?php echo tribe_get_organizer_link(); ?>
					<?php else : ?>
						<?php echo tribe_get_organizer(); ?>
					<?php endif; ?>
				<?php endif; ?>
			</dd>
		<?php endif; ?>
		
		<?php if ( tribe_get_organizer_phone() ) : // Organizer phone ?>
			<dt><?php _e( 'Phone:', 'tribe-events-calendar' ); ?></dt>
			<dd class="vcard tel"><?php echo tribe_get_organizer_phone(); ?></dd>
		<?php endif; ?>
		
		<?php if ( tribe_get_organizer_email() ) : // Organizer email ?>
			<dt><?php _e( 'Email:', 'tribe-events-calendar' ); ?></dt>
			<dd class="vcard email"><a href="mailto:<?php echo tribe_get_organizer_email(); ?>"><?php echo tribe_get_organizer_email(); ?></a></dd>
		<?php endif; ?>
		
		<dt><?php _e( 'Updated:', 'tribe-events-calendar' ); // Last event updated date ?></dt>
		<dd class="updated"><abbr class="tribe-events-abbr" title="<?php the_time( 'c' ); ?>"><?php the_time( 'F j, Y' ); ?></abbr></dd>

		<?php if ( tribe_get_event_website_link() ) : // Organizer email ?>
			<dt><?php _e( 'Website:', 'tribe-events-calendar' ); // Last event updated date ?></dt>
			<dd class="website"><?php echo tribe_get_event_website_link(); ?></dd>
		<?php endif; ?>
		
		<?php if ( class_exists( 'TribeEventsRecurrenceMeta' ) && function_exists( 'tribe_get_recurrence_text' ) && tribe_is_recurring_event() ) : // Show info for reoccurring events ?>
			<dt><?php _e( 'Schedule:', 'tribe-events-calendar' ); ?></dt>
         	<dd class="tribe-events-event-meta-recurrence">
         		<?php echo tribe_get_recurrence_text(); ?>
         		<?php if( class_exists( 'TribeEventsRecurrenceMeta' ) && function_exists( 'tribe_all_occurences_link' ) ): ?>
         			<a href="<?php tribe_all_occurences_link(); ?>"><?php _e( '(See all)', 'tribe-events-calendar' ); ?></a>
         		<?php endif; ?>
         	</dd>
		<?php endif; ?>
		
	</dl><!-- .tribe-events-column -->
	
	<?php // Location ?>
	<dl class="tribe-events-column location">
	
		<?php if( tribe_get_venue() ) : // Venue info ?>
			<dt><?php _e( 'Venue:', 'tribe-events-calendar' ); ?></dt> 
			<dd class="vcard fn org">
				<?php if( class_exists( 'TribeEventsPro' ) ): // If pro, show venue w/ link ?>
					<?php tribe_get_venue_link( get_the_ID(), class_exists( 'TribeEventsPro' ) ); ?>
				<?php else: // Otherwise show venue name ?>
					<?php if ( tribe_get_venue_website_link() ) : // Venue website ?>
						<?php echo tribe_get_venue_website_link( get_the_ID(), tribe_get_venue( get_the_ID() ) ); ?>
		 			<?php else : ?>
						<?php echo tribe_get_venue( get_the_ID() ); ?>
					<?php endif; ?>
				<?php endif; ?>
			</dd>
		<?php endif; ?>
		
		<?php if( tribe_get_phone() ) : // Venue phone ?>
			<dt><?php _e( 'Phone:', 'tribe-events-calendar' ); ?></dt> 
			<dd class="vcard tel"><?php echo tribe_get_phone(); ?></dd>
		<?php endif; ?>
		
		<?php if( tribe_address_exists( get_the_ID() ) ) : // Venue address ?>
			<dt><?php _e( 'Address:', 'tribe-events-calendar' ) ?><br />
				<?php if( tribe_show_google_map_link( get_the_ID() ) ) : // Google map ?>
				<a class="tribe-events-gmap" href="<?php echo tribe_get_map_link(); ?>" title="<?php _e( 'Click to view a Google Map', 'tribe-events-calendar' ); ?>" target="_blank"><?php _e( 'Google Map', 'tribe-events-calendar' ); ?></a>
				<?php endif; ?>
			</dt>
			<dd class="location">
				<?php echo tribe_get_full_address( get_the_ID() ); ?>
			</dd>
		<?php endif; ?>
		
	</dl><!-- .tribe-events-column -->
  
   	<?php if( function_exists('tribe_the_custom_fields') && tribe_get_custom_fields( get_the_ID() ) ): ?>
	  	<?php tribe_the_custom_fields( get_the_ID() ); ?>
	<?php endif; ?>
	
</div><!-- .tribe-events-event-meta -->
<?php
>>>>>>> 565b785f
			$html = ob_get_clean();
			return apply_filters( 'tribe_template_factory_debug', $html, 'tribe_events_single_event_the_content' );
		}
<<<<<<< HEAD
		public function after_the_content( $post_id ) {
=======
		public static function after_the_meta( $post_id ){
>>>>>>> 565b785f
			$html = '';
			return apply_filters( 'tribe_template_factory_debug', $html, 'tribe_events_single_event_after_the_content' );
		}
<<<<<<< HEAD

		// Event Meta
		public function before_the_meta( $post_id ) {
=======
		// Embedded Google Map
		public static function the_map( $post_id ){
			$html = '';
			if(tribe_embed_google_map(get_the_ID()) && tribe_address_exists(get_the_ID()))
				$html .= tribe_get_embedded_map();
			return apply_filters('tribe_template_factory_debug', $html, 'tribe_events_single_event_the_map');
		}		
		// Event Content
		public static function before_the_content( $post_id ){
>>>>>>> 565b785f
			$html = '';
			return apply_filters( 'tribe_template_factory_debug', $html, 'tribe_events_single_event_before_the_meta' );
		}
<<<<<<< HEAD
		public function the_meta( $post_id ) {
=======
		public static function the_content( $post_id ){
>>>>>>> 565b785f
			ob_start();
?>
	<div class="tribe-events-event-meta">
		<dl class="tribe-events-meta-column">
			<h3 class="tribe-event-single-section-title"><?php _e( 'Details', 'tribe-events-calendar' ); ?></h3>			

			<?php if ( tribe_get_start_date() !== tribe_get_end_date() ) { // Start & end date ?>
				<dt><?php _e( 'Start:', 'tribe-events-calendar' ); ?></dt>
				<dd class="published dtstart"><abbr class="tribe-events-abbr" title="<?php echo tribe_get_start_date( null, false, TribeDateUtils::DBDATEFORMAT ); ?>"><?php echo tribe_get_start_date(); ?></abbr></dd>

				<dt><?php _e( 'End:', 'tribe-events-calendar' ); ?></dt>
				<dd class="dtend"><abbr class="tribe-events-abbr" title="<?php echo tribe_get_end_date( null, false, TribeDateUtils::DBDATEFORMAT ); ?>"><?php echo tribe_get_end_date(); ?></abbr></dd>
			<?php } else { // If all day event, show only start date ?>
				<dt><?php _e( 'Date:', 'tribe-events-calendar' ); ?></dt>
				<dd class="published dtstart"><abbr class="tribe-events-abbr" title="<?php echo tribe_get_start_date( null, false, TribeDateUtils::DBDATEFORMAT ); ?>"><?php echo tribe_get_start_date(); ?></abbr></dd>
			<?php } ?>
		<?php if ( tribe_get_cost() ) : // Cost ?>
			<dt><?php _e( 'Cost:', 'tribe-events-calendar' ); ?></dt>
			<dd class="tribe-events-event-cost"><?php echo tribe_get_cost(); ?></dd>
		<?php endif; ?>			
			<?php if ( class_exists( 'TribeEventsRecurrenceMeta' ) && function_exists( 'tribe_get_recurrence_text' ) && tribe_is_recurring_event() ) : // Show info for reoccurring events ?>
				<dt><?php _e( 'Schedule:', 'tribe-events-calendar' ); ?></dt>
	         	<dd class="tribe-events-event-meta-recurrence">
	         		<?php echo tribe_get_recurrence_text(); ?>
	         		<?php if ( class_exists( 'TribeEventsRecurrenceMeta' ) && function_exists( 'tribe_all_occurences_link' ) ): ?>
	         			<a href="<?php tribe_all_occurences_link(); ?>"><?php _e( '(See all)', 'tribe-events-calendar' ); ?></a>
	         		<?php endif; ?>
	         	</dd>
			<?php endif; ?>
			<?php $origin_to_display = apply_filters( 'tribe_events_display_event_origin', '', get_the_ID() );
				if ( $origin_to_display != '' ) { ?>
				<dt><?php _e( 'Origin:', 'tribe-events-calendar-pro' ); ?></dt>
				<dd class="published event-origin"><?php echo $origin_to_display; ?></dd>
			<?php } ?>

		</dl><!-- .tribe-events-meta-column -->

		<?php // Location ?>
		<dl class="tribe-events-meta-column location">

		<?php // SECOND COLUMN
			if ( tribe_get_custom_fields( get_the_ID() ) && tribe_embed_google_map( get_the_ID() )) {  // if no map AND no custom fields, display nothing here 
				// display nothing
			} elseif ( 
			tribe_embed_google_map( get_the_ID() ) || //if there's a map or...
				( empty($tribe_event_custom_fields ) && !tribe_embed_google_map( get_the_ID() ) ) //if there's no custom field and and mpa
			) { // display venue here  ?>
			<?php if ( tribe_get_venue() ) : // Venue info ?>
			<h3 class="tribe-event-single-section-title"><?php _e( 'Venue', 'tribe-events-calendar' ); ?></h3>
				<dd class="vcard fn org">
					<?php if ( class_exists( 'TribeEventsPro' ) ): // If pro, show venue w/ link ?>
						<?php tribe_get_venue_link( get_the_ID(), class_exists( 'TribeEventsPro' ) ); ?>
					<?php else: // Otherwise show venue name ?>
						<?php echo tribe_get_venue( get_the_ID() ); ?>
					<?php endif; ?>
				</dd>
			<?php endif; ?>

			<?php if ( tribe_get_phone() ) : // Venue phone ?>
				<dt><?php _e( 'Phone:', 'tribe-events-calendar' ); ?></dt>
				<dd class="vcard tel"><?php echo tribe_get_phone(); ?></dd>
			<?php endif; ?>

			<?php if ( tribe_address_exists( get_the_ID() ) ) : // Venue address ?>
				<dt><?php _e( 'Address:', 'tribe-events-calendar' ) ?><br />
					<?php if ( tribe_show_google_map_link( get_the_ID() ) ) : // Google map ?>
					<a class="tribe-events-gmap" href="<?php echo tribe_get_map_link(); ?>" title="<?php _e( 'Click to view a Google Map', 'tribe-events-calendar' ); ?>" target="_blank"><?php _e( 'Google Map', 'tribe-events-calendar' ); ?></a>
					<?php endif; ?>
				</dt>
				<dd class="location">
					<?php echo tribe_get_full_address( get_the_ID() ); ?>
				</dd>
			<?php endif; ?>
	<?php } ?>
		<?php if ( tribe_embed_google_map( get_the_ID() ) || tribe_get_custom_fields( get_the_ID() ) ) : ?>
				<?php if ( tribe_get_organizer_link( get_the_ID(), false, false ) ) : // Organizer URL ?>
				<h3 class="tribe-event-single-section-title"><?php _e( 'Organizer:', 'tribe-events-calendar' ); ?></h3>
				<dd class="vcard author fn org"><?php echo tribe_get_organizer_link(); ?></dd>
	      	<?php elseif ( tribe_get_organizer() ): // Organizer name ?>
				<h3 class="tribe-event-single-section-title"><?php _e( 'Organizer:', 'tribe-events-calendar' ); ?></h3>
				<dd class="vcard author fn org"><?php echo tribe_get_organizer(); ?></dd>
			<?php endif; ?>

			<?php if ( tribe_get_organizer_phone() ) : // Organizer phone ?>
				<dt><?php _e( 'Phone:', 'tribe-events-calendar' ); ?></dt>
				<dd class="vcard tel"><?php echo tribe_get_organizer_phone(); ?></dd>
			<?php endif; ?>

			<?php if ( tribe_get_organizer_email() ) : // Organizer email ?>
				<dt><?php _e( 'Email:', 'tribe-events-calendar' ); ?></dt>
				<dd class="vcard email"><a href="mailto:<?php echo tribe_get_organizer_email(); ?>"><?php echo tribe_get_organizer_email(); ?></a></dd>
			<?php endif; ?>
		<?php endif; ?>
		</dl><!-- .tribe-events-meta-column -->

	   	<?php // THIRD COLUMN

				if ( function_exists( 'tribe_the_custom_fields' ) && tribe_get_custom_fields( get_the_ID() ) ) { // If there are custom event fields ?>
					<dl class="tribe-events-meta-column">
						<h3 class="tribe-event-single-section-title"><?php _e( 'Other', 'tribe-events-calendar' ); ?></h3>
						<?php echo tribe_the_custom_fields( get_the_ID() ); ?>
					</dl>	
				<?php } elseif ( tribe_embed_google_map( get_the_ID() ) && tribe_address_exists( get_the_ID() ) ) { ?>
					<dl class="tribe-events-meta-column venue-map">
						<div class="tribe-event-venue-map">
							<?php echo tribe_get_embedded_map(); ?>
						</div>	
					</dl>
		<?php } else { ?>
					<dl class="tribe-events-meta-column">
						<?php if ( tribe_get_organizer_link( get_the_ID(), false, false ) ) : // Organizer URL ?>
							<h3 class="tribe-event-single-section-title"><?php _e( 'Organizer:', 'tribe-events-calendar' ); ?></h3>
							<dd class="vcard author fn org"><?php echo tribe_get_organizer_link(); ?></dd>
				      <?php elseif ( tribe_get_organizer() ): // Organizer name ?>
							<h3 class="tribe-event-single-section-title"><?php _e( 'Organizer:', 'tribe-events-calendar' ); ?></h3>
							<dd class="vcard author fn org"><?php echo tribe_get_organizer(); ?></dd>
						<?php endif; ?>

						<?php if ( tribe_get_organizer_phone() ) : // Organizer phone ?>
							<dt><?php _e( 'Phone:', 'tribe-events-calendar' ); ?></dt>
							<dd class="vcard tel"><?php echo tribe_get_organizer_phone(); ?></dd>
						<?php endif; ?>

						<?php if ( tribe_get_organizer_email() ) : // Organizer email ?>
							<dt><?php _e( 'Email:', 'tribe-events-calendar' ); ?></dt>
							<dd class="vcard email"><a href="mailto:<?php echo tribe_get_organizer_email(); ?>"><?php echo tribe_get_organizer_email(); ?></a></dd>
						<?php endif; ?>
				</dl><!-- .tribe-events-meta-column -->
		<?php } ?>
		</div><!-- .tribe-events-event-meta -->
	<?php if ( tribe_embed_google_map( get_the_ID() ) && tribe_address_exists( get_the_ID() ) && tribe_get_custom_fields( get_the_ID() ) ) : // If there's a venue map, show this seperate section ?>
				<div class="tribe-event-single-section tribe-events-event-meta">
					<dl class="tribe-events-meta-column">
						<h3 class="tribe-event-single-section-title"><?php _e( 'Venue', 'tribe-events-calendar' ); ?></h3>
						<?php if ( tribe_get_venue() ) : // Venue info ?>
									<dd class="vcard fn org">
										<?php if ( class_exists( 'TribeEventsPro' ) ): // If pro, show venue w/ link ?>
											<?php tribe_get_venue_link( get_the_ID(), class_exists( 'TribeEventsPro' ) ); ?>
										<?php else: // Otherwise show venue name ?>
											<?php echo tribe_get_venue( get_the_ID() ); ?>
										<?php endif; ?>
									</dd>
						<?php endif; ?>

						<?php if ( tribe_get_phone() ) : // Venue phone ?>
							<dt><?php _e( 'Phone:', 'tribe-events-calendar' ); ?></dt>
							<dd class="vcard tel"><?php echo tribe_get_phone(); ?></dd>
						<?php endif; ?>

						<?php if ( tribe_address_exists( get_the_ID() ) ) : // Venue address ?>
							<dt><?php _e( 'Address:', 'tribe-events-calendar' ) ?><br />
								<?php if ( tribe_show_google_map_link( get_the_ID() ) ) : // Google map ?>
								<a class="tribe-events-gmap" href="<?php echo tribe_get_map_link(); ?>" title="<?php _e( 'Click to view a Google Map', 'tribe-events-calendar' ); ?>" target="_blank"><?php _e( 'Google Map', 'tribe-events-calendar' ); ?></a>
								<?php endif; ?>
							</dt>
							<dd class="location">
								<?php echo tribe_get_full_address( get_the_ID() ); ?>
							</dd>
						<?php endif; ?>
					</dl>
					<div class="tribe-event-venue-map">
						<?php echo tribe_get_embedded_map(); ?>
					</div>
				</div>
			<?php endif; ?>
	<?php
				$html = ob_get_clean();
				return apply_filters( 'tribe_template_factory_debug', $html, 'tribe_events_single_event_the_meta' );
			}
			public function after_the_meta( $post_id ) {
				$html = '';
				// Event Tickets - todo separate this into the tickets
				if ( function_exists( 'tribe_get_ticket_form' ) && tribe_get_ticket_form() ) {
					$html .= tribe_get_ticket_form();
				}
				if ( class_exists( 'TribeEventsPro' ) ): // If pro, show venue w/ link 
						$html .= tribe_single_related_events();
				endif; 
				return apply_filters( 'tribe_template_factory_debug', $html, 'tribe_events_single_event_after_the_meta' );
			}

			// Event Pagination
			public function before_pagination( $post_id ) {
				$html = '<div class="tribe-events-loop-nav">';
				$html .= '<h3 class="tribe-visuallyhidden">'. __( 'Event navigation', 'tribe-events-calendar' ) .'</h3>';
				$html .= '<ul class="tribe-clearfix">';
				return apply_filters( 'tribe_template_factory_debug', $html, 'tribe_events_single_event_before_pagination' );
			}
			public function pagination( $post_id ) {
				$html = '<li class="tribe-nav-previous">' . tribe_get_prev_event_link() . '</li>';
				$html .= '<li class="tribe-nav-next">' . tribe_get_next_event_link() . '</li>';
				return apply_filters( 'tribe_template_factory_debug', $html, 'tribe_events_single_event_pagination' );
			}
			public function after_pagination( $post_id ) {
				$html = '</ul></div><!-- .tribe-events-loop-nav -->';
				return apply_filters( 'tribe_template_factory_debug', $html, 'tribe_events_single_event_after_pagination' );
			}
			public function the_comments( $post_id ) {
				$html = comments_template();
				return apply_filters( 'tribe_template_factory_debug', $html, 'tribe_events_single_event_the_comments' );
			}
			// After Single Template
			public function after_template( $post_id ) {
				$html = '</div>!-- #tribe-events-content -->';
				return apply_filters( 'tribe_template_factory_debug', $html, 'tribe_events_single_event_after_template' );
			}
<<<<<<< HEAD
=======
			
			$html = ob_get_clean();
			return apply_filters('tribe_template_factory_debug', $html, 'tribe_events_single_event_the_content');
		}
		public static function after_the_content( $post_id ){
			$html = '';
			// iCal link
			if( function_exists('tribe_get_single_ical_link') )
				$html .= '<a class="tribe-events-ical tribe-events-button-grey" href="' . tribe_get_single_ical_link() . '">' . __('iCal Import', 'tribe-events-calendar') . '</a>';
			// gCal link
			if( function_exists('tribe_get_gcal_link') )
				$html .= '<a class="tribe-events-gcal tribe-events-button-grey" href="' . tribe_get_gcal_link() . '" title="' . __('Add to Google Calendar', 'tribe-events-calendar') . '">' . __('+ Google Calendar', 'tribe-events-calendar') . '</a>';
			return apply_filters('tribe_template_factory_debug', $html, 'tribe_events_single_event_after_the_content');
		}
		// Event Pagination
		public static function before_pagination( $post_id){
			$html = '<div class="tribe-events-loop-nav">';
			$html .= '<h3 class="tribe-visuallyhidden">'. __( 'Event navigation', 'tribe-events-calendar' ) .'</h3>';
			$html .= '<ul>';
			return apply_filters('tribe_template_factory_debug', $html, 'tribe_events_single_event_before_pagination');
		}
		public static function pagination( $post_id ){
			$html = '<li class="tribe-nav-previous">' . tribe_get_prev_event_link() . '</li>';
			$html .= '<li class="tribe-nav-next">' . tribe_get_next_event_link() . '</li>';
			return apply_filters('tribe_template_factory_debug', $html, 'tribe_events_single_event_pagination');
		}
		public static function after_pagination( $post_id ){
			$html = '</ul></div><!-- .tribe-events-loop-nav -->';
			return apply_filters('tribe_template_factory_debug', $html, 'tribe_events_single_event_after_pagination');
		}
		// After Single Template
		public static function after_template( $post_id ){
			$html = '</div>!-- #tribe-events-content -->';
			return apply_filters('tribe_template_factory_debug', $html, 'tribe_events_single_event_after_template');
>>>>>>> 565b785f
		}
		Tribe_Events_Single_Event_Template::init();
	}<|MERGE_RESOLUTION|>--- conflicted
+++ resolved
@@ -1,7 +1,5 @@
 <?php
 /**
- *
- *
  * @for Single Event Template
  * This file contains the hook logic required to create an effective single event view.
  *
@@ -11,12 +9,12 @@
  *
  */
 
-
-if ( !defined( 'ABSPATH' ) ) { die( '-1' ); }
-
-if ( !class_exists( 'Tribe_Events_Single_Event_Template' ) ) {
+if ( !defined('ABSPATH') ) { die('-1'); }
+
+if( !class_exists('Tribe_Events_Single_Event_Template')){
 	class Tribe_Events_Single_Event_Template extends Tribe_Template_Factory {
-		public static function init() {
+		public static function init(){
+
 			// Start single template
 			add_filter( 'tribe_events_single_event_before_template', array( __CLASS__, 'before_template' ), 1, 1 );
 
@@ -35,6 +33,9 @@
 			add_filter( 'tribe_events_single_event_the_meta', array( __CLASS__, 'the_meta' ), 1, 1 );
 			add_filter( 'tribe_events_single_event_after_the_meta', array( __CLASS__, 'after_the_meta' ), 1, 1 );
 
+			// Event map
+			add_filter( 'tribe_events_single_event_the_map', array( __CLASS__, 'the_map' ), 1, 1 );
+
 			// Event content
 			add_filter( 'tribe_events_single_event_before_the_content', array( __CLASS__, 'before_the_content' ), 1, 1 );
 			add_filter( 'tribe_events_single_event_the_content', array( __CLASS__, 'the_content' ), 1, 1 );
@@ -45,110 +46,49 @@
 			add_filter( 'tribe_events_single_event_pagination', array( __CLASS__, 'pagination' ), 1, 1 );
 			add_filter( 'tribe_events_single_event_after_pagination', array( __CLASS__, 'after_pagination' ), 1, 1 );
 
-			add_filter( 'tribe_events_single_event_the_comments', array( __CLASS__, 'the_comments' ), 1, 1 );
-
 			// End single template
 			apply_filters( 'tribe_events_single_event_after_template', array( __CLASS__, 'after_template' ), 1, 1 );
 		}
 		// Start Single Template
-<<<<<<< HEAD
-		public function before_template( $post_id ) {
-=======
 		public static function before_template( $post_id ){
->>>>>>> 565b785f
 			$html = '<div id="tribe-events-content" class="tribe-events-single">';
-			return apply_filters( 'tribe_template_factory_debug', $html, 'tribe_events_single_event_before_template' );
+			$html .= '<p class="tribe-events-back"><a href="' . tribe_get_events_link( $post_id ) . '" rel="bookmark">'. __('&laquo; Back to Events', 'tribe-events-calendar') .'</a></p>';
+			return apply_filters('tribe_template_factory_debug', $html, 'tribe_events_single_event_before_template');
 		}
 		public static function featured_image( $post_id ){
 			$html = 'Featured Image displays here';
 			return apply_filters('tribe_template_factory_debug', $html, 'tribe_events_single_event_featured_image');
 		}
 		// Event Title
-<<<<<<< HEAD
-		public function before_the_title( $post_id ) {
-=======
 		public static function before_the_title( $post_id ){
->>>>>>> 565b785f
-			$html = '';
-			return apply_filters( 'tribe_template_factory_debug', $html, 'tribe_events_single_event_before_the_title' );
-		}
-<<<<<<< HEAD
-		public function the_title( $title, $post_id ) {
-			$title = '<h2 class="entry-title summary">'. $title .'</a></h2>';
-			return apply_filters( 'tribe_template_factory_debug', $title, 'tribe_events_single_event_the_title' );
-
-		}
-		public function after_the_title( $post_id ) {
-=======
+			$html = '';
+			return apply_filters('tribe_template_factory_debug', $html, 'tribe_events_single_event_before_the_title');
+		}
 		public static function the_title( $post_id ){
 			$html = the_title('<h2 class="entry-title summary">','</h2>', false);
 			return apply_filters('tribe_template_factory_debug', $html, 'tribe_events_single_event_the_title');
 		}
 		public static function after_the_title( $post_id ){
->>>>>>> 565b785f
-			$html = '';
-			return apply_filters( 'tribe_template_factory_debug', $html, 'tribe_events_single_event_after_the_title' );
+			$html = '';
+			return apply_filters('tribe_template_factory_debug', $html, 'tribe_events_single_event_after_the_title');
 		}
 		// Event Notices
 		public static function notices( $notices = array(), $post_id ) {
 			$html = '';
-			if ( !empty( $notices ) )
-				$html .= '<div class="event-notices">' . implode( '<br />', $notices ) . '</div>';
-			return apply_filters( 'tribe_template_factory_debug', $html, 'tribe_events_single_event_notices' );
-		}
-<<<<<<< HEAD
-		// Event Content
-		public function before_the_content( $post_id ) {
-=======
+			if(!empty($notices))	
+				$html .= '<div class="event-notices">' . implode('<br />', $notices) . '</div>';
+			return apply_filters('tribe_template_factory_debug', $html, 'tribe_events_single_event_notices');
+		}
 		// Event Meta
 		public static function before_the_meta( $post_id ){
->>>>>>> 565b785f
-			$html = '';
-			return apply_filters( 'tribe_template_factory_debug', $html, 'tribe_events_single_event_before_the_content' );
-		}
-<<<<<<< HEAD
-		public function the_content( $post_id ) {
-			$tribe_event_custom_fields = tribe_get_custom_fields( get_the_ID() );
-=======
+			$html = '';
+			return apply_filters('tribe_template_factory_debug', $html, 'tribe_events_single_event_before_the_meta');
+		}
 		public static function the_meta( $post_id ){
->>>>>>> 565b785f
 			ob_start();
 
-			// Single event content ?>
-				<div class="tribe-event-schedule tribe-clearfix">
-					<h2><?php echo tribe_events_event_schedule_details(), tribe_events_event_recurring_info_tooltip(); ?><?php 	if ( tribe_get_cost() ) :  echo '<span class="tribe-divider">|</span>'. tribe_get_cost() .''; endif; ?></h2>
-				
-					<?php // iCal/gCal links
-			if ( function_exists( 'tribe_get_single_ical_link' ) || function_exists( 'tribe_get_gcal_link' ) ) { ?>
-							<div class="tribe-event-cal-links">
-							<?php // iCal link
-				if ( function_exists( 'tribe_get_single_ical_link' ) ) {
-					echo '<a class="tribe-events-ical tribe-events-button-grey" href="' . tribe_get_single_ical_link() . '">' . __( 'iCal Import', 'tribe-events-calendar' ) . '</a>';
-				}
-				// gCal link
-				if ( function_exists( 'tribe_get_gcal_link' ) ) {
-					echo  '<a class="tribe-events-gcal tribe-events-button-grey" href="' . tribe_get_gcal_link() . '" title="' . __( 'Add to Google Calendar', 'tribe-events-calendar' ) . '">' . __( '+ Google Calendar', 'tribe-events-calendar' ) . '</a>';
-				}
-				echo '</div>';
-			} ?>
-				</div>
-			<div class="entry-content description">
-
-<<<<<<< HEAD
-				<?php /*
-			if ( function_exists( 'has_post_thumbnail' ) && has_post_thumbnail() ) { ?>
-					<div class="tribe-event-featured-image">
-						<?php the_post_thumbnail( 'full' ); ?>
-					</div>
-				<?php } */ ?>
-
-				<?php // Event content
-			the_content(); ?>
-
-			</div><!-- .description -->
-
-			<?php
-=======
+			
+
 ?>
 <div class="tribe-events-event-meta">
 	
@@ -287,23 +227,13 @@
 	
 </div><!-- .tribe-events-event-meta -->
 <?php
->>>>>>> 565b785f
 			$html = ob_get_clean();
-			return apply_filters( 'tribe_template_factory_debug', $html, 'tribe_events_single_event_the_content' );
-		}
-<<<<<<< HEAD
-		public function after_the_content( $post_id ) {
-=======
+			return apply_filters('tribe_template_factory_debug', $html, 'tribe_events_single_event_the_meta');
+		}
 		public static function after_the_meta( $post_id ){
->>>>>>> 565b785f
-			$html = '';
-			return apply_filters( 'tribe_template_factory_debug', $html, 'tribe_events_single_event_after_the_content' );
-		}
-<<<<<<< HEAD
-
-		// Event Meta
-		public function before_the_meta( $post_id ) {
-=======
+			$html = '';
+			return apply_filters('tribe_template_factory_debug', $html, 'tribe_events_single_event_after_the_meta');
+		}
 		// Embedded Google Map
 		public static function the_map( $post_id ){
 			$html = '';
@@ -313,223 +243,28 @@
 		}		
 		// Event Content
 		public static function before_the_content( $post_id ){
->>>>>>> 565b785f
-			$html = '';
-			return apply_filters( 'tribe_template_factory_debug', $html, 'tribe_events_single_event_before_the_meta' );
-		}
-<<<<<<< HEAD
-		public function the_meta( $post_id ) {
-=======
+			$html = '';
+			return apply_filters('tribe_template_factory_debug', $html, 'tribe_events_single_event_before_the_content');
+		}
 		public static function the_content( $post_id ){
->>>>>>> 565b785f
 			ob_start();
-?>
-	<div class="tribe-events-event-meta">
-		<dl class="tribe-events-meta-column">
-			<h3 class="tribe-event-single-section-title"><?php _e( 'Details', 'tribe-events-calendar' ); ?></h3>			
-
-			<?php if ( tribe_get_start_date() !== tribe_get_end_date() ) { // Start & end date ?>
-				<dt><?php _e( 'Start:', 'tribe-events-calendar' ); ?></dt>
-				<dd class="published dtstart"><abbr class="tribe-events-abbr" title="<?php echo tribe_get_start_date( null, false, TribeDateUtils::DBDATEFORMAT ); ?>"><?php echo tribe_get_start_date(); ?></abbr></dd>
-
-				<dt><?php _e( 'End:', 'tribe-events-calendar' ); ?></dt>
-				<dd class="dtend"><abbr class="tribe-events-abbr" title="<?php echo tribe_get_end_date( null, false, TribeDateUtils::DBDATEFORMAT ); ?>"><?php echo tribe_get_end_date(); ?></abbr></dd>
-			<?php } else { // If all day event, show only start date ?>
-				<dt><?php _e( 'Date:', 'tribe-events-calendar' ); ?></dt>
-				<dd class="published dtstart"><abbr class="tribe-events-abbr" title="<?php echo tribe_get_start_date( null, false, TribeDateUtils::DBDATEFORMAT ); ?>"><?php echo tribe_get_start_date(); ?></abbr></dd>
-			<?php } ?>
-		<?php if ( tribe_get_cost() ) : // Cost ?>
-			<dt><?php _e( 'Cost:', 'tribe-events-calendar' ); ?></dt>
-			<dd class="tribe-events-event-cost"><?php echo tribe_get_cost(); ?></dd>
-		<?php endif; ?>			
-			<?php if ( class_exists( 'TribeEventsRecurrenceMeta' ) && function_exists( 'tribe_get_recurrence_text' ) && tribe_is_recurring_event() ) : // Show info for reoccurring events ?>
-				<dt><?php _e( 'Schedule:', 'tribe-events-calendar' ); ?></dt>
-	         	<dd class="tribe-events-event-meta-recurrence">
-	         		<?php echo tribe_get_recurrence_text(); ?>
-	         		<?php if ( class_exists( 'TribeEventsRecurrenceMeta' ) && function_exists( 'tribe_all_occurences_link' ) ): ?>
-	         			<a href="<?php tribe_all_occurences_link(); ?>"><?php _e( '(See all)', 'tribe-events-calendar' ); ?></a>
-	         		<?php endif; ?>
-	         	</dd>
-			<?php endif; ?>
-			<?php $origin_to_display = apply_filters( 'tribe_events_display_event_origin', '', get_the_ID() );
-				if ( $origin_to_display != '' ) { ?>
-				<dt><?php _e( 'Origin:', 'tribe-events-calendar-pro' ); ?></dt>
-				<dd class="published event-origin"><?php echo $origin_to_display; ?></dd>
-			<?php } ?>
-
-		</dl><!-- .tribe-events-meta-column -->
-
-		<?php // Location ?>
-		<dl class="tribe-events-meta-column location">
-
-		<?php // SECOND COLUMN
-			if ( tribe_get_custom_fields( get_the_ID() ) && tribe_embed_google_map( get_the_ID() )) {  // if no map AND no custom fields, display nothing here 
-				// display nothing
-			} elseif ( 
-			tribe_embed_google_map( get_the_ID() ) || //if there's a map or...
-				( empty($tribe_event_custom_fields ) && !tribe_embed_google_map( get_the_ID() ) ) //if there's no custom field and and mpa
-			) { // display venue here  ?>
-			<?php if ( tribe_get_venue() ) : // Venue info ?>
-			<h3 class="tribe-event-single-section-title"><?php _e( 'Venue', 'tribe-events-calendar' ); ?></h3>
-				<dd class="vcard fn org">
-					<?php if ( class_exists( 'TribeEventsPro' ) ): // If pro, show venue w/ link ?>
-						<?php tribe_get_venue_link( get_the_ID(), class_exists( 'TribeEventsPro' ) ); ?>
-					<?php else: // Otherwise show venue name ?>
-						<?php echo tribe_get_venue( get_the_ID() ); ?>
-					<?php endif; ?>
-				</dd>
-			<?php endif; ?>
-
-			<?php if ( tribe_get_phone() ) : // Venue phone ?>
-				<dt><?php _e( 'Phone:', 'tribe-events-calendar' ); ?></dt>
-				<dd class="vcard tel"><?php echo tribe_get_phone(); ?></dd>
-			<?php endif; ?>
-
-			<?php if ( tribe_address_exists( get_the_ID() ) ) : // Venue address ?>
-				<dt><?php _e( 'Address:', 'tribe-events-calendar' ) ?><br />
-					<?php if ( tribe_show_google_map_link( get_the_ID() ) ) : // Google map ?>
-					<a class="tribe-events-gmap" href="<?php echo tribe_get_map_link(); ?>" title="<?php _e( 'Click to view a Google Map', 'tribe-events-calendar' ); ?>" target="_blank"><?php _e( 'Google Map', 'tribe-events-calendar' ); ?></a>
-					<?php endif; ?>
-				</dt>
-				<dd class="location">
-					<?php echo tribe_get_full_address( get_the_ID() ); ?>
-				</dd>
-			<?php endif; ?>
-	<?php } ?>
-		<?php if ( tribe_embed_google_map( get_the_ID() ) || tribe_get_custom_fields( get_the_ID() ) ) : ?>
-				<?php if ( tribe_get_organizer_link( get_the_ID(), false, false ) ) : // Organizer URL ?>
-				<h3 class="tribe-event-single-section-title"><?php _e( 'Organizer:', 'tribe-events-calendar' ); ?></h3>
-				<dd class="vcard author fn org"><?php echo tribe_get_organizer_link(); ?></dd>
-	      	<?php elseif ( tribe_get_organizer() ): // Organizer name ?>
-				<h3 class="tribe-event-single-section-title"><?php _e( 'Organizer:', 'tribe-events-calendar' ); ?></h3>
-				<dd class="vcard author fn org"><?php echo tribe_get_organizer(); ?></dd>
-			<?php endif; ?>
-
-			<?php if ( tribe_get_organizer_phone() ) : // Organizer phone ?>
-				<dt><?php _e( 'Phone:', 'tribe-events-calendar' ); ?></dt>
-				<dd class="vcard tel"><?php echo tribe_get_organizer_phone(); ?></dd>
-			<?php endif; ?>
-
-			<?php if ( tribe_get_organizer_email() ) : // Organizer email ?>
-				<dt><?php _e( 'Email:', 'tribe-events-calendar' ); ?></dt>
-				<dd class="vcard email"><a href="mailto:<?php echo tribe_get_organizer_email(); ?>"><?php echo tribe_get_organizer_email(); ?></a></dd>
-			<?php endif; ?>
-		<?php endif; ?>
-		</dl><!-- .tribe-events-meta-column -->
-
-	   	<?php // THIRD COLUMN
-
-				if ( function_exists( 'tribe_the_custom_fields' ) && tribe_get_custom_fields( get_the_ID() ) ) { // If there are custom event fields ?>
-					<dl class="tribe-events-meta-column">
-						<h3 class="tribe-event-single-section-title"><?php _e( 'Other', 'tribe-events-calendar' ); ?></h3>
-						<?php echo tribe_the_custom_fields( get_the_ID() ); ?>
-					</dl>	
-				<?php } elseif ( tribe_embed_google_map( get_the_ID() ) && tribe_address_exists( get_the_ID() ) ) { ?>
-					<dl class="tribe-events-meta-column venue-map">
-						<div class="tribe-event-venue-map">
-							<?php echo tribe_get_embedded_map(); ?>
-						</div>	
-					</dl>
-		<?php } else { ?>
-					<dl class="tribe-events-meta-column">
-						<?php if ( tribe_get_organizer_link( get_the_ID(), false, false ) ) : // Organizer URL ?>
-							<h3 class="tribe-event-single-section-title"><?php _e( 'Organizer:', 'tribe-events-calendar' ); ?></h3>
-							<dd class="vcard author fn org"><?php echo tribe_get_organizer_link(); ?></dd>
-				      <?php elseif ( tribe_get_organizer() ): // Organizer name ?>
-							<h3 class="tribe-event-single-section-title"><?php _e( 'Organizer:', 'tribe-events-calendar' ); ?></h3>
-							<dd class="vcard author fn org"><?php echo tribe_get_organizer(); ?></dd>
-						<?php endif; ?>
-
-						<?php if ( tribe_get_organizer_phone() ) : // Organizer phone ?>
-							<dt><?php _e( 'Phone:', 'tribe-events-calendar' ); ?></dt>
-							<dd class="vcard tel"><?php echo tribe_get_organizer_phone(); ?></dd>
-						<?php endif; ?>
-
-						<?php if ( tribe_get_organizer_email() ) : // Organizer email ?>
-							<dt><?php _e( 'Email:', 'tribe-events-calendar' ); ?></dt>
-							<dd class="vcard email"><a href="mailto:<?php echo tribe_get_organizer_email(); ?>"><?php echo tribe_get_organizer_email(); ?></a></dd>
-						<?php endif; ?>
-				</dl><!-- .tribe-events-meta-column -->
-		<?php } ?>
-		</div><!-- .tribe-events-event-meta -->
-	<?php if ( tribe_embed_google_map( get_the_ID() ) && tribe_address_exists( get_the_ID() ) && tribe_get_custom_fields( get_the_ID() ) ) : // If there's a venue map, show this seperate section ?>
-				<div class="tribe-event-single-section tribe-events-event-meta">
-					<dl class="tribe-events-meta-column">
-						<h3 class="tribe-event-single-section-title"><?php _e( 'Venue', 'tribe-events-calendar' ); ?></h3>
-						<?php if ( tribe_get_venue() ) : // Venue info ?>
-									<dd class="vcard fn org">
-										<?php if ( class_exists( 'TribeEventsPro' ) ): // If pro, show venue w/ link ?>
-											<?php tribe_get_venue_link( get_the_ID(), class_exists( 'TribeEventsPro' ) ); ?>
-										<?php else: // Otherwise show venue name ?>
-											<?php echo tribe_get_venue( get_the_ID() ); ?>
-										<?php endif; ?>
-									</dd>
-						<?php endif; ?>
-
-						<?php if ( tribe_get_phone() ) : // Venue phone ?>
-							<dt><?php _e( 'Phone:', 'tribe-events-calendar' ); ?></dt>
-							<dd class="vcard tel"><?php echo tribe_get_phone(); ?></dd>
-						<?php endif; ?>
-
-						<?php if ( tribe_address_exists( get_the_ID() ) ) : // Venue address ?>
-							<dt><?php _e( 'Address:', 'tribe-events-calendar' ) ?><br />
-								<?php if ( tribe_show_google_map_link( get_the_ID() ) ) : // Google map ?>
-								<a class="tribe-events-gmap" href="<?php echo tribe_get_map_link(); ?>" title="<?php _e( 'Click to view a Google Map', 'tribe-events-calendar' ); ?>" target="_blank"><?php _e( 'Google Map', 'tribe-events-calendar' ); ?></a>
-								<?php endif; ?>
-							</dt>
-							<dd class="location">
-								<?php echo tribe_get_full_address( get_the_ID() ); ?>
-							</dd>
-						<?php endif; ?>
-					</dl>
-					<div class="tribe-event-venue-map">
-						<?php echo tribe_get_embedded_map(); ?>
-					</div>
-				</div>
-			<?php endif; ?>
-	<?php
-				$html = ob_get_clean();
-				return apply_filters( 'tribe_template_factory_debug', $html, 'tribe_events_single_event_the_meta' );
+
+			// Single event content ?>
+			<div class="entry-content description">
+				
+				<?php // Event image
+				if ( function_exists( 'has_post_thumbnail' ) && has_post_thumbnail() ) {
+					the_post_thumbnail();
+				}
+				// Event content
+				the_content(); ?>
+		
+			</div><!-- .description -->
+	
+			<?php // Event Tickets - todo separate this into the tickets
+			if ( function_exists( 'tribe_get_ticket_form' ) && tribe_get_ticket_form() ) { 
+				tribe_get_ticket_form(); 
 			}
-			public function after_the_meta( $post_id ) {
-				$html = '';
-				// Event Tickets - todo separate this into the tickets
-				if ( function_exists( 'tribe_get_ticket_form' ) && tribe_get_ticket_form() ) {
-					$html .= tribe_get_ticket_form();
-				}
-				if ( class_exists( 'TribeEventsPro' ) ): // If pro, show venue w/ link 
-						$html .= tribe_single_related_events();
-				endif; 
-				return apply_filters( 'tribe_template_factory_debug', $html, 'tribe_events_single_event_after_the_meta' );
-			}
-
-			// Event Pagination
-			public function before_pagination( $post_id ) {
-				$html = '<div class="tribe-events-loop-nav">';
-				$html .= '<h3 class="tribe-visuallyhidden">'. __( 'Event navigation', 'tribe-events-calendar' ) .'</h3>';
-				$html .= '<ul class="tribe-clearfix">';
-				return apply_filters( 'tribe_template_factory_debug', $html, 'tribe_events_single_event_before_pagination' );
-			}
-			public function pagination( $post_id ) {
-				$html = '<li class="tribe-nav-previous">' . tribe_get_prev_event_link() . '</li>';
-				$html .= '<li class="tribe-nav-next">' . tribe_get_next_event_link() . '</li>';
-				return apply_filters( 'tribe_template_factory_debug', $html, 'tribe_events_single_event_pagination' );
-			}
-			public function after_pagination( $post_id ) {
-				$html = '</ul></div><!-- .tribe-events-loop-nav -->';
-				return apply_filters( 'tribe_template_factory_debug', $html, 'tribe_events_single_event_after_pagination' );
-			}
-			public function the_comments( $post_id ) {
-				$html = comments_template();
-				return apply_filters( 'tribe_template_factory_debug', $html, 'tribe_events_single_event_the_comments' );
-			}
-			// After Single Template
-			public function after_template( $post_id ) {
-				$html = '</div>!-- #tribe-events-content -->';
-				return apply_filters( 'tribe_template_factory_debug', $html, 'tribe_events_single_event_after_template' );
-			}
-<<<<<<< HEAD
-=======
 			
 			$html = ob_get_clean();
 			return apply_filters('tribe_template_factory_debug', $html, 'tribe_events_single_event_the_content');
@@ -564,7 +299,7 @@
 		public static function after_template( $post_id ){
 			$html = '</div>!-- #tribe-events-content -->';
 			return apply_filters('tribe_template_factory_debug', $html, 'tribe_events_single_event_after_template');
->>>>>>> 565b785f
-		}
-		Tribe_Events_Single_Event_Template::init();
-	}+		}
+	}
+	Tribe_Events_Single_Event_Template::init();
+}