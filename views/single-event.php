--- conflicted
+++ resolved
@@ -24,11 +24,7 @@
 <div id="tribe-events-content" class="tribe-events-single vevent hentry">
 
 	<p class="tribe-events-back">
-<<<<<<< HEAD
-		<a href="<?php echo tribe_get_events_link() ?>"> <?php printf( __( '&laquo; All %s', 'tribe-events-calendar' ), $events_label_plural ); ?></a>
-=======
-		<a href="<?php echo esc_url( tribe_get_events_link() ); ?>"> <?php _e( '&laquo; All Events', 'tribe-events-calendar' ) ?></a>
->>>>>>> ea3e23cc
+		<a href="<?php echo esc_url( tribe_get_events_link() ); ?>"> <?php printf( __( '&laquo; All %s', 'tribe-events-calendar' ), $events_label_plural ); ?></a>
 	</p>
 
 	<!-- Notices -->
