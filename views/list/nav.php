<?php
/**
 * List View Nav Template
 * This file loads the list view navigation.
 *
 * Override this template in your own theme by creating a file at [your-theme]/tribe-events/list/nav.php
 *
 * @package TribeEventsCalendar
 *
 */
global $wp_query;

$events_label_plural = tribe_get_event_label_plural();

if ( ! defined( 'ABSPATH' ) ) {
	die( '-1' );
} ?>

<h3 class="tribe-events-visuallyhidden"><?php printf( __( '%s List Navigation', 'tribe-events-calendar' ), $events_label_plural ); ?></h3>
<ul class="tribe-events-sub-nav">
	<!-- Left Navigation -->

	<?php if ( tribe_has_previous_event() ) : ?>
		<li class="<?php echo tribe_left_navigation_classes(); ?>">
<<<<<<< HEAD
			<a href="<?php echo tribe_get_listview_link() ?>" rel="prev"><?php printf( __( '<span>&laquo;</span> Previous %s', 'tribe-events-calendar' ), $events_label_plural ); ?></a>
=======
			<a href="<?php echo esc_url( tribe_get_listview_link() ); ?>" rel="prev"><?php _e( '<span>&laquo;</span> Previous Events', 'tribe-events-calendar' ) ?></a>
>>>>>>> ea3e23cc
		</li><!-- .tribe-events-nav-left -->
	<?php endif; ?>

	<!-- Right Navigation -->
	<?php if ( tribe_has_next_event() ) : ?>
		<li class="<?php echo tribe_right_navigation_classes(); ?>">
<<<<<<< HEAD
			<a href="<?php echo tribe_get_listview_link() ?>" rel="next"><?php printf( __( 'Next %s <span>&raquo;</span>', 'tribe-events-calendar' ), $events_label_plural ); ?></a>
=======
			<a href="<?php echo esc_url( tribe_get_listview_link() ); ?>" rel="next"><?php _e( 'Next Events <span>&raquo;</span>', 'tribe-events-calendar' ) ?></a>
>>>>>>> ea3e23cc
		</li><!-- .tribe-events-nav-right -->
	<?php endif; ?>
</ul><|MERGE_RESOLUTION|>--- conflicted
+++ resolved
@@ -22,22 +22,14 @@
 
 	<?php if ( tribe_has_previous_event() ) : ?>
 		<li class="<?php echo tribe_left_navigation_classes(); ?>">
-<<<<<<< HEAD
-			<a href="<?php echo tribe_get_listview_link() ?>" rel="prev"><?php printf( __( '<span>&laquo;</span> Previous %s', 'tribe-events-calendar' ), $events_label_plural ); ?></a>
-=======
-			<a href="<?php echo esc_url( tribe_get_listview_link() ); ?>" rel="prev"><?php _e( '<span>&laquo;</span> Previous Events', 'tribe-events-calendar' ) ?></a>
->>>>>>> ea3e23cc
+			<a href="<?php echo esc_url( tribe_get_listview_link() ); ?>" rel="prev"><?php printf( __( '<span>&laquo;</span> Previous %s', 'tribe-events-calendar' ), $events_label_plural ); ?></a>
 		</li><!-- .tribe-events-nav-left -->
 	<?php endif; ?>
 
 	<!-- Right Navigation -->
 	<?php if ( tribe_has_next_event() ) : ?>
 		<li class="<?php echo tribe_right_navigation_classes(); ?>">
-<<<<<<< HEAD
-			<a href="<?php echo tribe_get_listview_link() ?>" rel="next"><?php printf( __( 'Next %s <span>&raquo;</span>', 'tribe-events-calendar' ), $events_label_plural ); ?></a>
-=======
-			<a href="<?php echo esc_url( tribe_get_listview_link() ); ?>" rel="next"><?php _e( 'Next Events <span>&raquo;</span>', 'tribe-events-calendar' ) ?></a>
->>>>>>> ea3e23cc
+			<a href="<?php echo esc_url( tribe_get_listview_link() ); ?>" rel="next"><?php printf( __( 'Next %s <span>&raquo;</span>', 'tribe-events-calendar' ), $events_label_plural ); ?></a>
 		</li><!-- .tribe-events-nav-right -->
 	<?php endif; ?>
 </ul>