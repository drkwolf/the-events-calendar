<?php
/**
 * Single Venue Template
 * The template for a venue. By default it displays venue information and lists
 * events that occur at the specified venue.
 *
 * This view contains the filters required to create an effective single venue view.
 *
 * You can recreate an ENTIRELY new single venue view by doing a template override, and placing
 * a single-venue.php file in a tribe-events/pro/ directory within your theme directory, which
 * will override the /views/single-venue.php.
 *
 * You can use any or all filters included in this file or create your own filters in
 * your functions.php. In order to modify or extend a single filter, please see our
 * readme on templates hooks and filters (TO-DO)
 *
 * @package TribeEventsCalendarPro
 *
 */

if ( ! defined( 'ABSPATH' ) ) {
	die( '-1' );
}

$venue_id = get_the_ID();

?>
<?php while ( have_posts() ) : the_post(); ?>
<div class="tribe-events-venue">

		<p class="tribe-events-back">
			<a href="<?php echo tribe_get_events_link() ?>" rel="bookmark"><?php printf( __( '&larr; Back to %s', 'tribe-events-calendar-pro' ), tribe_get_event_label_plural() ); ?></a>
		</p>

	<div class="tribe-events-venue-meta vcard tribe-clearfix">

		<?php if ( tribe_embed_google_map() && tribe_address_exists() ) : ?>
			<!-- Venue Map -->
			<div class="tribe-events-map-wrap">
				<?php echo tribe_get_embedded_map( $venue_id, '100%', '200px' ); ?>
			</div><!-- .tribe-events-map-wrap -->
		<?php endif; ?>

		<!-- Venue Title -->
		<?php do_action('tribe_events_single_venue_before_title') ?>
		<?php the_title('<h2 class="entry-title author fn org">','</h2>'); ?>
		<?php do_action('tribe_events_single_venue_after_title') ?>

		<div class="tribe-events-event-meta">

			<?php if ( tribe_show_google_map_link() && tribe_address_exists() ) : ?>
				<!-- Google Map Link -->
				<?php echo tribe_get_meta('tribe_event_venue_gmap_link'); ?>
			<?php endif; ?>

			<!-- Venue Meta -->
			<?php do_action('tribe_events_single_venue_before_the_meta') ?>
			<?php echo tribe_get_meta_group( 'tribe_event_venue' ) ?>
			<?php do_action('tribe_events_single_venue_after_the_meta') ?>

		</div><!-- .tribe-events-event-meta -->

		<!-- Venue Description -->
		<?php if( get_the_content() ) : ?>
		<div class="tribe-venue-description tribe-events-content entry-content">
			<?php the_content(); ?>
		</div>
		<?php endif; ?>

		<!-- Venue Featured Image -->
		<?php echo tribe_event_featured_image(null, 'full') ?>

	</div><!-- .tribe-events-event-meta -->

	<!-- Upcoming event list -->
<<<<<<< HEAD
	<?php do_action( 'tribe_events_single_venue_before_upcoming_events' ) ?>

	<?php
	// Use the tribe_events_single_venuer_posts_per_page to filter the number of events to get here.
	echo tribe_venue_upcoming_events( $venue_id ); ?>

	<?php do_action( 'tribe_events_single_venue_after_upcoming_events' ) ?>
	
=======
	<?php do_action('tribe_events_single_venue_before_upcoming_events') ?>
	<?php // Use the 'tribe_events_single_venue_posts_per_page' to filter the
	 	  // number of events to display beneath the venue info on the venue page.
	?>
	<?php
	// @todo rewrite + use tribe_venue_upcoming_events()
	echo tribe_include_view_list( array(
		'venue'          => $venue_id,
		'eventDisplay'   => 'list',
		'posts_per_page' => apply_filters( 'tribe_events_single_venue_posts_per_page', 100 )
	) ) ?>
	<?php do_action('tribe_events_single_venue_after_upcoming_events') ?>

>>>>>>> 892ad924
</div><!-- .tribe-events-venue -->
<?php endwhile; ?><|MERGE_RESOLUTION|>--- conflicted
+++ resolved
@@ -73,7 +73,6 @@
 	</div><!-- .tribe-events-event-meta -->
 
 	<!-- Upcoming event list -->
-<<<<<<< HEAD
 	<?php do_action( 'tribe_events_single_venue_before_upcoming_events' ) ?>
 
 	<?php
@@ -82,20 +81,5 @@
 
 	<?php do_action( 'tribe_events_single_venue_after_upcoming_events' ) ?>
 	
-=======
-	<?php do_action('tribe_events_single_venue_before_upcoming_events') ?>
-	<?php // Use the 'tribe_events_single_venue_posts_per_page' to filter the
-	 	  // number of events to display beneath the venue info on the venue page.
-	?>
-	<?php
-	// @todo rewrite + use tribe_venue_upcoming_events()
-	echo tribe_include_view_list( array(
-		'venue'          => $venue_id,
-		'eventDisplay'   => 'list',
-		'posts_per_page' => apply_filters( 'tribe_events_single_venue_posts_per_page', 100 )
-	) ) ?>
-	<?php do_action('tribe_events_single_venue_after_upcoming_events') ?>
-
->>>>>>> 892ad924
 </div><!-- .tribe-events-venue -->
 <?php endwhile; ?>