--- conflicted
+++ resolved
@@ -13,37 +13,18 @@
 	die( '-1' );
 } ?>
 
-<<<<<<< HEAD
-<?php
-
-global $wp_query;
-
-?>
-
 <h3 class="tribe-events-visuallyhidden"><?php _e( 'Events List Navigation', 'tribe-events-calendar-pro' ) ?></h3>
 <ul class="tribe-events-sub-nav">
 	<!-- Display Previous Page Navigation -->
-	<li class="tribe-events-nav-previous">
-		<a href="#" class="tribe_paged"><?php _e( '<span>&laquo;</span> Previous Events', 'tribe-events-calendar-pro' ) ?></a>
-	</li>
-	<!-- Display Next Page Navigation -->
-	<li class="tribe-events-nav-next"
-		<?php if ( $wp_query->max_num_pages === ( $wp_query->query_vars['paged'] ) ) : ?>
-			style="display:none;"
-		<?php endif; ?>
-		>
-		<a href="#" class="tribe_paged"><?php _e( 'Next Events <span>&raquo;</span>', 'tribe-events-calendar-pro' ) ?></a>
-	</li><!-- .tribe-events-nav-next -->
-=======
-<h3 class="tribe-events-visuallyhidden"><?php _e( 'Events List Navigation', 'tribe-events-calendar-pro' ) ?></h3>
-<ul class="tribe-events-sub-nav">
-	<!-- Display Previous Page Navigation -->
-	<?php if (tribe_has_previous_event()) : ?>
-		<li class="tribe-events-nav-previous"><a href="#" class="tribe_paged"><?php _e( '<span>&laquo;</span> Previous Events', 'tribe-events-calendar-pro' ) ?></a></li>
+	<?php if ( tribe_has_previous_event() ) : ?>
+		<li class="tribe-events-nav-previous">
+			<a href="#" class="tribe_paged"><?php _e( '<span>&laquo;</span> Previous Events', 'tribe-events-calendar-pro' ) ?></a>
+		</li>
 	<?php endif; ?>
 	<!-- Display Next Page Navigation -->
-	<?php if ( tribe_has_next_event()) : ?>
-		<li class="tribe-events-nav-next"><a href="#" class="tribe_paged"><?php _e( 'Next Events <span>&raquo;</span>', 'tribe-events-calendar-pro' ) ?></a></li>
+	<?php if ( tribe_has_next_event() ) : ?>
+		<li class="tribe-events-nav-next">
+			<a href="#" class="tribe_paged"><?php _e( 'Next Events <span>&raquo;</span>', 'tribe-events-calendar-pro' ) ?></a>
+		</li>
 	<?php endif; ?>
->>>>>>> 511b680c
 </ul>