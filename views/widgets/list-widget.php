<?php
/**
 * Events List Widget Template
 * This is the template for the output of the events list widget. 
 * All the items are turned on and off through the widget admin.
 * There is currently no default styling, which is needed.
 *
 * This view contains the filters required to create an effective events list widget view.
 *
 * You can recreate an ENTIRELY new events list widget view by doing a template override,
 * and placing a list-widget.php file in a tribe-events/widgets/ directory 
 * within your theme directory, which will override the /views/widgets/list-widget.php.
 *
 * You can use any or all filters included in this file or create your own filters in 
 * your functions.php. In order to modify or extend a single filter, please see our
 * readme on templates hooks and filters (TO-DO)
 *
 * @return string
 *
 * @package TribeEventsCalendar
 * @since  2.1
 * @author Modern Tribe Inc.
 *
 */
?>

<li class="tribe-events-list-widget-events <?php tribe_events_event_classes() ?>">
	
	<?php do_action( 'tribe_events_list_widget_before_the_event_title' ); ?>
	<!-- Event Title -->
	<h4 class="entry-title summary">
		<a href="<?php echo tribe_get_event_link(); ?>" rel="bookmark"><?php the_title(); ?></a>
	</h4>
	
	<?php do_action( 'tribe_events_list_widget_after_the_event_title' ); ?>	
	<!-- Event Time -->
	
	<?php do_action( 'tribe_events_list_widget_before_the_meta' ) ?>
	
	<div class="duration">
		<?php echo tribe_events_event_schedule_details(); ?>
	</div>
	
	<?php do_action( 'tribe_events_list_widget_after_the_meta' ) ?>
<<<<<<< HEAD
=======
	
>>>>>>> 2ad473b3
	
</li><|MERGE_RESOLUTION|>--- conflicted
+++ resolved
@@ -42,9 +42,6 @@
 	</div>
 	
 	<?php do_action( 'tribe_events_list_widget_after_the_meta' ) ?>
-<<<<<<< HEAD
-=======
 	
->>>>>>> 2ad473b3
 	
 </li>