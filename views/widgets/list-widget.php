--- conflicted
+++ resolved
@@ -62,11 +62,7 @@
 	</ol><!-- .hfeed -->
 
 	<p class="tribe-events-widget-link">
-<<<<<<< HEAD
-		<a href="<?php echo tribe_get_events_link(); ?>" rel="bookmark"><?php printf( __( 'View All %s', 'tribe-events-calendar' ), $events_label_plural ); ?></a>
-=======
-		<a href="<?php echo esc_url( tribe_get_events_link() ); ?>" rel="bookmark"><?php _e( 'View All Events', 'tribe-events-calendar' ); ?></a>
->>>>>>> ea3e23cc
+		<a href="<?php echo esc_url( tribe_get_events_link() ); ?>" rel="bookmark"><?php printf( __( 'View All %s', 'tribe-events-calendar' ), $events_label_plural ); ?></a>
 	</p>
 
 <?php
