<?php
/**
 * Address Module Template
 * Render an address. This is used by default in the single event view.
 *
 * This view contains the filters required to create an effective address module view.
 *
 * You can recreate an ENTIRELY new address module by doing a template override, and placing
 * a address.php file in a tribe-events/modules/ directory within your theme directory, which
 * will override the /views/modules/address.php.
 *
 * You can use any or all filters included in this file or create your own filters in
 * your functions.php. In order to modify or extend a single filter, please see our
 * readme on templates hooks and filters (TO-DO)
 *
 * @package TribeEventsCalendar
 *
 */

if ( ! defined( 'ABSPATH' ) ) {
	die( '-1' );
}

$postId = get_the_ID();
$address_out = array();

$our_full_region = tribe_get_full_region( $postId );

?>
<span class="adr">

<?php

// Get our street address
if ( tribe_get_address( $postId ) ) {
	$address_out[] = '<span class="street-address">' . tribe_get_address( $postId ) . '</span>';
	if ( ! tribe_is_venue() ) {
		$address_out[] = '<span class="delimiter">,</span> ';
	}
}

<<<<<<< HEAD
=======
// Get our full region
$our_province = tribe_get_event_meta( $postId, '_VenueStateProvince', true );
$our_states = Tribe__Events__View_Helpers::loadStates();
$our_full_region = isset( $our_states[$our_province] ) ? $our_states[$our_province] : $our_province;

>>>>>>> df21f8ad
// Get our city
if ( tribe_get_city( $postId ) ) {
	if ( tribe_get_address( $postId ) ) {
		$address_out[] = '<span class="delimiter">,</span> ';
	}
	$address_out[] = ' <span class="locality">' . tribe_get_city( $postId ) . '</span>';
	$address_out[] = '<span class="delimiter">,</span> ';
}

// Get our region
if ( tribe_get_region( $postId ) ) {
	if ( count( $address_out ) ) {
		$address_out[] = ' <abbr class="region tribe-events-abbr" title="' . esc_attr( $our_full_region ) . '">' . tribe_get_region( $postId ) . '</abbr>';
	}
}

// Get our postal code
if ( tribe_get_zip( $postId ) ) {
	$address_out[] = ' <span class="postal-code">' . tribe_get_zip( $postId ) . '</span>';
}

// Get our country
if ( tribe_get_country( $postId ) ) {
	if ( count( $address_out ) ) {
		$address_out[] = ' <span class="country-name">' . tribe_get_country( $postId ) . '</span>';
	}
}

echo implode( '', $address_out );

?>
</span><|MERGE_RESOLUTION|>--- conflicted
+++ resolved
@@ -24,8 +24,6 @@
 $postId = get_the_ID();
 $address_out = array();
 
-$our_full_region = tribe_get_full_region( $postId );
-
 ?>
 <span class="adr">
 
@@ -39,14 +37,11 @@
 	}
 }
 
-<<<<<<< HEAD
-=======
 // Get our full region
 $our_province = tribe_get_event_meta( $postId, '_VenueStateProvince', true );
 $our_states = Tribe__Events__View_Helpers::loadStates();
 $our_full_region = isset( $our_states[$our_province] ) ? $our_states[$our_province] : $our_province;
 
->>>>>>> df21f8ad
 // Get our city
 if ( tribe_get_city( $postId ) ) {
 	if ( tribe_get_address( $postId ) ) {
@@ -59,7 +54,7 @@
 // Get our region
 if ( tribe_get_region( $postId ) ) {
 	if ( count( $address_out ) ) {
-		$address_out[] = ' <abbr class="region tribe-events-abbr" title="' . esc_attr( $our_full_region ) . '">' . tribe_get_region( $postId ) . '</abbr>';
+		$address_out[] = ' <abbr class="region tribe-events-abbr" title="' . $our_full_region . '">' . tribe_get_region( $postId ) . '</abbr>';
 	}
 }
 
