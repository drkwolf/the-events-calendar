<?php
/**
 * Single Event Meta (Details) Template
 *
 * Override this template in your own theme by creating a file at:
 * [your-theme]/tribe-events/modules/meta/details.php
 *
 * @package TribeEventsCalendar
 */


$time_format = get_option( 'time_format', TribeDateUtils::TIMEFORMAT );
$time_range_separator = tribe_get_option( 'timeRangeSeparator', ' - ' );

$start_datetime = tribe_get_start_date();
$start_date = tribe_get_start_date( null, false );
$start_time = tribe_get_start_date( null, false, $time_format );
$start_ts = tribe_get_start_date( null, false, TribeDateUtils::DBDATEFORMAT );

$end_datetime = tribe_get_end_date();
$end_date = tribe_get_end_date( null, false );
$end_time = tribe_get_end_date( null, false, $time_format );
$end_ts = tribe_get_end_date( null, false, TribeDateUtils::DBDATEFORMAT );

$cost = tribe_get_formatted_cost();
$website = tribe_get_event_website_link();
?>

<div class="tribe-events-meta-group tribe-events-meta-group-details">
	<h3 class="tribe-events-single-section-title"> <?php _e( 'Details', 'tribe-events-calendar' ) ?> </h3>
	<dl>

		<?php
		do_action( 'tribe_events_single_meta_details_section_start' );

<<<<<<< HEAD
=======
		$time_format = get_option( 'time_format', Tribe__Events__Date_Utils::TIMEFORMAT );
		$time_range_separator = tribe_get_option( 'timeRangeSeparator', ' - ' );

		$start_datetime = tribe_get_start_date();
		$start_date = tribe_get_start_date( null, false );
		$start_time = tribe_get_start_date( null, false, $time_format );
		$start_ts = tribe_get_start_date( null, false, Tribe__Events__Date_Utils::DBDATEFORMAT );

		$end_datetime = tribe_get_end_date();
		$end_date = tribe_get_end_date( null, false );
		$end_time = tribe_get_end_date( null, false, $time_format );
		$end_ts = tribe_get_end_date( null, false, Tribe__Events__Date_Utils::DBDATEFORMAT );

>>>>>>> df21f8ad
		// All day (multiday) events
		if ( tribe_event_is_all_day() && tribe_event_is_multiday() ) :
			?>

			<dt> <?php _e( 'Start:', 'tribe-events-calendar' ) ?> </dt>
			<dd>
				<abbr class="tribe-events-abbr updated published dtstart" title="<?php esc_attr_e( $start_ts ) ?>"> <?php esc_html_e( $start_date ) ?> </abbr>
			</dd>

			<dt> <?php _e( 'End:', 'tribe-events-calendar' ) ?> </dt>
			<dd>
				<abbr class="tribe-events-abbr dtend" title="<?php esc_attr_e( $end_ts ) ?>"> <?php esc_html_e( $end_date ) ?> </abbr>
			</dd>

		<?php
		// All day (single day) events
		elseif ( tribe_event_is_all_day() ):
			?>

			<dt> <?php _e( 'Date:', 'tribe-events-calendar' ) ?> </dt>
			<dd>
				<abbr class="tribe-events-abbr updated published dtstart" title="<?php esc_attr_e( $start_ts ) ?>"> <?php esc_html_e( $start_date ) ?> </abbr>
			</dd>

		<?php
		// Multiday events
		elseif ( tribe_event_is_multiday() ) :
			?>

			<dt> <?php _e( 'Start:', 'tribe-events-calendar' ) ?> </dt>
			<dd>
				<abbr class="tribe-events-abbr updated published dtstart" title="<?php esc_attr_e( $start_ts ) ?>"> <?php esc_html_e( $start_datetime ) ?> </abbr>
			</dd>

			<dt> <?php _e( 'End:', 'tribe-events-calendar' ) ?> </dt>
			<dd>
				<abbr class="tribe-events-abbr dtend" title="<?php esc_attr_e( $end_ts ) ?>"> <?php esc_html_e( $end_datetime ) ?> </abbr>
			</dd>

		<?php
		// Single day events
		else :
			?>

			<dt> <?php _e( 'Date:', 'tribe-events-calendar' ) ?> </dt>
			<dd>
				<abbr class="tribe-events-abbr updated published dtstart" title="<?php esc_attr_e( $start_ts ) ?>"> <?php esc_html_e( $start_date ) ?> </abbr>
			</dd>

			<dt> <?php _e( 'Time:', 'tribe-events-calendar' ) ?> </dt>
			<dd><abbr class="tribe-events-abbr updated published dtstart" title="<?php esc_attr_e( $end_ts ) ?>">
					<?php if ( $start_time == $end_time ) {
						esc_html_e( $start_time );
					} else {
						esc_html_e( $start_time . $time_range_separator . $end_time );
					} ?>
				</abbr></dd>

		<?php endif ?>

		<?php
		// Event Cost
		if ( ! empty( $cost ) ) : ?>

			<dt> <?php _e( 'Cost:', 'tribe-events-calendar' ) ?> </dt>
			<dd class="tribe-events-event-cost"> <?php esc_html_e( tribe_get_formatted_cost() ) ?> </dd>
		<?php endif ?>

		<?php
		echo tribe_get_event_categories(
			get_the_id(), array(
				'before'       => '',
				'sep'          => ', ',
				'after'        => '',
				'label'        => null, // An appropriate plural/singular label will be provided
				'label_before' => '<dt>',
				'label_after'  => '</dt>',
				'wrap_before'  => '<dd class="tribe-events-event-categories">',
				'wrap_after'   => '</dd>'
			)
		);
		?>

		<?php echo tribe_meta_event_tags( sprintf( __( '%s Tags:', 'tribe-events-calendar' ), tribe_get_event_label_singular() ), ', ', false ) ?>

		<?php
		// Event Website
		if ( ! empty( $website ) ) : ?>

			<dt> <?php _e( 'Website:', 'tribe-events-calendar' ) ?> </dt>
			<dd class="tribe-events-event-url"> <?php echo $website ?> </dd>
		<?php endif ?>

		<?php do_action( 'tribe_events_single_meta_details_section_end' ) ?>
	</dl>
</div><|MERGE_RESOLUTION|>--- conflicted
+++ resolved
@@ -7,23 +7,6 @@
  *
  * @package TribeEventsCalendar
  */
-
-
-$time_format = get_option( 'time_format', TribeDateUtils::TIMEFORMAT );
-$time_range_separator = tribe_get_option( 'timeRangeSeparator', ' - ' );
-
-$start_datetime = tribe_get_start_date();
-$start_date = tribe_get_start_date( null, false );
-$start_time = tribe_get_start_date( null, false, $time_format );
-$start_ts = tribe_get_start_date( null, false, TribeDateUtils::DBDATEFORMAT );
-
-$end_datetime = tribe_get_end_date();
-$end_date = tribe_get_end_date( null, false );
-$end_time = tribe_get_end_date( null, false, $time_format );
-$end_ts = tribe_get_end_date( null, false, TribeDateUtils::DBDATEFORMAT );
-
-$cost = tribe_get_formatted_cost();
-$website = tribe_get_event_website_link();
 ?>
 
 <div class="tribe-events-meta-group tribe-events-meta-group-details">
@@ -33,8 +16,6 @@
 		<?php
 		do_action( 'tribe_events_single_meta_details_section_start' );
 
-<<<<<<< HEAD
-=======
 		$time_format = get_option( 'time_format', Tribe__Events__Date_Utils::TIMEFORMAT );
 		$time_range_separator = tribe_get_option( 'timeRangeSeparator', ' - ' );
 
@@ -48,7 +29,6 @@
 		$end_time = tribe_get_end_date( null, false, $time_format );
 		$end_ts = tribe_get_end_date( null, false, Tribe__Events__Date_Utils::DBDATEFORMAT );
 
->>>>>>> df21f8ad
 		// All day (multiday) events
 		if ( tribe_event_is_all_day() && tribe_event_is_multiday() ) :
 			?>
@@ -110,9 +90,9 @@
 		<?php endif ?>
 
 		<?php
-		// Event Cost
-		if ( ! empty( $cost ) ) : ?>
-
+		$cost = tribe_get_formatted_cost();
+		if ( ! empty( $cost ) ):
+			?>
 			<dt> <?php _e( 'Cost:', 'tribe-events-calendar' ) ?> </dt>
 			<dd class="tribe-events-event-cost"> <?php esc_html_e( tribe_get_formatted_cost() ) ?> </dd>
 		<?php endif ?>
@@ -135,9 +115,9 @@
 		<?php echo tribe_meta_event_tags( sprintf( __( '%s Tags:', 'tribe-events-calendar' ), tribe_get_event_label_singular() ), ', ', false ) ?>
 
 		<?php
-		// Event Website
-		if ( ! empty( $website ) ) : ?>
-
+		$website = tribe_get_event_website_link();
+		if ( ! empty( $website ) ):
+			?>
 			<dt> <?php _e( 'Website:', 'tribe-events-calendar' ) ?> </dt>
 			<dd class="tribe-events-event-url"> <?php echo $website ?> </dd>
 		<?php endif ?>
