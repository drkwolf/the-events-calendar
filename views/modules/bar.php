--- conflicted
+++ resolved
@@ -16,14 +16,6 @@
 <div id="tribe-events-bar">
 
 	<form id="tribe-bar-form" class="tribe-clearfix" name="tribe-bar-form" method="post" action="<?php echo add_query_arg( array() ); ?>">
-<<<<<<< HEAD
-	
-			<?php self::print_filters_helper( $filters ); ?>
-		
-		<div id="tribe-bar-views">
-			<label for="tribe-bar-view"><?php echo __( 'View As', 'tribe-events-calendar' ); ?></label>
-			<?php self::print_views_helper( $views ); ?>
-=======
 
 		<div id="tribe-bar-filters">
 			<?php do_action( 'tribe-events-bar-show-filters', $filters ); ?>
@@ -31,7 +23,6 @@
 
 		<div id="tribe-bar-views">
 			<?php do_action( 'tribe-events-bar-show-views', $views ); ?>
->>>>>>> 403363cb
 		</div><!-- #tribe-bar-filters -->
 
 	</form><!-- #tribe-bar-form -->
